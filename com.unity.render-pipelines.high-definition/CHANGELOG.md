--- conflicted
+++ resolved
@@ -6,16 +6,12 @@
 
 ## [Unreleased]
 
-Version Updated
-The version number for this package has increased due to a version update of a related graphics package.
+### Fixed
 
 ### Changed
 - Rejecting history for ray traced reflections based on a threshold evaluated on the neighborhood of the sampled history.
 
 ## [7.3.0] - 2020-03-11
-
-### Changed
-- Light Hierarchy debug mode can now adjust Debug Exposure for visualizing high exposure scenes.
 
 ### Added
 - Added the exposure sliders to the planar reflection probe preview
@@ -56,14 +52,11 @@
 - Fixed draw renderers custom pass out of bound exception
 - Fixed an issue with emissive light meshes not being in the RAS.
 - Fixed a warning due to StaticLightingSky when reloading domain in some cases.
-<<<<<<< HEAD
-- Fixed some typos in debug menu (case 1224594)
-=======
 - Fixed the MaxLightCount being displayed when the light volume debug menu is on ColorAndEdge.
 - Fix an exception in case two LOD levels are using the same mesh renderer.
 - Fixed error in the console when switching shader to decal in the material UI.
 - Fixed z-fighting in scene view when scene lighting is off (case 1203927)
->>>>>>> 8d243316
+- Fixed some typos in debug menu (case 1224594)
 
 ### Changed
 - Renamed the cubemap used for diffuse convolution to a more explicit name for the memory profiler.
@@ -71,6 +64,7 @@
 - Removed info box requesting volume component for Visual Environment and updated the documentation with the relevant information.
 - Add range-based clipping to box lights (case 1178780)
 - Improve area light culling (case 1085873)
+- Light Hierarchy debug mode can now adjust Debug Exposure for visualizing high exposure scenes.
 
 ## [7.2.0] - 2020-02-10
 
