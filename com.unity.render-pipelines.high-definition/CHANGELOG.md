--- conflicted
+++ resolved
@@ -26,9 +26,6 @@
 - Added a light unit slider to provide users more context when authoring physically based values.
 - Added a way to check the normals through the material views.
 - Added Simple mode to Earth Preset for PBR Sky
-<<<<<<< HEAD
-- Added new algorithm for SSR with temporal accumulation
-=======
 - Added the export of normals during the prepass for shadow matte for proper SSAO calculation.
 - Added the usage of SSAO for shadow matte unlit shader graph.
 - Added the support of input system V2
@@ -36,7 +33,7 @@
 - Added support for 'Pyramid' and 'Box' spot light shapes in path tracing.
 - Added high quality prefiltering option for Bloom.
 - Added support for camera relative ray tracing (and keeping non-camera relative ray tracing working)
->>>>>>> b641a233
+- Added new algorithm for SSR with temporal accumulation
 
 ### Fixed
 - Fixed several issues with physically-based DoF (TAA ghosting of the CoC buffer, smooth layer transitions, etc)
