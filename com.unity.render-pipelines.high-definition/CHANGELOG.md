--- conflicted
+++ resolved
@@ -148,15 +148,11 @@
 - Added support to combine RTSSS and RTGI (1248733).
 - Added IES Profile support for Point, Spot and Rectangular-Area lights
 - Added support for multiple mapping modes in AxF.
-<<<<<<< HEAD
-- Added Cull Mode option for opaque materials and ShaderGraphs. 
-=======
 - Add support of lightlayers on indirect lighting controller
 - Added compute shader stripping.
 - Added Cull Mode option for opaque materials and ShaderGraphs. 
 - Added scene view exposure override.
 - Added support for exposure curve remapping for min/max limits.
->>>>>>> 284e8d45
 
 ### Fixed
 - Fix when rescale probe all direction below zero (1219246)
