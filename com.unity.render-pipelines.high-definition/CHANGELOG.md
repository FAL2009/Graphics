# Changelog
All notable changes to this package will be documented in this file.

The format is based on [Keep a Changelog](http://keepachangelog.com/en/1.0.0/)
and this project adheres to [Semantic Versioning](http://semver.org/spec/v2.0.0.html).

## [7.0.0-preview] - 2019-XX-XX

### Added
- `Fixed`, `Viewer`, and `Automatic` modes to compute the FOV used when rendering a `PlanarReflectionProbe`
- A checkbox to toggle the chrome gizmo of `ReflectionProbe`and `PlanarReflectionProbe`
- Added a Light layer in shadows that allow for objects to cast shadows without being affected by light (and vice versa).
- You can now access ShaderGraph blend states from the Material UI (for example, **Surface Type**, **Sorting Priority**, and **Blending Mode**). This change may break Materials that use a ShaderGraph, to fix them, select **Edit > Render Pipeline > Reset all ShaderGraph Scene Materials BlendStates**. This syncs the blendstates of you ShaderGraph master nodes with the Material properties.
- You can now control ZTest, ZWrite, and CullMode for transparent Materials.
- Materials that use Unlit Shaders or Unlit Master Node Shaders now cast shadows.

### Fixed
- Fixed an issue with history buffers causing effects like TAA or auto exposure to flicker when more than one camera was visible in the editor
- The correct preview is displayed when selecting multiple `PlanarReflectionProbe`s
- Fixed volumetric rendering with camera-relative code and XR stereo instancing
- Fixed issue with flashing cyan due to async compilation of shader when selecting a mesh
- Fix texture type mismatch when the contact shadow are disabled (causing errors on IOS devices)
- Fixed Generate Shader Includes while in package
- Fixed issue when texture where deleted in ShadowCascadeGUI
- Fixed issue in FrameSettingsHistory when disabling a camera several time without enabling it in between.
- Fixed volumetric reprojection with camera-relative code and XR stereo instancing
- Added custom BaseShaderPreprocessor in HDEditorUtils.GetBaseShaderPreprocessorList()
- Fixed compile issue when USE_XR_SDK is not defined
- Fixed procedural sky sun disk intensity for high directional light intensities
<<<<<<< HEAD
- Fixed deferred shading for XR single-pass instancing after lightloop refactor
- Fixed cluster and material classification debug (material classification now works with compute as pixel shader lighting)
=======
- Fixed Decal mip level when using texture mip map streaming to avoid dropping to lowest permitted mip (now loading all mips)
>>>>>>> 1618caf4

### Changed
- Optimization: Reduce the group size of the deferred lighting pass from 16x16 to 8x8
- Replaced HDCamera.computePassCount by viewCount
- Removed xrInstancing flag in RTHandles (replaced by TextureXR.slices and TextureXR.dimensions)
- Refactor the HDRenderPipeline and lightloop code to preprare for high level rendergraph
- Removed the **Back Then Front Rendering** option in the fabric Master Node settings. Enabling this option previously did nothing.

## [6.7.0-preview] - 2019-05-16

### Added
- Added ViewConstants StructuredBuffer to simplify XR rendering
- Added API to render specific settings during a frame
- Added stadia to the supported platforms (2019.3)
- Enabled cascade blends settings in the HD Shadow component
- Added Hardware Dynamic Resolution support. 
- Added MatCap debug view to replace the no scene lighting debug view. 
- Added clear GBuffer option in FrameSettings (default to false)
- Added preview for decal shader graph (Only albedo, normal and emission)
- Added exposure weight control for decal
- Screen Space Directional Shadow under a define option. Activated for ray tracing 
- Added a new abstraction for RendererList that will help transition to Render Graph and future RendererList API
- Added multipass support for VR
- Added XR SDK integration (multipass only)
- Added Shader Graph samples for Hair, Fabric and Decal master nodes.
- Add fade distance, shadow fade distance and light layers to light explorer
- Add method to draw light layer drawer in a rect to HDEditorUtils

### Fixed
- Fixed deserialization crash at runtime
- Fixed for ShaderGraph Unlit masternode not writing velocity
- Fixed a crash when assiging a new HDRP asset with the 'Verify Saving Assets' option enabled
- Fixed exposure to properly support TEXTURE2D_X
- Fixed TerrainLit basemap texture generation
- Fixed a bug that caused nans when material classification was enabled and a tile contained one standard material + a material with transmission.
- Fixed gradient sky hash that was not using the exposure hash
- Fixed displayed default FrameSettings in HDRenderPipelineAsset wrongly updated on scripts reload.
- Fixed gradient sky hash that was not using the exposure hash.
- Fixed visualize cascade mode with exposure.
- Fixed (enabled) exposure on override lighting debug modes.
- Fixed issue with LightExplorer when volume have no profile
- Fixed issue with SSR for negative, infinite and NaN history values
- Fixed LightLayer in HDReflectionProbe and PlanarReflectionProbe inspector that was not displayed as a mask.
- Fixed NaN in transmission when the thickness and a color component of the scattering distance was to 0
- Fixed Light's ShadowMask multi-edition.
- Fixed motion blur and SMAA with VR single-pass instancing
- Fixed NaNs generated by phase functionsin volumetric lighting
- Fixed NaN issue with refraction effect and IOR of 1 at extreme grazing angle
- Fixed nan tracker not using the exposure 
- Fixed sorting priority on lit and unlit materials
- Fixed null pointer exception when there are no AOVRequests defined on a camera
- Fixed dirty state of prefab using disabled ReflectionProbes
- Fixed an issue where gizmos and editor grid were not correctly depth tested
- Fixed created default scene prefab non editable due to wrong file extension.
- Fixed an issue where sky convolution was recomputed for nothing when a preview was visible (causing extreme slowness when fabric convolution is enabled)
- Fixed issue with decal that wheren't working currently in player
- Fixed missing stereo rendering macros in some fragment shaders
- Fixed exposure for ReflectionProbe and PlanarReflectionProbe gizmos
- Fixed single-pass instancing on PSVR
- Fixed Vulkan shader issue with Texture2DArray in ScreenSpaceShadow.compute by re-arranging code (workaround)
- Fixed camera-relative issue with lights and XR single-pass instancing
- Fixed single-pass instancing on Vulkan
- Fixed htile synchronization issue with shader graph decal
- Fixed Gizmos are not drawn in Camera preview
- Fixed pre-exposure for emissive decal
- Fixed wrong values computed in PreIntegrateFGD and in the generation of volumetric lighting data by forcing the use of fp32.
- Fixed NaNs arising during the hair lighting pass
- Fixed synchronization issue in decal HTile that occasionally caused rendering artifacts around decal borders
- Fixed QualitySettings getting marked as modified by HDRP (and thus checked out in Perforce)
- Fixed a bug with uninitialized values in light explorer
- Fixed issue with LOD transition
- Fixed shader warnings related to raytracing and TEXTURE2D_X

### Changed
- Refactor PixelCoordToViewDirWS to be VR compatible and to compute it only once per frame
- Modified the variants stripper to take in account multiple HDRP assets used in the build.
- Improve the ray biasing code to avoid self-intersections during the SSR traversal
- Update Pyramid Spot Light to better match emitted light volume.
- Moved _XRViewConstants out of UnityPerPassStereo constant buffer to fix issues with PSSL
- Removed GetPositionInput_Stereo() and single-pass (double-wide) rendering mode
- Changed label width of the frame settings to accommodate better existing options. 
- SSR's Default FrameSettings for camera is now enable.
- Re-enabled the sharpening filter on Temporal Anti-aliasing
- Exposed HDEditorUtils.LightLayerMaskDrawer for integration in other packages and user scripting.
- Rename atmospheric scattering in FrameSettings to Fog
- The size modifier in the override for the culling sphere in Shadow Cascades now defaults to 0.6, which is the same as the formerly hardcoded value.
- Moved LOD Bias and Maximum LOD Level from Frame Setting section `Other` to `Rendering`
- ShaderGraph Decal that affect only emissive, only draw in emissive pass (was drawing in dbuffer pass too)
- Apply decal projector fade factor correctly on all attribut and for shader graph decal
- Move RenderTransparentDepthPostpass after all transparent
- Update exposure prepass to interleave XR single-pass instancing views in a checkerboard pattern
- Removed ScriptRuntimeVersion check in wizard.

## [6.6.0-preview] - 2019-04-01

### Added
- Added preliminary changes for XR deferred shading
- Added support of 111110 color buffer
- Added proper support for Recorder in HDRP
- Added depth offset input in shader graph master nodes
- Added a Parallax Occlusion Mapping node
- Added SMAA support
- Added Homothety and Symetry quick edition modifier on volume used in ReflectionProbe, PlanarReflectionProbe and DensityVolume
- Added multi-edition support for DecalProjectorComponent
- Improve hair shader
- Added the _ScreenToTargetScaleHistory uniform variable to be used when sampling HDRP RTHandle history buffers.
- Added settings in `FrameSettings` to change `QualitySettings.lodBias` and `QualitySettings.maximumLODLevel` during a rendering
- Added an exposure node to retrieve the current, inverse and previous frame exposure value.
- Added an HD scene color node which allow to sample the scene color with mips and a toggle to remove the exposure.
- Added safeguard on HD scene creation if default scene not set in the wizard
- Added Low res transparency rendering pass. 

### Fixed
- Fixed HDRI sky intensity lux mode
- Fixed dynamic resolution for XR
- Fixed instance identifier semantic string used by Shader Graph
- Fixed null culling result occuring when changing scene that was causing crashes
- Fixed multi-edition light handles and inspector shapes
- Fixed light's LightLayer field when multi-editing
- Fixed normal blend edition handles on DensityVolume
- Fixed an issue with layered lit shader and height based blend where inactive layers would still have influence over the result
- Fixed multi-selection handles color for DensityVolume
- Fixed multi-edition inspector's blend distances for HDReflectionProbe, PlanarReflectionProbe and DensityVolume
- Fixed metric distance that changed along size in DensityVolume
- Fixed DensityVolume shape handles that have not same behaviour in advance and normal edition mode
- Fixed normal map blending in TerrainLit by only blending the derivatives
- Fixed Xbox One rendering just a grey screen instead of the scene
- Fixed probe handles for multiselection
- Fixed baked cubemap import settings for convolution
- Fixed regression causing crash when attempting to open HDRenderPipelineWizard without an HDRenderPipelineAsset setted
- Fixed FullScreenDebug modes: SSAO, SSR, Contact shadow, Prerefraction Color Pyramid, Final Color Pyramid
- Fixed volumetric rendering with stereo instancing
- Fixed shader warning
- Fixed missing resources in existing asset when updating package
- Fixed PBR master node preview in forward rendering or transparent surface
- Fixed deferred shading with stereo instancing
- Fixed "look at" edition mode of Rotation tool for DecalProjectorComponent
- Fixed issue when switching mode in ReflectionProbe and PlanarReflectionProbe
- Fixed issue where migratable component version where not always serialized when part of prefab's instance
- Fixed an issue where shadow would not be rendered properly when light layer are not enabled
- Fixed exposure weight on unlit materials
- Fixed Light intensity not played in the player when recorded with animation/timeline
- Fixed some issues when multi editing HDRenderPipelineAsset
- Fixed emission node breaking the main shader graph preview in certain conditions.
- Fixed checkout of baked probe asset when baking probes.
- Fixed invalid gizmo position for rotated ReflectionProbe
- Fixed multi-edition of material's SurfaceType and RenderingPath
- Fixed whole pipeline reconstruction on selecting for the first time or modifying other than the currently used HDRenderPipelineAsset
- Fixed single shadow debug mode
- Fixed global scale factor debug mode when scale > 1
- Fixed debug menu material overrides not getting applied to the Terrain Lit shader
- Fixed typo in computeLightVariants
- Fixed deferred pass with XR instancing by disabling ComputeLightEvaluation
- Fixed bloom resolution independence
- Fixed lens dirt intensity not behaving properly
- Fixed the Stop NaN feature
- Fixed some resources to handle more than 2 instanced views for XR
- Fixed issue with black screen (NaN) produced on old GPU hardware or intel GPU hardware with gaussian pyramid
- Fixed issue with disabled punctual light would still render when only directional light is present

### Changed
- DensityVolume scripting API will no longuer allow to change between advance and normal edition mode
- Disabled depth of field, lens distortion and panini projection in the scene view
- TerrainLit shaders and includes are reorganized and made simpler.
- TerrainLit shader GUI now allows custom properties to be displayed in the Terrain fold-out section.
- Optimize distortion pass with stencil
- Disable SceneSelectionPass in shader graph preview
- Control punctual light and area light shadow atlas separately
- Move SMAA anti-aliasing option to after Temporal Anti Aliasing one, to avoid problem with previously serialized project settings
- Optimize rendering with static only lighting and when no cullable lights/decals/density volumes are present. 
- Updated handles for DecalProjectorComponent for enhanced spacial position readability and have edition mode for better SceneView management
- DecalProjectorComponent are now scale independent in order to have reliable metric unit (see new Size field for changing the size of the volume)
- Restructure code from HDCamera.Update() by adding UpdateAntialiasing() and UpdateViewConstants()
- Renamed velocity to motion vectors
- Objects rendered during the After Post Process pass while TAA is enabled will not benefit from existing depth buffer anymore. This is done to fix an issue where those object would wobble otherwise
- Removed usage of builtin unity matrix for shadow, shadow now use same constant than other view
- The default volume layer mask for cameras & probes is now `Default` instead of `Everything`

## [6.5.0-preview] - 2019-03-07

### Added
- Added depth-of-field support with stereo instancing
- Adding real time area light shadow support
- Added a new FrameSettings: Specular Lighting to toggle the specular during the rendering

### Fixed
- Fixed diffusion profile upgrade breaking package when upgrading to a new version
- Fixed decals cropped by gizmo not updating correctly if prefab
- Fixed an issue when enabling SSR on multiple view
- Fixed edition of the intensity's unit field while selecting multiple lights
- Fixed wrong calculation in soft voxelization for density volume
- Fixed gizmo not working correctly with pre-exposure
- Fixed issue with setting a not available RT when disabling motion vectors
- Fixed planar reflection when looking at mirror normal
- Fixed mutiselection issue with HDLight Inspector
- Fixed HDAdditionalCameraData data migration
- Fixed failing builds when light explorer window is open
- Fixed cascade shadows border sometime causing artefacts between cascades
- Restored shadows in the Cascade Shadow debug visualization
- `camera.RenderToCubemap` use proper face culling

### Changed
- When rendering reflection probe disable all specular lighting and for metals use fresnelF0 as diffuse color for bake lighting.

## [6.4.0-preview] - 2019-02-21

### Added
- VR: Added TextureXR system to selectively expand TEXTURE2D macros to texture array for single-pass stereo instancing + Convert textures call to these macros
- Added an unit selection dropdown next to shutter speed (camera)
- Added error helpbox when trying to use a sub volume component that require the current HDRenderPipelineAsset to support a feature that it is not supporting.
- Add mesh for tube light when display emissive mesh is enabled

### Fixed
- Fixed Light explorer. The volume explorer used `profile` instead of `sharedProfile` which instantiate a custom volume profile instead of editing the asset itself.
- Fixed UI issue where all is displayed using metric unit in shadow cascade and Percent is set in the unit field (happening when opening the inspector).
- Fixed inspector event error when double clicking on an asset (diffusion profile/material).
- Fixed nullref on layered material UI when the material is not an asset.
- Fixed nullref exception when undo/redo a light property.
- Fixed visual bug when area light handle size is 0.

### Changed
- Update UI for 32bit/16bit shadow precision settings in HDRP asset
- Object motion vectors have been disabled in all but the game view. Camera motion vectors are still enabled everywhere, allowing TAA and Motion Blur to work on static objects.
- Enable texture array by default for most rendering code on DX11 and unlock stereo instancing (DX11 only for now)

## [6.3.0-preview] - 2019-02-18

### Added
- Added emissive property for shader graph decals
- Added a diffusion profile override volume so the list of diffusion profile assets to use can be chanaged without affecting the HDRP asset
- Added a "Stop NaNs" option on cameras and in the Scene View preferences.
- Added metric display option in HDShadowSettings and improve clamping
- Added shader parameter mapping in DebugMenu
- Added scripting API to configure DebugData for DebugMenu

### Fixed
- Fixed decals in forward
- Fixed issue with stencil not correctly setup for various master node and shader for the depth pass, motion vector pass and GBuffer/Forward pass
- Fixed SRP batcher and metal
- Fixed culling and shadows for Pyramid, Box, Rectangle and Tube lights
- Fixed an issue where scissor render state leaking from the editor code caused partially black rendering

### Changed
- When a lit material has a clear coat mask that is not null, we now use the clear coat roughness to compute the screen space reflection.
- Diffusion profiles are now limited to one per asset and can be referenced in materials, shader graphs and vfx graphs. Materials will be upgraded automatically except if they are using a shader graph, in this case it will display an error message.

## [6.2.0-preview] - 2019-02-15

### Added
- Added help box listing feature supported in a given HDRenderPipelineAsset alongs with the drawbacks implied.
- Added cascade visualizer, supporting disabled handles when not overriding.

### Fixed
- Fixed post processing with stereo double-wide
- Fixed issue with Metal: Use sign bit to find the cache type instead of lowest bit.
- Fixed invalid state when creating a planar reflection for the first time
- Fix FrameSettings's LitShaderMode not restrained by supported LitShaderMode regression.

### Changed
- The default value roughness value for the clearcoat has been changed from 0.03 to 0.01
- Update default value of based color for master node
- Update Fabric Charlie Sheen lighting model - Remove Fresnel component that wasn't part of initial model + Remap smoothness to [0.0 - 0.6] range for more artist friendly parameter

### Changed
- Code refactor: all macros with ARGS have been swapped with macros with PARAM. This is because the ARGS macros were incorrectly named.

## [6.1.0-preview] - 2019-02-13

### Added
- Added support for post-processing anti-aliasing in the Scene View (FXAA and TAA). These can be set in Preferences.
- Added emissive property for decal material (non-shader graph)

### Fixed
- Fixed a few UI bugs with the color grading curves.
- Fixed "Post Processing" in the scene view not toggling post-processing effects
- Fixed bake only object with flag `ReflectionProbeStaticFlag` when baking a `ReflectionProbe`

### Changed
- Removed unsupported Clear Depth checkbox in Camera inspector
- Updated the toggle for advanced mode in inspectors.

## [6.0.0-preview] - 2019-02-23

### Added
- Added new API to perform a camera rendering
- Added support for hair master node (Double kajiya kay - Lambert)
- Added Reset behaviour in DebugMenu (ingame mapping is right joystick + B)
- Added Default HD scene at new scene creation while in HDRP
- Added Wizard helping to configure HDRP project
- Added new UI for decal material to allow remapping and scaling of some properties
- Added cascade shadow visualisation toggle in HD shadow settings
- Added icons for assets
- Added replace blending mode for distortion
- Added basic distance fade for density volumes
- Added decal master node for shader graph
- Added HD unlit master node (Cross Pipeline version is name Unlit)
- Added new Rendering Queue in materials
- Added post-processing V3 framework embed in HDRP, remove postprocess V2 framework
- Post-processing now uses the generic volume framework
-   New depth-of-field, bloom, panini projection effects, motion blur
-   Exposure is now done as a pre-exposition pass, the whole system has been revamped
-   Exposure now use EV100 everywhere in the UI (Sky, Emissive Light)
- Added emissive intensity (Luminance and EV100 control) control for Emissive
- Added pre-exposure weigth for Emissive
- Added an emissive color node and a slider to control the pre-exposure percentage of emission color
- Added physical camera support where applicable
- Added more color grading tools
- Added changelog level for Shader Variant stripping
- Added Debug mode for validation of material albedo and metalness/specularColor values
- Added a new dynamic mode for ambient probe and renamed BakingSky to StaticLightingSky
- Added command buffer parameter to all Bind() method of material
- Added Material validator in Render Pipeline Debug
- Added code to future support of DXR (not enabled)
- Added support of multiviewport
- Added HDRenderPipeline.RequestSkyEnvironmentUpdate function to force an update from script when sky is set to OnDemand
- Added a Lighting and BackLighting slots in Lit, StackLit, Fabric and Hair master nodes
- Added support for overriding terrain detail rendering shaders, via the render pipeline editor resources asset
- Added xrInstancing flag support to RTHandle
- Added support for cullmask for decal projectors
- Added software dynamic resolution support
- Added support for "After Post-Process" render pass for unlit shader
- Added support for textured rectangular area lights
- Added stereo instancing macros to MSAA shaders
- Added support for Quarter Res Raytraced Reflections (not enabled)
- Added fade factor for decal projectors.
- Added stereo instancing macros to most shaders used in VR
- Added multi edition support for HDRenderPipelineAsset

### Fixed
- Fixed logic to disable FPTL with stereo rendering
- Fixed stacklit transmission and sun highlight
- Fixed decals with stereo rendering
- Fixed sky with stereo rendering
- Fixed flip logic for postprocessing + VR
- Fixed copyStencilBuffer pass for Switch
- Fixed point light shadow map culling that wasn't taking into account far plane
- Fixed usage of SSR with transparent on all master node
- Fixed SSR and microshadowing on fabric material
- Fixed blit pass for stereo rendering
- Fixed lightlist bounds for stereo rendering
- Fixed windows and in-game DebugMenu sync.
- Fixed FrameSettings' LitShaderMode sync when opening DebugMenu.
- Fixed Metal specific issues with decals, hitting a sampler limit and compiling AxF shader
- Fixed an issue with flipped depth buffer during postprocessing
- Fixed normal map use for shadow bias with forward lit - now use geometric normal
- Fixed transparent depth prepass and postpass access so they can be use without alpha clipping for lit shader
- Fixed support of alpha clip shadow for lit master node
- Fixed unlit master node not compiling
- Fixed issue with debug display of reflection probe
- Fixed issue with phong tessellations not working with lit shader
- Fixed issue with vertex displacement being affected by heightmap setting even if not heightmap where assign
- Fixed issue with density mode on Lit terrain producing NaN
- Fixed issue when going back and forth from Lit to LitTesselation for displacement mode
- Fixed issue with ambient occlusion incorrectly applied to emissiveColor with light layers in deferred
- Fixed issue with fabric convolution not using the correct convolved texture when fabric convolution is enabled
- Fixed issue with Thick mode for Transmission that was disabling transmission with directional light
- Fixed shutdown edge cases with HDRP tests
- Fixed slowdow when enabling Fabric convolution in HDRP asset
- Fixed specularAA not compiling in StackLit Master node
- Fixed material debug view with stereo rendering
- Fixed material's RenderQueue edition in default view.
- Fixed banding issues within volumetric density buffer
- Fixed missing multicompile for MSAA for AxF
- Fixed camera-relative support for stereo rendering
- Fixed remove sync with render thread when updating decal texture atlas.
- Fixed max number of keyword reach [256] issue. Several shader feature are now local
- Fixed Scene Color and Depth nodes
- Fixed SSR in forward
- Fixed custom editor of Unlit, HD Unlit and PBR shader graph master node
- Fixed issue with NewFrame not correctly calculated in Editor when switching scene
- Fixed issue with TerrainLit not compiling with depth only pass and normal buffer
- Fixed geometric normal use for shadow bias with PBR master node in forward
- Fixed instancing macro usage for decals
- Fixed error message when having more than one directional light casting shadow
- Fixed error when trying to display preview of Camera or PlanarReflectionProbe
- Fixed LOAD_TEXTURE2D_ARRAY_MSAA macro
- Fixed min-max and amplitude clamping value in inspector of vertex displacement materials
- Fixed issue with alpha shadow clip (was incorrectly clipping object shadow)
- Fixed an issue where sky cubemap would not be cleared correctly when setting the current sky to None
- Fixed a typo in Static Lighting Sky component UI
- Fixed issue with incorrect reset of RenderQueue when switching shader in inspector GUI
- Fixed issue with variant stripper stripping incorrectly some variants
- Fixed a case of ambient lighting flickering because of previews
- Fixed Decals when rendering multiple camera in a single frame
- Fixed cascade shadow count in shader
- Fixed issue with Stacklit shader with Haze effect
- Fixed an issue with the max sample count for the TAA
- Fixed post-process guard band for XR
- Fixed exposure of emissive of Unlit
- Fixed depth only and motion vector pass for Unlit not working correctly with MSAA
- Fixed an issue with stencil buffer copy causing unnecessary compute dispatches for lighting
- Fixed multi edition issue in FrameSettings
- Fixed issue with SRP batcher and DebugDisplay variant of lit shader
- Fixed issue with debug material mode not doing alpha test
- Fixed "Attempting to draw with missing UAV bindings" errors on Vulkan
- Fixed pre-exposure incorrectly apply to preview
- Fixed issue with duplicate 3D texture in 3D texture altas of volumetric?
- Fixed Camera rendering order (base on the depth parameter)
- Fixed shader graph decals not being cropped by gizmo
- Fixed "Attempting to draw with missing UAV bindings" errors on Vulkan.


### Changed
- ColorPyramid compute shader passes is swapped to pixel shader passes on platforms where the later is faster (Nintendo Switch).
- Removing the simple lightloop used by the simple lit shader
- Whole refactor of reflection system: Planar and reflection probe
- Separated Passthrough from other RenderingPath
- Update several properties naming and caption based on feedback from documentation team
- Remove tile shader variant for transparent backface pass of lit shader
- Rename all HDRenderPipeline to HDRP folder for shaders
- Rename decal property label (based on doc team feedback)
- Lit shader mode now default to Deferred to reduce build time
- Update UI of Emission parameters in shaders
- Improve shader variant stripping including shader graph variant
- Refactored render loop to render realtime probes visible per camera
- Enable SRP batcher by default
- Shader code refactor: Rename LIGHTLOOP_SINGLE_PASS => LIGHTLOOP_DISABLE_TILE_AND_CLUSTER and clean all usage of LIGHTLOOP_TILE_PASS
- Shader code refactor: Move pragma definition of vertex and pixel shader inside pass + Move SURFACE_GRADIENT definition in XXXData.hlsl
- Micro-shadowing in Lit forward now use ambientOcclusion instead of SpecularOcclusion
- Upgraded FrameSettings workflow, DebugMenu and Inspector part relative to it
- Update build light list shader code to support 32 threads in wavefronts on Switch
- LayeredLit layers' foldout are now grouped in one main foldout per layer
- Shadow alpha clip can now be enabled on lit shader and haor shader enven for opaque
- Temporal Antialiasing optimization for Xbox One X
- Parameter depthSlice on SetRenderTarget functions now defaults to -1 to bind the entire resource
- Rename SampleCameraDepth() functions to LoadCameraDepth() and SampleCameraDepth(), same for SampleCameraColor() functions
- Improved Motion Blur quality. 
- Update stereo frame settings values for single-pass instancing and double-wide
- Rearrange FetchDepth functions to prepare for stereo-instancing
- Remove unused _ComputeEyeIndex
- Updated HDRenderPipelineAsset inspector
- Re-enable SRP batcher for metal

## [5.2.0-preview] - 2018-11-27

### Added
- Added option to run Contact Shadows and Volumetrics Voxelization stage in Async Compute
- Added camera freeze debug mode - Allow to visually see culling result for a camera
- Added support of Gizmo rendering before and after postprocess in Editor
- Added support of LuxAtDistance for punctual lights

### Fixed
- Fixed Debug.DrawLine and Debug.Ray call to work in game view
- Fixed DebugMenu's enum resetted on change
- Fixed divide by 0 in refraction causing NaN
- Fixed disable rough refraction support
- Fixed refraction, SSS and atmospheric scattering for VR
- Fixed forward clustered lighting for VR (double-wide).
- Fixed Light's UX to not allow negative intensity
- Fixed HDRenderPipelineAsset inspector broken when displaying its FrameSettings from project windows.
- Fixed forward clustered lighting for VR (double-wide).
- Fixed HDRenderPipelineAsset inspector broken when displaying its FrameSettings from project windows.
- Fixed Decals and SSR diable flags for all shader graph master node (Lit, Fabric, StackLit, PBR)
- Fixed Distortion blend mode for shader graph master node (Lit, StackLit)
- Fixed bent Normal for Fabric master node in shader graph
- Fixed PBR master node lightlayers
- Fixed shader stripping for built-in lit shaders.

### Changed
- Rename "Regular" in Diffusion profile UI "Thick Object"
- Changed VBuffer depth parametrization for volumetric from distanceRange to depthExtent - Require update of volumetric settings - Fog start at near plan
- SpotLight with box shape use Lux unit only

## [5.1.0-preview] - 2018-11-19

### Added

- Added a separate Editor resources file for resources Unity does not take when it builds a Player.
- You can now disable SSR on Materials in Shader Graph.
- Added support for MSAA when the Supported Lit Shader Mode is set to Both. Previously HDRP only supported MSAA for Forward mode.
- You can now override the emissive color of a Material when in debug mode.
- Exposed max light for Light Loop Settings in HDRP asset UI.
- HDRP no longer performs a NormalDBuffer pass update if there are no decals in the Scene.
- Added distant (fall-back) volumetric fog and improved the fog evaluation precision.
- Added an option to reflect sky in SSR.
- Added a y-axis offset for the PlanarReflectionProbe and offset tool.
- Exposed the option to run SSR and SSAO on async compute.
- Added support for the _GlossMapScale parameter in the Legacy to HDRP Material converter.
- Added wave intrinsic instructions for use in Shaders (for AMD GCN).


### Fixed
- Fixed sphere shaped influence handles clamping in Reflection Probes.
- Fixed Reflection Probe data migration for projects created before using HDRP.
- Fixed UI of Layered Material where Unity previously rendered the scrollbar above the Copy button.
- Fixed Material tessellations parameters Start fade distance and End fade distance. Originally, Unity clamped these values when you modified them.
- Fixed various distortion and refraction issues - handle a better fall-back.
- Fixed SSR for multiple views.
- Fixed SSR issues related to self-intersections.
- Fixed shape density volume handle speed.
- Fixed density volume shape handle moving too fast.
- Fixed the Camera velocity pass that we removed by mistake.
- Fixed some null pointer exceptions when disabling motion vectors support.
- Fixed viewports for both the Subsurface Scattering combine pass and the transparent depth prepass.
- Fixed the blend mode pop-up in the UI. It previously did not appear when you enabled pre-refraction.
- Fixed some null pointer exceptions that previously occurred when you disabled motion vectors support.
- Fixed Layered Lit UI issue with scrollbar.
- Fixed cubemap assignation on custom ReflectionProbe.
- Fixed Reflection Probes’ capture settings' shadow distance.
- Fixed an issue with the SRP batcher and Shader variables declaration.
- Fixed thickness and subsurface slots for fabric Shader master node that wasn't appearing with the right combination of flags.
- Fixed d3d debug layer warning.
- Fixed PCSS sampling quality.
- Fixed the Subsurface and transmission Material feature enabling for fabric Shader.
- Fixed the Shader Graph UV node’s dimensions when using it in a vertex Shader.
- Fixed the planar reflection mirror gizmo's rotation.
- Fixed HDRenderPipelineAsset's FrameSettings not showing the selected enum in the Inspector drop-down.
- Fixed an error with async compute.
- MSAA now supports transparency.
- The HDRP Material upgrader tool now converts metallic values correctly.
- Volumetrics now render in Reflection Probes.
- Fixed a crash that occurred whenever you set a viewport size to 0.
- Fixed the Camera physic parameter that the UI previously did not display.
- Fixed issue in pyramid shaped spotlight handles manipulation

### Changed

- Renamed Line shaped Lights to Tube Lights.
- HDRP now uses mean height fog parametrization.
- Shadow quality settings are set to All when you use HDRP (This setting is not visible in the UI when using SRP). This avoids Legacy Graphics Quality Settings disabling the shadows and give SRP full control over the Shadows instead.
- HDRP now internally uses premultiplied alpha for all fog.
- Updated default FrameSettings used for realtime Reflection Probes when you create a new HDRenderPipelineAsset.
- Remove multi-camera support. LWRP and HDRP will not support multi-camera layered rendering.
- Updated Shader Graph subshaders to use the new instancing define.
- Changed fog distance calculation from distance to plane to distance to sphere.
- Optimized forward rendering using AMD GCN by scalarizing the light loop.
- Changed the UI of the Light Editor.
- Change ordering of includes in HDRP Materials in order to reduce iteration time for faster compilation.
- Added a StackLit master node replacing the InspectorUI version. IMPORTANT: All previously authored StackLit Materials will be lost. You need to recreate them with the master node.

## [5.0.0-preview] - 2018-09-28

### Added
- Added occlusion mesh to depth prepass for VR (VR still disabled for now)
- Added a debug mode to display only one shadow at once
- Added controls for the highlight created by directional lights
- Added a light radius setting to punctual lights to soften light attenuation and simulate fill lighting
- Added a 'minRoughness' parameter to all non-area lights (was previously only available for certain light types)
- Added separate volumetric light/shadow dimmers
- Added per-pixel jitter to volumetrics to reduce aliasing artifacts
- Added a SurfaceShading.hlsl file, which implements material-agnostic shading functionality in an efficient manner
- Added support for shadow bias for thin object transmission
- Added FrameSettings to control realtime planar reflection
- Added control for SRPBatcher on HDRP Asset
- Added an option to clear the shadow atlases in the debug menu
- Added a color visualization of the shadow atlas rescale in debug mode
- Added support for disabling SSR on materials
- Added intrinsic for XBone
- Added new light volume debugging tool
- Added a new SSR debug view mode
- Added translaction's scale invariance on DensityVolume
- Added multiple supported LitShadermode and per renderer choice in case of both Forward and Deferred supported
- Added custom specular occlusion mode to Lit Shader Graph Master node

### Fixed
- Fixed a normal bias issue with Stacklit (Was causing light leaking)
- Fixed camera preview outputing an error when both scene and game view where display and play and exit was call
- Fixed override debug mode not apply correctly on static GI
- Fixed issue where XRGraphicsConfig values set in the asset inspector GUI weren't propagating correctly (VR still disabled for now)
- Fixed issue with tangent that was using SurfaceGradient instead of regular normal decoding
- Fixed wrong error message display when switching to unsupported target like IOS
- Fixed an issue with ambient occlusion texture sometimes not being created properly causing broken rendering
- Shadow near plane is no longer limited at 0.1
- Fixed decal draw order on transparent material
- Fixed an issue where sometime the lookup texture used for GGX convolution was broken, causing broken rendering
- Fixed an issue where you wouldn't see any fog for certain pipeline/scene configurations
- Fixed an issue with volumetric lighting where the anisotropy value of 0 would not result in perfectly isotropic lighting
- Fixed shadow bias when the atlas is rescaled
- Fixed shadow cascade sampling outside of the atlas when cascade count is inferior to 4
- Fixed shadow filter width in deferred rendering not matching shader config
- Fixed stereo sampling of depth texture in MSAA DepthValues.shader
- Fixed box light UI which allowed negative and zero sizes, thus causing NaNs
- Fixed stereo rendering in HDRISky.shader (VR)
- Fixed normal blend and blend sphere influence for reflection probe
- Fixed distortion filtering (was point filtering, now trilinear)
- Fixed contact shadow for large distance
- Fixed depth pyramid debug view mode
- Fixed sphere shaped influence handles clamping in reflection probes
- Fixed reflection probes data migration for project created before using hdrp
- Fixed ambient occlusion for Lit Master Node when slot is connected

### Changed
- Use samplerunity_ShadowMask instead of samplerunity_samplerLightmap for shadow mask
- Allow to resize reflection probe gizmo's size
- Improve quality of screen space shadow
- Remove support of projection model for ScreenSpaceLighting (SSR always use HiZ and refraction always Proxy)
- Remove all the debug mode from SSR that are obsolete now
- Expose frameSettings and Capture settings for reflection and planar probe
- Update UI for reflection probe, planar probe, camera and HDRP Asset
- Implement proper linear blending for volumetric lighting via deep compositing as described in the paper "Deep Compositing Using Lie Algebras"
- Changed  planar mapping to match terrain convention (XZ instead of ZX)
- XRGraphicsConfig is no longer Read/Write. Instead, it's read-only. This improves consistency of XR behavior between the legacy render pipeline and SRP
- Change reflection probe data migration code (to update old reflection probe to new one)
- Updated gizmo for ReflectionProbes
- Updated UI and Gizmo of DensityVolume

## [4.0.0-preview] - 2018-09-28

### Added
- Added a new TerrainLit shader that supports rendering of Unity terrains.
- Added controls for linear fade at the boundary of density volumes
- Added new API to control decals without monobehaviour object
- Improve Decal Gizmo
- Implement Screen Space Reflections (SSR) (alpha version, highly experimental)
- Add an option to invert the fade parameter on a Density Volume
- Added a Fabric shader (experimental) handling cotton and silk
- Added support for MSAA in forward only for opaque only
- Implement smoothness fade for SSR
- Added support for AxF shader (X-rite format - require special AxF importer from Unity not part of HDRP)
- Added control for sundisc on directional light (hack)
- Added a new HD Lit Master node that implements Lit shader support for Shader Graph
- Added Micro shadowing support (hack)
- Added an event on HDAdditionalCameraData for custom rendering
- HDRP Shader Graph shaders now support 4-channel UVs.

### Fixed
- Fixed an issue where sometimes the deferred shadow texture would not be valid, causing wrong rendering.
- Stencil test during decals normal buffer update is now properly applied
- Decals corectly update normal buffer in forward
- Fixed a normalization problem in reflection probe face fading causing artefacts in some cases
- Fix multi-selection behavior of Density Volumes overwriting the albedo value
- Fixed support of depth texture for RenderTexture. HDRP now correctly output depth to user depth buffer if RenderTexture request it.
- Fixed multi-selection behavior of Density Volumes overwriting the albedo value
- Fixed support of depth for RenderTexture. HDRP now correctly output depth to user depth buffer if RenderTexture request it.
- Fixed support of Gizmo in game view in the editor
- Fixed gizmo for spot light type
- Fixed issue with TileViewDebug mode being inversed in gameview
- Fixed an issue with SAMPLE_TEXTURECUBE_SHADOW macro
- Fixed issue with color picker not display correctly when game and scene view are visible at the same time
- Fixed an issue with reflection probe face fading
- Fixed camera motion vectors shader and associated matrices to update correctly for single-pass double-wide stereo rendering
- Fixed light attenuation functions when range attenuation is disabled
- Fixed shadow component algorithm fixup not dirtying the scene, so changes can be saved to disk.
- Fixed some GC leaks for HDRP
- Fixed contact shadow not affected by shadow dimmer
- Fixed GGX that works correctly for the roughness value of 0 (mean specular highlgiht will disappeard for perfect mirror, we rely on maxSmoothness instead to always have a highlight even on mirror surface)
- Add stereo support to ShaderPassForward.hlsl. Forward rendering now seems passable in limited test scenes with camera-relative rendering disabled.
- Add stereo support to ProceduralSky.shader and OpaqueAtmosphericScattering.shader.
- Added CullingGroupManager to fix more GC.Alloc's in HDRP
- Fixed rendering when multiple cameras render into the same render texture

### Changed
- Changed the way depth & color pyramids are built to be faster and better quality, thus improving the look of distortion and refraction.
- Stabilize the dithered LOD transition mask with respect to the camera rotation.
- Avoid multiple depth buffer copies when decals are present
- Refactor code related to the RT handle system (No more normal buffer manager)
- Remove deferred directional shadow and move evaluation before lightloop
- Add a function GetNormalForShadowBias() that material need to implement to return the normal used for normal shadow biasing
- Remove Jimenez Subsurface scattering code (This code was disabled by default, now remove to ease maintenance)
- Change Decal API, decal contribution is now done in Material. Require update of material using decal
- Move a lot of files from CoreRP to HDRP/CoreRP. All moved files weren't used by Ligthweight pipeline. Long term they could move back to CoreRP after CoreRP become out of preview
- Updated camera inspector UI
- Updated decal gizmo
- Optimization: The objects that are rendered in the Motion Vector Pass are not rendered in the prepass anymore
- Removed setting shader inclue path via old API, use package shader include paths
- The default value of 'maxSmoothness' for punctual lights has been changed to 0.99
- Modified deferred compute and vert/frag shaders for first steps towards stereo support
- Moved material specific Shader Graph files into corresponding material folders.
- Hide environment lighting settings when enabling HDRP (Settings are control from sceneSettings)
- Update all shader includes to use absolute path (allow users to create material in their Asset folder)
- Done a reorganization of the files (Move ShaderPass to RenderPipeline folder, Move all shadow related files to Lighting/Shadow and others)
- Improved performance and quality of Screen Space Shadows

## [3.3.0-preview]

### Added
- Added an error message to say to use Metal or Vulkan when trying to use OpenGL API
- Added a new Fabric shader model that supports Silk and Cotton/Wool
- Added a new HDRP Lighting Debug mode to visualize Light Volumes for Point, Spot, Line, Rectangular and Reflection Probes
- Add support for reflection probe light layers
- Improve quality of anisotropic on IBL

### Fixed
- Fix an issue where the screen where darken when rendering camera preview
- Fix display correct target platform when showing message to inform user that a platform is not supported
- Remove workaround for metal and vulkan in normal buffer encoding/decoding
- Fixed an issue with color picker not working in forward
- Fixed an issue where reseting HDLight do not reset all of its parameters
- Fixed shader compile warning in DebugLightVolumes.shader

### Changed
- Changed default reflection probe to be 256x256x6 and array size to be 64
- Removed dependence on the NdotL for thickness evaluation for translucency (based on artist's input)
- Increased the precision when comparing Planar or HD reflection probe volumes
- Remove various GC alloc in C#. Slightly better performance

## [3.2.0-preview]

### Added
- Added a luminance meter in the debug menu
- Added support of Light, reflection probe, emissive material, volume settings related to lighting to Lighting explorer
- Added support for 16bit shadows

### Fixed
- Fix issue with package upgrading (HDRP resources asset is now versionned to worarkound package manager limitation)
- Fix HDReflectionProbe offset displayed in gizmo different than what is affected.
- Fix decals getting into a state where they could not be removed or disabled.
- Fix lux meter mode - The lux meter isn't affected by the sky anymore
- Fix area light size reset when multi-selected
- Fix filter pass number in HDUtils.BlitQuad
- Fix Lux meter mode that was applying SSS
- Fix planar reflections that were not working with tile/cluster (olbique matrix)
- Fix debug menu at runtime not working after nested prefab PR come to trunk
- Fix scrolling issue in density volume

### Changed
- Shader code refactor: Split MaterialUtilities file in two parts BuiltinUtilities (independent of FragInputs) and MaterialUtilities (Dependent of FragInputs)
- Change screen space shadow rendertarget format from ARGB32 to RG16

## [3.1.0-preview]

### Added
- Decal now support per channel selection mask. There is now two mode. One with BaseColor, Normal and Smoothness and another one more expensive with BaseColor, Normal, Smoothness, Metal and AO. Control is on HDRP Asset. This may require to launch an update script for old scene: 'Edit/Render Pipeline/Single step upgrade script/Upgrade all DecalMaterial MaskBlendMode'.
- Decal now supports depth bias for decal mesh, to prevent z-fighting
- Decal material now supports draw order for decal projectors
- Added LightLayers support (Base on mask from renderers name RenderingLayers and mask from light name LightLayers - if they match, the light apply) - cost an extra GBuffer in deferred (more bandwidth)
- When LightLayers is enabled, the AmbientOclusion is store in the GBuffer in deferred path allowing to avoid double occlusion with SSAO. In forward the double occlusion is now always avoided.
- Added the possibility to add an override transform on the camera for volume interpolation
- Added desired lux intensity and auto multiplier for HDRI sky
- Added an option to disable light by type in the debug menu
- Added gradient sky
- Split EmissiveColor and bakeDiffuseLighting in forward avoiding the emissiveColor to be affect by SSAO
- Added a volume to control indirect light intensity
- Added EV 100 intensity unit for area lights
- Added support for RendererPriority on Renderer. This allow to control order of transparent rendering manually. HDRP have now two stage of sorting for transparent in addition to bact to front. Material have a priority then Renderer have a priority.
- Add Coupling of (HD)Camera and HDAdditionalCameraData for reset and remove in inspector contextual menu of Camera
- Add Coupling of (HD)ReflectionProbe and HDAdditionalReflectionData for reset and remove in inspector contextual menu of ReflectoinProbe
- Add macro to forbid unity_ObjectToWorld/unity_WorldToObject to be use as it doesn't handle camera relative rendering
- Add opacity control on contact shadow

### Fixed
- Fixed an issue with PreIntegratedFGD texture being sometimes destroyed and not regenerated causing rendering to break
- PostProcess input buffers are not copied anymore on PC if the viewport size matches the final render target size
- Fixed an issue when manipulating a lot of decals, it was displaying a lot of errors in the inspector
- Fixed capture material with reflection probe
- Refactored Constant Buffers to avoid hitting the maximum number of bound CBs in some cases.
- Fixed the light range affecting the transform scale when changed.
- Snap to grid now works for Decal projector resizing.
- Added a warning for 128x128 cookie texture without mipmaps
- Replace the sampler used for density volumes for correct wrap mode handling

### Changed
- Move Render Pipeline Debug "Windows from Windows->General-> Render Pipeline debug windows" to "Windows from Windows->Analysis-> Render Pipeline debug windows"
- Update detail map formula for smoothness and albedo, goal it to bright and dark perceptually and scale factor is use to control gradient speed
- Refactor the Upgrade material system. Now a material can be update from older version at any time. Call Edit/Render Pipeline/Upgrade all Materials to newer version
- Change name EnableDBuffer to EnableDecals at several place (shader, hdrp asset...), this require a call to Edit/Render Pipeline/Upgrade all Materials to newer version to have up to date material.
- Refactor shader code: BakeLightingData structure have been replace by BuiltinData. Lot of shader code have been remove/change.
- Refactor shader code: All GBuffer are now handled by the deferred material. Mean ShadowMask and LightLayers are control by lit material in lit.hlsl and not outside anymore. Lot of shader code have been remove/change.
- Refactor shader code: Rename GetBakedDiffuseLighting to ModifyBakedDiffuseLighting. This function now handle lighting model for transmission too. Lux meter debug mode is factor outisde.
- Refactor shader code: GetBakedDiffuseLighting is not call anymore in GBuffer or forward pass, including the ConvertSurfaceDataToBSDFData and GetPreLightData, this is done in ModifyBakedDiffuseLighting now
- Refactor shader code: Added a backBakeDiffuseLighting to BuiltinData to handle lighting for transmission
- Refactor shader code: Material must now call InitBuiltinData (Init all to zero + init bakeDiffuseLighting and backBakeDiffuseLighting ) and PostInitBuiltinData

## [3.0.0-preview]

### Fixed
- Fixed an issue with distortion that was using previous frame instead of current frame
- Fixed an issue where disabled light where not upgrade correctly to the new physical light unit system introduce in 2.0.5-preview

### Changed
- Update assembly definitions to output assemblies that match Unity naming convention (Unity.*).

## [2.0.5-preview]

### Added
- Add option supportDitheringCrossFade on HDRP Asset to allow to remove shader variant during player build if needed
- Add contact shadows for punctual lights (in additional shadow settings), only one light is allowed to cast contact shadows at the same time and so at each frame a dominant light is choosed among all light with contact shadows enabled.
- Add PCSS shadow filter support (from SRP Core)
- Exposed shadow budget parameters in HDRP asset
- Add an option to generate an emissive mesh for area lights (currently rectangle light only). The mesh fits the size, intensity and color of the light.
- Add an option to the HDRP asset to increase the resolution of volumetric lighting.
- Add additional ligth unit support for punctual light (Lumens, Candela) and area lights (Lumens, Luminance)
- Add dedicated Gizmo for the box Influence volume of HDReflectionProbe / PlanarReflectionProbe

### Changed
- Re-enable shadow mask mode in debug view
- SSS and Transmission code have been refactored to be able to share it between various material. Guidelines are in SubsurfaceScattering.hlsl
- Change code in area light with LTC for Lit shader. Magnitude is now take from FGD texture instead of a separate texture
- Improve camera relative rendering: We now apply camera translation on the model matrix, so before the TransformObjectToWorld(). Note: unity_WorldToObject and unity_ObjectToWorld must never be used directly.
- Rename positionWS to positionRWS (Camera relative world position) at a lot of places (mainly in interpolator and FragInputs). In case of custom shader user will be required to update their code.
- Rename positionWS, capturePositionWS, proxyPositionWS, influencePositionWS to positionRWS, capturePositionRWS, proxyPositionRWS, influencePositionRWS (Camera relative world position) in LightDefinition struct.
- Improve the quality of trilinear filtering of density volume textures.
- Improve UI for HDReflectionProbe / PlanarReflectionProbe

### Fixed
- Fixed a shader preprocessor issue when compiling DebugViewMaterialGBuffer.shader against Metal target
- Added a temporary workaround to Lit.hlsl to avoid broken lighting code with Metal/AMD
- Fixed issue when using more than one volume texture mask with density volumes.
- Fixed an error which prevented volumetric lighting from working if no density volumes with 3D textures were present.
- Fix contact shadows applied on transmission
- Fix issue with forward opaque lit shader variant being removed by the shader preprocessor
- Fixed compilation errors on Nintendo Switch (limited XRSetting support).
- Fixed apply range attenuation option on punctual light
- Fixed issue with color temperature not take correctly into account with static lighting
- Don't display fog when diffuse lighting, specular lighting, or lux meter debug mode are enabled.

## [2.0.4-preview]

### Fixed
- Fix issue when disabling rough refraction and building a player. Was causing a crash.

## [2.0.3-preview]

### Added
- Increased debug color picker limit up to 260k lux

## [2.0.2-preview]

### Added
- Add Light -> Planar Reflection Probe command
- Added a false color mode in rendering debug
- Add support for mesh decals
- Add flag to disable projector decals on transparent geometry to save performance and decal texture atlas space
- Add ability to use decal diffuse map as mask only
- Add visualize all shadow masks in lighting debug
- Add export of normal and roughness buffer for forwardOnly and when in supportOnlyForward mode for forward
- Provide a define in lit.hlsl (FORWARD_MATERIAL_READ_FROM_WRITTEN_NORMAL_BUFFER) when output buffer normal is used to read the normal and roughness instead of caclulating it (can save performance, but lower quality due to compression)
- Add color swatch to decal material

### Changed
- Change Render -> Planar Reflection creation to 3D Object -> Mirror
- Change "Enable Reflector" name on SpotLight to "Angle Affect Intensity"
- Change prototype of BSDFData ConvertSurfaceDataToBSDFData(SurfaceData surfaceData) to BSDFData ConvertSurfaceDataToBSDFData(uint2 positionSS, SurfaceData surfaceData)

### Fixed
- Fix issue with StackLit in deferred mode with deferredDirectionalShadow due to GBuffer not being cleared. Gbuffer is still not clear and issue was fix with the new Output of normal buffer.
- Fixed an issue where interpolation volumes were not updated correctly for reflection captures.
- Fixed an exception in Light Loop settings UI

## [2.0.1-preview]

### Added
- Add stripper of shader variant when building a player. Save shader compile time.
- Disable per-object culling that was executed in C++ in HD whereas it was not used (Optimization)
- Enable texture streaming debugging (was not working before 2018.2)
- Added Screen Space Reflection with Proxy Projection Model
- Support correctly scene selection for alpha tested object
- Add per light shadow mask mode control (i.e shadow mask distance and shadow mask). It use the option NonLightmappedOnly
- Add geometric filtering to Lit shader (allow to reduce specular aliasing)
- Add shortcut to create DensityVolume and PlanarReflection in hierarchy
- Add a DefaultHDMirrorMaterial material for PlanarReflection
- Added a script to be able to upgrade material to newer version of HDRP
- Removed useless duplication of ForwardError passes.
- Add option to not compile any DEBUG_DISPLAY shader in the player (Faster build) call Support Runtime Debug display

### Changed
- Changed SupportForwardOnly to SupportOnlyForward in render pipeline settings
- Changed versioning variable name in HDAdditionalXXXData from m_version to version
- Create unique name when creating a game object in the rendering menu (i.e Density Volume(2))
- Re-organize various files and folder location to clean the repository
- Change Debug windows name and location. Now located at:  Windows -> General -> Render Pipeline Debug

### Removed
- Removed GlobalLightLoopSettings.maxPlanarReflectionProbes and instead use value of GlobalLightLoopSettings.planarReflectionProbeCacheSize
- Remove EmissiveIntensity parameter and change EmissiveColor to be HDR (Matching Builtin Unity behavior) - Data need to be updated - Launch Edit -> Single Step Upgrade Script -> Upgrade all Materials emissionColor

### Fixed
- Fix issue with LOD transition and instancing
- Fix discrepency between object motion vector and camera motion vector
- Fix issue with spot and dir light gizmo axis not highlighted correctly
- Fix potential crash while register debug windows inputs at startup
- Fix warning when creating Planar reflection
- Fix specular lighting debug mode (was rendering black)
- Allow projector decal with null material to allow to configure decal when HDRP is not set
- Decal atlas texture offset/scale is updated after allocations (used to be before so it was using date from previous frame)

## [2018.1 experimental]

### Added
- Configure the VolumetricLightingSystem code path to be on by default
- Trigger a build exception when trying to build an unsupported platform
- Introduce the VolumetricLightingController component, which can (and should) be placed on the camera, and allows one to control the near and the far plane of the V-Buffer (volumetric "froxel" buffer) along with the depth distribution (from logarithmic to linear)
- Add 3D texture support for DensityVolumes
- Add a better mapping of roughness to mipmap for planar reflection
- The VolumetricLightingSystem now uses RTHandles, which allows to save memory by sharing buffers between different cameras (history buffers are not shared), and reduce reallocation frequency by reallocating buffers only if the rendering resolution increases (and suballocating within existing buffers if the rendering resolution decreases)
- Add a Volumetric Dimmer slider to lights to control the intensity of the scattered volumetric lighting
- Add UV tiling and offset support for decals.
- Add mipmapping support for volume 3D mask textures

### Changed
- Default number of planar reflection change from 4 to 2
- Rename _MainDepthTexture to _CameraDepthTexture
- The VolumetricLightingController has been moved to the Interpolation Volume framework and now functions similarly to the VolumetricFog settings
- Update of UI of cookie, CubeCookie, Reflection probe and planar reflection probe to combo box
- Allow enabling/disabling shadows for area lights when they are set to baked.
- Hide applyRangeAttenuation and FadeDistance for directional shadow as they are not used

### Removed
- Remove Resource folder of PreIntegratedFGD and add the resource to RenderPipeline Asset

### Fixed
- Fix ConvertPhysicalLightIntensityToLightIntensity() function used when creating light from script to match HDLightEditor behavior
- Fix numerical issues with the default value of mean free path of volumetric fog
- Fix the bug preventing decals from coexisting with density volumes
- Fix issue with alpha tested geometry using planar/triplanar mapping not render correctly or flickering (due to being wrongly alpha tested in depth prepass)
- Fix meta pass with triplanar (was not handling correctly the normal)
- Fix preview when a planar reflection is present
- Fix Camera preview, it is now a Preview cameraType (was a SceneView)
- Fix handling unknown GPUShadowTypes in the shadow manager.
- Fix area light shapes sent as point lights to the baking backends when they are set to baked.
- Fix unnecessary division by PI for baked area lights.
- Fix line lights sent to the lightmappers. The backends don't support this light type.
- Fix issue with shadow mask framesettings not correctly taken into account when shadow mask is enabled for lighting.
- Fix directional light and shadow mask transition, they are now matching making smooth transition
- Fix banding issues caused by high intensity volumetric lighting
- Fix the debug window being emptied on SRP asset reload
- Fix issue with debug mode not correctly clearing the GBuffer in editor after a resize
- Fix issue with ResetMaterialKeyword not resetting correctly ToggleOff/Roggle Keyword
- Fix issue with motion vector not render correctly if there is no depth prepass in deferred

## [2018.1.0f2]

### Added
- Screen Space Refraction projection model (Proxy raycasting, HiZ raymarching)
- Screen Space Refraction settings as volume component
- Added buffered frame history per camera
- Port Global Density Volumes to the Interpolation Volume System.
- Optimize ImportanceSampleLambert() to not require the tangent frame.
- Generalize SampleVBuffer() to handle different sampling and reconstruction methods.
- Improve the quality of volumetric lighting reprojection.
- Optimize Morton Order code in the Subsurface Scattering pass.
- Planar Reflection Probe support roughness (gaussian convolution of captured probe)
- Use an atlas instead of a texture array for cluster transparent decals
- Add a debug view to visualize the decal atlas
- Only store decal textures to atlas if decal is visible, debounce out of memory decal atlas warning.
- Add manipulator gizmo on decal to improve authoring workflow
- Add a minimal StackLit material (work in progress, this version can be used as template to add new material)

### Changed
- EnableShadowMask in FrameSettings (But shadowMaskSupport still disable by default)
- Forced Planar Probe update modes to (Realtime, Every Update, Mirror Camera)
- Screen Space Refraction proxy model uses the proxy of the first environment light (Reflection probe/Planar probe) or the sky
- Moved RTHandle static methods to RTHandles
- Renamed RTHandle to RTHandleSystem.RTHandle
- Move code for PreIntegratedFDG (Lit.shader) into its dedicated folder to be share with other material
- Move code for LTCArea (Lit.shader) into its dedicated folder to be share with other material

### Removed
- Removed Planar Probe mirror plane position and normal fields in inspector, always display mirror plane and normal gizmos

### Fixed
- Fix fog flags in scene view is now taken into account
- Fix sky in preview windows that were disappearing after a load of a new level
- Fix numerical issues in IntersectRayAABB().
- Fix alpha blending of volumetric lighting with transparent objects.
- Fix the near plane of the V-Buffer causing out-of-bounds look-ups in the clustered data structure.
- Depth and color pyramid are properly computed and sampled when the camera renders inside a viewport of a RTHandle.
- Fix decal atlas debug view to work correctly when shadow atlas view is also enabled

## [2018.1.0b13]

...<|MERGE_RESOLUTION|>--- conflicted
+++ resolved
@@ -27,12 +27,9 @@
 - Added custom BaseShaderPreprocessor in HDEditorUtils.GetBaseShaderPreprocessorList()
 - Fixed compile issue when USE_XR_SDK is not defined
 - Fixed procedural sky sun disk intensity for high directional light intensities
-<<<<<<< HEAD
+- Fixed Decal mip level when using texture mip map streaming to avoid dropping to lowest permitted mip (now loading all mips)
 - Fixed deferred shading for XR single-pass instancing after lightloop refactor
 - Fixed cluster and material classification debug (material classification now works with compute as pixel shader lighting)
-=======
-- Fixed Decal mip level when using texture mip map streaming to avoid dropping to lowest permitted mip (now loading all mips)
->>>>>>> 1618caf4
 
 ### Changed
 - Optimization: Reduce the group size of the deferred lighting pass from 16x16 to 8x8
