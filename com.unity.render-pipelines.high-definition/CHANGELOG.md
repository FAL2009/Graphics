# Changelog
All notable changes to this package will be documented in this file.

The format is based on [Keep a Changelog](http://keepachangelog.com/en/1.0.0/)
and this project adheres to [Semantic Versioning](http://semver.org/spec/v2.0.0.html).

## [Unreleased]

### Added
- Ray tracing support for VR single-pass
- Added sharpen filter shader parameter and UI for TemporalAA to control image quality instead of hardcoded value
- Added frame settings option for custom post process and custom passes as well as custom color buffer format option.
- Add check in wizard on SRP Batcher enabled.
- Added default implementations of OnPreprocessMaterialDescription for FBX, Obj, Sketchup and 3DS file formats.
- Added custom pass fade radius
- Added after post process injection point for custom passes
- Added basic alpha compositing support - Alpha is available afterpostprocess when using FP16 buffer format.
- Added falloff distance on Reflection Probe and Planar Reflection Probe
- Added Backplate projection from the HDRISky
- Added Shadow Matte in UnlitMasterNode, which only received shadow without lighting
- Added hability to name LightLayers in HDRenderPipelineAsset
- Added a range compression factor for Reflection Probe and Planar Reflection Probe to avoid saturation of colors.
- Added path tracing support for directional, point and spot lights, as well as emission from Lit and Unlit.
- Added non temporal version of SSAO.
- Added more detailed ray tracing stats in the debug window
- Added Disc area light (bake only)
- Added a warning in the material UI to prevent transparent + subsurface-scattering combination.
- Added XR single-pass setting into HDRP asset
- Added a penumbra tint option for lights
- Added support for depth copy with XR SDK
- Added debug setting to Render Pipeline Debug Window to list the active XR views
- Added an option to filter the result of the volumetric lighting (off by default).
- Added a transmission multiplier for directional lights
- Added XR single-pass test mode to Render Pipeline Debug Window
- Added debug setting to Render Pipeline Window to list the active XR views
- Added a new refraction mode for the Lit shader (thin). Which is a box refraction with small thickness values
- Added the code to support Barn Doors for Area Lights based on a shaderconfig option.
- Added HDRPCameraBinder property binder for Visual Effect Graph
- Added "Celestial Body" controls to the Directional Light
- Added new parameters to the Physically Based Sky
- Added Reflections to the DXR Wizard
- Added the possibility to have ray traced colored and semi-transparent shadows on directional lights.
- Added a check in the custom post process template to throw an error if the default shader is not found.
- Exposed the debug overlay ratio in the debug menu.
- Added a separate frame settings for tonemapping alongside color grading.
- Added the receive fog option in the material UI for ShaderGraphs.
- Added a public virtual bool in the custom post processes API to specify if a post processes should be executed in the scene view.
- Added a menu option that checks scene issues with ray tracing. Also removed the previously existing warning at runtime.
- Added Contrast Adaptive Sharpen (CAS) Upscaling effect.
- Added APIs to update probe settings at runtime.
- Added documentation for the rayTracingSupported method in HDRP
- Added user-selectable format for the post processing passes.
- Added support for alpha channel in some post-processing passes (DoF, TAA, Uber).
- Added warnings in FrameSettings inspector when using DXR and atempting to use Asynchronous Execution.
- Exposed Stencil bits that can be used by the user.
- Added history rejection based on velocity of intersected objects for directional, point and spot lights.
- Added a affectsVolumetric field to the HDAdditionalLightData API to know if light affects volumetric fog.
- Add OS and Hardware check in the Wizard fixes for DXR.
- Added option to exclude camera motion from motion blur.
- Added semi-transparent shadows for point and spot lights.
- Added support for semi-transparent shadow for unlit shader and unlit shader graph.
- Added the alpha clip enabled toggle to the material UI for all HDRP shader graphs.
- Added Material Samples to explain how to use the lit shader features
- Added an initial implementation of ray traced sub surface scattering
- Added AssetPostprocessors and Shadergraphs to handle Arnold Standard Surface and 3DsMax Physical material import from FBX.
- Added support for Smoothness Fade start work when enabling ray traced reflections.
- Added Contact shadow, Micro shadows and Screen space refraction API documentation.
- Added script documentation for SSR, SSAO (ray tracing), GI, Light Cluster, RayTracingSettings, Ray Counters, etc.
- Added path tracing support for refraction and internal reflections.
- Added support for Thin Refraction Model and Lit's Clear Coat in Path Tracing.
- Added the Tint parameter to Sky Colored Fog.
- Added of Screen Space Reflections for Transparent materials
- Added a fallback for ray traced area light shadows in case the material is forward or the lit mode is forward.
- Added a new debug mode for light layers.
- Added an "enable" toggle to the SSR volume component.
- Added support for anisotropic specular lobes in path tracing.
- Added support for alpha clipping in path tracing.
- Added support for light cookies in path tracing.
- Added support for transparent shadows in path tracing.
- Added support for iridescence in path tracing.
- Added support for background color in path tracing.
- Added a path tracing test to the test suite.
- Added a warning and workaround instructions that appear when you enable XR single-pass after the first frame with the XR SDK.
- Added the exposure sliders to the planar reflection probe preview
- Added support for subsurface scattering in path tracing.
- Added a new mode that improves the filtering of ray traced shadows (directional, point and spot) based on the distance to the occluder.
- Added support of cookie baking and add support on Disc light.
- Added support for fog attenuation in path tracing.
- Added a new debug panel for volumes
- Added XR setting to control camera jitter for temporal effects
- Added an error message in the DrawRenderers custom pass when rendering opaque objects with an HDRP asset in DeferredOnly mode.
- Added API to enable proper recording of path traced scenes (with the Unity recorder or other tools).
- Added support for fog in Recursive rendering, ray traced reflections and ray traced indirect diffuse.
- Added an alpha blend option for recursive rendering
- Added support for stack lit for ray tracing effects.
- Added support for hair for ray tracing effects.
- Added support for alpha to coverage for HDRP shaders and shader graph
- Added support for Quality Levels to Subsurface Scattering.
- Added option to disable XR rendering on the camera settings.
- Added support for specular AA from geometric curvature in AxF
- Added support for baked AO (no input for now) in AxF
- Added an info box to warn about depth test artifacts when rendering object twice in custom passes with MSAA.
- Added a frame setting for alpha to mask.
- Added support for custom passes in the AOV API
- Added Light decomposition lighting debugging modes and support in AOV
- Added exposure compensation to Fixed exposure mode
- Added support for rasterized area light shadows in StackLit
<<<<<<< HEAD
=======
- Added support for texture-weighted automatic exposure
- Added support for POM for emissive map
- Added alpha channel support in motion blur pass.
- Added the HDRP Compositor Tool (in Preview).
- Added a ray tracing mode option in the HDRP asset that allows to override and shader stripping.
- Added support for arbitrary resolution scaling of Volumetric Lighting to the Fog volume component.
- Added range attenuation for box-shaped spotlights.
- Added scenes for hair and fabric and decals with material samples
- Added fabric materials and textures
- Added information for fabric materials in fabric scene
- Added a DisplayInfo attribute to specify a name override and a display order for Volume Component fields (used only in default inspector for now).
- Added Min distance to contact shadows.
- Added support for Depth of Field in path tracing (by sampling the lens aperture).
>>>>>>> 3b79e9b8

### Fixed
- Fix when rescale probe all direction below zero (1219246)
- Update documentation of HDRISky-Backplate, precise how to have Ambient Occlusion on the Backplate
- Sorting, undo, labels, layout in the Lighting Explorer.
- Fixed sky settings and materials in Shader Graph Samples package
- Fix/workaround a probable graphics driver bug in the GTAO shader.
- Fixed Hair and PBR shader graphs double sided modes
- Fixed an issue where updating an HDRP asset in the Quality setting panel would not recreate the pipeline.
- Fixed issue with point lights being considered even when occupying less than a pixel on screen (case 1183196)
- Fix a potential NaN source with iridescence (case 1183216)
- Fixed issue of spotlight breaking when minimizing the cone angle via the gizmo (case 1178279)
- Fixed issue that caused decals not to modify the roughness in the normal buffer, causing SSR to not behave correctly (case 1178336)
- Fixed lit transparent refraction with XR single-pass rendering
- Removed extra jitter for TemporalAA in VR
- Fixed ShaderGraph time in main preview
- Fixed issue on some UI elements in HDRP asset not expanding when clicking the arrow (case 1178369)
- Fixed alpha blending in custom post process
- Fixed the modification of the _AlphaCutoff property in the material UI when exposed with a ShaderGraph parameter.
- Fixed HDRP test `1218_Lit_DiffusionProfiles` on Vulkan.
- Fixed an issue where building a player in non-dev mode would generate render target error logs every frame
- Fixed crash when upgrading version of HDRP
- Fixed rendering issues with material previews
- Fixed NPE when using light module in Shuriken particle systems (1173348).
- Refresh cached shadow on editor changes
- Fixed light supported units caching (1182266)
- Fixed an issue where SSAO (that needs temporal reprojection) was still being rendered when Motion Vectors were not available (case 1184998)
- Fixed a nullref when modifying the height parameters inside the layered lit shader UI.
- Fixed Decal gizmo that become white after exiting play mode
- Fixed Decal pivot position to behave like a spotlight
- Fixed an issue where using the LightingOverrideMask would break sky reflection for regular cameras
- Fix DebugMenu FrameSettingsHistory persistency on close
- Fix DensityVolume, ReflectionProbe aned PlanarReflectionProbe advancedControl display
- Fix DXR scene serialization in wizard
- Fixed an issue where Previews would reallocate History Buffers every frame
- Fixed the SetLightLayer function in HDAdditionalLightData setting the wrong light layer
- Fix error first time a preview is created for planar
- Fixed an issue where SSR would use an incorrect roughness value on ForwardOnly (StackLit, AxF, Fabric, etc.) materials when the pipeline is configured to also allow deferred Lit.
- Fixed issues with light explorer (cases 1183468, 1183269)
- Fix dot colors in LayeredLit material inspector
- Fix undo not resetting all value when undoing the material affectation in LayerLit material
- Fix for issue that caused gizmos to render in render textures (case 1174395)
- Fixed the light emissive mesh not updated when the light was disabled/enabled
- Fixed light and shadow layer sync when setting the HDAdditionalLightData.lightlayersMask property
- Fixed a nullref when a custom post process component that was in the HDRP PP list is removed from the project
- Fixed issue that prevented decals from modifying specular occlusion (case 1178272).
- Fixed exposure of volumetric reprojection
- Fixed multi selection support for Scalable Settings in lights
- Fixed font shaders in test projects for VR by using a Shader Graph version
- Fixed refresh of baked cubemap by incrementing updateCount at the end of the bake (case 1158677).
- Fixed issue with rectangular area light when seen from the back
- Fixed decals not affecting lightmap/lightprobe
- Fixed zBufferParams with XR single-pass rendering
- Fixed moving objects not rendered in custom passes
- Fixed abstract classes listed in the + menu of the custom pass list
- Fixed custom pass that was rendered in previews
- Fixed precision error in zero value normals when applying decals (case 1181639)
- Fixed issue that triggered No Scene Lighting view in game view as well (case 1156102)
- Assign default volume profile when creating a new HDRP Asset
- Fixed fov to 0 in planar probe breaking the projection matrix (case 1182014)
- Fixed bugs with shadow caching
- Reassign the same camera for a realtime probe face render request to have appropriate history buffer during realtime probe rendering.
- Fixed issue causing wrong shading when normal map mode is Object space, no normal map is set, but a detail map is present (case 1143352)
- Fixed issue with decal and htile optimization
- Fixed TerrainLit shader compilation error regarding `_Control0_TexelSize` redefinition (case 1178480).
- Fixed warning about duplicate HDRuntimeReflectionSystem when configuring play mode without domain reload.
- Fixed an editor crash when multiple decal projectors were selected and some had null material
- Added all relevant fix actions to FixAll button in Wizard
- Moved FixAll button on top of the Wizard
- Fixed an issue where fog color was not pre-exposed correctly
- Fix priority order when custom passes are overlapping
- Fix cleanup not called when the custom pass GameObject is destroyed
- Replaced most instances of GraphicsSettings.renderPipelineAsset by GraphicsSettings.currentRenderPipeline. This should fix some parameters not working on Quality Settings overrides.
- Fixed an issue with Realtime GI not working on upgraded projects.
- Fixed issue with screen space shadows fallback texture was not set as a texture array.
- Fixed Pyramid Lights bounding box
- Fixed terrain heightmap default/null values and epsilons
- Fixed custom post-processing effects breaking when an abstract class inherited from `CustomPostProcessVolumeComponent`
- Fixed XR single-pass rendering in Editor by using ShaderConfig.s_XrMaxViews to allocate matrix array
- Multiple different skies rendered at the same time by different cameras are now handled correctly without flickering
- Fixed flickering issue happening when different volumes have shadow settings and multiple cameras are present.
- Fixed issue causing planar probes to disappear if there is no light in the scene.
- Fixed a number of issues with the prefab isolation mode (Volumes leaking from the main scene and reflection not working properly)
- Fixed an issue with fog volume component upgrade not working properly
- Fixed Spot light Pyramid Shape has shadow artifacts on aspect ratio values lower than 1
- Fixed issue with AO upsampling in XR
- Fixed camera without HDAdditionalCameraData component not rendering
- Removed the macro ENABLE_RAYTRACING for most of the ray tracing code
- Fixed prefab containing camera reloading in loop while selected in the Project view
- Fixed issue causing NaN wheh the Z scale of an object is set to 0.
- Fixed DXR shader passes attempting to render before pipeline loaded
- Fixed black ambient sky issue when importing a project after deleting Library.
- Fixed issue when upgrading a Standard transparent material (case 1186874)
- Fixed area light cookies not working properly with stack lit
- Fixed material render queue not updated when the shader is changed in the material inspector.
- Fixed a number of issues with full screen debug modes not reseting correctly when setting another mutually exclusive mode
- Fixed compile errors for platforms with no VR support
- Fixed an issue with volumetrics and RTHandle scaling (case 1155236)
- Fixed an issue where sky lighting might be updated uselessly
- Fixed issue preventing to allow setting decal material to none (case 1196129)
- Fixed XR multi-pass decals rendering
- Fixed several fields on Light Inspector that not supported Prefab overrides
- Fixed EOL for some files
- Fixed scene view rendering with volumetrics and XR enabled
- Fixed decals to work with multiple cameras
- Fixed optional clear of GBuffer (Was always on)
- Fixed render target clears with XR single-pass rendering
- Fixed HDRP samples file hierarchy
- Fixed Light units not matching light type
- Fixed QualitySettings panel not displaying HDRP Asset
- Fixed black reflection probes the first time loading a project
- Fixed y-flip in scene view with XR SDK
- Fixed Decal projectors do not immediately respond when parent object layer mask is changed in editor.
- Fixed y-flip in scene view with XR SDK
- Fixed a number of issues with Material Quality setting
- Fixed the transparent Cull Mode option in HD unlit master node settings only visible if double sided is ticked.
- Fixed an issue causing shadowed areas by contact shadows at the edge of far clip plane if contact shadow length is very close to far clip plane.
- Fixed editing a scalable settings will edit all loaded asset in memory instead of targetted asset.
- Fixed Planar reflection default viewer FOV
- Fixed flickering issues when moving the mouse in the editor with ray tracing on.
- Fixed the ShaderGraph main preview being black after switching to SSS in the master node settings
- Fixed custom fullscreen passes in VR
- Fixed camera culling masks not taken in account in custom pass volumes
- Fixed object not drawn in custom pass when using a DrawRenderers with an HDRP shader in a build.
- Fixed injection points for Custom Passes (AfterDepthAndNormal and BeforePreRefraction were missing)
- Fixed a enum to choose shader tags used for drawing objects (DepthPrepass or Forward) when there is no override material.
- Fixed lit objects in the BeforePreRefraction, BeforeTransparent and BeforePostProcess.
- Fixed the None option when binding custom pass render targets to allow binding only depth or color.
- Fixed custom pass buffers allocation so they are not allocated if they're not used.
- Fixed the Custom Pass entry in the volume create asset menu items.
- Fixed Prefab Overrides workflow on Camera.
- Fixed alignment issue in Preset for Camera.
- Fixed alignment issue in Physical part for Camera.
- Fixed FrameSettings multi-edition.
- Fixed a bug happening when denoising multiple ray traced light shadows
- Fixed minor naming issues in ShaderGraph settings
- VFX: Removed z-fight glitches that could appear when using deferred depth prepass and lit quad primitives
- VFX: Preserve specular option for lit outputs (matches HDRP lit shader)
- Fixed an issue with Metal Shader Compiler and GTAO shader for metal
- Fixed resources load issue while upgrading HDRP package.
- Fix LOD fade mask by accounting for field of view
- Fixed spot light missing from ray tracing indirect effects.
- Fixed a UI bug in the diffusion profile list after fixing them from the wizard.
- Fixed the hash collision when creating new diffusion profile assets.
- Fixed a light leaking issue with box light casting shadows (case 1184475)
- Fixed Cookie texture type in the cookie slot of lights (Now displays a warning because it is not supported).
- Fixed a nullref that happens when using the Shuriken particle light module
- Fixed alignment in Wizard
- Fixed text overflow in Wizard's helpbox
- Fixed Wizard button fix all that was not automatically grab all required fixes
- Fixed VR tab for MacOS in Wizard
- Fixed local config package workflow in Wizard
- Fixed issue with contact shadows shifting when MSAA is enabled.
- Fixed EV100 in the PBR sky
- Fixed an issue In URP where sometime the camera is not passed to the volume system and causes a null ref exception (case 1199388)
- Fixed nullref when releasing HDRP with custom pass disabled
- Fixed performance issue derived from copying stencil buffer.
- Fixed an editor freeze when importing a diffusion profile asset from a unity package.
- Fixed an exception when trying to reload a builtin resource.
- Fixed the light type intensity unit reset when switching the light type.
- Fixed compilation error related to define guards and CreateLayoutFromXrSdk()
- Fixed documentation link on CustomPassVolume.
- Fixed player build when HDRP is in the project but not assigned in the graphic settings.
- Fixed an issue where ambient probe would be black for the first face of a baked reflection probe
- VFX: Fixed Missing Reference to Visual Effect Graph Runtime Assembly
- Fixed an issue where rendering done by users in EndCameraRendering would be executed before the main render loop.
- Fixed Prefab Override in main scope of Volume.
- Fixed alignment issue in Presset of main scope of Volume.
- Fixed persistence of ShowChromeGizmo and moved it to toolbar for coherency in ReflectionProbe and PlanarReflectionProbe.
- Fixed Alignement issue in ReflectionProbe and PlanarReflectionProbe.
- Fixed Prefab override workflow issue in ReflectionProbe and PlanarReflectionProbe.
- Fixed empty MoreOptions and moved AdvancedManipulation in a dedicated location for coherency in ReflectionProbe and PlanarReflectionProbe.
- Fixed Prefab override workflow issue in DensityVolume.
- Fixed empty MoreOptions and moved AdvancedManipulation in a dedicated location for coherency in DensityVolume.
- Fix light limit counts specified on the HDRP asset
- Fixed Quality Settings for SSR, Contact Shadows and Ambient Occlusion volume components
- Fixed decalui deriving from hdshaderui instead of just shaderui
- Use DelayedIntField instead of IntField for scalable settings
- Fixed init of debug for FrameSettingsHistory on SceneView camera
- Added a fix script to handle the warning 'referenced script in (GameObject 'SceneIDMap') is missing'
- Fix Wizard load when none selected for RenderPipelineAsset
- Fixed TerrainLitGUI when per-pixel normal property is not present.
- Fixed rendering errors when enabling debug modes with custom passes
- Fix an issue that made PCSS dependent on Atlas resolution (not shadow map res)
- Fixing a bug whith histories when n>4 for ray traced shadows
- Fixing wrong behavior in ray traced shadows for mesh renderers if their cast shadow is shadow only or double sided
- Only tracing rays for shadow if the point is inside the code for spotlight shadows
- Only tracing rays if the point is inside the range for point lights
- Fixing ghosting issues when the screen space shadow  indexes change for a light with ray traced shadows
- Fixed an issue with stencil management and Xbox One build that caused corrupted output in deferred mode.
- Fixed a mismatch in behavior between the culling of shadow maps and ray traced point and spot light shadows
- Fixed recursive ray tracing not working anymore after intermediate buffer refactor.
- Fixed ray traced shadow denoising not working (history rejected all the time).
- Fixed shader warning on xbox one
- Fixed cookies not working for spot lights in ray traced reflections, ray traced GI and recursive rendering
- Fixed an inverted handling of CoatSmoothness for SSR in StackLit.
- Fixed missing distortion inputs in Lit and Unlit material UI.
- Fixed issue that propagated NaNs across multiple frames through the exposure texture.
- Fixed issue with Exclude from TAA stencil ignored.
- Fixed ray traced reflection exposure issue.
- Fixed issue with TAA history not initialising corretly scale factor for first frame
- Fixed issue with stencil test of material classification not using the correct Mask (causing false positive and bad performance with forward material in deferred)
- Fixed issue with History not reset when chaning antialiasing mode on camera
- Fixed issue with volumetric data not being initialized if default settings have volumetric and reprojection off.
- Fixed ray tracing reflection denoiser not applied in tier 1
- Fixed the vibility of ray tracing related methods.
- Fixed the diffusion profile list not saved when clicking the fix button in the material UI.
- Fixed crash when pushing bounce count higher than 1 for ray traced GI or reflections
- Fixed PCSS softness scale so that it better match ray traced reference for punctual lights.
- Fixed exposure management for the path tracer
- Fixed AxF material UI containing two advanced options settings.
- Fixed an issue where cached sky contexts were being destroyed wrongly, breaking lighting in the LookDev
- Fixed issue that clamped PCSS softness too early and not after distance scale.
- Fixed fog affect transparent on HD unlit master node
- Fixed custom post processes re-ordering not saved.
- Fixed NPE when using scalable settings
- Fixed an issue where PBR sky precomputation was reset incorrectly in some cases causing bad performance.
- Fixed a bug due to depth history begin overriden too soon
- Fixed CustomPassSampleCameraColor scale issue when called from Before Transparent injection point.
- Fixed corruption of AO in baked probes.
- Fixed issue with upgrade of projects that still had Very High as shadow filtering quality.
- Fixed issue that caused Distortion UI to appear in Lit.
- Fixed several issues with decal duplicating when editing them.
- Fixed initialization of volumetric buffer params (1204159)
- Fixed an issue where frame count was incorrectly reset for the game view, causing temporal processes to fail.
- Fixed Culling group was not disposed error.
- Fixed issues on some GPU that do not support gathers on integer textures.
- Fixed an issue with ambient probe not being initialized for the first frame after a domain reload for volumetric fog.
- Fixed the scene visibility of decal projectors and density volumes
- Fixed a leak in sky manager.
- Fixed an issue where entering playmode while the light editor is opened would produce null reference exceptions.
- Fixed the debug overlay overlapping the debug menu at runtime.
- Fixed an issue with the framecount when changing scene.
- Fixed errors that occurred when using invalid near and far clip plane values for planar reflections.
- Fixed issue with motion blur sample weighting function.
- Fixed motion vectors in MSAA.
- Fixed sun flare blending (case 1205862).
- Fixed a lot of issues related to ray traced screen space shadows.
- Fixed memory leak caused by apply distortion material not being disposed.
- Fixed Reflection probe incorrectly culled when moving its parent (case 1207660)
- Fixed a nullref when upgrading the Fog volume components while the volume is opened in the inspector.
- Fix issues where decals on PS4 would not correctly write out the tile mask causing bits of the decal to go missing.
- Use appropriate label width and text content so the label is completely visible
- Fixed an issue where final post process pass would not output the default alpha value of 1.0 when using 11_11_10 color buffer format.
- Fixed SSR issue after the MSAA Motion Vector fix.
- Fixed an issue with PCSS on directional light if punctual shadow atlas was not allocated.
- Fixed an issue where shadow resolution would be wrong on the first face of a baked reflection probe.
- Fixed issue with PCSS softness being incorrect for cascades different than the first one.
- Fixed custom post process not rendering when using multiple HDRP asset in quality settings
- Fixed probe gizmo missing id (case 1208975)
- Fixed a warning in raytracingshadowfilter.compute
- Fixed issue with AO breaking with small near plane values.
- Fixed custom post process Cleanup function not called in some cases.
- Fixed shader warning in AO code.
- Fixed a warning in simpledenoiser.compute
- Fixed tube and rectangle light culling to use their shape instead of their range as a bounding box.
- Fixed caused by using gather on a UINT texture in motion blur.
- Fix issue with ambient occlusion breaking when dynamic resolution is active.
- Fixed some possible NaN causes in Depth of Field.
- Fixed Custom Pass nullref due to the new Profiling Sample API changes
- Fixed the black/grey screen issue on after post process Custom Passes in non dev builds.
- Fixed particle lights.
- Improved behavior of lights and probe going over the HDRP asset limits.
- Fixed issue triggered when last punctual light is disabled and more than one camera is used.
- Fixed Custom Pass nullref due to the new Profiling Sample API changes
- Fixed the black/grey screen issue on after post process Custom Passes in non dev builds.
- Fixed XR rendering locked to vsync of main display with Standalone Player.
- Fixed custom pass cleanup not called at the right time when using multiple volumes.
- Fixed an issue on metal with edge of decal having artifact by delaying discard of fragments during decal projection
- Fixed various shader warning
- Fixing unnecessary memory allocations in the ray tracing cluster build
- Fixed duplicate column labels in LightEditor's light tab
- Fixed white and dark flashes on scenes with very high or very low exposure when Automatic Exposure is being used.
- Fixed an issue where passing a null ProfilingSampler would cause a null ref exception.
- Fixed memory leak in Sky when in matcap mode.
- Fixed compilation issues on platform that don't support VR.
- Fixed migration code called when we create a new HDRP asset.
- Fixed RemoveComponent on Camera contextual menu to not remove Camera while a component depend on it.
- Fixed an issue where ambient occlusion and screen space reflections editors would generate null ref exceptions when HDRP was not set as the current pipeline.
- Fixed a null reference exception in the probe UI when no HDRP asset is present.
- Fixed the outline example in the doc (sampling range was dependent on screen resolution)
- Fixed a null reference exception in the HDRI Sky editor when no HDRP asset is present.
- Fixed an issue where Decal Projectors created from script where rotated around the X axis by 90°.
- Fixed frustum used to compute Density Volumes visibility when projection matrix is oblique.
- Fixed a null reference exception in Path Tracing, Recursive Rendering and raytraced Global Illumination editors when no HDRP asset is present.
- Fix for NaNs on certain geometry with Lit shader -- [case 1210058](https://fogbugz.unity3d.com/f/cases/1210058/)
- Fixed an issue where ambient occlusion and screen space reflections editors would generate null ref exceptions when HDRP was not set as the current pipeline.
- Fixed a null reference exception in the probe UI when no HDRP asset is present.
- Fixed the outline example in the doc (sampling range was dependent on screen resolution)
- Fixed a null reference exception in the HDRI Sky editor when no HDRP asset is present.
- Fixed an issue where materials newly created from the contextual menu would have an invalid state, causing various problems until it was edited.
- Fixed transparent material created with ZWrite enabled (now it is disabled by default for new transparent materials)
- Fixed mouseover on Move and Rotate tool while DecalProjector is selected.
- Fixed wrong stencil state on some of the pixel shader versions of deferred shader.
- Fixed an issue where creating decals at runtime could cause a null reference exception.
- Fixed issue that displayed material migration dialog on the creation of new project.
- Fixed various issues with time and animated materials (cases 1210068, 1210064).
- Updated light explorer with latest changes to the Fog and fixed issues when no visual environment was present.
- Fixed not handleling properly the recieve SSR feature with ray traced reflections
- Shadow Atlas is no longer allocated for area lights when they are disabled in the shader config file.
- Avoid MRT Clear on PS4 as it is not implemented yet.
- Fixed runtime debug menu BitField control.
- Fixed the radius value used for ray traced directional light.
- Fixed compilation issues with the layered lit in ray tracing shaders.
- Fixed XR autotests viewport size rounding
- Fixed mip map slider knob displayed when cubemap have no mipmap
- Remove unnecessary skip of material upgrade dialog box.
- Fixed the profiling sample mismatch errors when enabling the profiler in play mode
- Fixed issue that caused NaNs in reflection probes on consoles.
- Fixed adjusting positive axis of Blend Distance slides the negative axis in the density volume component.
- Fixed the blend of reflections based on the weight.
- Fixed fallback for ray traced reflections when denoising is enabled.
- Fixed error spam issue with terrain detail terrainDetailUnsupported (cases 1211848)
- Fixed hardware dynamic resolution causing cropping/scaling issues in scene view (case 1158661)
- Fixed Wizard check order for `Hardware and OS` and `Direct3D12`
- Fix AO issue turning black when Far/Near plane distance is big.
- Fixed issue when opening lookdev and the lookdev volume have not been assigned yet.
- Improved memory usage of the sky system.
- Updated label in HDRP quality preference settings (case 1215100)
- Fixed Decal Projector gizmo not undoing properly (case 1216629)
- Fix a leak in the denoising of ray traced reflections.
- Fixed Alignment issue in Light Preset
- Fixed Environment Header in LightingWindow
- Fixed an issue where hair shader could write garbage in the diffuse lighting buffer, causing NaNs.
- Fixed an exposure issue with ray traced sub-surface scattering.
- Fixed runtime debug menu light hierarchy None not doing anything.
- Fixed the broken ShaderGraph preview when creating a new Lit graph.
- Fix indentation issue in preset of LayeredLit material.
- Fixed minor issues with cubemap preview in the inspector.
- Fixed wrong build error message when building for android on mac.
- Fixed an issue related to denoising ray trace area shadows.
- Fixed wrong build error message when building for android on mac.
- Fixed Wizard persistency of Direct3D12 change on domain reload.
- Fixed Wizard persistency of FixAll on domain reload.
- Fixed Wizard behaviour on domain reload.
- Fixed a potential source of NaN in planar reflection probe atlas.
- Fixed an issue with MipRatio debug mode showing _DebugMatCapTexture not being set.
- Fixed missing initialization of input params in Blit for VR.
- Fix Inf source in LTC for area lights.
- Fix issue with AO being misaligned when multiple view are visible.
- Fix issue that caused the clamp of camera rotation motion for motion blur to be ineffective.
- Fixed issue with AssetPostprocessors dependencies causing models to be imported twice when upgrading the package version.
- Fixed culling of lights with XR SDK
- Fixed memory stomp in shadow caching code, leading to overflow of Shadow request array and runtime errors.
- Fixed an issue related to transparent objects reading the ray traced indirect diffuse buffer
- Fixed an issue with filtering ray traced area lights when the intensity is high or there is an exposure.
- Fixed ill-formed include path in Depth Of Field shader.
- Fixed shader graph and ray tracing after the shader target PR.
- Fixed a bug in semi-transparent shadows (object further than the light casting shadows)
- Fix state enabled of default volume profile when in package.
- Fixed removal of MeshRenderer and MeshFilter on adding Light component.
- Fixed Ray Traced SubSurface Scattering not working with ray traced area lights
- Fixed Ray Traced SubSurface Scattering not working in forward mode.
- Fixed a bug in debug light volumes.
- Fixed a bug related to ray traced area light shadow history.
- Fixed an issue where fog sky color mode could sample NaNs in the sky cubemap.
- Fixed a leak in the PBR sky renderer.
- Added a tooltip to the Ambient Mode parameter in the Visual Envionment volume component.
- Static lighting sky now takes the default volume into account (this fixes discrepancies between baked and realtime lighting).
- Fixed a leak in the sky system.
- Removed MSAA Buffers allocation when lit shader mode is set to "deferred only".
- Fixed invalid cast for realtime reflection probes (case 1220504)
- Fixed invalid game view rendering when disabling all cameras in the scene (case 1105163)
- Hide reflection probes in the renderer components.
- Fixed infinite reload loop while displaying Light's Shadow's Link Light Layer in Inspector of Prefab Asset.
- Fixed the culling was not disposed error in build log.
- Fixed the cookie atlas size and planar atlas size being too big after an upgrade of the HDRP asset.
- Fixed transparent SSR for shader graph.
- Fixed an issue with emissive light meshes not being in the RAS.
- Fixed DXR player build
- Fixed the HDRP asset migration code not being called after an upgrade of the package
- Fixed draw renderers custom pass out of bound exception
- Fixed the PBR shader rendering in deferred
- Fixed some typos in debug menu (case 1224594)
- Fixed ray traced point and spot lights shadows not rejecting istory when semi-transparent or colored.
- Fixed a warning due to StaticLightingSky when reloading domain in some cases.
- Fixed the MaxLightCount being displayed when the light volume debug menu is on ColorAndEdge.
- Fixed issue with unclear naming of debug menu for decals.
- Fixed z-fighting in scene view when scene lighting is off (case 1203927)
- Fixed issue that prevented cubemap thumbnails from rendering.
- Fixed ray tracing with VR single-pass
- Fix an exception in ray tracing that happens if two LOD levels are using the same mesh renderer.
- Fixed error in the console when switching shader to decal in the material UI.
- Fixed an issue with refraction model and ray traced recursive rendering (case 1198578).
- Fixed an issue where a dynamic sky changing any frame may not update the ambient probe.
- Fixed cubemap thumbnail generation at project load time.
- Fixed cubemap thumbnail generation at project load time. 
- Fixed XR culling with multiple cameras
- Fixed XR single-pass with Mock HMD plugin
- Fixed sRGB mismatch with XR SDK
- Fixed an issue where default volume would not update when switching profile.
- Fixed issue with uncached reflection probe cameras reseting the debug mode (case 1224601) 
- Fixed an issue where AO override would not override specular occlusion.
- Fixed an issue where Volume inspector might not refresh correctly in some cases.
- Fixed render texture with XR
- Fixed issue with resources being accessed before initialization process has been performed completely. 
- Half fixed shuriken particle light that cast shadows (only the first one will be correct)
- Fixed issue with atmospheric fog turning black if a planar reflection probe is placed below ground level. (case 1226588)
- Fixed custom pass GC alloc issue in CustomPassVolume.GetActiveVolumes().
- Fixed a bug where instanced shadergraph shaders wouldn't compile on PS4.
- Fixed an issue related to the envlightdatasrt not being bound in recursive rendering.
- Fixed shadow cascade tooltip when using the metric mode (case 1229232)
- Fixed how the area light influence volume is computed to match rasterization.
- Focus on Decal uses the extends of the projectors
- Fixed usage of light size data that are not available at runtime.
- Fixed the depth buffer copy made before custom pass after opaque and normal injection point.
- Fix for issue that prevented scene from being completely saved when baked reflection probes are present and lighting is set to auto generate.
- Fixed drag area width at left of Light's intensity field in Inspector.
- Fixed light type resolution when performing a reset on HDAdditionalLightData (case 1220931)
- Fixed reliance on atan2 undefined behavior in motion vector debug shader.
- Fixed an usage of a a compute buffer not bound (1229964)
- Fixed an issue where changing the default volume profile from another inspector would not update the default volume editor.
- Fix issues in the post process system with RenderTexture being invalid in some cases, causing rendering problems.
- Fixed an issue where unncessarily serialized members in StaticLightingSky component would change each time the scene is changed.
- Fixed a weird behavior in the scalable settings drawing when the space becomes tiny (1212045).
- Fixed a regression in the ray traced indirect diffuse due to the new probe system.
- Fix for range compression factor for probes going negative (now clamped to positive values).
- Fixed path validation when creating new volume profile (case 1229933)
- Fix reflection hierarchy for CARPAINT in AxF.
- Fix precise fresnel for delta lights for SVBRDF in AxF.
- Fixed the debug exposure mode for display sky reflection and debug view baked lighting
- Fixed MSAA depth resolve when there is no motion vectors
- Fixed various object leaks in HDRP.
- Fixed compile error with XR SubsystemManager.
- Fix for assertion triggering sometimes when saving a newly created lit shader graph (case 1230996)
- Fixed culling of planar reflection probes that change position (case 1218651)
- Fixed null reference when processing lightprobe (case 1235285)
- Fix issue causing wrong planar reflection rendering when more than one camera is present.
- Fix black screen in XR when HDRP package is present but not used.
- Fixed an issue with the specularFGD term being used when the material has a clear coat (lit shader).
- Fixed white flash happening with auto-exposure in some cases (case 1223774)
- Fixed NaN which can appear with real time reflection and inf value
- Fixed an issue that was collapsing the volume components in the HDRP default settings
<<<<<<< HEAD
=======
- Fixed warning about missing bound decal buffer
- Fixed shader warning on Xbox for ResolveStencilBuffer.compute. 
- Fixed PBR shader ZTest rendering in deferred.
- Replaced commands incompatible with async compute in light list build process.
- Diffusion Profile and Material references in HDRP materials are now correctly exported to unity packages. Note that the diffusion profile or the material references need to be edited once before this can work properly.
- Fix MaterialBalls having same guid issue
- Fix spelling and grammatical errors in material samples
- Fixed unneeded cookie texture allocation for cone stop lights.
- Fixed scalarization code for contact shadows.
- Fixed volume debug in playmode
- Fixed issue when toggling anything in HDRP asset that will produce an error (case 1238155)
- Fixed shader warning in PCSS code when using Vulkan.
- Fixed decal that aren't working without Metal and Ambient Occlusion option enabled.
- Fixed an error about procedural sky being logged by mistake.
- Fixed shadowmask UI now correctly showing shadowmask disable
- Made more explicit the warning about raytracing and asynchronous compute. Also fixed the condition in which it appears.
- Fixed a null ref exception in static sky when the default volume profile is invalid.
>>>>>>> 3b79e9b8

### Changed
- Improve MIP selection for decals on Transparents
- Color buffer pyramid is not allocated anymore if neither refraction nor distortion are enabled
- Rename Emission Radius to Radius in UI in Point, Spot
- Angular Diameter parameter for directional light is no longuer an advanced property
- DXR: Remove Light Radius and Angular Diamater of Raytrace shadow. Angular Diameter and Radius are used instead.
- Remove MaxSmoothness parameters from UI for point, spot and directional light. The MaxSmoothness is now deduce from Radius Parameters
- DXR: Remove the Ray Tracing Environement Component. Add a Layer Mask to the ray Tracing volume components to define which objects are taken into account for each effect.
- Removed second cubemaps used for shadowing in lookdev
- Disable Physically Based Sky below ground
- Increase max limit of area light and reflection probe to 128
- Change default texture for detailmap to grey
- Optimize Shadow RT load on Tile based architecture platforms.
- Improved quality of SSAO.
- Moved RequestShadowMapRendering() back to public API.
- Update HDRP DXR Wizard with an option to automatically clone the hdrp config package and setup raytracing to 1 in shaders file.
- Added SceneSelection pass for TerrainLit shader.
- Simplified Light's type API regrouping the logic in one place (Check type in HDAdditionalLightData)
- The support of LOD CrossFade (Dithering transition) in master nodes now required to enable it in the master node settings (Save variant)
- Improved shadow bias, by removing constant depth bias and substituting it with slope-scale bias.
- Fix the default stencil values when a material is created from a SSS ShaderGraph.
- Tweak test asset to be compatible with XR: unlit SG material for canvas and double-side font material
- Slightly tweaked the behaviour of bloom when resolution is low to reduce artifacts.
- Hidden fields in Light Inspector that is not relevant while in BakingOnly mode.
- Changed parametrization of PCSS, now softness is derived from angular diameter (for directional lights) or shape radius (for point/spot lights) and min filter size is now in the [0..1] range.
- Moved the copy of the geometry history buffers to right after the depth mip chain generation.
- Rename "Luminance" to "Nits" in UX for physical light unit
- Rename FrameSettings "SkyLighting" to "SkyReflection"
- Reworked XR automated tests
- The ray traced screen space shadow history for directional, spot and point lights is discarded if the light transform has changed.
- Changed the behavior for ray tracing in case a mesh renderer has both transparent and opaque submeshes.
- Improve history buffer management
- Replaced PlayerSettings.virtualRealitySupported with XRGraphics.tryEnable.
- Remove redundant FrameSettings RealTimePlanarReflection
- Improved a bit the GC calls generated during the rendering.
- Material update is now only triggered when the relevant settings are touched in the shader graph master nodes
- Changed the way Sky Intensity (on Sky volume components) is handled. It's now a combo box where users can choose between Exposure, Multiplier or Lux (for HDRI sky only) instead of both multiplier and exposure being applied all the time. Added a new menu item to convert old profiles.
- Change how method for specular occlusions is decided on inspector shader (Lit, LitTesselation, LayeredLit, LayeredLitTessellation)
- Unlocked SSS, SSR, Motion Vectors and Distortion frame settings for reflections probes.
- Hide unused LOD settings in Quality Settings legacy window.
- Reduced the constrained distance for temporal reprojection of ray tracing denoising
- Removed shadow near plane from the Directional Light Shadow UI.
- Improved the performances of custom pass culling.
- The scene view camera now replicates the physical parameters from the camera tagged as "MainCamera".
- Reduced the number of GC.Alloc calls, one simple scene without plarnar / probes, it should be 0B.
- Renamed ProfilingSample to ProfilingScope and unified API. Added GPU Timings.
- Updated macros to be compatible with the new shader preprocessor.
- Ray tracing reflection temporal filtering is now done in pre-exposed space
- Search field selects the appropriate fields in both project settings panels 'HDRP Default Settings' and 'Quality/HDRP'
- Disabled the refraction and transmission map keywords if the material is opaque.
- Keep celestial bodies outside the atmosphere.
- Updated the MSAA documentation to specify what features HDRP supports MSAA for and what features it does not.
- Shader use for Runtime Debug Display are now correctly stripper when doing a release build
- Now each camera has its own Volume Stack. This allows Volume Parameters to be updated as early as possible and be ready for the whole frame without conflicts between cameras.
- Disable Async for SSR, SSAO and Contact shadow when aggregated ray tracing frame setting is on.
- Improved performance when entering play mode without domain reload by a factor of ~25
- Renamed the camera profiling sample to include the camera name
- Discarding the ray tracing history for AO, reflection, diffuse shadows and GI when the viewport size changes.
- Renamed the camera profiling sample to include the camera name
- Renamed the post processing graphic formats to match the new convention.
- The restart in Wizard for DXR will always be last fix from now on
- Refactoring pre-existing materials to share more shader code between rasterization and ray tracing.
- Setting a material's Refraction Model to Thin does not overwrite the Thickness and Transmission Absorption Distance anymore.
- Removed Wind textures from runtime as wind is no longer built into the pipeline
- Changed Shader Graph titles of master nodes to be more easily searchable ("HDRP/x" -> "x (HDRP)")
- Expose StartSinglePass() and StopSinglePass() as public interface for XRPass
- Replaced the Texture array for 2D cookies (spot, area and directional lights) and for planar reflections by an atlas.
- Moved the tier defining from the asset to the concerned volume components.
- Changing from a tier management to a "mode" management for reflection and GI and removing the ability to enable/disable deferred and ray bining (they are now implied by performance mode)
- The default FrameSettings for ScreenSpaceShadows is set to true for Camera in order to give a better workflow for DXR.
- Refactor internal usage of Stencil bits.
- Changed how the material upgrader works and added documentation for it.
- Custom passes now disable the stencil when overwriting the depth and not writing into it.
- Renamed the camera profiling sample to include the camera name
- Changed the way the shadow casting property of transparent and tranmissive materials is handeled for ray tracing.
- Changed inspector materials stencil setting code to have more sharing.
- Updated the default scene and default DXR scene and DefaultVolumeProfile.
- Changed the way the length parameter is used for ray traced contact shadows.
- Improved the coherency of PCSS blur between cascades.
- Updated VR checks in Wizard to reflect new XR System.
- Removing unused alpha threshold depth prepass and post pass for fabric shader graph.
- Transform result from CIE XYZ to sRGB color space in EvalSensitivity for iridescence.
- Moved BeginCameraRendering callback right before culling.
- Changed the visibility of the Indirect Lighting Controller component to public.
- Renamed the cubemap used for diffuse convolution to a more explicit name for the memory profiler.
- Improved behaviour of transmission color on transparent surfaces in path tracing.
- Light dimmer can now get values higher than one and was renamed to multiplier in the UI.
- Removed info box requesting volume component for Visual Environment and updated the documentation with the relevant information.
- Improved light selection oracle for light sampling in path tracing.
- Stripped ray tracing subsurface passes with ray tracing is not enabled.
- Remove LOD cross fade code for ray tracing shaders
- Removed legacy VR code
- Add range-based clipping to box lights (case 1178780)
- Improve area light culling (case 1085873)
- Light Hierarchy debug mode can now adjust Debug Exposure for visualizing high exposure scenes.
- Rejecting history for ray traced reflections based on a threshold evaluated on the neighborhood of the sampled history.
- Renamed "Environment" to "Reflection Probes" in tile/cluster debug menu.
- Utilities namespace is obsolete, moved its content to UnityEngine.Rendering (case 1204677)
- Obsolete Utilities namespace was removed, instead use UnityEngine.Rendering (case 1204677)
- Moved most of the compute shaders to the multi_compile API instead of multiple kernels.
- Use multi_compile API for deferred compute shader with shadow mask.
- Remove the raytracing rendering queue system to make recursive raytraced material work when raytracing is disabled
- Changed a few resources used by ray tracing shaders to be global resources (using register space1) for improved CPU performance.
- All custom pass volumes are now executed for one injection point instead of the first one.
- Hidden unsupported choice in emission in Materials
- Temporal Anti aliasing improvements.
- Optimized PrepareLightsForGPU (cost reduced by over 25%) and PrepareGPULightData (around twice as fast now).
- Moved scene view camera settings for HDRP from the preferences window to the scene view camera settings window.
- Updated shaders to be compatible with Microsoft's DXC.
- Debug exposure in debug menu have been replace to debug exposure compensation in EV100 space and is always visible.
- Further optimized PrepareLightsForGPU (3x faster with few shadows, 1.4x faster with a lot of shadows or equivalently cost reduced by 68% to 37%).
- Raytracing: Replaced the DIFFUSE_LIGHTING_ONLY multicompile by a uniform.
- Raytracing: Removed the dynamic lightmap multicompile.
- Raytracing: Remove the LOD cross fade multi compile for ray tracing.
- Cookie are now supported in lightmaper. All lights casting cookie and baked will now include cookie influence.
- Avoid building the mip chain a second time for SSR for transparent objects.
- Replaced "High Quality" Subsurface Scattering with a set of Quality Levels.
- Replaced "High Quality" Volumetric Lighting with "Screen Resolution Percentage" and "Volume Slice Count" on the Fog volume component.
- Merged material samples and shader samples
- Update material samples scene visuals
- Use multi_compile API for deferred compute shader with shadow mask.
- Made the StaticLightingSky class public so that users can change it by script for baking purpose.
- Shadowmask and realtime reflectoin probe property are hide in Quality settings

## [7.1.1] - 2019-09-05

### Added
- Transparency Overdraw debug mode. Allows to visualize transparent objects draw calls as an "heat map".
- Enabled single-pass instancing support for XR SDK with new API cmd.SetInstanceMultiplier()
- XR settings are now available in the HDRP asset
- Support for Material Quality in Shader Graph
- Material Quality support selection in HDRP Asset
- Renamed XR shader macro from UNITY_STEREO_ASSIGN_COMPUTE_EYE_INDEX to UNITY_XR_ASSIGN_VIEW_INDEX
- Raytracing ShaderGraph node for HDRP shaders
- Custom passes volume component with 3 injection points: Before Rendering, Before Transparent and Before Post Process
- Alpha channel is now properly exported to camera render textures when using FP16 color buffer format
- Support for XR SDK mirror view modes
- HD Master nodes in Shader Graph now support Normal and Tangent modification in vertex stage.
- DepthOfFieldCoC option in the fullscreen debug modes.
- Added override Ambient Occlusion option on debug windows
- Added Custom Post Processes with 3 injection points: Before Transparent, Before Post Process and After Post Process
- Added draft of minimal interactive path tracing (experimental) based on DXR API - Support only 4 area light, lit and unlit shader (non-shadergraph)
- Small adjustments to TAA anti flicker (more aggressive on high values).

### Fixed
- Fixed wizard infinite loop on cancellation
- Fixed with compute shader error about too many threads in threadgroup on low GPU
- Fixed invalid contact shadow shaders being created on metal
- Fixed a bug where if Assembly.GetTypes throws an exception due to mis-versioned dlls, then no preprocessors are used in the shader stripper
- Fixed typo in AXF decal property preventing to compile
- Fixed reflection probe with XR single-pass and FPTL
- Fixed force gizmo shown when selecting camera in hierarchy
- Fixed issue with XR occlusion mesh and dynamic resolution
- Fixed an issue where lighting compute buffers were re-created with the wrong size when resizing the window, causing tile artefacts at the top of the screen.
- Fix FrameSettings names and tooltips
- Fixed error with XR SDK when the Editor is not in focus
- Fixed errors with RenderGraph, XR SDK and occlusion mesh
- Fixed shadow routines compilation errors when "real" type is a typedef on "half".
- Fixed toggle volumetric lighting in the light UI
- Fixed post-processing history reset handling rt-scale incorrectly
- Fixed crash with terrain and XR multi-pass
- Fixed ShaderGraph material synchronization issues
- Fixed a null reference exception when using an Emissive texture with Unlit shader (case 1181335)
- Fixed an issue where area lights and point lights where not counted separately with regards to max lights on screen (case 1183196)
- Fixed an SSR and Subsurface Scattering issue (appearing black) when using XR.

### Changed
- Update Wizard layout.
- Remove almost all Garbage collection call within a frame.
- Rename property AdditionalVeclocityChange to AddPrecomputeVelocity
- Call the End/Begin camera rendering callbacks for camera with customRender enabled
- Changeg framesettings migration order of postprocess flags as a pr for reflection settings flags have been backported to 2019.2
- Replaced usage of ENABLE_VR in XRSystem.cs by version defines based on the presence of the built-in VR and XR modules
- Added an update virtual function to the SkyRenderer class. This is called once per frame. This allows a given renderer to amortize heavy computation at the rate it chooses. Currently only the physically based sky implements this.
- Removed mandatory XRPass argument in HDCamera.GetOrCreate()
- Restored the HDCamera parameter to the sky rendering builtin parameters.
- Removed usage of StructuredBuffer for XR View Constants
- Expose Direct Specular Lighting control in FrameSettings
- Deprecated ExponentialFog and VolumetricFog volume components. Now there is only one exponential fog component (Fog) which can add Volumetric Fog as an option. Added a script in Edit -> Render Pipeline -> Upgrade Fog Volume Components.

## [7.0.1] - 2019-07-25

### Added
- Added option in the config package to disable globally Area Lights and to select shadow quality settings for the deferred pipeline.
- When shader log stripping is enabled, shader stripper statistics will be written at `Temp/shader-strip.json`
- Occlusion mesh support from XR SDK

### Fixed
- Fixed XR SDK mirror view blit, cleanup some XRTODO and removed XRDebug.cs
- Fixed culling for volumetrics with XR single-pass rendering
- Fix shadergraph material pass setup not called
- Fixed documentation links in component's Inspector header bar
- Cookies using the render texture output from a camera are now properly updated
- Allow in ShaderGraph to enable pre/post pass when the alpha clip is disabled

### Changed
- RenderQueue for Opaque now start at Background instead of Geometry.
- Clamp the area light size for scripting API when we change the light type
- Added a warning in the material UI when the diffusion profile assigned is not in the HDRP asset


## [7.0.0] - 2019-07-17

### Added
- `Fixed`, `Viewer`, and `Automatic` modes to compute the FOV used when rendering a `PlanarReflectionProbe`
- A checkbox to toggle the chrome gizmo of `ReflectionProbe`and `PlanarReflectionProbe`
- Added a Light layer in shadows that allow for objects to cast shadows without being affected by light (and vice versa).
- You can now access ShaderGraph blend states from the Material UI (for example, **Surface Type**, **Sorting Priority**, and **Blending Mode**). This change may break Materials that use a ShaderGraph, to fix them, select **Edit > Render Pipeline > Reset all ShaderGraph Scene Materials BlendStates**. This syncs the blendstates of you ShaderGraph master nodes with the Material properties.
- You can now control ZTest, ZWrite, and CullMode for transparent Materials.
- Materials that use Unlit Shaders or Unlit Master Node Shaders now cast shadows.
- Added an option to enable the ztest on **After Post Process** materials when TAA is disabled.
- Added a new SSAO (based on Ground Truth Ambient Occlusion algorithm) to replace the previous one.
- Added support for shadow tint on light
- BeginCameraRendering and EndCameraRendering callbacks are now called with probes
- Adding option to update shadow maps only On Enable and On Demand.
- Shader Graphs that use time-dependent vertex modification now generate correct motion vectors.
- Added option to allow a custom spot angle for spot light shadow maps.
- Added frame settings for individual post-processing effects
- Added dither transition between cascades for Low and Medium quality settings
- Added single-pass instancing support with XR SDK
- Added occlusion mesh support with XR SDK
- Added support of Alembic velocity to various shaders
- Added support for more than 2 views for single-pass instancing
- Added support for per punctual/directional light min roughness in StackLit
- Added mirror view support with XR SDK
- Added VR verification in HDRPWizard
- Added DXR verification in HDRPWizard
- Added feedbacks in UI of Volume regarding skies
- Cube LUT support in Tonemapping. Cube LUT helpers for external grading are available in the Post-processing Sample package.

### Fixed
- Fixed an issue with history buffers causing effects like TAA or auto exposure to flicker when more than one camera was visible in the editor
- The correct preview is displayed when selecting multiple `PlanarReflectionProbe`s
- Fixed volumetric rendering with camera-relative code and XR stereo instancing
- Fixed issue with flashing cyan due to async compilation of shader when selecting a mesh
- Fix texture type mismatch when the contact shadow are disabled (causing errors on IOS devices)
- Fixed Generate Shader Includes while in package
- Fixed issue when texture where deleted in ShadowCascadeGUI
- Fixed issue in FrameSettingsHistory when disabling a camera several time without enabling it in between.
- Fixed volumetric reprojection with camera-relative code and XR stereo instancing
- Added custom BaseShaderPreprocessor in HDEditorUtils.GetBaseShaderPreprocessorList()
- Fixed compile issue when USE_XR_SDK is not defined
- Fixed procedural sky sun disk intensity for high directional light intensities
- Fixed Decal mip level when using texture mip map streaming to avoid dropping to lowest permitted mip (now loading all mips)
- Fixed deferred shading for XR single-pass instancing after lightloop refactor
- Fixed cluster and material classification debug (material classification now works with compute as pixel shader lighting)
- Fixed IOS Nan by adding a maximun epsilon definition REAL_EPS that uses HALF_EPS when fp16 are used
- Removed unnecessary GC allocation in motion blur code
- Fixed locked UI with advanded influence volume inspector for probes
- Fixed invalid capture direction when rendering planar reflection probes
- Fixed Decal HTILE optimization with platform not supporting texture atomatic (Disable it)
- Fixed a crash in the build when the contact shadows are disabled
- Fixed camera rendering callbacks order (endCameraRendering was being called before the actual rendering)
- Fixed issue with wrong opaque blending settings for After Postprocess
- Fixed issue with Low resolution transparency on PS4
- Fixed a memory leak on volume profiles
- Fixed The Parallax Occlusion Mappping node in shader graph and it's UV input slot
- Fixed lighting with XR single-pass instancing by disabling deferred tiles
- Fixed the Bloom prefiltering pass
- Fixed post-processing effect relying on Unity's random number generator
- Fixed camera flickering when using TAA and selecting the camera in the editor
- Fixed issue with single shadow debug view and volumetrics
- Fixed most of the problems with light animation and timeline
- Fixed indirect deferred compute with XR single-pass instancing
- Fixed a slight omission in anisotropy calculations derived from HazeMapping in StackLit
- Improved stack computation numerical stability in StackLit
- Fix PBR master node always opaque (wrong blend modes for forward pass)
- Fixed TAA with XR single-pass instancing (missing macros)
- Fixed an issue causing Scene View selection wire gizmo to not appear when using HDRP Shader Graphs.
- Fixed wireframe rendering mode (case 1083989)
- Fixed the renderqueue not updated when the alpha clip is modified in the material UI.
- Fixed the PBR master node preview
- Remove the ReadOnly flag on Reflection Probe's cubemap assets during bake when there are no VCS active.
- Fixed an issue where setting a material debug view would not reset the other exclusive modes
- Spot light shapes are now correctly taken into account when baking
- Now the static lighting sky will correctly take the default values for non-overridden properties
- Fixed material albedo affecting the lux meter
- Extra test in deferred compute shading to avoid shading pixels that were not rendered by the current camera (for camera stacking)

### Changed
- Optimization: Reduce the group size of the deferred lighting pass from 16x16 to 8x8
- Replaced HDCamera.computePassCount by viewCount
- Removed xrInstancing flag in RTHandles (replaced by TextureXR.slices and TextureXR.dimensions)
- Refactor the HDRenderPipeline and lightloop code to preprare for high level rendergraph
- Removed the **Back Then Front Rendering** option in the fabric Master Node settings. Enabling this option previously did nothing.
- Shader type Real translates to FP16 precision on Nintendo Switch.
- Shader framework refactor: Introduce CBSDF, EvaluateBSDF, IsNonZeroBSDF to replace BSDF functions
- Shader framework refactor:  GetBSDFAngles, LightEvaluation and SurfaceShading functions
- Replace ComputeMicroShadowing by GetAmbientOcclusionForMicroShadowing
- Rename WorldToTangent to TangentToWorld as it was incorrectly named
- Remove SunDisk and Sun Halo size from directional light
- Remove all obsolete wind code from shader
- Renamed DecalProjectorComponent into DecalProjector for API alignment.
- Improved the Volume UI and made them Global by default
- Remove very high quality shadow option
- Change default for shadow quality in Deferred to Medium
- Enlighten now use inverse squared falloff (before was using builtin falloff)
- Enlighten is now deprecated. Please use CPU or GPU lightmaper instead.
- Remove the name in the diffusion profile UI
- Changed how shadow map resolution scaling with distance is computed. Now it uses screen space area rather than light range.
- Updated MoreOptions display in UI
- Moved Display Area Light Emissive Mesh script API functions in the editor namespace
- direct strenght properties in ambient occlusion now affect direct specular as well
- Removed advanced Specular Occlusion control in StackLit: SSAO based SO control is hidden and fixed to behave like Lit, SPTD is the only HQ technique shown for baked SO.
- Shader framework refactor: Changed ClampRoughness signature to include PreLightData access.
- HDRPWizard window is now in Window > General > HD Render Pipeline Wizard
- Moved StaticLightingSky to LightingWindow
- Removes the current "Scene Settings" and replace them with "Sky & Fog Settings" (with Physically Based Sky and Volumetric Fog).
- Changed how cached shadow maps are placed inside the atlas to minimize re-rendering of them.

## [6.7.0-preview] - 2019-05-16

### Added
- Added ViewConstants StructuredBuffer to simplify XR rendering
- Added API to render specific settings during a frame
- Added stadia to the supported platforms (2019.3)
- Enabled cascade blends settings in the HD Shadow component
- Added Hardware Dynamic Resolution support.
- Added MatCap debug view to replace the no scene lighting debug view.
- Added clear GBuffer option in FrameSettings (default to false)
- Added preview for decal shader graph (Only albedo, normal and emission)
- Added exposure weight control for decal
- Screen Space Directional Shadow under a define option. Activated for ray tracing
- Added a new abstraction for RendererList that will help transition to Render Graph and future RendererList API
- Added multipass support for VR
- Added XR SDK integration (multipass only)
- Added Shader Graph samples for Hair, Fabric and Decal master nodes.
- Add fade distance, shadow fade distance and light layers to light explorer
- Add method to draw light layer drawer in a rect to HDEditorUtils

### Fixed
- Fixed deserialization crash at runtime
- Fixed for ShaderGraph Unlit masternode not writing velocity
- Fixed a crash when assiging a new HDRP asset with the 'Verify Saving Assets' option enabled
- Fixed exposure to properly support TEXTURE2D_X
- Fixed TerrainLit basemap texture generation
- Fixed a bug that caused nans when material classification was enabled and a tile contained one standard material + a material with transmission.
- Fixed gradient sky hash that was not using the exposure hash
- Fixed displayed default FrameSettings in HDRenderPipelineAsset wrongly updated on scripts reload.
- Fixed gradient sky hash that was not using the exposure hash.
- Fixed visualize cascade mode with exposure.
- Fixed (enabled) exposure on override lighting debug modes.
- Fixed issue with LightExplorer when volume have no profile
- Fixed issue with SSR for negative, infinite and NaN history values
- Fixed LightLayer in HDReflectionProbe and PlanarReflectionProbe inspector that was not displayed as a mask.
- Fixed NaN in transmission when the thickness and a color component of the scattering distance was to 0
- Fixed Light's ShadowMask multi-edition.
- Fixed motion blur and SMAA with VR single-pass instancing
- Fixed NaNs generated by phase functionsin volumetric lighting
- Fixed NaN issue with refraction effect and IOR of 1 at extreme grazing angle
- Fixed nan tracker not using the exposure
- Fixed sorting priority on lit and unlit materials
- Fixed null pointer exception when there are no AOVRequests defined on a camera
- Fixed dirty state of prefab using disabled ReflectionProbes
- Fixed an issue where gizmos and editor grid were not correctly depth tested
- Fixed created default scene prefab non editable due to wrong file extension.
- Fixed an issue where sky convolution was recomputed for nothing when a preview was visible (causing extreme slowness when fabric convolution is enabled)
- Fixed issue with decal that wheren't working currently in player
- Fixed missing stereo rendering macros in some fragment shaders
- Fixed exposure for ReflectionProbe and PlanarReflectionProbe gizmos
- Fixed single-pass instancing on PSVR
- Fixed Vulkan shader issue with Texture2DArray in ScreenSpaceShadow.compute by re-arranging code (workaround)
- Fixed camera-relative issue with lights and XR single-pass instancing
- Fixed single-pass instancing on Vulkan
- Fixed htile synchronization issue with shader graph decal
- Fixed Gizmos are not drawn in Camera preview
- Fixed pre-exposure for emissive decal
- Fixed wrong values computed in PreIntegrateFGD and in the generation of volumetric lighting data by forcing the use of fp32.
- Fixed NaNs arising during the hair lighting pass
- Fixed synchronization issue in decal HTile that occasionally caused rendering artifacts around decal borders
- Fixed QualitySettings getting marked as modified by HDRP (and thus checked out in Perforce)
- Fixed a bug with uninitialized values in light explorer
- Fixed issue with LOD transition
- Fixed shader warnings related to raytracing and TEXTURE2D_X

### Changed
- Refactor PixelCoordToViewDirWS to be VR compatible and to compute it only once per frame
- Modified the variants stripper to take in account multiple HDRP assets used in the build.
- Improve the ray biasing code to avoid self-intersections during the SSR traversal
- Update Pyramid Spot Light to better match emitted light volume.
- Moved _XRViewConstants out of UnityPerPassStereo constant buffer to fix issues with PSSL
- Removed GetPositionInput_Stereo() and single-pass (double-wide) rendering mode
- Changed label width of the frame settings to accommodate better existing options.
- SSR's Default FrameSettings for camera is now enable.
- Re-enabled the sharpening filter on Temporal Anti-aliasing
- Exposed HDEditorUtils.LightLayerMaskDrawer for integration in other packages and user scripting.
- Rename atmospheric scattering in FrameSettings to Fog
- The size modifier in the override for the culling sphere in Shadow Cascades now defaults to 0.6, which is the same as the formerly hardcoded value.
- Moved LOD Bias and Maximum LOD Level from Frame Setting section `Other` to `Rendering`
- ShaderGraph Decal that affect only emissive, only draw in emissive pass (was drawing in dbuffer pass too)
- Apply decal projector fade factor correctly on all attribut and for shader graph decal
- Move RenderTransparentDepthPostpass after all transparent
- Update exposure prepass to interleave XR single-pass instancing views in a checkerboard pattern
- Removed ScriptRuntimeVersion check in wizard.

## [6.6.0-preview] - 2019-04-01

### Added
- Added preliminary changes for XR deferred shading
- Added support of 111110 color buffer
- Added proper support for Recorder in HDRP
- Added depth offset input in shader graph master nodes
- Added a Parallax Occlusion Mapping node
- Added SMAA support
- Added Homothety and Symetry quick edition modifier on volume used in ReflectionProbe, PlanarReflectionProbe and DensityVolume
- Added multi-edition support for DecalProjectorComponent
- Improve hair shader
- Added the _ScreenToTargetScaleHistory uniform variable to be used when sampling HDRP RTHandle history buffers.
- Added settings in `FrameSettings` to change `QualitySettings.lodBias` and `QualitySettings.maximumLODLevel` during a rendering
- Added an exposure node to retrieve the current, inverse and previous frame exposure value.
- Added an HD scene color node which allow to sample the scene color with mips and a toggle to remove the exposure.
- Added safeguard on HD scene creation if default scene not set in the wizard
- Added Low res transparency rendering pass.

### Fixed
- Fixed HDRI sky intensity lux mode
- Fixed dynamic resolution for XR
- Fixed instance identifier semantic string used by Shader Graph
- Fixed null culling result occuring when changing scene that was causing crashes
- Fixed multi-edition light handles and inspector shapes
- Fixed light's LightLayer field when multi-editing
- Fixed normal blend edition handles on DensityVolume
- Fixed an issue with layered lit shader and height based blend where inactive layers would still have influence over the result
- Fixed multi-selection handles color for DensityVolume
- Fixed multi-edition inspector's blend distances for HDReflectionProbe, PlanarReflectionProbe and DensityVolume
- Fixed metric distance that changed along size in DensityVolume
- Fixed DensityVolume shape handles that have not same behaviour in advance and normal edition mode
- Fixed normal map blending in TerrainLit by only blending the derivatives
- Fixed Xbox One rendering just a grey screen instead of the scene
- Fixed probe handles for multiselection
- Fixed baked cubemap import settings for convolution
- Fixed regression causing crash when attempting to open HDRenderPipelineWizard without an HDRenderPipelineAsset setted
- Fixed FullScreenDebug modes: SSAO, SSR, Contact shadow, Prerefraction Color Pyramid, Final Color Pyramid
- Fixed volumetric rendering with stereo instancing
- Fixed shader warning
- Fixed missing resources in existing asset when updating package
- Fixed PBR master node preview in forward rendering or transparent surface
- Fixed deferred shading with stereo instancing
- Fixed "look at" edition mode of Rotation tool for DecalProjectorComponent
- Fixed issue when switching mode in ReflectionProbe and PlanarReflectionProbe
- Fixed issue where migratable component version where not always serialized when part of prefab's instance
- Fixed an issue where shadow would not be rendered properly when light layer are not enabled
- Fixed exposure weight on unlit materials
- Fixed Light intensity not played in the player when recorded with animation/timeline
- Fixed some issues when multi editing HDRenderPipelineAsset
- Fixed emission node breaking the main shader graph preview in certain conditions.
- Fixed checkout of baked probe asset when baking probes.
- Fixed invalid gizmo position for rotated ReflectionProbe
- Fixed multi-edition of material's SurfaceType and RenderingPath
- Fixed whole pipeline reconstruction on selecting for the first time or modifying other than the currently used HDRenderPipelineAsset
- Fixed single shadow debug mode
- Fixed global scale factor debug mode when scale > 1
- Fixed debug menu material overrides not getting applied to the Terrain Lit shader
- Fixed typo in computeLightVariants
- Fixed deferred pass with XR instancing by disabling ComputeLightEvaluation
- Fixed bloom resolution independence
- Fixed lens dirt intensity not behaving properly
- Fixed the Stop NaN feature
- Fixed some resources to handle more than 2 instanced views for XR
- Fixed issue with black screen (NaN) produced on old GPU hardware or intel GPU hardware with gaussian pyramid
- Fixed issue with disabled punctual light would still render when only directional light is present

### Changed
- DensityVolume scripting API will no longuer allow to change between advance and normal edition mode
- Disabled depth of field, lens distortion and panini projection in the scene view
- TerrainLit shaders and includes are reorganized and made simpler.
- TerrainLit shader GUI now allows custom properties to be displayed in the Terrain fold-out section.
- Optimize distortion pass with stencil
- Disable SceneSelectionPass in shader graph preview
- Control punctual light and area light shadow atlas separately
- Move SMAA anti-aliasing option to after Temporal Anti Aliasing one, to avoid problem with previously serialized project settings
- Optimize rendering with static only lighting and when no cullable lights/decals/density volumes are present.
- Updated handles for DecalProjectorComponent for enhanced spacial position readability and have edition mode for better SceneView management
- DecalProjectorComponent are now scale independent in order to have reliable metric unit (see new Size field for changing the size of the volume)
- Restructure code from HDCamera.Update() by adding UpdateAntialiasing() and UpdateViewConstants()
- Renamed velocity to motion vectors
- Objects rendered during the After Post Process pass while TAA is enabled will not benefit from existing depth buffer anymore. This is done to fix an issue where those object would wobble otherwise
- Removed usage of builtin unity matrix for shadow, shadow now use same constant than other view
- The default volume layer mask for cameras & probes is now `Default` instead of `Everything`

## [6.5.0-preview] - 2019-03-07

### Added
- Added depth-of-field support with stereo instancing
- Adding real time area light shadow support
- Added a new FrameSettings: Specular Lighting to toggle the specular during the rendering

### Fixed
- Fixed diffusion profile upgrade breaking package when upgrading to a new version
- Fixed decals cropped by gizmo not updating correctly if prefab
- Fixed an issue when enabling SSR on multiple view
- Fixed edition of the intensity's unit field while selecting multiple lights
- Fixed wrong calculation in soft voxelization for density volume
- Fixed gizmo not working correctly with pre-exposure
- Fixed issue with setting a not available RT when disabling motion vectors
- Fixed planar reflection when looking at mirror normal
- Fixed mutiselection issue with HDLight Inspector
- Fixed HDAdditionalCameraData data migration
- Fixed failing builds when light explorer window is open
- Fixed cascade shadows border sometime causing artefacts between cascades
- Restored shadows in the Cascade Shadow debug visualization
- `camera.RenderToCubemap` use proper face culling

### Changed
- When rendering reflection probe disable all specular lighting and for metals use fresnelF0 as diffuse color for bake lighting.

## [6.4.0-preview] - 2019-02-21

### Added
- VR: Added TextureXR system to selectively expand TEXTURE2D macros to texture array for single-pass stereo instancing + Convert textures call to these macros
- Added an unit selection dropdown next to shutter speed (camera)
- Added error helpbox when trying to use a sub volume component that require the current HDRenderPipelineAsset to support a feature that it is not supporting.
- Add mesh for tube light when display emissive mesh is enabled

### Fixed
- Fixed Light explorer. The volume explorer used `profile` instead of `sharedProfile` which instantiate a custom volume profile instead of editing the asset itself.
- Fixed UI issue where all is displayed using metric unit in shadow cascade and Percent is set in the unit field (happening when opening the inspector).
- Fixed inspector event error when double clicking on an asset (diffusion profile/material).
- Fixed nullref on layered material UI when the material is not an asset.
- Fixed nullref exception when undo/redo a light property.
- Fixed visual bug when area light handle size is 0.

### Changed
- Update UI for 32bit/16bit shadow precision settings in HDRP asset
- Object motion vectors have been disabled in all but the game view. Camera motion vectors are still enabled everywhere, allowing TAA and Motion Blur to work on static objects.
- Enable texture array by default for most rendering code on DX11 and unlock stereo instancing (DX11 only for now)

## [6.3.0-preview] - 2019-02-18

### Added
- Added emissive property for shader graph decals
- Added a diffusion profile override volume so the list of diffusion profile assets to use can be chanaged without affecting the HDRP asset
- Added a "Stop NaNs" option on cameras and in the Scene View preferences.
- Added metric display option in HDShadowSettings and improve clamping
- Added shader parameter mapping in DebugMenu
- Added scripting API to configure DebugData for DebugMenu

### Fixed
- Fixed decals in forward
- Fixed issue with stencil not correctly setup for various master node and shader for the depth pass, motion vector pass and GBuffer/Forward pass
- Fixed SRP batcher and metal
- Fixed culling and shadows for Pyramid, Box, Rectangle and Tube lights
- Fixed an issue where scissor render state leaking from the editor code caused partially black rendering

### Changed
- When a lit material has a clear coat mask that is not null, we now use the clear coat roughness to compute the screen space reflection.
- Diffusion profiles are now limited to one per asset and can be referenced in materials, shader graphs and vfx graphs. Materials will be upgraded automatically except if they are using a shader graph, in this case it will display an error message.

## [6.2.0-preview] - 2019-02-15

### Added
- Added help box listing feature supported in a given HDRenderPipelineAsset alongs with the drawbacks implied.
- Added cascade visualizer, supporting disabled handles when not overriding.

### Fixed
- Fixed post processing with stereo double-wide
- Fixed issue with Metal: Use sign bit to find the cache type instead of lowest bit.
- Fixed invalid state when creating a planar reflection for the first time
- Fix FrameSettings's LitShaderMode not restrained by supported LitShaderMode regression.

### Changed
- The default value roughness value for the clearcoat has been changed from 0.03 to 0.01
- Update default value of based color for master node
- Update Fabric Charlie Sheen lighting model - Remove Fresnel component that wasn't part of initial model + Remap smoothness to [0.0 - 0.6] range for more artist friendly parameter

### Changed
- Code refactor: all macros with ARGS have been swapped with macros with PARAM. This is because the ARGS macros were incorrectly named.

## [6.1.0-preview] - 2019-02-13

### Added
- Added support for post-processing anti-aliasing in the Scene View (FXAA and TAA). These can be set in Preferences.
- Added emissive property for decal material (non-shader graph)

### Fixed
- Fixed a few UI bugs with the color grading curves.
- Fixed "Post Processing" in the scene view not toggling post-processing effects
- Fixed bake only object with flag `ReflectionProbeStaticFlag` when baking a `ReflectionProbe`

### Changed
- Removed unsupported Clear Depth checkbox in Camera inspector
- Updated the toggle for advanced mode in inspectors.

## [6.0.0-preview] - 2019-02-23

### Added
- Added new API to perform a camera rendering
- Added support for hair master node (Double kajiya kay - Lambert)
- Added Reset behaviour in DebugMenu (ingame mapping is right joystick + B)
- Added Default HD scene at new scene creation while in HDRP
- Added Wizard helping to configure HDRP project
- Added new UI for decal material to allow remapping and scaling of some properties
- Added cascade shadow visualisation toggle in HD shadow settings
- Added icons for assets
- Added replace blending mode for distortion
- Added basic distance fade for density volumes
- Added decal master node for shader graph
- Added HD unlit master node (Cross Pipeline version is name Unlit)
- Added new Rendering Queue in materials
- Added post-processing V3 framework embed in HDRP, remove postprocess V2 framework
- Post-processing now uses the generic volume framework
-   New depth-of-field, bloom, panini projection effects, motion blur
-   Exposure is now done as a pre-exposition pass, the whole system has been revamped
-   Exposure now use EV100 everywhere in the UI (Sky, Emissive Light)
- Added emissive intensity (Luminance and EV100 control) control for Emissive
- Added pre-exposure weigth for Emissive
- Added an emissive color node and a slider to control the pre-exposure percentage of emission color
- Added physical camera support where applicable
- Added more color grading tools
- Added changelog level for Shader Variant stripping
- Added Debug mode for validation of material albedo and metalness/specularColor values
- Added a new dynamic mode for ambient probe and renamed BakingSky to StaticLightingSky
- Added command buffer parameter to all Bind() method of material
- Added Material validator in Render Pipeline Debug
- Added code to future support of DXR (not enabled)
- Added support of multiviewport
- Added HDRenderPipeline.RequestSkyEnvironmentUpdate function to force an update from script when sky is set to OnDemand
- Added a Lighting and BackLighting slots in Lit, StackLit, Fabric and Hair master nodes
- Added support for overriding terrain detail rendering shaders, via the render pipeline editor resources asset
- Added xrInstancing flag support to RTHandle
- Added support for cullmask for decal projectors
- Added software dynamic resolution support
- Added support for "After Post-Process" render pass for unlit shader
- Added support for textured rectangular area lights
- Added stereo instancing macros to MSAA shaders
- Added support for Quarter Res Raytraced Reflections (not enabled)
- Added fade factor for decal projectors.
- Added stereo instancing macros to most shaders used in VR
- Added multi edition support for HDRenderPipelineAsset

### Fixed
- Fixed logic to disable FPTL with stereo rendering
- Fixed stacklit transmission and sun highlight
- Fixed decals with stereo rendering
- Fixed sky with stereo rendering
- Fixed flip logic for postprocessing + VR
- Fixed copyStencilBuffer pass for Switch
- Fixed point light shadow map culling that wasn't taking into account far plane
- Fixed usage of SSR with transparent on all master node
- Fixed SSR and microshadowing on fabric material
- Fixed blit pass for stereo rendering
- Fixed lightlist bounds for stereo rendering
- Fixed windows and in-game DebugMenu sync.
- Fixed FrameSettings' LitShaderMode sync when opening DebugMenu.
- Fixed Metal specific issues with decals, hitting a sampler limit and compiling AxF shader
- Fixed an issue with flipped depth buffer during postprocessing
- Fixed normal map use for shadow bias with forward lit - now use geometric normal
- Fixed transparent depth prepass and postpass access so they can be use without alpha clipping for lit shader
- Fixed support of alpha clip shadow for lit master node
- Fixed unlit master node not compiling
- Fixed issue with debug display of reflection probe
- Fixed issue with phong tessellations not working with lit shader
- Fixed issue with vertex displacement being affected by heightmap setting even if not heightmap where assign
- Fixed issue with density mode on Lit terrain producing NaN
- Fixed issue when going back and forth from Lit to LitTesselation for displacement mode
- Fixed issue with ambient occlusion incorrectly applied to emissiveColor with light layers in deferred
- Fixed issue with fabric convolution not using the correct convolved texture when fabric convolution is enabled
- Fixed issue with Thick mode for Transmission that was disabling transmission with directional light
- Fixed shutdown edge cases with HDRP tests
- Fixed slowdow when enabling Fabric convolution in HDRP asset
- Fixed specularAA not compiling in StackLit Master node
- Fixed material debug view with stereo rendering
- Fixed material's RenderQueue edition in default view.
- Fixed banding issues within volumetric density buffer
- Fixed missing multicompile for MSAA for AxF
- Fixed camera-relative support for stereo rendering
- Fixed remove sync with render thread when updating decal texture atlas.
- Fixed max number of keyword reach [256] issue. Several shader feature are now local
- Fixed Scene Color and Depth nodes
- Fixed SSR in forward
- Fixed custom editor of Unlit, HD Unlit and PBR shader graph master node
- Fixed issue with NewFrame not correctly calculated in Editor when switching scene
- Fixed issue with TerrainLit not compiling with depth only pass and normal buffer
- Fixed geometric normal use for shadow bias with PBR master node in forward
- Fixed instancing macro usage for decals
- Fixed error message when having more than one directional light casting shadow
- Fixed error when trying to display preview of Camera or PlanarReflectionProbe
- Fixed LOAD_TEXTURE2D_ARRAY_MSAA macro
- Fixed min-max and amplitude clamping value in inspector of vertex displacement materials
- Fixed issue with alpha shadow clip (was incorrectly clipping object shadow)
- Fixed an issue where sky cubemap would not be cleared correctly when setting the current sky to None
- Fixed a typo in Static Lighting Sky component UI
- Fixed issue with incorrect reset of RenderQueue when switching shader in inspector GUI
- Fixed issue with variant stripper stripping incorrectly some variants
- Fixed a case of ambient lighting flickering because of previews
- Fixed Decals when rendering multiple camera in a single frame
- Fixed cascade shadow count in shader
- Fixed issue with Stacklit shader with Haze effect
- Fixed an issue with the max sample count for the TAA
- Fixed post-process guard band for XR
- Fixed exposure of emissive of Unlit
- Fixed depth only and motion vector pass for Unlit not working correctly with MSAA
- Fixed an issue with stencil buffer copy causing unnecessary compute dispatches for lighting
- Fixed multi edition issue in FrameSettings
- Fixed issue with SRP batcher and DebugDisplay variant of lit shader
- Fixed issue with debug material mode not doing alpha test
- Fixed "Attempting to draw with missing UAV bindings" errors on Vulkan
- Fixed pre-exposure incorrectly apply to preview
- Fixed issue with duplicate 3D texture in 3D texture altas of volumetric?
- Fixed Camera rendering order (base on the depth parameter)
- Fixed shader graph decals not being cropped by gizmo
- Fixed "Attempting to draw with missing UAV bindings" errors on Vulkan.


### Changed
- ColorPyramid compute shader passes is swapped to pixel shader passes on platforms where the later is faster (Nintendo Switch).
- Removing the simple lightloop used by the simple lit shader
- Whole refactor of reflection system: Planar and reflection probe
- Separated Passthrough from other RenderingPath
- Update several properties naming and caption based on feedback from documentation team
- Remove tile shader variant for transparent backface pass of lit shader
- Rename all HDRenderPipeline to HDRP folder for shaders
- Rename decal property label (based on doc team feedback)
- Lit shader mode now default to Deferred to reduce build time
- Update UI of Emission parameters in shaders
- Improve shader variant stripping including shader graph variant
- Refactored render loop to render realtime probes visible per camera
- Enable SRP batcher by default
- Shader code refactor: Rename LIGHTLOOP_SINGLE_PASS => LIGHTLOOP_DISABLE_TILE_AND_CLUSTER and clean all usage of LIGHTLOOP_TILE_PASS
- Shader code refactor: Move pragma definition of vertex and pixel shader inside pass + Move SURFACE_GRADIENT definition in XXXData.hlsl
- Micro-shadowing in Lit forward now use ambientOcclusion instead of SpecularOcclusion
- Upgraded FrameSettings workflow, DebugMenu and Inspector part relative to it
- Update build light list shader code to support 32 threads in wavefronts on Switch
- LayeredLit layers' foldout are now grouped in one main foldout per layer
- Shadow alpha clip can now be enabled on lit shader and haor shader enven for opaque
- Temporal Antialiasing optimization for Xbox One X
- Parameter depthSlice on SetRenderTarget functions now defaults to -1 to bind the entire resource
- Rename SampleCameraDepth() functions to LoadCameraDepth() and SampleCameraDepth(), same for SampleCameraColor() functions
- Improved Motion Blur quality.
- Update stereo frame settings values for single-pass instancing and double-wide
- Rearrange FetchDepth functions to prepare for stereo-instancing
- Remove unused _ComputeEyeIndex
- Updated HDRenderPipelineAsset inspector
- Re-enable SRP batcher for metal

## [5.2.0-preview] - 2018-11-27

### Added
- Added option to run Contact Shadows and Volumetrics Voxelization stage in Async Compute
- Added camera freeze debug mode - Allow to visually see culling result for a camera
- Added support of Gizmo rendering before and after postprocess in Editor
- Added support of LuxAtDistance for punctual lights

### Fixed
- Fixed Debug.DrawLine and Debug.Ray call to work in game view
- Fixed DebugMenu's enum resetted on change
- Fixed divide by 0 in refraction causing NaN
- Fixed disable rough refraction support
- Fixed refraction, SSS and atmospheric scattering for VR
- Fixed forward clustered lighting for VR (double-wide).
- Fixed Light's UX to not allow negative intensity
- Fixed HDRenderPipelineAsset inspector broken when displaying its FrameSettings from project windows.
- Fixed forward clustered lighting for VR (double-wide).
- Fixed HDRenderPipelineAsset inspector broken when displaying its FrameSettings from project windows.
- Fixed Decals and SSR diable flags for all shader graph master node (Lit, Fabric, StackLit, PBR)
- Fixed Distortion blend mode for shader graph master node (Lit, StackLit)
- Fixed bent Normal for Fabric master node in shader graph
- Fixed PBR master node lightlayers
- Fixed shader stripping for built-in lit shaders.

### Changed
- Rename "Regular" in Diffusion profile UI "Thick Object"
- Changed VBuffer depth parametrization for volumetric from distanceRange to depthExtent - Require update of volumetric settings - Fog start at near plan
- SpotLight with box shape use Lux unit only

## [5.1.0-preview] - 2018-11-19

### Added

- Added a separate Editor resources file for resources Unity does not take when it builds a Player.
- You can now disable SSR on Materials in Shader Graph.
- Added support for MSAA when the Supported Lit Shader Mode is set to Both. Previously HDRP only supported MSAA for Forward mode.
- You can now override the emissive color of a Material when in debug mode.
- Exposed max light for Light Loop Settings in HDRP asset UI.
- HDRP no longer performs a NormalDBuffer pass update if there are no decals in the Scene.
- Added distant (fall-back) volumetric fog and improved the fog evaluation precision.
- Added an option to reflect sky in SSR.
- Added a y-axis offset for the PlanarReflectionProbe and offset tool.
- Exposed the option to run SSR and SSAO on async compute.
- Added support for the _GlossMapScale parameter in the Legacy to HDRP Material converter.
- Added wave intrinsic instructions for use in Shaders (for AMD GCN).


### Fixed
- Fixed sphere shaped influence handles clamping in Reflection Probes.
- Fixed Reflection Probe data migration for projects created before using HDRP.
- Fixed UI of Layered Material where Unity previously rendered the scrollbar above the Copy button.
- Fixed Material tessellations parameters Start fade distance and End fade distance. Originally, Unity clamped these values when you modified them.
- Fixed various distortion and refraction issues - handle a better fall-back.
- Fixed SSR for multiple views.
- Fixed SSR issues related to self-intersections.
- Fixed shape density volume handle speed.
- Fixed density volume shape handle moving too fast.
- Fixed the Camera velocity pass that we removed by mistake.
- Fixed some null pointer exceptions when disabling motion vectors support.
- Fixed viewports for both the Subsurface Scattering combine pass and the transparent depth prepass.
- Fixed the blend mode pop-up in the UI. It previously did not appear when you enabled pre-refraction.
- Fixed some null pointer exceptions that previously occurred when you disabled motion vectors support.
- Fixed Layered Lit UI issue with scrollbar.
- Fixed cubemap assignation on custom ReflectionProbe.
- Fixed Reflection Probes’ capture settings' shadow distance.
- Fixed an issue with the SRP batcher and Shader variables declaration.
- Fixed thickness and subsurface slots for fabric Shader master node that wasn't appearing with the right combination of flags.
- Fixed d3d debug layer warning.
- Fixed PCSS sampling quality.
- Fixed the Subsurface and transmission Material feature enabling for fabric Shader.
- Fixed the Shader Graph UV node’s dimensions when using it in a vertex Shader.
- Fixed the planar reflection mirror gizmo's rotation.
- Fixed HDRenderPipelineAsset's FrameSettings not showing the selected enum in the Inspector drop-down.
- Fixed an error with async compute.
- MSAA now supports transparency.
- The HDRP Material upgrader tool now converts metallic values correctly.
- Volumetrics now render in Reflection Probes.
- Fixed a crash that occurred whenever you set a viewport size to 0.
- Fixed the Camera physic parameter that the UI previously did not display.
- Fixed issue in pyramid shaped spotlight handles manipulation

### Changed

- Renamed Line shaped Lights to Tube Lights.
- HDRP now uses mean height fog parametrization.
- Shadow quality settings are set to All when you use HDRP (This setting is not visible in the UI when using SRP). This avoids Legacy Graphics Quality Settings disabling the shadows and give SRP full control over the Shadows instead.
- HDRP now internally uses premultiplied alpha for all fog.
- Updated default FrameSettings used for realtime Reflection Probes when you create a new HDRenderPipelineAsset.
- Remove multi-camera support. LWRP and HDRP will not support multi-camera layered rendering.
- Updated Shader Graph subshaders to use the new instancing define.
- Changed fog distance calculation from distance to plane to distance to sphere.
- Optimized forward rendering using AMD GCN by scalarizing the light loop.
- Changed the UI of the Light Editor.
- Change ordering of includes in HDRP Materials in order to reduce iteration time for faster compilation.
- Added a StackLit master node replacing the InspectorUI version. IMPORTANT: All previously authored StackLit Materials will be lost. You need to recreate them with the master node.

## [5.0.0-preview] - 2018-09-28

### Added
- Added occlusion mesh to depth prepass for VR (VR still disabled for now)
- Added a debug mode to display only one shadow at once
- Added controls for the highlight created by directional lights
- Added a light radius setting to punctual lights to soften light attenuation and simulate fill lighting
- Added a 'minRoughness' parameter to all non-area lights (was previously only available for certain light types)
- Added separate volumetric light/shadow dimmers
- Added per-pixel jitter to volumetrics to reduce aliasing artifacts
- Added a SurfaceShading.hlsl file, which implements material-agnostic shading functionality in an efficient manner
- Added support for shadow bias for thin object transmission
- Added FrameSettings to control realtime planar reflection
- Added control for SRPBatcher on HDRP Asset
- Added an option to clear the shadow atlases in the debug menu
- Added a color visualization of the shadow atlas rescale in debug mode
- Added support for disabling SSR on materials
- Added intrinsic for XBone
- Added new light volume debugging tool
- Added a new SSR debug view mode
- Added translaction's scale invariance on DensityVolume
- Added multiple supported LitShadermode and per renderer choice in case of both Forward and Deferred supported
- Added custom specular occlusion mode to Lit Shader Graph Master node

### Fixed
- Fixed a normal bias issue with Stacklit (Was causing light leaking)
- Fixed camera preview outputing an error when both scene and game view where display and play and exit was call
- Fixed override debug mode not apply correctly on static GI
- Fixed issue where XRGraphicsConfig values set in the asset inspector GUI weren't propagating correctly (VR still disabled for now)
- Fixed issue with tangent that was using SurfaceGradient instead of regular normal decoding
- Fixed wrong error message display when switching to unsupported target like IOS
- Fixed an issue with ambient occlusion texture sometimes not being created properly causing broken rendering
- Shadow near plane is no longer limited at 0.1
- Fixed decal draw order on transparent material
- Fixed an issue where sometime the lookup texture used for GGX convolution was broken, causing broken rendering
- Fixed an issue where you wouldn't see any fog for certain pipeline/scene configurations
- Fixed an issue with volumetric lighting where the anisotropy value of 0 would not result in perfectly isotropic lighting
- Fixed shadow bias when the atlas is rescaled
- Fixed shadow cascade sampling outside of the atlas when cascade count is inferior to 4
- Fixed shadow filter width in deferred rendering not matching shader config
- Fixed stereo sampling of depth texture in MSAA DepthValues.shader
- Fixed box light UI which allowed negative and zero sizes, thus causing NaNs
- Fixed stereo rendering in HDRISky.shader (VR)
- Fixed normal blend and blend sphere influence for reflection probe
- Fixed distortion filtering (was point filtering, now trilinear)
- Fixed contact shadow for large distance
- Fixed depth pyramid debug view mode
- Fixed sphere shaped influence handles clamping in reflection probes
- Fixed reflection probes data migration for project created before using hdrp
- Fixed ambient occlusion for Lit Master Node when slot is connected

### Changed
- Use samplerunity_ShadowMask instead of samplerunity_samplerLightmap for shadow mask
- Allow to resize reflection probe gizmo's size
- Improve quality of screen space shadow
- Remove support of projection model for ScreenSpaceLighting (SSR always use HiZ and refraction always Proxy)
- Remove all the debug mode from SSR that are obsolete now
- Expose frameSettings and Capture settings for reflection and planar probe
- Update UI for reflection probe, planar probe, camera and HDRP Asset
- Implement proper linear blending for volumetric lighting via deep compositing as described in the paper "Deep Compositing Using Lie Algebras"
- Changed  planar mapping to match terrain convention (XZ instead of ZX)
- XRGraphicsConfig is no longer Read/Write. Instead, it's read-only. This improves consistency of XR behavior between the legacy render pipeline and SRP
- Change reflection probe data migration code (to update old reflection probe to new one)
- Updated gizmo for ReflectionProbes
- Updated UI and Gizmo of DensityVolume

## [4.0.0-preview] - 2018-09-28

### Added
- Added a new TerrainLit shader that supports rendering of Unity terrains.
- Added controls for linear fade at the boundary of density volumes
- Added new API to control decals without monobehaviour object
- Improve Decal Gizmo
- Implement Screen Space Reflections (SSR) (alpha version, highly experimental)
- Add an option to invert the fade parameter on a Density Volume
- Added a Fabric shader (experimental) handling cotton and silk
- Added support for MSAA in forward only for opaque only
- Implement smoothness fade for SSR
- Added support for AxF shader (X-rite format - require special AxF importer from Unity not part of HDRP)
- Added control for sundisc on directional light (hack)
- Added a new HD Lit Master node that implements Lit shader support for Shader Graph
- Added Micro shadowing support (hack)
- Added an event on HDAdditionalCameraData for custom rendering
- HDRP Shader Graph shaders now support 4-channel UVs.

### Fixed
- Fixed an issue where sometimes the deferred shadow texture would not be valid, causing wrong rendering.
- Stencil test during decals normal buffer update is now properly applied
- Decals corectly update normal buffer in forward
- Fixed a normalization problem in reflection probe face fading causing artefacts in some cases
- Fix multi-selection behavior of Density Volumes overwriting the albedo value
- Fixed support of depth texture for RenderTexture. HDRP now correctly output depth to user depth buffer if RenderTexture request it.
- Fixed multi-selection behavior of Density Volumes overwriting the albedo value
- Fixed support of depth for RenderTexture. HDRP now correctly output depth to user depth buffer if RenderTexture request it.
- Fixed support of Gizmo in game view in the editor
- Fixed gizmo for spot light type
- Fixed issue with TileViewDebug mode being inversed in gameview
- Fixed an issue with SAMPLE_TEXTURECUBE_SHADOW macro
- Fixed issue with color picker not display correctly when game and scene view are visible at the same time
- Fixed an issue with reflection probe face fading
- Fixed camera motion vectors shader and associated matrices to update correctly for single-pass double-wide stereo rendering
- Fixed light attenuation functions when range attenuation is disabled
- Fixed shadow component algorithm fixup not dirtying the scene, so changes can be saved to disk.
- Fixed some GC leaks for HDRP
- Fixed contact shadow not affected by shadow dimmer
- Fixed GGX that works correctly for the roughness value of 0 (mean specular highlgiht will disappeard for perfect mirror, we rely on maxSmoothness instead to always have a highlight even on mirror surface)
- Add stereo support to ShaderPassForward.hlsl. Forward rendering now seems passable in limited test scenes with camera-relative rendering disabled.
- Add stereo support to ProceduralSky.shader and OpaqueAtmosphericScattering.shader.
- Added CullingGroupManager to fix more GC.Alloc's in HDRP
- Fixed rendering when multiple cameras render into the same render texture

### Changed
- Changed the way depth & color pyramids are built to be faster and better quality, thus improving the look of distortion and refraction.
- Stabilize the dithered LOD transition mask with respect to the camera rotation.
- Avoid multiple depth buffer copies when decals are present
- Refactor code related to the RT handle system (No more normal buffer manager)
- Remove deferred directional shadow and move evaluation before lightloop
- Add a function GetNormalForShadowBias() that material need to implement to return the normal used for normal shadow biasing
- Remove Jimenez Subsurface scattering code (This code was disabled by default, now remove to ease maintenance)
- Change Decal API, decal contribution is now done in Material. Require update of material using decal
- Move a lot of files from CoreRP to HDRP/CoreRP. All moved files weren't used by Ligthweight pipeline. Long term they could move back to CoreRP after CoreRP become out of preview
- Updated camera inspector UI
- Updated decal gizmo
- Optimization: The objects that are rendered in the Motion Vector Pass are not rendered in the prepass anymore
- Removed setting shader inclue path via old API, use package shader include paths
- The default value of 'maxSmoothness' for punctual lights has been changed to 0.99
- Modified deferred compute and vert/frag shaders for first steps towards stereo support
- Moved material specific Shader Graph files into corresponding material folders.
- Hide environment lighting settings when enabling HDRP (Settings are control from sceneSettings)
- Update all shader includes to use absolute path (allow users to create material in their Asset folder)
- Done a reorganization of the files (Move ShaderPass to RenderPipeline folder, Move all shadow related files to Lighting/Shadow and others)
- Improved performance and quality of Screen Space Shadows

## [3.3.0-preview] - 2018-01-01

### Added
- Added an error message to say to use Metal or Vulkan when trying to use OpenGL API
- Added a new Fabric shader model that supports Silk and Cotton/Wool
- Added a new HDRP Lighting Debug mode to visualize Light Volumes for Point, Spot, Line, Rectangular and Reflection Probes
- Add support for reflection probe light layers
- Improve quality of anisotropic on IBL

### Fixed
- Fix an issue where the screen where darken when rendering camera preview
- Fix display correct target platform when showing message to inform user that a platform is not supported
- Remove workaround for metal and vulkan in normal buffer encoding/decoding
- Fixed an issue with color picker not working in forward
- Fixed an issue where reseting HDLight do not reset all of its parameters
- Fixed shader compile warning in DebugLightVolumes.shader

### Changed
- Changed default reflection probe to be 256x256x6 and array size to be 64
- Removed dependence on the NdotL for thickness evaluation for translucency (based on artist's input)
- Increased the precision when comparing Planar or HD reflection probe volumes
- Remove various GC alloc in C#. Slightly better performance

## [3.2.0-preview] - 2018-01-01

### Added
- Added a luminance meter in the debug menu
- Added support of Light, reflection probe, emissive material, volume settings related to lighting to Lighting explorer
- Added support for 16bit shadows

### Fixed
- Fix issue with package upgrading (HDRP resources asset is now versionned to worarkound package manager limitation)
- Fix HDReflectionProbe offset displayed in gizmo different than what is affected.
- Fix decals getting into a state where they could not be removed or disabled.
- Fix lux meter mode - The lux meter isn't affected by the sky anymore
- Fix area light size reset when multi-selected
- Fix filter pass number in HDUtils.BlitQuad
- Fix Lux meter mode that was applying SSS
- Fix planar reflections that were not working with tile/cluster (olbique matrix)
- Fix debug menu at runtime not working after nested prefab PR come to trunk
- Fix scrolling issue in density volume

### Changed
- Shader code refactor: Split MaterialUtilities file in two parts BuiltinUtilities (independent of FragInputs) and MaterialUtilities (Dependent of FragInputs)
- Change screen space shadow rendertarget format from ARGB32 to RG16

## [3.1.0-preview] - 2018-01-01

### Added
- Decal now support per channel selection mask. There is now two mode. One with BaseColor, Normal and Smoothness and another one more expensive with BaseColor, Normal, Smoothness, Metal and AO. Control is on HDRP Asset. This may require to launch an update script for old scene: 'Edit/Render Pipeline/Single step upgrade script/Upgrade all DecalMaterial MaskBlendMode'.
- Decal now supports depth bias for decal mesh, to prevent z-fighting
- Decal material now supports draw order for decal projectors
- Added LightLayers support (Base on mask from renderers name RenderingLayers and mask from light name LightLayers - if they match, the light apply) - cost an extra GBuffer in deferred (more bandwidth)
- When LightLayers is enabled, the AmbientOclusion is store in the GBuffer in deferred path allowing to avoid double occlusion with SSAO. In forward the double occlusion is now always avoided.
- Added the possibility to add an override transform on the camera for volume interpolation
- Added desired lux intensity and auto multiplier for HDRI sky
- Added an option to disable light by type in the debug menu
- Added gradient sky
- Split EmissiveColor and bakeDiffuseLighting in forward avoiding the emissiveColor to be affect by SSAO
- Added a volume to control indirect light intensity
- Added EV 100 intensity unit for area lights
- Added support for RendererPriority on Renderer. This allow to control order of transparent rendering manually. HDRP have now two stage of sorting for transparent in addition to bact to front. Material have a priority then Renderer have a priority.
- Add Coupling of (HD)Camera and HDAdditionalCameraData for reset and remove in inspector contextual menu of Camera
- Add Coupling of (HD)ReflectionProbe and HDAdditionalReflectionData for reset and remove in inspector contextual menu of ReflectoinProbe
- Add macro to forbid unity_ObjectToWorld/unity_WorldToObject to be use as it doesn't handle camera relative rendering
- Add opacity control on contact shadow

### Fixed
- Fixed an issue with PreIntegratedFGD texture being sometimes destroyed and not regenerated causing rendering to break
- PostProcess input buffers are not copied anymore on PC if the viewport size matches the final render target size
- Fixed an issue when manipulating a lot of decals, it was displaying a lot of errors in the inspector
- Fixed capture material with reflection probe
- Refactored Constant Buffers to avoid hitting the maximum number of bound CBs in some cases.
- Fixed the light range affecting the transform scale when changed.
- Snap to grid now works for Decal projector resizing.
- Added a warning for 128x128 cookie texture without mipmaps
- Replace the sampler used for density volumes for correct wrap mode handling

### Changed
- Move Render Pipeline Debug "Windows from Windows->General-> Render Pipeline debug windows" to "Windows from Windows->Analysis-> Render Pipeline debug windows"
- Update detail map formula for smoothness and albedo, goal it to bright and dark perceptually and scale factor is use to control gradient speed
- Refactor the Upgrade material system. Now a material can be update from older version at any time. Call Edit/Render Pipeline/Upgrade all Materials to newer version
- Change name EnableDBuffer to EnableDecals at several place (shader, hdrp asset...), this require a call to Edit/Render Pipeline/Upgrade all Materials to newer version to have up to date material.
- Refactor shader code: BakeLightingData structure have been replace by BuiltinData. Lot of shader code have been remove/change.
- Refactor shader code: All GBuffer are now handled by the deferred material. Mean ShadowMask and LightLayers are control by lit material in lit.hlsl and not outside anymore. Lot of shader code have been remove/change.
- Refactor shader code: Rename GetBakedDiffuseLighting to ModifyBakedDiffuseLighting. This function now handle lighting model for transmission too. Lux meter debug mode is factor outisde.
- Refactor shader code: GetBakedDiffuseLighting is not call anymore in GBuffer or forward pass, including the ConvertSurfaceDataToBSDFData and GetPreLightData, this is done in ModifyBakedDiffuseLighting now
- Refactor shader code: Added a backBakeDiffuseLighting to BuiltinData to handle lighting for transmission
- Refactor shader code: Material must now call InitBuiltinData (Init all to zero + init bakeDiffuseLighting and backBakeDiffuseLighting ) and PostInitBuiltinData

## [3.0.0-preview] - 2018-01-01

### Fixed
- Fixed an issue with distortion that was using previous frame instead of current frame
- Fixed an issue where disabled light where not upgrade correctly to the new physical light unit system introduce in 2.0.5-preview

### Changed
- Update assembly definitions to output assemblies that match Unity naming convention (Unity.*).

## [2.0.5-preview] - 2018-01-01

### Added
- Add option supportDitheringCrossFade on HDRP Asset to allow to remove shader variant during player build if needed
- Add contact shadows for punctual lights (in additional shadow settings), only one light is allowed to cast contact shadows at the same time and so at each frame a dominant light is choosed among all light with contact shadows enabled.
- Add PCSS shadow filter support (from SRP Core)
- Exposed shadow budget parameters in HDRP asset
- Add an option to generate an emissive mesh for area lights (currently rectangle light only). The mesh fits the size, intensity and color of the light.
- Add an option to the HDRP asset to increase the resolution of volumetric lighting.
- Add additional ligth unit support for punctual light (Lumens, Candela) and area lights (Lumens, Luminance)
- Add dedicated Gizmo for the box Influence volume of HDReflectionProbe / PlanarReflectionProbe

### Changed
- Re-enable shadow mask mode in debug view
- SSS and Transmission code have been refactored to be able to share it between various material. Guidelines are in SubsurfaceScattering.hlsl
- Change code in area light with LTC for Lit shader. Magnitude is now take from FGD texture instead of a separate texture
- Improve camera relative rendering: We now apply camera translation on the model matrix, so before the TransformObjectToWorld(). Note: unity_WorldToObject and unity_ObjectToWorld must never be used directly.
- Rename positionWS to positionRWS (Camera relative world position) at a lot of places (mainly in interpolator and FragInputs). In case of custom shader user will be required to update their code.
- Rename positionWS, capturePositionWS, proxyPositionWS, influencePositionWS to positionRWS, capturePositionRWS, proxyPositionRWS, influencePositionRWS (Camera relative world position) in LightDefinition struct.
- Improve the quality of trilinear filtering of density volume textures.
- Improve UI for HDReflectionProbe / PlanarReflectionProbe

### Fixed
- Fixed a shader preprocessor issue when compiling DebugViewMaterialGBuffer.shader against Metal target
- Added a temporary workaround to Lit.hlsl to avoid broken lighting code with Metal/AMD
- Fixed issue when using more than one volume texture mask with density volumes.
- Fixed an error which prevented volumetric lighting from working if no density volumes with 3D textures were present.
- Fix contact shadows applied on transmission
- Fix issue with forward opaque lit shader variant being removed by the shader preprocessor
- Fixed compilation errors on Nintendo Switch (limited XRSetting support).
- Fixed apply range attenuation option on punctual light
- Fixed issue with color temperature not take correctly into account with static lighting
- Don't display fog when diffuse lighting, specular lighting, or lux meter debug mode are enabled.

## [2.0.4-preview] - 2018-01-01

### Fixed
- Fix issue when disabling rough refraction and building a player. Was causing a crash.

## [2.0.3-preview] - 2018-01-01

### Added
- Increased debug color picker limit up to 260k lux

## [2.0.2-preview] - 2018-01-01

### Added
- Add Light -> Planar Reflection Probe command
- Added a false color mode in rendering debug
- Add support for mesh decals
- Add flag to disable projector decals on transparent geometry to save performance and decal texture atlas space
- Add ability to use decal diffuse map as mask only
- Add visualize all shadow masks in lighting debug
- Add export of normal and roughness buffer for forwardOnly and when in supportOnlyForward mode for forward
- Provide a define in lit.hlsl (FORWARD_MATERIAL_READ_FROM_WRITTEN_NORMAL_BUFFER) when output buffer normal is used to read the normal and roughness instead of caclulating it (can save performance, but lower quality due to compression)
- Add color swatch to decal material

### Changed
- Change Render -> Planar Reflection creation to 3D Object -> Mirror
- Change "Enable Reflector" name on SpotLight to "Angle Affect Intensity"
- Change prototype of BSDFData ConvertSurfaceDataToBSDFData(SurfaceData surfaceData) to BSDFData ConvertSurfaceDataToBSDFData(uint2 positionSS, SurfaceData surfaceData)

### Fixed
- Fix issue with StackLit in deferred mode with deferredDirectionalShadow due to GBuffer not being cleared. Gbuffer is still not clear and issue was fix with the new Output of normal buffer.
- Fixed an issue where interpolation volumes were not updated correctly for reflection captures.
- Fixed an exception in Light Loop settings UI

## [2.0.1-preview] - 2018-01-01

### Added
- Add stripper of shader variant when building a player. Save shader compile time.
- Disable per-object culling that was executed in C++ in HD whereas it was not used (Optimization)
- Enable texture streaming debugging (was not working before 2018.2)
- Added Screen Space Reflection with Proxy Projection Model
- Support correctly scene selection for alpha tested object
- Add per light shadow mask mode control (i.e shadow mask distance and shadow mask). It use the option NonLightmappedOnly
- Add geometric filtering to Lit shader (allow to reduce specular aliasing)
- Add shortcut to create DensityVolume and PlanarReflection in hierarchy
- Add a DefaultHDMirrorMaterial material for PlanarReflection
- Added a script to be able to upgrade material to newer version of HDRP
- Removed useless duplication of ForwardError passes.
- Add option to not compile any DEBUG_DISPLAY shader in the player (Faster build) call Support Runtime Debug display

### Changed
- Changed SupportForwardOnly to SupportOnlyForward in render pipeline settings
- Changed versioning variable name in HDAdditionalXXXData from m_version to version
- Create unique name when creating a game object in the rendering menu (i.e Density Volume(2))
- Re-organize various files and folder location to clean the repository
- Change Debug windows name and location. Now located at:  Windows -> General -> Render Pipeline Debug

### Removed
- Removed GlobalLightLoopSettings.maxPlanarReflectionProbes and instead use value of GlobalLightLoopSettings.planarReflectionProbeCacheSize
- Remove EmissiveIntensity parameter and change EmissiveColor to be HDR (Matching Builtin Unity behavior) - Data need to be updated - Launch Edit -> Single Step Upgrade Script -> Upgrade all Materials emissionColor

### Fixed
- Fix issue with LOD transition and instancing
- Fix discrepency between object motion vector and camera motion vector
- Fix issue with spot and dir light gizmo axis not highlighted correctly
- Fix potential crash while register debug windows inputs at startup
- Fix warning when creating Planar reflection
- Fix specular lighting debug mode (was rendering black)
- Allow projector decal with null material to allow to configure decal when HDRP is not set
- Decal atlas texture offset/scale is updated after allocations (used to be before so it was using date from previous frame)

## [0.0.0-preview] - 2018-01-01

### Added
- Configure the VolumetricLightingSystem code path to be on by default
- Trigger a build exception when trying to build an unsupported platform
- Introduce the VolumetricLightingController component, which can (and should) be placed on the camera, and allows one to control the near and the far plane of the V-Buffer (volumetric "froxel" buffer) along with the depth distribution (from logarithmic to linear)
- Add 3D texture support for DensityVolumes
- Add a better mapping of roughness to mipmap for planar reflection
- The VolumetricLightingSystem now uses RTHandles, which allows to save memory by sharing buffers between different cameras (history buffers are not shared), and reduce reallocation frequency by reallocating buffers only if the rendering resolution increases (and suballocating within existing buffers if the rendering resolution decreases)
- Add a Volumetric Dimmer slider to lights to control the intensity of the scattered volumetric lighting
- Add UV tiling and offset support for decals.
- Add mipmapping support for volume 3D mask textures

### Changed
- Default number of planar reflection change from 4 to 2
- Rename _MainDepthTexture to _CameraDepthTexture
- The VolumetricLightingController has been moved to the Interpolation Volume framework and now functions similarly to the VolumetricFog settings
- Update of UI of cookie, CubeCookie, Reflection probe and planar reflection probe to combo box
- Allow enabling/disabling shadows for area lights when they are set to baked.
- Hide applyRangeAttenuation and FadeDistance for directional shadow as they are not used

### Removed
- Remove Resource folder of PreIntegratedFGD and add the resource to RenderPipeline Asset

### Fixed
- Fix ConvertPhysicalLightIntensityToLightIntensity() function used when creating light from script to match HDLightEditor behavior
- Fix numerical issues with the default value of mean free path of volumetric fog
- Fix the bug preventing decals from coexisting with density volumes
- Fix issue with alpha tested geometry using planar/triplanar mapping not render correctly or flickering (due to being wrongly alpha tested in depth prepass)
- Fix meta pass with triplanar (was not handling correctly the normal)
- Fix preview when a planar reflection is present
- Fix Camera preview, it is now a Preview cameraType (was a SceneView)
- Fix handling unknown GPUShadowTypes in the shadow manager.
- Fix area light shapes sent as point lights to the baking backends when they are set to baked.
- Fix unnecessary division by PI for baked area lights.
- Fix line lights sent to the lightmappers. The backends don't support this light type.
- Fix issue with shadow mask framesettings not correctly taken into account when shadow mask is enabled for lighting.
- Fix directional light and shadow mask transition, they are now matching making smooth transition
- Fix banding issues caused by high intensity volumetric lighting
- Fix the debug window being emptied on SRP asset reload
- Fix issue with debug mode not correctly clearing the GBuffer in editor after a resize
- Fix issue with ResetMaterialKeyword not resetting correctly ToggleOff/Roggle Keyword
- Fix issue with motion vector not render correctly if there is no depth prepass in deferred

## [0.0.0-preview] - 2018-01-01

### Added
- Screen Space Refraction projection model (Proxy raycasting, HiZ raymarching)
- Screen Space Refraction settings as volume component
- Added buffered frame history per camera
- Port Global Density Volumes to the Interpolation Volume System.
- Optimize ImportanceSampleLambert() to not require the tangent frame.
- Generalize SampleVBuffer() to handle different sampling and reconstruction methods.
- Improve the quality of volumetric lighting reprojection.
- Optimize Morton Order code in the Subsurface Scattering pass.
- Planar Reflection Probe support roughness (gaussian convolution of captured probe)
- Use an atlas instead of a texture array for cluster transparent decals
- Add a debug view to visualize the decal atlas
- Only store decal textures to atlas if decal is visible, debounce out of memory decal atlas warning.
- Add manipulator gizmo on decal to improve authoring workflow
- Add a minimal StackLit material (work in progress, this version can be used as template to add new material)

### Changed
- EnableShadowMask in FrameSettings (But shadowMaskSupport still disable by default)
- Forced Planar Probe update modes to (Realtime, Every Update, Mirror Camera)
- Screen Space Refraction proxy model uses the proxy of the first environment light (Reflection probe/Planar probe) or the sky
- Moved RTHandle static methods to RTHandles
- Renamed RTHandle to RTHandleSystem.RTHandle
- Move code for PreIntegratedFDG (Lit.shader) into its dedicated folder to be share with other material
- Move code for LTCArea (Lit.shader) into its dedicated folder to be share with other material

### Removed
- Removed Planar Probe mirror plane position and normal fields in inspector, always display mirror plane and normal gizmos

### Fixed
- Fix fog flags in scene view is now taken into account
- Fix sky in preview windows that were disappearing after a load of a new level
- Fix numerical issues in IntersectRayAABB().
- Fix alpha blending of volumetric lighting with transparent objects.
- Fix the near plane of the V-Buffer causing out-of-bounds look-ups in the clustered data structure.
- Depth and color pyramid are properly computed and sampled when the camera renders inside a viewport of a RTHandle.
- Fix decal atlas debug view to work correctly when shadow atlas view is also enabled<|MERGE_RESOLUTION|>--- conflicted
+++ resolved
@@ -105,8 +105,6 @@
 - Added Light decomposition lighting debugging modes and support in AOV
 - Added exposure compensation to Fixed exposure mode
 - Added support for rasterized area light shadows in StackLit
-<<<<<<< HEAD
-=======
 - Added support for texture-weighted automatic exposure
 - Added support for POM for emissive map
 - Added alpha channel support in motion blur pass.
@@ -120,7 +118,6 @@
 - Added a DisplayInfo attribute to specify a name override and a display order for Volume Component fields (used only in default inspector for now).
 - Added Min distance to contact shadows.
 - Added support for Depth of Field in path tracing (by sampling the lens aperture).
->>>>>>> 3b79e9b8
 
 ### Fixed
 - Fix when rescale probe all direction below zero (1219246)
@@ -554,8 +551,6 @@
 - Fixed white flash happening with auto-exposure in some cases (case 1223774)
 - Fixed NaN which can appear with real time reflection and inf value
 - Fixed an issue that was collapsing the volume components in the HDRP default settings
-<<<<<<< HEAD
-=======
 - Fixed warning about missing bound decal buffer
 - Fixed shader warning on Xbox for ResolveStencilBuffer.compute. 
 - Fixed PBR shader ZTest rendering in deferred.
@@ -573,7 +568,6 @@
 - Fixed shadowmask UI now correctly showing shadowmask disable
 - Made more explicit the warning about raytracing and asynchronous compute. Also fixed the condition in which it appears.
 - Fixed a null ref exception in static sky when the default volume profile is invalid.
->>>>>>> 3b79e9b8
 
 ### Changed
 - Improve MIP selection for decals on Transparents
