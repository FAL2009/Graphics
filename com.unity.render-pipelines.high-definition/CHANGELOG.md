--- conflicted
+++ resolved
@@ -136,12 +136,9 @@
 - Fixed outlines in transitions between post-processed and plain regions in the graphics compositor (case 1278775).
 - Fix decal being applied twice with LOD Crossfade.
 - Fixed camera stacking for AOVs in the graphics compositor (case 1273223).
-<<<<<<< HEAD
+- Fixed backface selection on some shader not ignore correctly.
 - Disable quad overdraw on ps4.
 - Fixed error when resizing the graphics compositor's output and when re-adding a compositor in the scene
-=======
-- Fixed backface selection on some shader not ignore correctly.
->>>>>>> 2d791c34
 
 ### Changed
 - Preparation pass for RTSSShadows to be supported by render graph.
