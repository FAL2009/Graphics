# Changelog
All notable changes to this package will be documented in this file.

The format is based on [Keep a Changelog](http://keepachangelog.com/en/1.0.0/)
and this project adheres to [Semantic Versioning](http://semver.org/spec/v2.0.0.html).

## [10.1.0] - 2019-08-04

### Added
- Added an option to have only the metering mask displayed in the debug mode.
- Added a new mode to cluster visualization debug where users can see a slice instead of the cluster on opaque objects.
- Added ray traced reflection support for the render graph version of the pipeline.
- Added render graph support of RTAO and required denoisers.
- Added render graph support of RTGI.
- Added support of RTSSS and Recursive Rendering in the render graph mode.
- Added support of RT and screen space shadow for render graph.
- Added tooltips with the full name of the (graphics) compositor properties to properly show large names that otherwise are clipped by the UI (case 1263590)
- Added error message if a callback AOV allocation fail
- Added marker for all AOV request operation on GPU
- Added remapping options for Depth Pyramid debug view mode
- Added an option to support AOV shader at runtime in HDRP settings (case 1265070)
- Added support of SSGI in the render graph mode.
- Added option for 11-11-10 format for cube reflection probes.
- Added an optional check in the HDRP DXR Wizard to verify 64 bits target architecture
- Added option to display timing stats in the debug menu as an average over 1 second. 
- Added a light unit slider to provide users more context when authoring physically based values.
<<<<<<< HEAD
- Added new algorithm for SSR with temporal accumulation
=======
- Added a way to check the normals through the material views.
- Added Simple mode to Earth Preset for PBR Sky
>>>>>>> 359a97a8

### Fixed
- Fixed several issues with physically-based DoF (TAA ghosting of the CoC buffer, smooth layer transitions, etc)
- Fixed GPU hang on D3D12 on xbox. 
- Fixed game view artifacts on resizing when hardware dynamic resolution was enabled
- Fixed black line artifacts occurring when Lanczos upsampling was set for dynamic resolution
- Fixed Amplitude -> Min/Max parametrization conversion
- Fixed CoatMask block appearing when creating lit master node (case 1264632)
- Fixed issue with SceneEV100 debug mode indicator when rescaling the window.
- Fixed issue with PCSS filter being wrong on first frame. 
- Fixed issue with emissive mesh for area light not appearing in playmode if Reload Scene option is disabled in Enter Playmode Settings.
- Fixed issue when Reflection Probes are set to OnEnable and are never rendered if the probe is enabled when the camera is farther than the probe fade distance. 
- Fixed issue with sun icon being clipped in the look dev window. 
- Fixed error about layers when disabling emissive mesh for area lights.
- Fixed issue when the user deletes the composition graph or .asset in runtime (case 1263319)
- Fixed assertion failure when changing resolution to compositor layers after using AOVs (case 1265023) 
- Fixed flickering layers in graphics compositor (case 1264552)
- Fixed issue causing the editor field not updating the disc area light radius.
- Fixed issues that lead to cookie atlas to be updated every frame even if cached data was valid.
- Fixed an issue where world space UI was not emitted for reflection cameras in HDRP
- Fixed an issue with cookie texture atlas that would cause realtime textures to always update in the atlas even when the content did not change.
- Fixed an issue where only one of the two lookdev views would update when changing the default lookdev volume profile.
- Fixed a bug related to light cluster invalidation.
- Fixed shader warning in DofGather (case 1272931)
- Fixed AOV export of depth buffer which now correctly export linear depth (case 1265001)
- Fixed issue that caused the decal atlas to not be updated upon changing of the decal textures content.
- Fixed "Screen position out of view frustum" error when camera is at exactly the planar reflection probe location.
- Fixed Amplitude -> Min/Max parametrization conversion
- Fixed issue that allocated a small cookie for normal spot lights.
- Fixed issue when undoing a change in diffuse profile list after deleting the volume profile.
- Fixed custom pass re-ordering and removing.
- Fixed TAA issue and hardware dynamic resolution.
- Fixed a static lighting flickering issue caused by having an active planar probe in the scene while rendering inspector preview.
- Fixed an issue where even when set to OnDemand, the sky lighting would still be updated when changing sky parameters.
- Fixed an error message trigerred when a mesh has more than 32 sub-meshes (case 1274508).
- Fixed RTGI getting noisy for grazying angle geometry (case 1266462).
- Fixed an issue with TAA history management on pssl.
- Fixed the global illumination volume override having an unwanted advanced mode (case 1270459).
- Fixed screen space shadow option displayed on directional shadows while they shouldn't (case 1270537).
- Fixed the handling of undo and redo actions in the graphics compositor (cases 1268149, 1266212, 1265028)
- Fixed issue with composition graphs that include virtual textures, cubemaps and other non-2D textures (cases 1263347, 1265638).
- Fixed issues when selecting a new composition graph or setting it to None (cases 1263350, 1266202)
- Fixed ArgumentNullException when saving shader graphs after removing the compositor from the scene (case 1268658)
- Fixed issue with updating the compositor output when not in play mode (case 1266216)
- Fixed warning with area mesh (case 1268379)
- Fixed issue with diffusion profile not being updated upon reset of the editor. 
- Fixed an issue that lead to corrupted refraction in some scenarios on xbox.
- Fixed for light loop scalarization not happening. 
- Fixed issue with stencil not being set in rendergraph mode.
- Fixed for post process being overridable in reflection probes even though it is not supported.
- Fixed RTGI in performance mode when light layers are enabled on the asset.
- Fixed SSS materials appearing black in matcap mode.
- Fixed a collision in the interaction of RTR and RTGI.
- Fix for lookdev toggling renderers that are set to non editable or are hidden in the inspector.
- Fixed issue with mipmap debug mode not properly resetting full screen mode (and viceversa). 
- Added unsupported message when using tile debug mode with MSAA.
- Fixed SSGI compilation issues on PS4.
- Fixed "Screen position out of view frustum" error when camera is on exactly the planar reflection probe plane.
- Workaround issue that caused objects using eye shader to not be rendered on xbox.
- Fixed GC allocation when using XR single-pass test mode.
- Fixed text in cascades shadow split being truncated.
- Fixed rendering of custom passes in the Custom Pass Volume inspector
- Force probe to render again if first time was during async shader compilation to avoid having cyan objects.
- Fixed for lookdev library field not being refreshed upon opening a library from the environment library inspector.
- Fixed serialization issue with matcap scale intensity.
- Close Add Override popup of Volume Inspector when the popup looses focus (case 1258571)
- Light quality setting for contact shadow set to on for High quality by default.
- Fixed an exception thrown when closing the look dev because there is no active SRP anymore.
- Fixed alignment of framesettings in HDRP Default Settings
- Fixed an exception thrown when closing the look dev because there is no active SRP anymore.
- Fixed an issue where entering playmode would close the LookDev window.
- Fixed shader compilation issue with Hair shader and debug display mode

### Changed
- Preparation pass for RTSSShadows to be supported by render graph.
- Add tooltips with the full name of the (graphics) compositor properties to properly show large names that otherwise are clipped by the UI (case 1263590)
- Composition profile .asset files cannot be manually edited/reset by users (to avoid breaking things - case 1265631)
- Preparation pass for RTSSShadows to be supported by render graph.
- Changed the way the ray tracing property is displayed on the material (QOL 1265297).
- Exposed lens attenuation mode in default settings and remove it as a debug mode.
- Composition layers without any sub layers are now cleared to black to avoid confusion (case 1265061).
- Slight reduction of VGPR used by area light code.
- Changed thread group size for contact shadows (save 1.1ms on PS4)
- Make sure distortion stencil test happens before pixel shader is run.
- Small optimization that allows to skip motion vector prepping when the whole wave as velocity of 0.
- Improved performance to avoid generating coarse stencil buffer when not needed.
- Remove HTile generation for decals (faster without).
- Improving SSGI Filtering and fixing a blend issue with RTGI.
- Changed the Trackball UI so that it allows explicit numeric values.
- Reduce the G-buffer footprint of anisotropic materials
- Moved SSGI out of preview.
- Skip an unneeded depth buffer copy on consoles. 
- Replaced the Density Volume Texture Tool with the new 3D Texture Importer.
- Rename Raytracing Node to Raytracing Quality Keyword and rename high and low inputs as default and raytraced. All raytracing effects now use the raytraced mode but path tracing.
- Moved diffusion profile list to the HDRP default settings panel.
- Skip biquadratic resampling of vbuffer when volumetric fog filtering is enabled.
- Optimized Grain and sRGB Dithering.
- On platforms that allow it skip the first mip of the depth pyramid and compute it alongside the depth buffer used for low res transparents.
- When trying to install the local configuration package, if another one is already present the user is now asked whether they want to keep it or not.
- Improved MSAA color resolve to fix issues when very bright and very dark samples are resolved together.

## [10.0.0] - 2019-06-10

### Added
- Ray tracing support for VR single-pass
- Added sharpen filter shader parameter and UI for TemporalAA to control image quality instead of hardcoded value
- Added frame settings option for custom post process and custom passes as well as custom color buffer format option.
- Add check in wizard on SRP Batcher enabled.
- Added default implementations of OnPreprocessMaterialDescription for FBX, Obj, Sketchup and 3DS file formats.
- Added custom pass fade radius
- Added after post process injection point for custom passes
- Added basic alpha compositing support - Alpha is available afterpostprocess when using FP16 buffer format.
- Added falloff distance on Reflection Probe and Planar Reflection Probe
- Added Backplate projection from the HDRISky
- Added Shadow Matte in UnlitMasterNode, which only received shadow without lighting
- Added hability to name LightLayers in HDRenderPipelineAsset
- Added a range compression factor for Reflection Probe and Planar Reflection Probe to avoid saturation of colors.
- Added path tracing support for directional, point and spot lights, as well as emission from Lit and Unlit.
- Added non temporal version of SSAO.
- Added more detailed ray tracing stats in the debug window
- Added Disc area light (bake only)
- Added a warning in the material UI to prevent transparent + subsurface-scattering combination.
- Added XR single-pass setting into HDRP asset
- Added a penumbra tint option for lights
- Added support for depth copy with XR SDK
- Added debug setting to Render Pipeline Debug Window to list the active XR views
- Added an option to filter the result of the volumetric lighting (off by default).
- Added a transmission multiplier for directional lights
- Added XR single-pass test mode to Render Pipeline Debug Window
- Added debug setting to Render Pipeline Window to list the active XR views
- Added a new refraction mode for the Lit shader (thin). Which is a box refraction with small thickness values
- Added the code to support Barn Doors for Area Lights based on a shaderconfig option.
- Added HDRPCameraBinder property binder for Visual Effect Graph
- Added "Celestial Body" controls to the Directional Light
- Added new parameters to the Physically Based Sky
- Added Reflections to the DXR Wizard
- Added the possibility to have ray traced colored and semi-transparent shadows on directional lights.
- Added a check in the custom post process template to throw an error if the default shader is not found.
- Exposed the debug overlay ratio in the debug menu.
- Added a separate frame settings for tonemapping alongside color grading.
- Added the receive fog option in the material UI for ShaderGraphs.
- Added a public virtual bool in the custom post processes API to specify if a post processes should be executed in the scene view.
- Added a menu option that checks scene issues with ray tracing. Also removed the previously existing warning at runtime.
- Added Contrast Adaptive Sharpen (CAS) Upscaling effect.
- Added APIs to update probe settings at runtime.
- Added documentation for the rayTracingSupported method in HDRP
- Added user-selectable format for the post processing passes.
- Added support for alpha channel in some post-processing passes (DoF, TAA, Uber).
- Added warnings in FrameSettings inspector when using DXR and atempting to use Asynchronous Execution.
- Exposed Stencil bits that can be used by the user.
- Added history rejection based on velocity of intersected objects for directional, point and spot lights.
- Added a affectsVolumetric field to the HDAdditionalLightData API to know if light affects volumetric fog.
- Add OS and Hardware check in the Wizard fixes for DXR.
- Added option to exclude camera motion from motion blur.
- Added semi-transparent shadows for point and spot lights.
- Added support for semi-transparent shadow for unlit shader and unlit shader graph.
- Added the alpha clip enabled toggle to the material UI for all HDRP shader graphs.
- Added Material Samples to explain how to use the lit shader features
- Added an initial implementation of ray traced sub surface scattering
- Added AssetPostprocessors and Shadergraphs to handle Arnold Standard Surface and 3DsMax Physical material import from FBX.
- Added support for Smoothness Fade start work when enabling ray traced reflections.
- Added Contact shadow, Micro shadows and Screen space refraction API documentation.
- Added script documentation for SSR, SSAO (ray tracing), GI, Light Cluster, RayTracingSettings, Ray Counters, etc.
- Added path tracing support for refraction and internal reflections.
- Added support for Thin Refraction Model and Lit's Clear Coat in Path Tracing.
- Added the Tint parameter to Sky Colored Fog.
- Added of Screen Space Reflections for Transparent materials
- Added a fallback for ray traced area light shadows in case the material is forward or the lit mode is forward.
- Added a new debug mode for light layers.
- Added an "enable" toggle to the SSR volume component.
- Added support for anisotropic specular lobes in path tracing.
- Added support for alpha clipping in path tracing.
- Added support for light cookies in path tracing.
- Added support for transparent shadows in path tracing.
- Added support for iridescence in path tracing.
- Added support for background color in path tracing.
- Added a path tracing test to the test suite.
- Added a warning and workaround instructions that appear when you enable XR single-pass after the first frame with the XR SDK.
- Added the exposure sliders to the planar reflection probe preview
- Added support for subsurface scattering in path tracing.
- Added a new mode that improves the filtering of ray traced shadows (directional, point and spot) based on the distance to the occluder.
- Added support of cookie baking and add support on Disc light.
- Added support for fog attenuation in path tracing.
- Added a new debug panel for volumes
- Added XR setting to control camera jitter for temporal effects
- Added an error message in the DrawRenderers custom pass when rendering opaque objects with an HDRP asset in DeferredOnly mode.
- Added API to enable proper recording of path traced scenes (with the Unity recorder or other tools).
- Added support for fog in Recursive rendering, ray traced reflections and ray traced indirect diffuse.
- Added an alpha blend option for recursive rendering
- Added support for stack lit for ray tracing effects.
- Added support for hair for ray tracing effects.
- Added support for alpha to coverage for HDRP shaders and shader graph
- Added support for Quality Levels to Subsurface Scattering.
- Added option to disable XR rendering on the camera settings.
- Added support for specular AA from geometric curvature in AxF
- Added support for baked AO (no input for now) in AxF
- Added an info box to warn about depth test artifacts when rendering object twice in custom passes with MSAA.
- Added a frame setting for alpha to mask.
- Added support for custom passes in the AOV API
- Added Light decomposition lighting debugging modes and support in AOV
- Added exposure compensation to Fixed exposure mode
- Added support for rasterized area light shadows in StackLit
- Added support for texture-weighted automatic exposure
- Added support for POM for emissive map
- Added alpha channel support in motion blur pass.
- Added the HDRP Compositor Tool (in Preview).
- Added a ray tracing mode option in the HDRP asset that allows to override and shader stripping.
- Added support for arbitrary resolution scaling of Volumetric Lighting to the Fog volume component.
- Added range attenuation for box-shaped spotlights.
- Added scenes for hair and fabric and decals with material samples
- Added fabric materials and textures
- Added information for fabric materials in fabric scene
- Added a DisplayInfo attribute to specify a name override and a display order for Volume Component fields (used only in default inspector for now).
- Added Min distance to contact shadows.
- Added support for Depth of Field in path tracing (by sampling the lens aperture).
- Added an API in HDRP to override the camera within the rendering of a frame (mainly for custom pass).
- Added a function (HDRenderPipeline.ResetRTHandleReferenceSize) to reset the reference size of RTHandle systems.
- Added support for AxF measurements importing into texture resources tilings.
- Added Layer parameter on Area Light to modify Layer of generated Emissive Mesh
- Added a flow map parameter to HDRI Sky
- Implemented ray traced reflections for transparent objects.
- Add a new parameter to control reflections in recursive rendering.
- Added an initial version of SSGI.
- Added Virtual Texturing cache settings to control the size of the Streaming Virtual Texturing caches.
- Added back-compatibility with builtin stereo matrices.
- Added CustomPassUtils API to simplify Blur, Copy and DrawRenderers custom passes.
- Added Histogram guided automatic exposure.
- Added few exposure debug modes.
- Added support for multiple path-traced views at once (e.g., scene and game views).
- Added support for 3DsMax's 2021 Simplified Physical Material from FBX files in the Model Importer.
- Added custom target mid grey for auto exposure.
- Added CustomPassUtils API to simplify Blur, Copy and DrawRenderers custom passes.
- Added an API in HDRP to override the camera within the rendering of a frame (mainly for custom pass).
- Added more custom pass API functions, mainly to render objects from another camera.
- Added support for transparent Unlit in path tracing.
- Added a minimal lit used for RTGI in peformance mode.
- Added procedural metering mask that can follow an object
- Added presets quality settings for RTAO and RTGI.
- Added an override for the shadow culling that allows better directional shadow maps in ray tracing effects (RTR, RTGI, RTSSS and RR).
- Added a Cloud Layer volume override.
- Added Fast Memory support for platform that support it.
- Added CPU and GPU timings for ray tracing effects.
- Added support to combine RTSSS and RTGI (1248733).
- Added IES Profile support for Point, Spot and Rectangular-Area lights
- Added support for multiple mapping modes in AxF.
- Add support of lightlayers on indirect lighting controller
- Added compute shader stripping.
- Added Cull Mode option for opaque materials and ShaderGraphs. 
- Added scene view exposure override.
- Added support for exposure curve remapping for min/max limits.
- Added presets for ray traced reflections.
- Added final image histogram debug view (both luminance and RGB).
- Added an example texture and rotation to the Cloud Layer volume override.
- Added an option to extend the camera culling for skinned mesh animation in ray tracing effects (1258547).
- Added decal layer system similar to light layer. Mesh will receive a decal when both decal layer mask matches.
- Added shader graph nodes for rendering a complex eye shader.
- Added more controls to contact shadows and increased quality in some parts. 
- Added a physically based option in DoF volume.
- Added API to check if a Camera, Light or ReflectionProbe is compatible with HDRP.
- Added path tracing test scene for normal mapping.
- Added missing API documentation.
- Remove CloudLayer
- Added quad overdraw and vertex density debug modes.

### Fixed
- fix when saved HDWizard window tab index out of range (1260273)
- Fix when rescale probe all direction below zero (1219246)
- Update documentation of HDRISky-Backplate, precise how to have Ambient Occlusion on the Backplate
- Sorting, undo, labels, layout in the Lighting Explorer.
- Fixed sky settings and materials in Shader Graph Samples package
- Fix/workaround a probable graphics driver bug in the GTAO shader.
- Fixed Hair and PBR shader graphs double sided modes
- Fixed an issue where updating an HDRP asset in the Quality setting panel would not recreate the pipeline.
- Fixed issue with point lights being considered even when occupying less than a pixel on screen (case 1183196)
- Fix a potential NaN source with iridescence (case 1183216)
- Fixed issue of spotlight breaking when minimizing the cone angle via the gizmo (case 1178279)
- Fixed issue that caused decals not to modify the roughness in the normal buffer, causing SSR to not behave correctly (case 1178336)
- Fixed lit transparent refraction with XR single-pass rendering
- Removed extra jitter for TemporalAA in VR
- Fixed ShaderGraph time in main preview
- Fixed issue on some UI elements in HDRP asset not expanding when clicking the arrow (case 1178369)
- Fixed alpha blending in custom post process
- Fixed the modification of the _AlphaCutoff property in the material UI when exposed with a ShaderGraph parameter.
- Fixed HDRP test `1218_Lit_DiffusionProfiles` on Vulkan.
- Fixed an issue where building a player in non-dev mode would generate render target error logs every frame
- Fixed crash when upgrading version of HDRP
- Fixed rendering issues with material previews
- Fixed NPE when using light module in Shuriken particle systems (1173348).
- Refresh cached shadow on editor changes
- Fixed light supported units caching (1182266)
- Fixed an issue where SSAO (that needs temporal reprojection) was still being rendered when Motion Vectors were not available (case 1184998)
- Fixed a nullref when modifying the height parameters inside the layered lit shader UI.
- Fixed Decal gizmo that become white after exiting play mode
- Fixed Decal pivot position to behave like a spotlight
- Fixed an issue where using the LightingOverrideMask would break sky reflection for regular cameras
- Fix DebugMenu FrameSettingsHistory persistency on close
- Fix DensityVolume, ReflectionProbe aned PlanarReflectionProbe advancedControl display
- Fix DXR scene serialization in wizard
- Fixed an issue where Previews would reallocate History Buffers every frame
- Fixed the SetLightLayer function in HDAdditionalLightData setting the wrong light layer
- Fix error first time a preview is created for planar
- Fixed an issue where SSR would use an incorrect roughness value on ForwardOnly (StackLit, AxF, Fabric, etc.) materials when the pipeline is configured to also allow deferred Lit.
- Fixed issues with light explorer (cases 1183468, 1183269)
- Fix dot colors in LayeredLit material inspector
- Fix undo not resetting all value when undoing the material affectation in LayerLit material
- Fix for issue that caused gizmos to render in render textures (case 1174395)
- Fixed the light emissive mesh not updated when the light was disabled/enabled
- Fixed light and shadow layer sync when setting the HDAdditionalLightData.lightlayersMask property
- Fixed a nullref when a custom post process component that was in the HDRP PP list is removed from the project
- Fixed issue that prevented decals from modifying specular occlusion (case 1178272).
- Fixed exposure of volumetric reprojection
- Fixed multi selection support for Scalable Settings in lights
- Fixed font shaders in test projects for VR by using a Shader Graph version
- Fixed refresh of baked cubemap by incrementing updateCount at the end of the bake (case 1158677).
- Fixed issue with rectangular area light when seen from the back
- Fixed decals not affecting lightmap/lightprobe
- Fixed zBufferParams with XR single-pass rendering
- Fixed moving objects not rendered in custom passes
- Fixed abstract classes listed in the + menu of the custom pass list
- Fixed custom pass that was rendered in previews
- Fixed precision error in zero value normals when applying decals (case 1181639)
- Fixed issue that triggered No Scene Lighting view in game view as well (case 1156102)
- Assign default volume profile when creating a new HDRP Asset
- Fixed fov to 0 in planar probe breaking the projection matrix (case 1182014)
- Fixed bugs with shadow caching
- Reassign the same camera for a realtime probe face render request to have appropriate history buffer during realtime probe rendering.
- Fixed issue causing wrong shading when normal map mode is Object space, no normal map is set, but a detail map is present (case 1143352)
- Fixed issue with decal and htile optimization
- Fixed TerrainLit shader compilation error regarding `_Control0_TexelSize` redefinition (case 1178480).
- Fixed warning about duplicate HDRuntimeReflectionSystem when configuring play mode without domain reload.
- Fixed an editor crash when multiple decal projectors were selected and some had null material
- Added all relevant fix actions to FixAll button in Wizard
- Moved FixAll button on top of the Wizard
- Fixed an issue where fog color was not pre-exposed correctly
- Fix priority order when custom passes are overlapping
- Fix cleanup not called when the custom pass GameObject is destroyed
- Replaced most instances of GraphicsSettings.renderPipelineAsset by GraphicsSettings.currentRenderPipeline. This should fix some parameters not working on Quality Settings overrides.
- Fixed an issue with Realtime GI not working on upgraded projects.
- Fixed issue with screen space shadows fallback texture was not set as a texture array.
- Fixed Pyramid Lights bounding box
- Fixed terrain heightmap default/null values and epsilons
- Fixed custom post-processing effects breaking when an abstract class inherited from `CustomPostProcessVolumeComponent`
- Fixed XR single-pass rendering in Editor by using ShaderConfig.s_XrMaxViews to allocate matrix array
- Multiple different skies rendered at the same time by different cameras are now handled correctly without flickering
- Fixed flickering issue happening when different volumes have shadow settings and multiple cameras are present.
- Fixed issue causing planar probes to disappear if there is no light in the scene.
- Fixed a number of issues with the prefab isolation mode (Volumes leaking from the main scene and reflection not working properly)
- Fixed an issue with fog volume component upgrade not working properly
- Fixed Spot light Pyramid Shape has shadow artifacts on aspect ratio values lower than 1
- Fixed issue with AO upsampling in XR
- Fixed camera without HDAdditionalCameraData component not rendering
- Removed the macro ENABLE_RAYTRACING for most of the ray tracing code
- Fixed prefab containing camera reloading in loop while selected in the Project view
- Fixed issue causing NaN wheh the Z scale of an object is set to 0.
- Fixed DXR shader passes attempting to render before pipeline loaded
- Fixed black ambient sky issue when importing a project after deleting Library.
- Fixed issue when upgrading a Standard transparent material (case 1186874)
- Fixed area light cookies not working properly with stack lit
- Fixed material render queue not updated when the shader is changed in the material inspector.
- Fixed a number of issues with full screen debug modes not reseting correctly when setting another mutually exclusive mode
- Fixed compile errors for platforms with no VR support
- Fixed an issue with volumetrics and RTHandle scaling (case 1155236)
- Fixed an issue where sky lighting might be updated uselessly
- Fixed issue preventing to allow setting decal material to none (case 1196129)
- Fixed XR multi-pass decals rendering
- Fixed several fields on Light Inspector that not supported Prefab overrides
- Fixed EOL for some files
- Fixed scene view rendering with volumetrics and XR enabled
- Fixed decals to work with multiple cameras
- Fixed optional clear of GBuffer (Was always on)
- Fixed render target clears with XR single-pass rendering
- Fixed HDRP samples file hierarchy
- Fixed Light units not matching light type
- Fixed QualitySettings panel not displaying HDRP Asset
- Fixed black reflection probes the first time loading a project
- Fixed y-flip in scene view with XR SDK
- Fixed Decal projectors do not immediately respond when parent object layer mask is changed in editor.
- Fixed y-flip in scene view with XR SDK
- Fixed a number of issues with Material Quality setting
- Fixed the transparent Cull Mode option in HD unlit master node settings only visible if double sided is ticked.
- Fixed an issue causing shadowed areas by contact shadows at the edge of far clip plane if contact shadow length is very close to far clip plane.
- Fixed editing a scalable settings will edit all loaded asset in memory instead of targetted asset.
- Fixed Planar reflection default viewer FOV
- Fixed flickering issues when moving the mouse in the editor with ray tracing on.
- Fixed the ShaderGraph main preview being black after switching to SSS in the master node settings
- Fixed custom fullscreen passes in VR
- Fixed camera culling masks not taken in account in custom pass volumes
- Fixed object not drawn in custom pass when using a DrawRenderers with an HDRP shader in a build.
- Fixed injection points for Custom Passes (AfterDepthAndNormal and BeforePreRefraction were missing)
- Fixed a enum to choose shader tags used for drawing objects (DepthPrepass or Forward) when there is no override material.
- Fixed lit objects in the BeforePreRefraction, BeforeTransparent and BeforePostProcess.
- Fixed the None option when binding custom pass render targets to allow binding only depth or color.
- Fixed custom pass buffers allocation so they are not allocated if they're not used.
- Fixed the Custom Pass entry in the volume create asset menu items.
- Fixed Prefab Overrides workflow on Camera.
- Fixed alignment issue in Preset for Camera.
- Fixed alignment issue in Physical part for Camera.
- Fixed FrameSettings multi-edition.
- Fixed a bug happening when denoising multiple ray traced light shadows
- Fixed minor naming issues in ShaderGraph settings
- VFX: Removed z-fight glitches that could appear when using deferred depth prepass and lit quad primitives
- VFX: Preserve specular option for lit outputs (matches HDRP lit shader)
- Fixed an issue with Metal Shader Compiler and GTAO shader for metal
- Fixed resources load issue while upgrading HDRP package.
- Fix LOD fade mask by accounting for field of view
- Fixed spot light missing from ray tracing indirect effects.
- Fixed a UI bug in the diffusion profile list after fixing them from the wizard.
- Fixed the hash collision when creating new diffusion profile assets.
- Fixed a light leaking issue with box light casting shadows (case 1184475)
- Fixed Cookie texture type in the cookie slot of lights (Now displays a warning because it is not supported).
- Fixed a nullref that happens when using the Shuriken particle light module
- Fixed alignment in Wizard
- Fixed text overflow in Wizard's helpbox
- Fixed Wizard button fix all that was not automatically grab all required fixes
- Fixed VR tab for MacOS in Wizard
- Fixed local config package workflow in Wizard
- Fixed issue with contact shadows shifting when MSAA is enabled.
- Fixed EV100 in the PBR sky
- Fixed an issue In URP where sometime the camera is not passed to the volume system and causes a null ref exception (case 1199388)
- Fixed nullref when releasing HDRP with custom pass disabled
- Fixed performance issue derived from copying stencil buffer.
- Fixed an editor freeze when importing a diffusion profile asset from a unity package.
- Fixed an exception when trying to reload a builtin resource.
- Fixed the light type intensity unit reset when switching the light type.
- Fixed compilation error related to define guards and CreateLayoutFromXrSdk()
- Fixed documentation link on CustomPassVolume.
- Fixed player build when HDRP is in the project but not assigned in the graphic settings.
- Fixed an issue where ambient probe would be black for the first face of a baked reflection probe
- VFX: Fixed Missing Reference to Visual Effect Graph Runtime Assembly
- Fixed an issue where rendering done by users in EndCameraRendering would be executed before the main render loop.
- Fixed Prefab Override in main scope of Volume.
- Fixed alignment issue in Presset of main scope of Volume.
- Fixed persistence of ShowChromeGizmo and moved it to toolbar for coherency in ReflectionProbe and PlanarReflectionProbe.
- Fixed Alignement issue in ReflectionProbe and PlanarReflectionProbe.
- Fixed Prefab override workflow issue in ReflectionProbe and PlanarReflectionProbe.
- Fixed empty MoreOptions and moved AdvancedManipulation in a dedicated location for coherency in ReflectionProbe and PlanarReflectionProbe.
- Fixed Prefab override workflow issue in DensityVolume.
- Fixed empty MoreOptions and moved AdvancedManipulation in a dedicated location for coherency in DensityVolume.
- Fix light limit counts specified on the HDRP asset
- Fixed Quality Settings for SSR, Contact Shadows and Ambient Occlusion volume components
- Fixed decalui deriving from hdshaderui instead of just shaderui
- Use DelayedIntField instead of IntField for scalable settings
- Fixed init of debug for FrameSettingsHistory on SceneView camera
- Added a fix script to handle the warning 'referenced script in (GameObject 'SceneIDMap') is missing'
- Fix Wizard load when none selected for RenderPipelineAsset
- Fixed TerrainLitGUI when per-pixel normal property is not present.
- Fixed rendering errors when enabling debug modes with custom passes
- Fix an issue that made PCSS dependent on Atlas resolution (not shadow map res)
- Fixing a bug whith histories when n>4 for ray traced shadows
- Fixing wrong behavior in ray traced shadows for mesh renderers if their cast shadow is shadow only or double sided
- Only tracing rays for shadow if the point is inside the code for spotlight shadows
- Only tracing rays if the point is inside the range for point lights
- Fixing ghosting issues when the screen space shadow  indexes change for a light with ray traced shadows
- Fixed an issue with stencil management and Xbox One build that caused corrupted output in deferred mode.
- Fixed a mismatch in behavior between the culling of shadow maps and ray traced point and spot light shadows
- Fixed recursive ray tracing not working anymore after intermediate buffer refactor.
- Fixed ray traced shadow denoising not working (history rejected all the time).
- Fixed shader warning on xbox one
- Fixed cookies not working for spot lights in ray traced reflections, ray traced GI and recursive rendering
- Fixed an inverted handling of CoatSmoothness for SSR in StackLit.
- Fixed missing distortion inputs in Lit and Unlit material UI.
- Fixed issue that propagated NaNs across multiple frames through the exposure texture.
- Fixed issue with Exclude from TAA stencil ignored.
- Fixed ray traced reflection exposure issue.
- Fixed issue with TAA history not initialising corretly scale factor for first frame
- Fixed issue with stencil test of material classification not using the correct Mask (causing false positive and bad performance with forward material in deferred)
- Fixed issue with History not reset when chaning antialiasing mode on camera
- Fixed issue with volumetric data not being initialized if default settings have volumetric and reprojection off.
- Fixed ray tracing reflection denoiser not applied in tier 1
- Fixed the vibility of ray tracing related methods.
- Fixed the diffusion profile list not saved when clicking the fix button in the material UI.
- Fixed crash when pushing bounce count higher than 1 for ray traced GI or reflections
- Fixed PCSS softness scale so that it better match ray traced reference for punctual lights.
- Fixed exposure management for the path tracer
- Fixed AxF material UI containing two advanced options settings.
- Fixed an issue where cached sky contexts were being destroyed wrongly, breaking lighting in the LookDev
- Fixed issue that clamped PCSS softness too early and not after distance scale.
- Fixed fog affect transparent on HD unlit master node
- Fixed custom post processes re-ordering not saved.
- Fixed NPE when using scalable settings
- Fixed an issue where PBR sky precomputation was reset incorrectly in some cases causing bad performance.
- Fixed a bug due to depth history begin overriden too soon
- Fixed CustomPassSampleCameraColor scale issue when called from Before Transparent injection point.
- Fixed corruption of AO in baked probes.
- Fixed issue with upgrade of projects that still had Very High as shadow filtering quality.
- Fixed issue that caused Distortion UI to appear in Lit.
- Fixed several issues with decal duplicating when editing them.
- Fixed initialization of volumetric buffer params (1204159)
- Fixed an issue where frame count was incorrectly reset for the game view, causing temporal processes to fail.
- Fixed Culling group was not disposed error.
- Fixed issues on some GPU that do not support gathers on integer textures.
- Fixed an issue with ambient probe not being initialized for the first frame after a domain reload for volumetric fog.
- Fixed the scene visibility of decal projectors and density volumes
- Fixed a leak in sky manager.
- Fixed an issue where entering playmode while the light editor is opened would produce null reference exceptions.
- Fixed the debug overlay overlapping the debug menu at runtime.
- Fixed an issue with the framecount when changing scene.
- Fixed errors that occurred when using invalid near and far clip plane values for planar reflections.
- Fixed issue with motion blur sample weighting function.
- Fixed motion vectors in MSAA.
- Fixed sun flare blending (case 1205862).
- Fixed a lot of issues related to ray traced screen space shadows.
- Fixed memory leak caused by apply distortion material not being disposed.
- Fixed Reflection probe incorrectly culled when moving its parent (case 1207660)
- Fixed a nullref when upgrading the Fog volume components while the volume is opened in the inspector.
- Fix issues where decals on PS4 would not correctly write out the tile mask causing bits of the decal to go missing.
- Use appropriate label width and text content so the label is completely visible
- Fixed an issue where final post process pass would not output the default alpha value of 1.0 when using 11_11_10 color buffer format.
- Fixed SSR issue after the MSAA Motion Vector fix.
- Fixed an issue with PCSS on directional light if punctual shadow atlas was not allocated.
- Fixed an issue where shadow resolution would be wrong on the first face of a baked reflection probe.
- Fixed issue with PCSS softness being incorrect for cascades different than the first one.
- Fixed custom post process not rendering when using multiple HDRP asset in quality settings
- Fixed probe gizmo missing id (case 1208975)
- Fixed a warning in raytracingshadowfilter.compute
- Fixed issue with AO breaking with small near plane values.
- Fixed custom post process Cleanup function not called in some cases.
- Fixed shader warning in AO code.
- Fixed a warning in simpledenoiser.compute
- Fixed tube and rectangle light culling to use their shape instead of their range as a bounding box.
- Fixed caused by using gather on a UINT texture in motion blur.
- Fix issue with ambient occlusion breaking when dynamic resolution is active.
- Fixed some possible NaN causes in Depth of Field.
- Fixed Custom Pass nullref due to the new Profiling Sample API changes
- Fixed the black/grey screen issue on after post process Custom Passes in non dev builds.
- Fixed particle lights.
- Improved behavior of lights and probe going over the HDRP asset limits.
- Fixed issue triggered when last punctual light is disabled and more than one camera is used.
- Fixed Custom Pass nullref due to the new Profiling Sample API changes
- Fixed the black/grey screen issue on after post process Custom Passes in non dev builds.
- Fixed XR rendering locked to vsync of main display with Standalone Player.
- Fixed custom pass cleanup not called at the right time when using multiple volumes.
- Fixed an issue on metal with edge of decal having artifact by delaying discard of fragments during decal projection
- Fixed various shader warning
- Fixing unnecessary memory allocations in the ray tracing cluster build
- Fixed duplicate column labels in LightEditor's light tab
- Fixed white and dark flashes on scenes with very high or very low exposure when Automatic Exposure is being used.
- Fixed an issue where passing a null ProfilingSampler would cause a null ref exception.
- Fixed memory leak in Sky when in matcap mode.
- Fixed compilation issues on platform that don't support VR.
- Fixed migration code called when we create a new HDRP asset.
- Fixed RemoveComponent on Camera contextual menu to not remove Camera while a component depend on it.
- Fixed an issue where ambient occlusion and screen space reflections editors would generate null ref exceptions when HDRP was not set as the current pipeline.
- Fixed a null reference exception in the probe UI when no HDRP asset is present.
- Fixed the outline example in the doc (sampling range was dependent on screen resolution)
- Fixed a null reference exception in the HDRI Sky editor when no HDRP asset is present.
- Fixed an issue where Decal Projectors created from script where rotated around the X axis by 90°.
- Fixed frustum used to compute Density Volumes visibility when projection matrix is oblique.
- Fixed a null reference exception in Path Tracing, Recursive Rendering and raytraced Global Illumination editors when no HDRP asset is present.
- Fix for NaNs on certain geometry with Lit shader -- [case 1210058](https://fogbugz.unity3d.com/f/cases/1210058/)
- Fixed an issue where ambient occlusion and screen space reflections editors would generate null ref exceptions when HDRP was not set as the current pipeline.
- Fixed a null reference exception in the probe UI when no HDRP asset is present.
- Fixed the outline example in the doc (sampling range was dependent on screen resolution)
- Fixed a null reference exception in the HDRI Sky editor when no HDRP asset is present.
- Fixed an issue where materials newly created from the contextual menu would have an invalid state, causing various problems until it was edited.
- Fixed transparent material created with ZWrite enabled (now it is disabled by default for new transparent materials)
- Fixed mouseover on Move and Rotate tool while DecalProjector is selected.
- Fixed wrong stencil state on some of the pixel shader versions of deferred shader.
- Fixed an issue where creating decals at runtime could cause a null reference exception.
- Fixed issue that displayed material migration dialog on the creation of new project.
- Fixed various issues with time and animated materials (cases 1210068, 1210064).
- Updated light explorer with latest changes to the Fog and fixed issues when no visual environment was present.
- Fixed not handleling properly the recieve SSR feature with ray traced reflections
- Shadow Atlas is no longer allocated for area lights when they are disabled in the shader config file.
- Avoid MRT Clear on PS4 as it is not implemented yet.
- Fixed runtime debug menu BitField control.
- Fixed the radius value used for ray traced directional light.
- Fixed compilation issues with the layered lit in ray tracing shaders.
- Fixed XR autotests viewport size rounding
- Fixed mip map slider knob displayed when cubemap have no mipmap
- Remove unnecessary skip of material upgrade dialog box.
- Fixed the profiling sample mismatch errors when enabling the profiler in play mode
- Fixed issue that caused NaNs in reflection probes on consoles.
- Fixed adjusting positive axis of Blend Distance slides the negative axis in the density volume component.
- Fixed the blend of reflections based on the weight.
- Fixed fallback for ray traced reflections when denoising is enabled.
- Fixed error spam issue with terrain detail terrainDetailUnsupported (cases 1211848)
- Fixed hardware dynamic resolution causing cropping/scaling issues in scene view (case 1158661)
- Fixed Wizard check order for `Hardware and OS` and `Direct3D12`
- Fix AO issue turning black when Far/Near plane distance is big.
- Fixed issue when opening lookdev and the lookdev volume have not been assigned yet.
- Improved memory usage of the sky system.
- Updated label in HDRP quality preference settings (case 1215100)
- Fixed Decal Projector gizmo not undoing properly (case 1216629)
- Fix a leak in the denoising of ray traced reflections.
- Fixed Alignment issue in Light Preset
- Fixed Environment Header in LightingWindow
- Fixed an issue where hair shader could write garbage in the diffuse lighting buffer, causing NaNs.
- Fixed an exposure issue with ray traced sub-surface scattering.
- Fixed runtime debug menu light hierarchy None not doing anything.
- Fixed the broken ShaderGraph preview when creating a new Lit graph.
- Fix indentation issue in preset of LayeredLit material.
- Fixed minor issues with cubemap preview in the inspector.
- Fixed wrong build error message when building for android on mac.
- Fixed an issue related to denoising ray trace area shadows.
- Fixed wrong build error message when building for android on mac.
- Fixed Wizard persistency of Direct3D12 change on domain reload.
- Fixed Wizard persistency of FixAll on domain reload.
- Fixed Wizard behaviour on domain reload.
- Fixed a potential source of NaN in planar reflection probe atlas.
- Fixed an issue with MipRatio debug mode showing _DebugMatCapTexture not being set.
- Fixed missing initialization of input params in Blit for VR.
- Fix Inf source in LTC for area lights.
- Fix issue with AO being misaligned when multiple view are visible.
- Fix issue that caused the clamp of camera rotation motion for motion blur to be ineffective.
- Fixed issue with AssetPostprocessors dependencies causing models to be imported twice when upgrading the package version.
- Fixed culling of lights with XR SDK
- Fixed memory stomp in shadow caching code, leading to overflow of Shadow request array and runtime errors.
- Fixed an issue related to transparent objects reading the ray traced indirect diffuse buffer
- Fixed an issue with filtering ray traced area lights when the intensity is high or there is an exposure.
- Fixed ill-formed include path in Depth Of Field shader.
- Fixed shader graph and ray tracing after the shader target PR.
- Fixed a bug in semi-transparent shadows (object further than the light casting shadows)
- Fix state enabled of default volume profile when in package.
- Fixed removal of MeshRenderer and MeshFilter on adding Light component.
- Fixed Ray Traced SubSurface Scattering not working with ray traced area lights
- Fixed Ray Traced SubSurface Scattering not working in forward mode.
- Fixed a bug in debug light volumes.
- Fixed a bug related to ray traced area light shadow history.
- Fixed an issue where fog sky color mode could sample NaNs in the sky cubemap.
- Fixed a leak in the PBR sky renderer.
- Added a tooltip to the Ambient Mode parameter in the Visual Envionment volume component.
- Static lighting sky now takes the default volume into account (this fixes discrepancies between baked and realtime lighting).
- Fixed a leak in the sky system.
- Removed MSAA Buffers allocation when lit shader mode is set to "deferred only".
- Fixed invalid cast for realtime reflection probes (case 1220504)
- Fixed invalid game view rendering when disabling all cameras in the scene (case 1105163)
- Hide reflection probes in the renderer components.
- Fixed infinite reload loop while displaying Light's Shadow's Link Light Layer in Inspector of Prefab Asset.
- Fixed the culling was not disposed error in build log.
- Fixed the cookie atlas size and planar atlas size being too big after an upgrade of the HDRP asset.
- Fixed transparent SSR for shader graph.
- Fixed an issue with emissive light meshes not being in the RAS.
- Fixed DXR player build
- Fixed the HDRP asset migration code not being called after an upgrade of the package
- Fixed draw renderers custom pass out of bound exception
- Fixed the PBR shader rendering in deferred
- Fixed some typos in debug menu (case 1224594)
- Fixed ray traced point and spot lights shadows not rejecting istory when semi-transparent or colored.
- Fixed a warning due to StaticLightingSky when reloading domain in some cases.
- Fixed the MaxLightCount being displayed when the light volume debug menu is on ColorAndEdge.
- Fixed issue with unclear naming of debug menu for decals.
- Fixed z-fighting in scene view when scene lighting is off (case 1203927)
- Fixed issue that prevented cubemap thumbnails from rendering (only on D3D11 and Metal).
- Fixed ray tracing with VR single-pass
- Fix an exception in ray tracing that happens if two LOD levels are using the same mesh renderer.
- Fixed error in the console when switching shader to decal in the material UI.
- Fixed an issue with refraction model and ray traced recursive rendering (case 1198578).
- Fixed an issue where a dynamic sky changing any frame may not update the ambient probe.
- Fixed cubemap thumbnail generation at project load time.
- Fixed cubemap thumbnail generation at project load time. 
- Fixed XR culling with multiple cameras
- Fixed XR single-pass with Mock HMD plugin
- Fixed sRGB mismatch with XR SDK
- Fixed an issue where default volume would not update when switching profile.
- Fixed issue with uncached reflection probe cameras reseting the debug mode (case 1224601) 
- Fixed an issue where AO override would not override specular occlusion.
- Fixed an issue where Volume inspector might not refresh correctly in some cases.
- Fixed render texture with XR
- Fixed issue with resources being accessed before initialization process has been performed completely. 
- Half fixed shuriken particle light that cast shadows (only the first one will be correct)
- Fixed issue with atmospheric fog turning black if a planar reflection probe is placed below ground level. (case 1226588)
- Fixed custom pass GC alloc issue in CustomPassVolume.GetActiveVolumes().
- Fixed a bug where instanced shadergraph shaders wouldn't compile on PS4.
- Fixed an issue related to the envlightdatasrt not being bound in recursive rendering.
- Fixed shadow cascade tooltip when using the metric mode (case 1229232)
- Fixed how the area light influence volume is computed to match rasterization.
- Focus on Decal uses the extends of the projectors
- Fixed usage of light size data that are not available at runtime.
- Fixed the depth buffer copy made before custom pass after opaque and normal injection point.
- Fix for issue that prevented scene from being completely saved when baked reflection probes are present and lighting is set to auto generate.
- Fixed drag area width at left of Light's intensity field in Inspector.
- Fixed light type resolution when performing a reset on HDAdditionalLightData (case 1220931)
- Fixed reliance on atan2 undefined behavior in motion vector debug shader.
- Fixed an usage of a a compute buffer not bound (1229964)
- Fixed an issue where changing the default volume profile from another inspector would not update the default volume editor.
- Fix issues in the post process system with RenderTexture being invalid in some cases, causing rendering problems.
- Fixed an issue where unncessarily serialized members in StaticLightingSky component would change each time the scene is changed.
- Fixed a weird behavior in the scalable settings drawing when the space becomes tiny (1212045).
- Fixed a regression in the ray traced indirect diffuse due to the new probe system.
- Fix for range compression factor for probes going negative (now clamped to positive values).
- Fixed path validation when creating new volume profile (case 1229933)
- Fixed a bug where Decal Shader Graphs would not recieve reprojected Position, Normal, or Bitangent data. (1239921)
- Fix reflection hierarchy for CARPAINT in AxF.
- Fix precise fresnel for delta lights for SVBRDF in AxF.
- Fixed the debug exposure mode for display sky reflection and debug view baked lighting
- Fixed MSAA depth resolve when there is no motion vectors
- Fixed various object leaks in HDRP.
- Fixed compile error with XR SubsystemManager.
- Fix for assertion triggering sometimes when saving a newly created lit shader graph (case 1230996)
- Fixed culling of planar reflection probes that change position (case 1218651)
- Fixed null reference when processing lightprobe (case 1235285)
- Fix issue causing wrong planar reflection rendering when more than one camera is present.
- Fix black screen in XR when HDRP package is present but not used.
- Fixed an issue with the specularFGD term being used when the material has a clear coat (lit shader).
- Fixed white flash happening with auto-exposure in some cases (case 1223774)
- Fixed NaN which can appear with real time reflection and inf value
- Fixed an issue that was collapsing the volume components in the HDRP default settings
- Fixed warning about missing bound decal buffer
- Fixed shader warning on Xbox for ResolveStencilBuffer.compute. 
- Fixed PBR shader ZTest rendering in deferred.
- Replaced commands incompatible with async compute in light list build process.
- Diffusion Profile and Material references in HDRP materials are now correctly exported to unity packages. Note that the diffusion profile or the material references need to be edited once before this can work properly.
- Fix MaterialBalls having same guid issue
- Fix spelling and grammatical errors in material samples
- Fixed unneeded cookie texture allocation for cone stop lights.
- Fixed scalarization code for contact shadows.
- Fixed volume debug in playmode
- Fixed issue when toggling anything in HDRP asset that will produce an error (case 1238155)
- Fixed shader warning in PCSS code when using Vulkan.
- Fixed decal that aren't working without Metal and Ambient Occlusion option enabled.
- Fixed an error about procedural sky being logged by mistake.
- Fixed shadowmask UI now correctly showing shadowmask disable
- Made more explicit the warning about raytracing and asynchronous compute. Also fixed the condition in which it appears.
- Fixed a null ref exception in static sky when the default volume profile is invalid.
- DXR: Fixed shader compilation error with shader graph and pathtracer
- Fixed SceneView Draw Modes not being properly updated after opening new scene view panels or changing the editor layout.
- VFX: Removed irrelevant queues in render queue selection from HDRP outputs
- VFX: Motion Vector are correctly renderered with MSAA [Case 1240754](https://issuetracker.unity3d.com/product/unity/issues/guid/1240754/)
- Fixed a cause of NaN when a normal of 0-length is generated (usually via shadergraph). 
- Fixed issue with screen-space shadows not enabled properly when RT is disabled (case 1235821)
- Fixed a performance issue with stochastic ray traced area shadows.
- Fixed cookie texture not updated when changing an import settings (srgb for example).
- Fixed flickering of the game/scene view when lookdev is running.
- Fixed issue with reflection probes in realtime time mode with OnEnable baking having wrong lighting with sky set to dynamic (case 1238047).
- Fixed transparent motion vectors not working when in MSAA.
- Fix error when removing DecalProjector from component contextual menu (case 1243960)
- Fixed issue with post process when running in RGBA16 and an object with additive blending is in the scene.
- Fixed corrupted values on LayeredLit when using Vertex Color multiply mode to multiply and MSAA is activated. 
- Fix conflicts with Handles manipulation when performing a Reset in DecalComponent (case 1238833)
- Fixed depth prepass and postpass being disabled after changing the shader in the material UI.
- Fixed issue with sceneview camera settings not being saved after Editor restart.
- Fixed issue when switching back to custom sensor type in physical camera settings (case 1244350).
- Fixed a null ref exception when running playmode tests with the render pipeline debug window opened.
- Fixed some GCAlloc in the debug window.
- Fixed shader graphs not casting semi-transparent and color shadows (case 1242617)
- Fixed thin refraction mode not working properly.
- Fixed assert on tests caused by probe culling results being requested when culling did not happen. (case 1246169) 
- Fixed over consumption of GPU memory by the Physically Based Sky.
- Fixed an invalid rotation in Planar Reflection Probe editor display, that was causing an error message (case 1182022)
- Put more information in Camera background type tooltip and fixed inconsistent exposure behavior when changing bg type.
- Fixed issue that caused not all baked reflection to be deleted upon clicking "Clear Baked Data" in the lighting menu (case 1136080)
- Fixed an issue where asset preview could be rendered white because of static lighting sky.
- Fixed an issue where static lighting was not updated when removing the static lighting sky profile.
- Fixed the show cookie atlas debug mode not displaying correctly when enabling the clear cookie atlas option.
- Fixed various multi-editing issues when changing Emission parameters.
- Fixed error when undo a Reflection Probe removal in a prefab instance. (case 1244047)
- Fixed Microshadow not working correctly in deferred with LightLayers
- Tentative fix for missing include in depth of field shaders.
- Fixed the light overlap scene view draw mode (wasn't working at all).
- Fixed taaFrameIndex and XR tests 4052 and 4053
- Fixed the prefab integration of custom passes (Prefab Override Highlight not working as expected).
- Cloned volume profile from read only assets are created in the root of the project. (case 1154961)
- Fixed Wizard check on default volume profile to also check it is not the default one in package.
- Fix erroneous central depth sampling in TAA.
- Fixed light layers not correctly disabled when the lightlayers is set to Nothing and Lightlayers isn't enabled in HDRP Asset
- Fixed issue with Model Importer materials falling back to the Legacy default material instead of HDRP's default material when import happens at Editor startup.
- Fixed a wrong condition in CameraSwitcher, potentially causing out of bound exceptions.
- Fixed an issue where editing the Look Dev default profile would not reflect directly in the Look Dev window.
- Fixed a bug where the light list is not cleared but still used when resizing the RT.
- Fixed exposure debug shader with XR single-pass rendering.
- Fixed issues with scene view and transparent motion vectors.
- Fixed black screens for linux/HDRP (1246407)
- Fixed a vulkan and metal warning in the SSGI compute shader.
- Fixed an exception due to the color pyramid not allocated when SSGI is enabled.
- Fixed an issue with the first Depth history was incorrectly copied.
- Fixed path traced DoF focusing issue
- Fix an issue with the half resolution Mode (performance)
- Fix an issue with the color intensity of emissive for performance rtgi
- Fixed issue with rendering being mostly broken when target platform disables VR. 
- Workaround an issue caused by GetKernelThreadGroupSizes  failing to retrieve correct group size. 
- Fix issue with fast memory and rendergraph. 
- Fixed transparent motion vector framesetting not sanitized.
- Fixed wrong order of post process frame settings.
- Fixed white flash when enabling SSR or SSGI.
- The ray traced indrect diffuse and RTGI were combined wrongly with the rest of the lighting (1254318).
- Fixed an exception happening when using RTSSS without using RTShadows.
- Fix inconsistencies with transparent motion vectors and opaque by allowing camera only transparent motion vectors.
- Fix reflection probe frame settings override
- Fixed certain shadow bias artifacts present in volumetric lighting (case 1231885).
- Fixed area light cookie not updated when switch the light type from a spot that had a cookie.
- Fixed issue with dynamic resolution updating when not in play mode.
- Fixed issue with Contrast Adaptive Sharpening upsample mode and preview camera.
- Fix issue causing blocky artifacts when decals affect metallic and are applied on material with specular color workflow.
- Fixed issue with depth pyramid generation and dynamic resolution.
- Fixed an issue where decals were duplicated in prefab isolation mode.
- Fixed an issue where rendering preview with MSAA might generate render graph errors.
- Fixed compile error in PS4 for planar reflection filtering.
- Fixed issue with blue line in prefabs for volume mode.
- Fixing the internsity being applied to RTAO too early leading to unexpected results (1254626).
- Fix issue that caused sky to incorrectly render when using a custom projection matrix.
- Fixed null reference exception when using depth pre/post pass in shadergraph with alpha clip in the material.
- Appropriately constraint blend distance of reflection probe while editing with the inspector (case 1248931)
- Fixed AxF handling of roughness for Blinn-Phong type materials
- Fixed AxF UI errors when surface type is switched to transparent
- Fixed a serialization issue, preventing quality level parameters to undo/redo and update scene view on change.
- Fixed an exception occuring when a camera doesn't have an HDAdditionalCameraData (1254383).
- Fixed ray tracing with XR single-pass.
- Fixed warning in HDAdditionalLightData OnValidate (cases 1250864, 1244578)
- Fixed a bug related to denoising ray traced reflections.
- Fixed nullref in the layered lit material inspector.
- Fixed an issue where manipulating the color wheels in a volume component would reset the cursor every time.
- Fixed an issue where static sky lighting would not be updated for a new scene until it's reloaded at least once.
- Fixed culling for decals when used in prefabs and edited in context.
- Force to rebake probe with missing baked texture. (1253367)
- Fix supported Mac platform detection to handle new major version (11.0) properly
- Fixed typo in the Render Pipeline Wizard under HDRP+VR
- Change transparent SSR name in frame settings to avoid clipping. 
- Fixed missing include guards in shadow hlsl files.
- Repaint the scene view whenever the scene exposure override is changed.
- Fixed an error when clearing the SSGI history texture at creation time (1259930).
- Fixed alpha to mask reset when toggling alpha test in the material UI.
- Fixed an issue where opening the look dev window with the light theme would make the window blink and eventually crash unity.
- Fixed fallback for ray tracing and light layers (1258837).
- Fixed Sorting Priority not displayed correctly in the DrawRenderers custom pass UI.
- Fixed glitch in Project settings window when selecting diffusion profiles in material section (case 1253090)
- Fixed issue with light layers bigger than 8 (and above the supported range). 
- Fixed issue with culling layer mask of area light's emissive mesh 
- Fixed overused the atlas for Animated/Render Target Cookies (1259930).
- Fixed errors when switching area light to disk shape while an area emissive mesh was displayed.
- Fixed default frame settings MSAA toggle for reflection probes (case 1247631)
- Fixed the transparent SSR dependency not being properly disabled according to the asset dependencies (1260271).
- Fixed issue with completely black AO on double sided materials when normal mode is set to None.
- Fixed UI drawing of the quaternion (1251235)
- Fix an issue with the quality mode and perf mode on RTR and RTGI and getting rid of unwanted nans (1256923).
- Fixed unitialized ray tracing resources when using non-default HDRP asset (case 1259467).
- Fixed overused the atlas for Animated/Render Target Cookies (1259930).
- Fixed sky asserts with XR multipass
- Fixed for area light not updating baked light result when modifying with gizmo.
- Fixed robustness issue with GetOddNegativeScale() in ray tracing, which was impacting normal mapping (1261160).
- Fixed regression where moving face of the probe gizmo was not moving its position anymore.
- Fixed XR single-pass macros in tessellation shaders.
- Fixed path-traced subsurface scattering mixing with diffuse and specular BRDFs (1250601).
- Fixed custom pass re-ordering issues.
- Improved robustness of normal mapping when scale is 0, and mapping is extreme (normals in or below the tangent plane).
- Fixed XR Display providers not getting zNear and zFar plane distances passed to them when in HDRP.
- Fixed rendering breaking when disabling tonemapping in the frame settings.
- Fixed issue with serialization of exposure modes in volume profiles not being consistent between HDRP versions (case 1261385).
- Fixed issue with duplicate names in newly created sub-layers in the graphics compositor (case 1263093).
- Remove MSAA debug mode when renderpipeline asset has no MSAA
- Fixed some post processing using motion vectors when they are disabled
- Fixed the multiplier of the environement lights being overriden with a wrong value for ray tracing (1260311).
- Fixed a series of exceptions happening when trying to load an asset during wizard execution (1262171).
- Fixed an issue with Stacklit shader not compiling correctly in player with debug display on (1260579)
- Fixed couple issues in the dependence of building the ray tracing acceleration structure.
- Fix sun disk intensity
- Fixed unwanted ghosting for smooth surfaces.
- Fixing an issue in the recursive rendering flag texture usage.
- Fixed a missing dependecy for choosing to evaluate transparent SSR.
- Fixed issue that failed compilation when XR is disabled.
- Fixed a compilation error in the IES code.
- Fixed issue with dynamic resolution handler when no OnResolutionChange callback is specified. 
- Fixed multiple volumes, planar reflection, and decal projector position when creating them from the menu.
- Reduced the number of global keyword used in deferredTile.shader
- Fixed incorrect processing of Ambient occlusion probe (9% error was introduced)
- Fixed multiedition of framesettings drop down (case 1270044)
- Fixed planar probe gizmo

### Changed
- Improve MIP selection for decals on Transparents
- Color buffer pyramid is not allocated anymore if neither refraction nor distortion are enabled
- Rename Emission Radius to Radius in UI in Point, Spot
- Angular Diameter parameter for directional light is no longuer an advanced property
- DXR: Remove Light Radius and Angular Diamater of Raytrace shadow. Angular Diameter and Radius are used instead.
- Remove MaxSmoothness parameters from UI for point, spot and directional light. The MaxSmoothness is now deduce from Radius Parameters
- DXR: Remove the Ray Tracing Environement Component. Add a Layer Mask to the ray Tracing volume components to define which objects are taken into account for each effect.
- Removed second cubemaps used for shadowing in lookdev
- Disable Physically Based Sky below ground
- Increase max limit of area light and reflection probe to 128
- Change default texture for detailmap to grey
- Optimize Shadow RT load on Tile based architecture platforms.
- Improved quality of SSAO.
- Moved RequestShadowMapRendering() back to public API.
- Update HDRP DXR Wizard with an option to automatically clone the hdrp config package and setup raytracing to 1 in shaders file.
- Added SceneSelection pass for TerrainLit shader.
- Simplified Light's type API regrouping the logic in one place (Check type in HDAdditionalLightData)
- The support of LOD CrossFade (Dithering transition) in master nodes now required to enable it in the master node settings (Save variant)
- Improved shadow bias, by removing constant depth bias and substituting it with slope-scale bias.
- Fix the default stencil values when a material is created from a SSS ShaderGraph.
- Tweak test asset to be compatible with XR: unlit SG material for canvas and double-side font material
- Slightly tweaked the behaviour of bloom when resolution is low to reduce artifacts.
- Hidden fields in Light Inspector that is not relevant while in BakingOnly mode.
- Changed parametrization of PCSS, now softness is derived from angular diameter (for directional lights) or shape radius (for point/spot lights) and min filter size is now in the [0..1] range.
- Moved the copy of the geometry history buffers to right after the depth mip chain generation.
- Rename "Luminance" to "Nits" in UX for physical light unit
- Rename FrameSettings "SkyLighting" to "SkyReflection"
- Reworked XR automated tests
- The ray traced screen space shadow history for directional, spot and point lights is discarded if the light transform has changed.
- Changed the behavior for ray tracing in case a mesh renderer has both transparent and opaque submeshes.
- Improve history buffer management
- Replaced PlayerSettings.virtualRealitySupported with XRGraphics.tryEnable.
- Remove redundant FrameSettings RealTimePlanarReflection
- Improved a bit the GC calls generated during the rendering.
- Material update is now only triggered when the relevant settings are touched in the shader graph master nodes
- Changed the way Sky Intensity (on Sky volume components) is handled. It's now a combo box where users can choose between Exposure, Multiplier or Lux (for HDRI sky only) instead of both multiplier and exposure being applied all the time. Added a new menu item to convert old profiles.
- Change how method for specular occlusions is decided on inspector shader (Lit, LitTesselation, LayeredLit, LayeredLitTessellation)
- Unlocked SSS, SSR, Motion Vectors and Distortion frame settings for reflections probes.
- Hide unused LOD settings in Quality Settings legacy window.
- Reduced the constrained distance for temporal reprojection of ray tracing denoising
- Removed shadow near plane from the Directional Light Shadow UI.
- Improved the performances of custom pass culling.
- The scene view camera now replicates the physical parameters from the camera tagged as "MainCamera".
- Reduced the number of GC.Alloc calls, one simple scene without plarnar / probes, it should be 0B.
- Renamed ProfilingSample to ProfilingScope and unified API. Added GPU Timings.
- Updated macros to be compatible with the new shader preprocessor.
- Ray tracing reflection temporal filtering is now done in pre-exposed space
- Search field selects the appropriate fields in both project settings panels 'HDRP Default Settings' and 'Quality/HDRP'
- Disabled the refraction and transmission map keywords if the material is opaque.
- Keep celestial bodies outside the atmosphere.
- Updated the MSAA documentation to specify what features HDRP supports MSAA for and what features it does not.
- Shader use for Runtime Debug Display are now correctly stripper when doing a release build
- Now each camera has its own Volume Stack. This allows Volume Parameters to be updated as early as possible and be ready for the whole frame without conflicts between cameras.
- Disable Async for SSR, SSAO and Contact shadow when aggregated ray tracing frame setting is on.
- Improved performance when entering play mode without domain reload by a factor of ~25
- Renamed the camera profiling sample to include the camera name
- Discarding the ray tracing history for AO, reflection, diffuse shadows and GI when the viewport size changes.
- Renamed the camera profiling sample to include the camera name
- Renamed the post processing graphic formats to match the new convention.
- The restart in Wizard for DXR will always be last fix from now on
- Refactoring pre-existing materials to share more shader code between rasterization and ray tracing.
- Setting a material's Refraction Model to Thin does not overwrite the Thickness and Transmission Absorption Distance anymore.
- Removed Wind textures from runtime as wind is no longer built into the pipeline
- Changed Shader Graph titles of master nodes to be more easily searchable ("HDRP/x" -> "x (HDRP)")
- Expose StartSinglePass() and StopSinglePass() as public interface for XRPass
- Replaced the Texture array for 2D cookies (spot, area and directional lights) and for planar reflections by an atlas.
- Moved the tier defining from the asset to the concerned volume components.
- Changing from a tier management to a "mode" management for reflection and GI and removing the ability to enable/disable deferred and ray bining (they are now implied by performance mode)
- The default FrameSettings for ScreenSpaceShadows is set to true for Camera in order to give a better workflow for DXR.
- Refactor internal usage of Stencil bits.
- Changed how the material upgrader works and added documentation for it.
- Custom passes now disable the stencil when overwriting the depth and not writing into it.
- Renamed the camera profiling sample to include the camera name
- Changed the way the shadow casting property of transparent and tranmissive materials is handeled for ray tracing.
- Changed inspector materials stencil setting code to have more sharing.
- Updated the default scene and default DXR scene and DefaultVolumeProfile.
- Changed the way the length parameter is used for ray traced contact shadows.
- Improved the coherency of PCSS blur between cascades.
- Updated VR checks in Wizard to reflect new XR System.
- Removing unused alpha threshold depth prepass and post pass for fabric shader graph.
- Transform result from CIE XYZ to sRGB color space in EvalSensitivity for iridescence.
- Moved BeginCameraRendering callback right before culling.
- Changed the visibility of the Indirect Lighting Controller component to public.
- Renamed the cubemap used for diffuse convolution to a more explicit name for the memory profiler.
- Improved behaviour of transmission color on transparent surfaces in path tracing.
- Light dimmer can now get values higher than one and was renamed to multiplier in the UI.
- Removed info box requesting volume component for Visual Environment and updated the documentation with the relevant information.
- Improved light selection oracle for light sampling in path tracing.
- Stripped ray tracing subsurface passes with ray tracing is not enabled.
- Remove LOD cross fade code for ray tracing shaders
- Removed legacy VR code
- Add range-based clipping to box lights (case 1178780)
- Improve area light culling (case 1085873)
- Light Hierarchy debug mode can now adjust Debug Exposure for visualizing high exposure scenes.
- Rejecting history for ray traced reflections based on a threshold evaluated on the neighborhood of the sampled history.
- Renamed "Environment" to "Reflection Probes" in tile/cluster debug menu.
- Utilities namespace is obsolete, moved its content to UnityEngine.Rendering (case 1204677)
- Obsolete Utilities namespace was removed, instead use UnityEngine.Rendering (case 1204677)
- Moved most of the compute shaders to the multi_compile API instead of multiple kernels.
- Use multi_compile API for deferred compute shader with shadow mask.
- Remove the raytracing rendering queue system to make recursive raytraced material work when raytracing is disabled
- Changed a few resources used by ray tracing shaders to be global resources (using register space1) for improved CPU performance.
- All custom pass volumes are now executed for one injection point instead of the first one.
- Hidden unsupported choice in emission in Materials
- Temporal Anti aliasing improvements.
- Optimized PrepareLightsForGPU (cost reduced by over 25%) and PrepareGPULightData (around twice as fast now).
- Moved scene view camera settings for HDRP from the preferences window to the scene view camera settings window.
- Updated shaders to be compatible with Microsoft's DXC.
- Debug exposure in debug menu have been replace to debug exposure compensation in EV100 space and is always visible.
- Further optimized PrepareLightsForGPU (3x faster with few shadows, 1.4x faster with a lot of shadows or equivalently cost reduced by 68% to 37%).
- Raytracing: Replaced the DIFFUSE_LIGHTING_ONLY multicompile by a uniform.
- Raytracing: Removed the dynamic lightmap multicompile.
- Raytracing: Remove the LOD cross fade multi compile for ray tracing.
- Cookie are now supported in lightmaper. All lights casting cookie and baked will now include cookie influence.
- Avoid building the mip chain a second time for SSR for transparent objects.
- Replaced "High Quality" Subsurface Scattering with a set of Quality Levels.
- Replaced "High Quality" Volumetric Lighting with "Screen Resolution Percentage" and "Volume Slice Count" on the Fog volume component.
- Merged material samples and shader samples
- Update material samples scene visuals
- Use multi_compile API for deferred compute shader with shadow mask.
- Made the StaticLightingSky class public so that users can change it by script for baking purpose.
- Shadowmask and realtime reflectoin probe property are hide in Quality settings
- Improved performance of reflection probe management when using a lot of probes.
- Ignoring the disable SSR flags for recursive rendering.
- Removed logic in the UI to disable parameters for contact shadows and fog volume components as it was going against the concept of the volume system.
- Fixed the sub surface mask not being taken into account when computing ray traced sub surface scattering.
- MSAA Within Forward Frame Setting is now enabled by default on Cameras when new Render Pipeline Asset is created
- Slightly changed the TAA anti-flicker mechanism so that it is more aggressive on almost static images (only on High preset for now).
- Changed default exposure compensation to 0.
- Refactored shadow caching system.
- Removed experimental namespace for ray tracing code.
- Increase limit for max numbers of lights in UX
- Removed direct use of BSDFData in the path tracing pass, delegated to the material instead.
- Pre-warm the RTHandle system to reduce the amount of memory allocations and the total memory needed at all points. 
- DXR: Only read the geometric attributes that are required using the share pass info and shader graph defines.
- DXR: Dispatch binned rays in 1D instead of 2D.
- Lit and LayeredLit tessellation cross lod fade don't used dithering anymore between LOD but fade the tessellation height instead. Allow a smoother transition
- Changed the way planar reflections are filtered in order to be a bit more "physically based".
- Increased path tracing BSDFs roughness range from [0.001, 0.999] to [0.00001, 0.99999].
- Changing the default SSGI radius for the all configurations.
- Changed the default parameters for quality RTGI to match expected behavior.
- Add color clear pass while rendering XR occlusion mesh to avoid leaks.
- Only use one texture for ray traced reflection upscaling.
- Adjust the upscale radius based on the roughness value.
- DXR: Changed the way the filter size is decided for directional, point and spot shadows.
- Changed the default exposure mode to "Automatic (Histogram)", along with "Limit Min" to -4 and "Limit Max" to 16.
- Replaced the default scene system with the builtin Scene Template feature.
- Changed extensions of shader CAS include files.
- Making the planar probe atlas's format match the color buffer's format.
- Removing the planarReflectionCacheCompressed setting from asset.
- SHADERPASS for TransparentDepthPrepass and TransparentDepthPostpass identification is using respectively SHADERPASS_TRANSPARENT_DEPTH_PREPASS and SHADERPASS_TRANSPARENT_DEPTH_POSTPASS
- Moved the Parallax Occlusion Mapping node into Shader Graph.
- Renamed the debug name from SSAO to ScreenSpaceAmbientOcclusion (1254974).
- Added missing tooltips and improved the UI of the aperture control (case 1254916).
- Fixed wrong tooltips in the Dof Volume (case 1256641).
- The `CustomPassLoadCameraColor` and `CustomPassSampleCameraColor` functions now returns the correct color buffer when used in after post process instead of the color pyramid (which didn't had post processes).
- PBR Sky now doesn't go black when going below sea level, but it instead freezes calculation as if on the horizon. 
- Fixed an issue with quality setting foldouts not opening when clicking on them (1253088).
- Shutter speed can now be changed by dragging the mouse over the UI label (case 1245007).
- Remove the 'Point Cube Size' for cookie, use the Cubemap size directly.
- VFXTarget with Unlit now allows EmissiveColor output to be consistent with HDRP unlit.
- Only building the RTAS if there is an effect that will require it (1262217).
- Fixed the first ray tracing frame not having the light cluster being set up properly (1260311).
- Render graph pre-setup for ray traced ambient occlusion.
- Avoid casting multiple rays and denoising for hard directional, point and spot ray traced shadows (1261040).
- Making sure the preview cameras do not use ray tracing effects due to a by design issue to build ray tracing acceleration structures (1262166).
- Preparing ray traced reflections for the render graph support (performance and quality).
- Preparing recursive rendering for the render graph port.
- Preparation pass for RTGI, temporal filter and diffuse denoiser for render graph.
- Updated the documentation for the DXR implementation.
- Changed the DXR wizard to support optional checks.
- Changed the DXR wizard steps.
- Preparation pass for RTSSS to be supported by render graph.
- Changed the color space of EmissiveColorLDR property on all shader. Was linear but should have been sRGB. Auto upgrade script handle the conversion.

## [7.1.1] - 2019-09-05

### Added
- Transparency Overdraw debug mode. Allows to visualize transparent objects draw calls as an "heat map".
- Enabled single-pass instancing support for XR SDK with new API cmd.SetInstanceMultiplier()
- XR settings are now available in the HDRP asset
- Support for Material Quality in Shader Graph
- Material Quality support selection in HDRP Asset
- Renamed XR shader macro from UNITY_STEREO_ASSIGN_COMPUTE_EYE_INDEX to UNITY_XR_ASSIGN_VIEW_INDEX
- Raytracing ShaderGraph node for HDRP shaders
- Custom passes volume component with 3 injection points: Before Rendering, Before Transparent and Before Post Process
- Alpha channel is now properly exported to camera render textures when using FP16 color buffer format
- Support for XR SDK mirror view modes
- HD Master nodes in Shader Graph now support Normal and Tangent modification in vertex stage.
- DepthOfFieldCoC option in the fullscreen debug modes.
- Added override Ambient Occlusion option on debug windows
- Added Custom Post Processes with 3 injection points: Before Transparent, Before Post Process and After Post Process
- Added draft of minimal interactive path tracing (experimental) based on DXR API - Support only 4 area light, lit and unlit shader (non-shadergraph)
- Small adjustments to TAA anti flicker (more aggressive on high values).

### Fixed
- Fixed wizard infinite loop on cancellation
- Fixed with compute shader error about too many threads in threadgroup on low GPU
- Fixed invalid contact shadow shaders being created on metal
- Fixed a bug where if Assembly.GetTypes throws an exception due to mis-versioned dlls, then no preprocessors are used in the shader stripper
- Fixed typo in AXF decal property preventing to compile
- Fixed reflection probe with XR single-pass and FPTL
- Fixed force gizmo shown when selecting camera in hierarchy
- Fixed issue with XR occlusion mesh and dynamic resolution
- Fixed an issue where lighting compute buffers were re-created with the wrong size when resizing the window, causing tile artefacts at the top of the screen.
- Fix FrameSettings names and tooltips
- Fixed error with XR SDK when the Editor is not in focus
- Fixed errors with RenderGraph, XR SDK and occlusion mesh
- Fixed shadow routines compilation errors when "real" type is a typedef on "half".
- Fixed toggle volumetric lighting in the light UI
- Fixed post-processing history reset handling rt-scale incorrectly
- Fixed crash with terrain and XR multi-pass
- Fixed ShaderGraph material synchronization issues
- Fixed a null reference exception when using an Emissive texture with Unlit shader (case 1181335)
- Fixed an issue where area lights and point lights where not counted separately with regards to max lights on screen (case 1183196)
- Fixed an SSR and Subsurface Scattering issue (appearing black) when using XR.

### Changed
- Update Wizard layout.
- Remove almost all Garbage collection call within a frame.
- Rename property AdditionalVeclocityChange to AddPrecomputeVelocity
- Call the End/Begin camera rendering callbacks for camera with customRender enabled
- Changeg framesettings migration order of postprocess flags as a pr for reflection settings flags have been backported to 2019.2
- Replaced usage of ENABLE_VR in XRSystem.cs by version defines based on the presence of the built-in VR and XR modules
- Added an update virtual function to the SkyRenderer class. This is called once per frame. This allows a given renderer to amortize heavy computation at the rate it chooses. Currently only the physically based sky implements this.
- Removed mandatory XRPass argument in HDCamera.GetOrCreate()
- Restored the HDCamera parameter to the sky rendering builtin parameters.
- Removed usage of StructuredBuffer for XR View Constants
- Expose Direct Specular Lighting control in FrameSettings
- Deprecated ExponentialFog and VolumetricFog volume components. Now there is only one exponential fog component (Fog) which can add Volumetric Fog as an option. Added a script in Edit -> Render Pipeline -> Upgrade Fog Volume Components.

## [7.0.1] - 2019-07-25

### Added
- Added option in the config package to disable globally Area Lights and to select shadow quality settings for the deferred pipeline.
- When shader log stripping is enabled, shader stripper statistics will be written at `Temp/shader-strip.json`
- Occlusion mesh support from XR SDK

### Fixed
- Fixed XR SDK mirror view blit, cleanup some XRTODO and removed XRDebug.cs
- Fixed culling for volumetrics with XR single-pass rendering
- Fix shadergraph material pass setup not called
- Fixed documentation links in component's Inspector header bar
- Cookies using the render texture output from a camera are now properly updated
- Allow in ShaderGraph to enable pre/post pass when the alpha clip is disabled

### Changed
- RenderQueue for Opaque now start at Background instead of Geometry.
- Clamp the area light size for scripting API when we change the light type
- Added a warning in the material UI when the diffusion profile assigned is not in the HDRP asset


## [7.0.0] - 2019-07-17

### Added
- `Fixed`, `Viewer`, and `Automatic` modes to compute the FOV used when rendering a `PlanarReflectionProbe`
- A checkbox to toggle the chrome gizmo of `ReflectionProbe`and `PlanarReflectionProbe`
- Added a Light layer in shadows that allow for objects to cast shadows without being affected by light (and vice versa).
- You can now access ShaderGraph blend states from the Material UI (for example, **Surface Type**, **Sorting Priority**, and **Blending Mode**). This change may break Materials that use a ShaderGraph, to fix them, select **Edit > Render Pipeline > Reset all ShaderGraph Scene Materials BlendStates**. This syncs the blendstates of you ShaderGraph master nodes with the Material properties.
- You can now control ZTest, ZWrite, and CullMode for transparent Materials.
- Materials that use Unlit Shaders or Unlit Master Node Shaders now cast shadows.
- Added an option to enable the ztest on **After Post Process** materials when TAA is disabled.
- Added a new SSAO (based on Ground Truth Ambient Occlusion algorithm) to replace the previous one.
- Added support for shadow tint on light
- BeginCameraRendering and EndCameraRendering callbacks are now called with probes
- Adding option to update shadow maps only On Enable and On Demand.
- Shader Graphs that use time-dependent vertex modification now generate correct motion vectors.
- Added option to allow a custom spot angle for spot light shadow maps.
- Added frame settings for individual post-processing effects
- Added dither transition between cascades for Low and Medium quality settings
- Added single-pass instancing support with XR SDK
- Added occlusion mesh support with XR SDK
- Added support of Alembic velocity to various shaders
- Added support for more than 2 views for single-pass instancing
- Added support for per punctual/directional light min roughness in StackLit
- Added mirror view support with XR SDK
- Added VR verification in HDRPWizard
- Added DXR verification in HDRPWizard
- Added feedbacks in UI of Volume regarding skies
- Cube LUT support in Tonemapping. Cube LUT helpers for external grading are available in the Post-processing Sample package.

### Fixed
- Fixed an issue with history buffers causing effects like TAA or auto exposure to flicker when more than one camera was visible in the editor
- The correct preview is displayed when selecting multiple `PlanarReflectionProbe`s
- Fixed volumetric rendering with camera-relative code and XR stereo instancing
- Fixed issue with flashing cyan due to async compilation of shader when selecting a mesh
- Fix texture type mismatch when the contact shadow are disabled (causing errors on IOS devices)
- Fixed Generate Shader Includes while in package
- Fixed issue when texture where deleted in ShadowCascadeGUI
- Fixed issue in FrameSettingsHistory when disabling a camera several time without enabling it in between.
- Fixed volumetric reprojection with camera-relative code and XR stereo instancing
- Added custom BaseShaderPreprocessor in HDEditorUtils.GetBaseShaderPreprocessorList()
- Fixed compile issue when USE_XR_SDK is not defined
- Fixed procedural sky sun disk intensity for high directional light intensities
- Fixed Decal mip level when using texture mip map streaming to avoid dropping to lowest permitted mip (now loading all mips)
- Fixed deferred shading for XR single-pass instancing after lightloop refactor
- Fixed cluster and material classification debug (material classification now works with compute as pixel shader lighting)
- Fixed IOS Nan by adding a maximun epsilon definition REAL_EPS that uses HALF_EPS when fp16 are used
- Removed unnecessary GC allocation in motion blur code
- Fixed locked UI with advanded influence volume inspector for probes
- Fixed invalid capture direction when rendering planar reflection probes
- Fixed Decal HTILE optimization with platform not supporting texture atomatic (Disable it)
- Fixed a crash in the build when the contact shadows are disabled
- Fixed camera rendering callbacks order (endCameraRendering was being called before the actual rendering)
- Fixed issue with wrong opaque blending settings for After Postprocess
- Fixed issue with Low resolution transparency on PS4
- Fixed a memory leak on volume profiles
- Fixed The Parallax Occlusion Mappping node in shader graph and it's UV input slot
- Fixed lighting with XR single-pass instancing by disabling deferred tiles
- Fixed the Bloom prefiltering pass
- Fixed post-processing effect relying on Unity's random number generator
- Fixed camera flickering when using TAA and selecting the camera in the editor
- Fixed issue with single shadow debug view and volumetrics
- Fixed most of the problems with light animation and timeline
- Fixed indirect deferred compute with XR single-pass instancing
- Fixed a slight omission in anisotropy calculations derived from HazeMapping in StackLit
- Improved stack computation numerical stability in StackLit
- Fix PBR master node always opaque (wrong blend modes for forward pass)
- Fixed TAA with XR single-pass instancing (missing macros)
- Fixed an issue causing Scene View selection wire gizmo to not appear when using HDRP Shader Graphs.
- Fixed wireframe rendering mode (case 1083989)
- Fixed the renderqueue not updated when the alpha clip is modified in the material UI.
- Fixed the PBR master node preview
- Remove the ReadOnly flag on Reflection Probe's cubemap assets during bake when there are no VCS active.
- Fixed an issue where setting a material debug view would not reset the other exclusive modes
- Spot light shapes are now correctly taken into account when baking
- Now the static lighting sky will correctly take the default values for non-overridden properties
- Fixed material albedo affecting the lux meter
- Extra test in deferred compute shading to avoid shading pixels that were not rendered by the current camera (for camera stacking)

### Changed
- Optimization: Reduce the group size of the deferred lighting pass from 16x16 to 8x8
- Replaced HDCamera.computePassCount by viewCount
- Removed xrInstancing flag in RTHandles (replaced by TextureXR.slices and TextureXR.dimensions)
- Refactor the HDRenderPipeline and lightloop code to preprare for high level rendergraph
- Removed the **Back Then Front Rendering** option in the fabric Master Node settings. Enabling this option previously did nothing.
- Shader type Real translates to FP16 precision on Nintendo Switch.
- Shader framework refactor: Introduce CBSDF, EvaluateBSDF, IsNonZeroBSDF to replace BSDF functions
- Shader framework refactor:  GetBSDFAngles, LightEvaluation and SurfaceShading functions
- Replace ComputeMicroShadowing by GetAmbientOcclusionForMicroShadowing
- Rename WorldToTangent to TangentToWorld as it was incorrectly named
- Remove SunDisk and Sun Halo size from directional light
- Remove all obsolete wind code from shader
- Renamed DecalProjectorComponent into DecalProjector for API alignment.
- Improved the Volume UI and made them Global by default
- Remove very high quality shadow option
- Change default for shadow quality in Deferred to Medium
- Enlighten now use inverse squared falloff (before was using builtin falloff)
- Enlighten is now deprecated. Please use CPU or GPU lightmaper instead.
- Remove the name in the diffusion profile UI
- Changed how shadow map resolution scaling with distance is computed. Now it uses screen space area rather than light range.
- Updated MoreOptions display in UI
- Moved Display Area Light Emissive Mesh script API functions in the editor namespace
- direct strenght properties in ambient occlusion now affect direct specular as well
- Removed advanced Specular Occlusion control in StackLit: SSAO based SO control is hidden and fixed to behave like Lit, SPTD is the only HQ technique shown for baked SO.
- Shader framework refactor: Changed ClampRoughness signature to include PreLightData access.
- HDRPWizard window is now in Window > General > HD Render Pipeline Wizard
- Moved StaticLightingSky to LightingWindow
- Removes the current "Scene Settings" and replace them with "Sky & Fog Settings" (with Physically Based Sky and Volumetric Fog).
- Changed how cached shadow maps are placed inside the atlas to minimize re-rendering of them.

## [6.7.0-preview] - 2019-05-16

### Added
- Added ViewConstants StructuredBuffer to simplify XR rendering
- Added API to render specific settings during a frame
- Added stadia to the supported platforms (2019.3)
- Enabled cascade blends settings in the HD Shadow component
- Added Hardware Dynamic Resolution support.
- Added MatCap debug view to replace the no scene lighting debug view.
- Added clear GBuffer option in FrameSettings (default to false)
- Added preview for decal shader graph (Only albedo, normal and emission)
- Added exposure weight control for decal
- Screen Space Directional Shadow under a define option. Activated for ray tracing
- Added a new abstraction for RendererList that will help transition to Render Graph and future RendererList API
- Added multipass support for VR
- Added XR SDK integration (multipass only)
- Added Shader Graph samples for Hair, Fabric and Decal master nodes.
- Add fade distance, shadow fade distance and light layers to light explorer
- Add method to draw light layer drawer in a rect to HDEditorUtils

### Fixed
- Fixed deserialization crash at runtime
- Fixed for ShaderGraph Unlit masternode not writing velocity
- Fixed a crash when assiging a new HDRP asset with the 'Verify Saving Assets' option enabled
- Fixed exposure to properly support TEXTURE2D_X
- Fixed TerrainLit basemap texture generation
- Fixed a bug that caused nans when material classification was enabled and a tile contained one standard material + a material with transmission.
- Fixed gradient sky hash that was not using the exposure hash
- Fixed displayed default FrameSettings in HDRenderPipelineAsset wrongly updated on scripts reload.
- Fixed gradient sky hash that was not using the exposure hash.
- Fixed visualize cascade mode with exposure.
- Fixed (enabled) exposure on override lighting debug modes.
- Fixed issue with LightExplorer when volume have no profile
- Fixed issue with SSR for negative, infinite and NaN history values
- Fixed LightLayer in HDReflectionProbe and PlanarReflectionProbe inspector that was not displayed as a mask.
- Fixed NaN in transmission when the thickness and a color component of the scattering distance was to 0
- Fixed Light's ShadowMask multi-edition.
- Fixed motion blur and SMAA with VR single-pass instancing
- Fixed NaNs generated by phase functionsin volumetric lighting
- Fixed NaN issue with refraction effect and IOR of 1 at extreme grazing angle
- Fixed nan tracker not using the exposure
- Fixed sorting priority on lit and unlit materials
- Fixed null pointer exception when there are no AOVRequests defined on a camera
- Fixed dirty state of prefab using disabled ReflectionProbes
- Fixed an issue where gizmos and editor grid were not correctly depth tested
- Fixed created default scene prefab non editable due to wrong file extension.
- Fixed an issue where sky convolution was recomputed for nothing when a preview was visible (causing extreme slowness when fabric convolution is enabled)
- Fixed issue with decal that wheren't working currently in player
- Fixed missing stereo rendering macros in some fragment shaders
- Fixed exposure for ReflectionProbe and PlanarReflectionProbe gizmos
- Fixed single-pass instancing on PSVR
- Fixed Vulkan shader issue with Texture2DArray in ScreenSpaceShadow.compute by re-arranging code (workaround)
- Fixed camera-relative issue with lights and XR single-pass instancing
- Fixed single-pass instancing on Vulkan
- Fixed htile synchronization issue with shader graph decal
- Fixed Gizmos are not drawn in Camera preview
- Fixed pre-exposure for emissive decal
- Fixed wrong values computed in PreIntegrateFGD and in the generation of volumetric lighting data by forcing the use of fp32.
- Fixed NaNs arising during the hair lighting pass
- Fixed synchronization issue in decal HTile that occasionally caused rendering artifacts around decal borders
- Fixed QualitySettings getting marked as modified by HDRP (and thus checked out in Perforce)
- Fixed a bug with uninitialized values in light explorer
- Fixed issue with LOD transition
- Fixed shader warnings related to raytracing and TEXTURE2D_X

### Changed
- Refactor PixelCoordToViewDirWS to be VR compatible and to compute it only once per frame
- Modified the variants stripper to take in account multiple HDRP assets used in the build.
- Improve the ray biasing code to avoid self-intersections during the SSR traversal
- Update Pyramid Spot Light to better match emitted light volume.
- Moved _XRViewConstants out of UnityPerPassStereo constant buffer to fix issues with PSSL
- Removed GetPositionInput_Stereo() and single-pass (double-wide) rendering mode
- Changed label width of the frame settings to accommodate better existing options.
- SSR's Default FrameSettings for camera is now enable.
- Re-enabled the sharpening filter on Temporal Anti-aliasing
- Exposed HDEditorUtils.LightLayerMaskDrawer for integration in other packages and user scripting.
- Rename atmospheric scattering in FrameSettings to Fog
- The size modifier in the override for the culling sphere in Shadow Cascades now defaults to 0.6, which is the same as the formerly hardcoded value.
- Moved LOD Bias and Maximum LOD Level from Frame Setting section `Other` to `Rendering`
- ShaderGraph Decal that affect only emissive, only draw in emissive pass (was drawing in dbuffer pass too)
- Apply decal projector fade factor correctly on all attribut and for shader graph decal
- Move RenderTransparentDepthPostpass after all transparent
- Update exposure prepass to interleave XR single-pass instancing views in a checkerboard pattern
- Removed ScriptRuntimeVersion check in wizard.

## [6.6.0-preview] - 2019-04-01

### Added
- Added preliminary changes for XR deferred shading
- Added support of 111110 color buffer
- Added proper support for Recorder in HDRP
- Added depth offset input in shader graph master nodes
- Added a Parallax Occlusion Mapping node
- Added SMAA support
- Added Homothety and Symetry quick edition modifier on volume used in ReflectionProbe, PlanarReflectionProbe and DensityVolume
- Added multi-edition support for DecalProjectorComponent
- Improve hair shader
- Added the _ScreenToTargetScaleHistory uniform variable to be used when sampling HDRP RTHandle history buffers.
- Added settings in `FrameSettings` to change `QualitySettings.lodBias` and `QualitySettings.maximumLODLevel` during a rendering
- Added an exposure node to retrieve the current, inverse and previous frame exposure value.
- Added an HD scene color node which allow to sample the scene color with mips and a toggle to remove the exposure.
- Added safeguard on HD scene creation if default scene not set in the wizard
- Added Low res transparency rendering pass.

### Fixed
- Fixed HDRI sky intensity lux mode
- Fixed dynamic resolution for XR
- Fixed instance identifier semantic string used by Shader Graph
- Fixed null culling result occuring when changing scene that was causing crashes
- Fixed multi-edition light handles and inspector shapes
- Fixed light's LightLayer field when multi-editing
- Fixed normal blend edition handles on DensityVolume
- Fixed an issue with layered lit shader and height based blend where inactive layers would still have influence over the result
- Fixed multi-selection handles color for DensityVolume
- Fixed multi-edition inspector's blend distances for HDReflectionProbe, PlanarReflectionProbe and DensityVolume
- Fixed metric distance that changed along size in DensityVolume
- Fixed DensityVolume shape handles that have not same behaviour in advance and normal edition mode
- Fixed normal map blending in TerrainLit by only blending the derivatives
- Fixed Xbox One rendering just a grey screen instead of the scene
- Fixed probe handles for multiselection
- Fixed baked cubemap import settings for convolution
- Fixed regression causing crash when attempting to open HDRenderPipelineWizard without an HDRenderPipelineAsset setted
- Fixed FullScreenDebug modes: SSAO, SSR, Contact shadow, Prerefraction Color Pyramid, Final Color Pyramid
- Fixed volumetric rendering with stereo instancing
- Fixed shader warning
- Fixed missing resources in existing asset when updating package
- Fixed PBR master node preview in forward rendering or transparent surface
- Fixed deferred shading with stereo instancing
- Fixed "look at" edition mode of Rotation tool for DecalProjectorComponent
- Fixed issue when switching mode in ReflectionProbe and PlanarReflectionProbe
- Fixed issue where migratable component version where not always serialized when part of prefab's instance
- Fixed an issue where shadow would not be rendered properly when light layer are not enabled
- Fixed exposure weight on unlit materials
- Fixed Light intensity not played in the player when recorded with animation/timeline
- Fixed some issues when multi editing HDRenderPipelineAsset
- Fixed emission node breaking the main shader graph preview in certain conditions.
- Fixed checkout of baked probe asset when baking probes.
- Fixed invalid gizmo position for rotated ReflectionProbe
- Fixed multi-edition of material's SurfaceType and RenderingPath
- Fixed whole pipeline reconstruction on selecting for the first time or modifying other than the currently used HDRenderPipelineAsset
- Fixed single shadow debug mode
- Fixed global scale factor debug mode when scale > 1
- Fixed debug menu material overrides not getting applied to the Terrain Lit shader
- Fixed typo in computeLightVariants
- Fixed deferred pass with XR instancing by disabling ComputeLightEvaluation
- Fixed bloom resolution independence
- Fixed lens dirt intensity not behaving properly
- Fixed the Stop NaN feature
- Fixed some resources to handle more than 2 instanced views for XR
- Fixed issue with black screen (NaN) produced on old GPU hardware or intel GPU hardware with gaussian pyramid
- Fixed issue with disabled punctual light would still render when only directional light is present

### Changed
- DensityVolume scripting API will no longuer allow to change between advance and normal edition mode
- Disabled depth of field, lens distortion and panini projection in the scene view
- TerrainLit shaders and includes are reorganized and made simpler.
- TerrainLit shader GUI now allows custom properties to be displayed in the Terrain fold-out section.
- Optimize distortion pass with stencil
- Disable SceneSelectionPass in shader graph preview
- Control punctual light and area light shadow atlas separately
- Move SMAA anti-aliasing option to after Temporal Anti Aliasing one, to avoid problem with previously serialized project settings
- Optimize rendering with static only lighting and when no cullable lights/decals/density volumes are present.
- Updated handles for DecalProjectorComponent for enhanced spacial position readability and have edition mode for better SceneView management
- DecalProjectorComponent are now scale independent in order to have reliable metric unit (see new Size field for changing the size of the volume)
- Restructure code from HDCamera.Update() by adding UpdateAntialiasing() and UpdateViewConstants()
- Renamed velocity to motion vectors
- Objects rendered during the After Post Process pass while TAA is enabled will not benefit from existing depth buffer anymore. This is done to fix an issue where those object would wobble otherwise
- Removed usage of builtin unity matrix for shadow, shadow now use same constant than other view
- The default volume layer mask for cameras & probes is now `Default` instead of `Everything`

## [6.5.0-preview] - 2019-03-07

### Added
- Added depth-of-field support with stereo instancing
- Adding real time area light shadow support
- Added a new FrameSettings: Specular Lighting to toggle the specular during the rendering

### Fixed
- Fixed diffusion profile upgrade breaking package when upgrading to a new version
- Fixed decals cropped by gizmo not updating correctly if prefab
- Fixed an issue when enabling SSR on multiple view
- Fixed edition of the intensity's unit field while selecting multiple lights
- Fixed wrong calculation in soft voxelization for density volume
- Fixed gizmo not working correctly with pre-exposure
- Fixed issue with setting a not available RT when disabling motion vectors
- Fixed planar reflection when looking at mirror normal
- Fixed mutiselection issue with HDLight Inspector
- Fixed HDAdditionalCameraData data migration
- Fixed failing builds when light explorer window is open
- Fixed cascade shadows border sometime causing artefacts between cascades
- Restored shadows in the Cascade Shadow debug visualization
- `camera.RenderToCubemap` use proper face culling

### Changed
- When rendering reflection probe disable all specular lighting and for metals use fresnelF0 as diffuse color for bake lighting.

## [6.4.0-preview] - 2019-02-21

### Added
- VR: Added TextureXR system to selectively expand TEXTURE2D macros to texture array for single-pass stereo instancing + Convert textures call to these macros
- Added an unit selection dropdown next to shutter speed (camera)
- Added error helpbox when trying to use a sub volume component that require the current HDRenderPipelineAsset to support a feature that it is not supporting.
- Add mesh for tube light when display emissive mesh is enabled

### Fixed
- Fixed Light explorer. The volume explorer used `profile` instead of `sharedProfile` which instantiate a custom volume profile instead of editing the asset itself.
- Fixed UI issue where all is displayed using metric unit in shadow cascade and Percent is set in the unit field (happening when opening the inspector).
- Fixed inspector event error when double clicking on an asset (diffusion profile/material).
- Fixed nullref on layered material UI when the material is not an asset.
- Fixed nullref exception when undo/redo a light property.
- Fixed visual bug when area light handle size is 0.

### Changed
- Update UI for 32bit/16bit shadow precision settings in HDRP asset
- Object motion vectors have been disabled in all but the game view. Camera motion vectors are still enabled everywhere, allowing TAA and Motion Blur to work on static objects.
- Enable texture array by default for most rendering code on DX11 and unlock stereo instancing (DX11 only for now)

## [6.3.0-preview] - 2019-02-18

### Added
- Added emissive property for shader graph decals
- Added a diffusion profile override volume so the list of diffusion profile assets to use can be chanaged without affecting the HDRP asset
- Added a "Stop NaNs" option on cameras and in the Scene View preferences.
- Added metric display option in HDShadowSettings and improve clamping
- Added shader parameter mapping in DebugMenu
- Added scripting API to configure DebugData for DebugMenu

### Fixed
- Fixed decals in forward
- Fixed issue with stencil not correctly setup for various master node and shader for the depth pass, motion vector pass and GBuffer/Forward pass
- Fixed SRP batcher and metal
- Fixed culling and shadows for Pyramid, Box, Rectangle and Tube lights
- Fixed an issue where scissor render state leaking from the editor code caused partially black rendering

### Changed
- When a lit material has a clear coat mask that is not null, we now use the clear coat roughness to compute the screen space reflection.
- Diffusion profiles are now limited to one per asset and can be referenced in materials, shader graphs and vfx graphs. Materials will be upgraded automatically except if they are using a shader graph, in this case it will display an error message.

## [6.2.0-preview] - 2019-02-15

### Added
- Added help box listing feature supported in a given HDRenderPipelineAsset alongs with the drawbacks implied.
- Added cascade visualizer, supporting disabled handles when not overriding.

### Fixed
- Fixed post processing with stereo double-wide
- Fixed issue with Metal: Use sign bit to find the cache type instead of lowest bit.
- Fixed invalid state when creating a planar reflection for the first time
- Fix FrameSettings's LitShaderMode not restrained by supported LitShaderMode regression.

### Changed
- The default value roughness value for the clearcoat has been changed from 0.03 to 0.01
- Update default value of based color for master node
- Update Fabric Charlie Sheen lighting model - Remove Fresnel component that wasn't part of initial model + Remap smoothness to [0.0 - 0.6] range for more artist friendly parameter

### Changed
- Code refactor: all macros with ARGS have been swapped with macros with PARAM. This is because the ARGS macros were incorrectly named.

## [6.1.0-preview] - 2019-02-13

### Added
- Added support for post-processing anti-aliasing in the Scene View (FXAA and TAA). These can be set in Preferences.
- Added emissive property for decal material (non-shader graph)

### Fixed
- Fixed a few UI bugs with the color grading curves.
- Fixed "Post Processing" in the scene view not toggling post-processing effects
- Fixed bake only object with flag `ReflectionProbeStaticFlag` when baking a `ReflectionProbe`

### Changed
- Removed unsupported Clear Depth checkbox in Camera inspector
- Updated the toggle for advanced mode in inspectors.

## [6.0.0-preview] - 2019-02-23

### Added
- Added new API to perform a camera rendering
- Added support for hair master node (Double kajiya kay - Lambert)
- Added Reset behaviour in DebugMenu (ingame mapping is right joystick + B)
- Added Default HD scene at new scene creation while in HDRP
- Added Wizard helping to configure HDRP project
- Added new UI for decal material to allow remapping and scaling of some properties
- Added cascade shadow visualisation toggle in HD shadow settings
- Added icons for assets
- Added replace blending mode for distortion
- Added basic distance fade for density volumes
- Added decal master node for shader graph
- Added HD unlit master node (Cross Pipeline version is name Unlit)
- Added new Rendering Queue in materials
- Added post-processing V3 framework embed in HDRP, remove postprocess V2 framework
- Post-processing now uses the generic volume framework
-   New depth-of-field, bloom, panini projection effects, motion blur
-   Exposure is now done as a pre-exposition pass, the whole system has been revamped
-   Exposure now use EV100 everywhere in the UI (Sky, Emissive Light)
- Added emissive intensity (Luminance and EV100 control) control for Emissive
- Added pre-exposure weigth for Emissive
- Added an emissive color node and a slider to control the pre-exposure percentage of emission color
- Added physical camera support where applicable
- Added more color grading tools
- Added changelog level for Shader Variant stripping
- Added Debug mode for validation of material albedo and metalness/specularColor values
- Added a new dynamic mode for ambient probe and renamed BakingSky to StaticLightingSky
- Added command buffer parameter to all Bind() method of material
- Added Material validator in Render Pipeline Debug
- Added code to future support of DXR (not enabled)
- Added support of multiviewport
- Added HDRenderPipeline.RequestSkyEnvironmentUpdate function to force an update from script when sky is set to OnDemand
- Added a Lighting and BackLighting slots in Lit, StackLit, Fabric and Hair master nodes
- Added support for overriding terrain detail rendering shaders, via the render pipeline editor resources asset
- Added xrInstancing flag support to RTHandle
- Added support for cullmask for decal projectors
- Added software dynamic resolution support
- Added support for "After Post-Process" render pass for unlit shader
- Added support for textured rectangular area lights
- Added stereo instancing macros to MSAA shaders
- Added support for Quarter Res Raytraced Reflections (not enabled)
- Added fade factor for decal projectors.
- Added stereo instancing macros to most shaders used in VR
- Added multi edition support for HDRenderPipelineAsset

### Fixed
- Fixed logic to disable FPTL with stereo rendering
- Fixed stacklit transmission and sun highlight
- Fixed decals with stereo rendering
- Fixed sky with stereo rendering
- Fixed flip logic for postprocessing + VR
- Fixed copyStencilBuffer pass for Switch
- Fixed point light shadow map culling that wasn't taking into account far plane
- Fixed usage of SSR with transparent on all master node
- Fixed SSR and microshadowing on fabric material
- Fixed blit pass for stereo rendering
- Fixed lightlist bounds for stereo rendering
- Fixed windows and in-game DebugMenu sync.
- Fixed FrameSettings' LitShaderMode sync when opening DebugMenu.
- Fixed Metal specific issues with decals, hitting a sampler limit and compiling AxF shader
- Fixed an issue with flipped depth buffer during postprocessing
- Fixed normal map use for shadow bias with forward lit - now use geometric normal
- Fixed transparent depth prepass and postpass access so they can be use without alpha clipping for lit shader
- Fixed support of alpha clip shadow for lit master node
- Fixed unlit master node not compiling
- Fixed issue with debug display of reflection probe
- Fixed issue with phong tessellations not working with lit shader
- Fixed issue with vertex displacement being affected by heightmap setting even if not heightmap where assign
- Fixed issue with density mode on Lit terrain producing NaN
- Fixed issue when going back and forth from Lit to LitTesselation for displacement mode
- Fixed issue with ambient occlusion incorrectly applied to emissiveColor with light layers in deferred
- Fixed issue with fabric convolution not using the correct convolved texture when fabric convolution is enabled
- Fixed issue with Thick mode for Transmission that was disabling transmission with directional light
- Fixed shutdown edge cases with HDRP tests
- Fixed slowdow when enabling Fabric convolution in HDRP asset
- Fixed specularAA not compiling in StackLit Master node
- Fixed material debug view with stereo rendering
- Fixed material's RenderQueue edition in default view.
- Fixed banding issues within volumetric density buffer
- Fixed missing multicompile for MSAA for AxF
- Fixed camera-relative support for stereo rendering
- Fixed remove sync with render thread when updating decal texture atlas.
- Fixed max number of keyword reach [256] issue. Several shader feature are now local
- Fixed Scene Color and Depth nodes
- Fixed SSR in forward
- Fixed custom editor of Unlit, HD Unlit and PBR shader graph master node
- Fixed issue with NewFrame not correctly calculated in Editor when switching scene
- Fixed issue with TerrainLit not compiling with depth only pass and normal buffer
- Fixed geometric normal use for shadow bias with PBR master node in forward
- Fixed instancing macro usage for decals
- Fixed error message when having more than one directional light casting shadow
- Fixed error when trying to display preview of Camera or PlanarReflectionProbe
- Fixed LOAD_TEXTURE2D_ARRAY_MSAA macro
- Fixed min-max and amplitude clamping value in inspector of vertex displacement materials
- Fixed issue with alpha shadow clip (was incorrectly clipping object shadow)
- Fixed an issue where sky cubemap would not be cleared correctly when setting the current sky to None
- Fixed a typo in Static Lighting Sky component UI
- Fixed issue with incorrect reset of RenderQueue when switching shader in inspector GUI
- Fixed issue with variant stripper stripping incorrectly some variants
- Fixed a case of ambient lighting flickering because of previews
- Fixed Decals when rendering multiple camera in a single frame
- Fixed cascade shadow count in shader
- Fixed issue with Stacklit shader with Haze effect
- Fixed an issue with the max sample count for the TAA
- Fixed post-process guard band for XR
- Fixed exposure of emissive of Unlit
- Fixed depth only and motion vector pass for Unlit not working correctly with MSAA
- Fixed an issue with stencil buffer copy causing unnecessary compute dispatches for lighting
- Fixed multi edition issue in FrameSettings
- Fixed issue with SRP batcher and DebugDisplay variant of lit shader
- Fixed issue with debug material mode not doing alpha test
- Fixed "Attempting to draw with missing UAV bindings" errors on Vulkan
- Fixed pre-exposure incorrectly apply to preview
- Fixed issue with duplicate 3D texture in 3D texture altas of volumetric?
- Fixed Camera rendering order (base on the depth parameter)
- Fixed shader graph decals not being cropped by gizmo
- Fixed "Attempting to draw with missing UAV bindings" errors on Vulkan.


### Changed
- ColorPyramid compute shader passes is swapped to pixel shader passes on platforms where the later is faster (Nintendo Switch).
- Removing the simple lightloop used by the simple lit shader
- Whole refactor of reflection system: Planar and reflection probe
- Separated Passthrough from other RenderingPath
- Update several properties naming and caption based on feedback from documentation team
- Remove tile shader variant for transparent backface pass of lit shader
- Rename all HDRenderPipeline to HDRP folder for shaders
- Rename decal property label (based on doc team feedback)
- Lit shader mode now default to Deferred to reduce build time
- Update UI of Emission parameters in shaders
- Improve shader variant stripping including shader graph variant
- Refactored render loop to render realtime probes visible per camera
- Enable SRP batcher by default
- Shader code refactor: Rename LIGHTLOOP_SINGLE_PASS => LIGHTLOOP_DISABLE_TILE_AND_CLUSTER and clean all usage of LIGHTLOOP_TILE_PASS
- Shader code refactor: Move pragma definition of vertex and pixel shader inside pass + Move SURFACE_GRADIENT definition in XXXData.hlsl
- Micro-shadowing in Lit forward now use ambientOcclusion instead of SpecularOcclusion
- Upgraded FrameSettings workflow, DebugMenu and Inspector part relative to it
- Update build light list shader code to support 32 threads in wavefronts on Switch
- LayeredLit layers' foldout are now grouped in one main foldout per layer
- Shadow alpha clip can now be enabled on lit shader and haor shader enven for opaque
- Temporal Antialiasing optimization for Xbox One X
- Parameter depthSlice on SetRenderTarget functions now defaults to -1 to bind the entire resource
- Rename SampleCameraDepth() functions to LoadCameraDepth() and SampleCameraDepth(), same for SampleCameraColor() functions
- Improved Motion Blur quality.
- Update stereo frame settings values for single-pass instancing and double-wide
- Rearrange FetchDepth functions to prepare for stereo-instancing
- Remove unused _ComputeEyeIndex
- Updated HDRenderPipelineAsset inspector
- Re-enable SRP batcher for metal

## [5.2.0-preview] - 2018-11-27

### Added
- Added option to run Contact Shadows and Volumetrics Voxelization stage in Async Compute
- Added camera freeze debug mode - Allow to visually see culling result for a camera
- Added support of Gizmo rendering before and after postprocess in Editor
- Added support of LuxAtDistance for punctual lights

### Fixed
- Fixed Debug.DrawLine and Debug.Ray call to work in game view
- Fixed DebugMenu's enum resetted on change
- Fixed divide by 0 in refraction causing NaN
- Fixed disable rough refraction support
- Fixed refraction, SSS and atmospheric scattering for VR
- Fixed forward clustered lighting for VR (double-wide).
- Fixed Light's UX to not allow negative intensity
- Fixed HDRenderPipelineAsset inspector broken when displaying its FrameSettings from project windows.
- Fixed forward clustered lighting for VR (double-wide).
- Fixed HDRenderPipelineAsset inspector broken when displaying its FrameSettings from project windows.
- Fixed Decals and SSR diable flags for all shader graph master node (Lit, Fabric, StackLit, PBR)
- Fixed Distortion blend mode for shader graph master node (Lit, StackLit)
- Fixed bent Normal for Fabric master node in shader graph
- Fixed PBR master node lightlayers
- Fixed shader stripping for built-in lit shaders.

### Changed
- Rename "Regular" in Diffusion profile UI "Thick Object"
- Changed VBuffer depth parametrization for volumetric from distanceRange to depthExtent - Require update of volumetric settings - Fog start at near plan
- SpotLight with box shape use Lux unit only

## [5.1.0-preview] - 2018-11-19

### Added

- Added a separate Editor resources file for resources Unity does not take when it builds a Player.
- You can now disable SSR on Materials in Shader Graph.
- Added support for MSAA when the Supported Lit Shader Mode is set to Both. Previously HDRP only supported MSAA for Forward mode.
- You can now override the emissive color of a Material when in debug mode.
- Exposed max light for Light Loop Settings in HDRP asset UI.
- HDRP no longer performs a NormalDBuffer pass update if there are no decals in the Scene.
- Added distant (fall-back) volumetric fog and improved the fog evaluation precision.
- Added an option to reflect sky in SSR.
- Added a y-axis offset for the PlanarReflectionProbe and offset tool.
- Exposed the option to run SSR and SSAO on async compute.
- Added support for the _GlossMapScale parameter in the Legacy to HDRP Material converter.
- Added wave intrinsic instructions for use in Shaders (for AMD GCN).


### Fixed
- Fixed sphere shaped influence handles clamping in Reflection Probes.
- Fixed Reflection Probe data migration for projects created before using HDRP.
- Fixed UI of Layered Material where Unity previously rendered the scrollbar above the Copy button.
- Fixed Material tessellations parameters Start fade distance and End fade distance. Originally, Unity clamped these values when you modified them.
- Fixed various distortion and refraction issues - handle a better fall-back.
- Fixed SSR for multiple views.
- Fixed SSR issues related to self-intersections.
- Fixed shape density volume handle speed.
- Fixed density volume shape handle moving too fast.
- Fixed the Camera velocity pass that we removed by mistake.
- Fixed some null pointer exceptions when disabling motion vectors support.
- Fixed viewports for both the Subsurface Scattering combine pass and the transparent depth prepass.
- Fixed the blend mode pop-up in the UI. It previously did not appear when you enabled pre-refraction.
- Fixed some null pointer exceptions that previously occurred when you disabled motion vectors support.
- Fixed Layered Lit UI issue with scrollbar.
- Fixed cubemap assignation on custom ReflectionProbe.
- Fixed Reflection Probes’ capture settings' shadow distance.
- Fixed an issue with the SRP batcher and Shader variables declaration.
- Fixed thickness and subsurface slots for fabric Shader master node that wasn't appearing with the right combination of flags.
- Fixed d3d debug layer warning.
- Fixed PCSS sampling quality.
- Fixed the Subsurface and transmission Material feature enabling for fabric Shader.
- Fixed the Shader Graph UV node’s dimensions when using it in a vertex Shader.
- Fixed the planar reflection mirror gizmo's rotation.
- Fixed HDRenderPipelineAsset's FrameSettings not showing the selected enum in the Inspector drop-down.
- Fixed an error with async compute.
- MSAA now supports transparency.
- The HDRP Material upgrader tool now converts metallic values correctly.
- Volumetrics now render in Reflection Probes.
- Fixed a crash that occurred whenever you set a viewport size to 0.
- Fixed the Camera physic parameter that the UI previously did not display.
- Fixed issue in pyramid shaped spotlight handles manipulation

### Changed

- Renamed Line shaped Lights to Tube Lights.
- HDRP now uses mean height fog parametrization.
- Shadow quality settings are set to All when you use HDRP (This setting is not visible in the UI when using SRP). This avoids Legacy Graphics Quality Settings disabling the shadows and give SRP full control over the Shadows instead.
- HDRP now internally uses premultiplied alpha for all fog.
- Updated default FrameSettings used for realtime Reflection Probes when you create a new HDRenderPipelineAsset.
- Remove multi-camera support. LWRP and HDRP will not support multi-camera layered rendering.
- Updated Shader Graph subshaders to use the new instancing define.
- Changed fog distance calculation from distance to plane to distance to sphere.
- Optimized forward rendering using AMD GCN by scalarizing the light loop.
- Changed the UI of the Light Editor.
- Change ordering of includes in HDRP Materials in order to reduce iteration time for faster compilation.
- Added a StackLit master node replacing the InspectorUI version. IMPORTANT: All previously authored StackLit Materials will be lost. You need to recreate them with the master node.

## [5.0.0-preview] - 2018-09-28

### Added
- Added occlusion mesh to depth prepass for VR (VR still disabled for now)
- Added a debug mode to display only one shadow at once
- Added controls for the highlight created by directional lights
- Added a light radius setting to punctual lights to soften light attenuation and simulate fill lighting
- Added a 'minRoughness' parameter to all non-area lights (was previously only available for certain light types)
- Added separate volumetric light/shadow dimmers
- Added per-pixel jitter to volumetrics to reduce aliasing artifacts
- Added a SurfaceShading.hlsl file, which implements material-agnostic shading functionality in an efficient manner
- Added support for shadow bias for thin object transmission
- Added FrameSettings to control realtime planar reflection
- Added control for SRPBatcher on HDRP Asset
- Added an option to clear the shadow atlases in the debug menu
- Added a color visualization of the shadow atlas rescale in debug mode
- Added support for disabling SSR on materials
- Added intrinsic for XBone
- Added new light volume debugging tool
- Added a new SSR debug view mode
- Added translaction's scale invariance on DensityVolume
- Added multiple supported LitShadermode and per renderer choice in case of both Forward and Deferred supported
- Added custom specular occlusion mode to Lit Shader Graph Master node

### Fixed
- Fixed a normal bias issue with Stacklit (Was causing light leaking)
- Fixed camera preview outputing an error when both scene and game view where display and play and exit was call
- Fixed override debug mode not apply correctly on static GI
- Fixed issue where XRGraphicsConfig values set in the asset inspector GUI weren't propagating correctly (VR still disabled for now)
- Fixed issue with tangent that was using SurfaceGradient instead of regular normal decoding
- Fixed wrong error message display when switching to unsupported target like IOS
- Fixed an issue with ambient occlusion texture sometimes not being created properly causing broken rendering
- Shadow near plane is no longer limited at 0.1
- Fixed decal draw order on transparent material
- Fixed an issue where sometime the lookup texture used for GGX convolution was broken, causing broken rendering
- Fixed an issue where you wouldn't see any fog for certain pipeline/scene configurations
- Fixed an issue with volumetric lighting where the anisotropy value of 0 would not result in perfectly isotropic lighting
- Fixed shadow bias when the atlas is rescaled
- Fixed shadow cascade sampling outside of the atlas when cascade count is inferior to 4
- Fixed shadow filter width in deferred rendering not matching shader config
- Fixed stereo sampling of depth texture in MSAA DepthValues.shader
- Fixed box light UI which allowed negative and zero sizes, thus causing NaNs
- Fixed stereo rendering in HDRISky.shader (VR)
- Fixed normal blend and blend sphere influence for reflection probe
- Fixed distortion filtering (was point filtering, now trilinear)
- Fixed contact shadow for large distance
- Fixed depth pyramid debug view mode
- Fixed sphere shaped influence handles clamping in reflection probes
- Fixed reflection probes data migration for project created before using hdrp
- Fixed ambient occlusion for Lit Master Node when slot is connected

### Changed
- Use samplerunity_ShadowMask instead of samplerunity_samplerLightmap for shadow mask
- Allow to resize reflection probe gizmo's size
- Improve quality of screen space shadow
- Remove support of projection model for ScreenSpaceLighting (SSR always use HiZ and refraction always Proxy)
- Remove all the debug mode from SSR that are obsolete now
- Expose frameSettings and Capture settings for reflection and planar probe
- Update UI for reflection probe, planar probe, camera and HDRP Asset
- Implement proper linear blending for volumetric lighting via deep compositing as described in the paper "Deep Compositing Using Lie Algebras"
- Changed  planar mapping to match terrain convention (XZ instead of ZX)
- XRGraphicsConfig is no longer Read/Write. Instead, it's read-only. This improves consistency of XR behavior between the legacy render pipeline and SRP
- Change reflection probe data migration code (to update old reflection probe to new one)
- Updated gizmo for ReflectionProbes
- Updated UI and Gizmo of DensityVolume

## [4.0.0-preview] - 2018-09-28

### Added
- Added a new TerrainLit shader that supports rendering of Unity terrains.
- Added controls for linear fade at the boundary of density volumes
- Added new API to control decals without monobehaviour object
- Improve Decal Gizmo
- Implement Screen Space Reflections (SSR) (alpha version, highly experimental)
- Add an option to invert the fade parameter on a Density Volume
- Added a Fabric shader (experimental) handling cotton and silk
- Added support for MSAA in forward only for opaque only
- Implement smoothness fade for SSR
- Added support for AxF shader (X-rite format - require special AxF importer from Unity not part of HDRP)
- Added control for sundisc on directional light (hack)
- Added a new HD Lit Master node that implements Lit shader support for Shader Graph
- Added Micro shadowing support (hack)
- Added an event on HDAdditionalCameraData for custom rendering
- HDRP Shader Graph shaders now support 4-channel UVs.

### Fixed
- Fixed an issue where sometimes the deferred shadow texture would not be valid, causing wrong rendering.
- Stencil test during decals normal buffer update is now properly applied
- Decals corectly update normal buffer in forward
- Fixed a normalization problem in reflection probe face fading causing artefacts in some cases
- Fix multi-selection behavior of Density Volumes overwriting the albedo value
- Fixed support of depth texture for RenderTexture. HDRP now correctly output depth to user depth buffer if RenderTexture request it.
- Fixed multi-selection behavior of Density Volumes overwriting the albedo value
- Fixed support of depth for RenderTexture. HDRP now correctly output depth to user depth buffer if RenderTexture request it.
- Fixed support of Gizmo in game view in the editor
- Fixed gizmo for spot light type
- Fixed issue with TileViewDebug mode being inversed in gameview
- Fixed an issue with SAMPLE_TEXTURECUBE_SHADOW macro
- Fixed issue with color picker not display correctly when game and scene view are visible at the same time
- Fixed an issue with reflection probe face fading
- Fixed camera motion vectors shader and associated matrices to update correctly for single-pass double-wide stereo rendering
- Fixed light attenuation functions when range attenuation is disabled
- Fixed shadow component algorithm fixup not dirtying the scene, so changes can be saved to disk.
- Fixed some GC leaks for HDRP
- Fixed contact shadow not affected by shadow dimmer
- Fixed GGX that works correctly for the roughness value of 0 (mean specular highlgiht will disappeard for perfect mirror, we rely on maxSmoothness instead to always have a highlight even on mirror surface)
- Add stereo support to ShaderPassForward.hlsl. Forward rendering now seems passable in limited test scenes with camera-relative rendering disabled.
- Add stereo support to ProceduralSky.shader and OpaqueAtmosphericScattering.shader.
- Added CullingGroupManager to fix more GC.Alloc's in HDRP
- Fixed rendering when multiple cameras render into the same render texture

### Changed
- Changed the way depth & color pyramids are built to be faster and better quality, thus improving the look of distortion and refraction.
- Stabilize the dithered LOD transition mask with respect to the camera rotation.
- Avoid multiple depth buffer copies when decals are present
- Refactor code related to the RT handle system (No more normal buffer manager)
- Remove deferred directional shadow and move evaluation before lightloop
- Add a function GetNormalForShadowBias() that material need to implement to return the normal used for normal shadow biasing
- Remove Jimenez Subsurface scattering code (This code was disabled by default, now remove to ease maintenance)
- Change Decal API, decal contribution is now done in Material. Require update of material using decal
- Move a lot of files from CoreRP to HDRP/CoreRP. All moved files weren't used by Ligthweight pipeline. Long term they could move back to CoreRP after CoreRP become out of preview
- Updated camera inspector UI
- Updated decal gizmo
- Optimization: The objects that are rendered in the Motion Vector Pass are not rendered in the prepass anymore
- Removed setting shader inclue path via old API, use package shader include paths
- The default value of 'maxSmoothness' for punctual lights has been changed to 0.99
- Modified deferred compute and vert/frag shaders for first steps towards stereo support
- Moved material specific Shader Graph files into corresponding material folders.
- Hide environment lighting settings when enabling HDRP (Settings are control from sceneSettings)
- Update all shader includes to use absolute path (allow users to create material in their Asset folder)
- Done a reorganization of the files (Move ShaderPass to RenderPipeline folder, Move all shadow related files to Lighting/Shadow and others)
- Improved performance and quality of Screen Space Shadows

## [3.3.0-preview] - 2018-01-01

### Added
- Added an error message to say to use Metal or Vulkan when trying to use OpenGL API
- Added a new Fabric shader model that supports Silk and Cotton/Wool
- Added a new HDRP Lighting Debug mode to visualize Light Volumes for Point, Spot, Line, Rectangular and Reflection Probes
- Add support for reflection probe light layers
- Improve quality of anisotropic on IBL

### Fixed
- Fix an issue where the screen where darken when rendering camera preview
- Fix display correct target platform when showing message to inform user that a platform is not supported
- Remove workaround for metal and vulkan in normal buffer encoding/decoding
- Fixed an issue with color picker not working in forward
- Fixed an issue where reseting HDLight do not reset all of its parameters
- Fixed shader compile warning in DebugLightVolumes.shader

### Changed
- Changed default reflection probe to be 256x256x6 and array size to be 64
- Removed dependence on the NdotL for thickness evaluation for translucency (based on artist's input)
- Increased the precision when comparing Planar or HD reflection probe volumes
- Remove various GC alloc in C#. Slightly better performance

## [3.2.0-preview] - 2018-01-01

### Added
- Added a luminance meter in the debug menu
- Added support of Light, reflection probe, emissive material, volume settings related to lighting to Lighting explorer
- Added support for 16bit shadows

### Fixed
- Fix issue with package upgrading (HDRP resources asset is now versionned to worarkound package manager limitation)
- Fix HDReflectionProbe offset displayed in gizmo different than what is affected.
- Fix decals getting into a state where they could not be removed or disabled.
- Fix lux meter mode - The lux meter isn't affected by the sky anymore
- Fix area light size reset when multi-selected
- Fix filter pass number in HDUtils.BlitQuad
- Fix Lux meter mode that was applying SSS
- Fix planar reflections that were not working with tile/cluster (olbique matrix)
- Fix debug menu at runtime not working after nested prefab PR come to trunk
- Fix scrolling issue in density volume

### Changed
- Shader code refactor: Split MaterialUtilities file in two parts BuiltinUtilities (independent of FragInputs) and MaterialUtilities (Dependent of FragInputs)
- Change screen space shadow rendertarget format from ARGB32 to RG16

## [3.1.0-preview] - 2018-01-01

### Added
- Decal now support per channel selection mask. There is now two mode. One with BaseColor, Normal and Smoothness and another one more expensive with BaseColor, Normal, Smoothness, Metal and AO. Control is on HDRP Asset. This may require to launch an update script for old scene: 'Edit/Render Pipeline/Single step upgrade script/Upgrade all DecalMaterial MaskBlendMode'.
- Decal now supports depth bias for decal mesh, to prevent z-fighting
- Decal material now supports draw order for decal projectors
- Added LightLayers support (Base on mask from renderers name RenderingLayers and mask from light name LightLayers - if they match, the light apply) - cost an extra GBuffer in deferred (more bandwidth)
- When LightLayers is enabled, the AmbientOclusion is store in the GBuffer in deferred path allowing to avoid double occlusion with SSAO. In forward the double occlusion is now always avoided.
- Added the possibility to add an override transform on the camera for volume interpolation
- Added desired lux intensity and auto multiplier for HDRI sky
- Added an option to disable light by type in the debug menu
- Added gradient sky
- Split EmissiveColor and bakeDiffuseLighting in forward avoiding the emissiveColor to be affect by SSAO
- Added a volume to control indirect light intensity
- Added EV 100 intensity unit for area lights
- Added support for RendererPriority on Renderer. This allow to control order of transparent rendering manually. HDRP have now two stage of sorting for transparent in addition to bact to front. Material have a priority then Renderer have a priority.
- Add Coupling of (HD)Camera and HDAdditionalCameraData for reset and remove in inspector contextual menu of Camera
- Add Coupling of (HD)ReflectionProbe and HDAdditionalReflectionData for reset and remove in inspector contextual menu of ReflectoinProbe
- Add macro to forbid unity_ObjectToWorld/unity_WorldToObject to be use as it doesn't handle camera relative rendering
- Add opacity control on contact shadow

### Fixed
- Fixed an issue with PreIntegratedFGD texture being sometimes destroyed and not regenerated causing rendering to break
- PostProcess input buffers are not copied anymore on PC if the viewport size matches the final render target size
- Fixed an issue when manipulating a lot of decals, it was displaying a lot of errors in the inspector
- Fixed capture material with reflection probe
- Refactored Constant Buffers to avoid hitting the maximum number of bound CBs in some cases.
- Fixed the light range affecting the transform scale when changed.
- Snap to grid now works for Decal projector resizing.
- Added a warning for 128x128 cookie texture without mipmaps
- Replace the sampler used for density volumes for correct wrap mode handling

### Changed
- Move Render Pipeline Debug "Windows from Windows->General-> Render Pipeline debug windows" to "Windows from Windows->Analysis-> Render Pipeline debug windows"
- Update detail map formula for smoothness and albedo, goal it to bright and dark perceptually and scale factor is use to control gradient speed
- Refactor the Upgrade material system. Now a material can be update from older version at any time. Call Edit/Render Pipeline/Upgrade all Materials to newer version
- Change name EnableDBuffer to EnableDecals at several place (shader, hdrp asset...), this require a call to Edit/Render Pipeline/Upgrade all Materials to newer version to have up to date material.
- Refactor shader code: BakeLightingData structure have been replace by BuiltinData. Lot of shader code have been remove/change.
- Refactor shader code: All GBuffer are now handled by the deferred material. Mean ShadowMask and LightLayers are control by lit material in lit.hlsl and not outside anymore. Lot of shader code have been remove/change.
- Refactor shader code: Rename GetBakedDiffuseLighting to ModifyBakedDiffuseLighting. This function now handle lighting model for transmission too. Lux meter debug mode is factor outisde.
- Refactor shader code: GetBakedDiffuseLighting is not call anymore in GBuffer or forward pass, including the ConvertSurfaceDataToBSDFData and GetPreLightData, this is done in ModifyBakedDiffuseLighting now
- Refactor shader code: Added a backBakeDiffuseLighting to BuiltinData to handle lighting for transmission
- Refactor shader code: Material must now call InitBuiltinData (Init all to zero + init bakeDiffuseLighting and backBakeDiffuseLighting ) and PostInitBuiltinData

## [3.0.0-preview] - 2018-01-01

### Fixed
- Fixed an issue with distortion that was using previous frame instead of current frame
- Fixed an issue where disabled light where not upgrade correctly to the new physical light unit system introduce in 2.0.5-preview

### Changed
- Update assembly definitions to output assemblies that match Unity naming convention (Unity.*).

## [2.0.5-preview] - 2018-01-01

### Added
- Add option supportDitheringCrossFade on HDRP Asset to allow to remove shader variant during player build if needed
- Add contact shadows for punctual lights (in additional shadow settings), only one light is allowed to cast contact shadows at the same time and so at each frame a dominant light is choosed among all light with contact shadows enabled.
- Add PCSS shadow filter support (from SRP Core)
- Exposed shadow budget parameters in HDRP asset
- Add an option to generate an emissive mesh for area lights (currently rectangle light only). The mesh fits the size, intensity and color of the light.
- Add an option to the HDRP asset to increase the resolution of volumetric lighting.
- Add additional ligth unit support for punctual light (Lumens, Candela) and area lights (Lumens, Luminance)
- Add dedicated Gizmo for the box Influence volume of HDReflectionProbe / PlanarReflectionProbe

### Changed
- Re-enable shadow mask mode in debug view
- SSS and Transmission code have been refactored to be able to share it between various material. Guidelines are in SubsurfaceScattering.hlsl
- Change code in area light with LTC for Lit shader. Magnitude is now take from FGD texture instead of a separate texture
- Improve camera relative rendering: We now apply camera translation on the model matrix, so before the TransformObjectToWorld(). Note: unity_WorldToObject and unity_ObjectToWorld must never be used directly.
- Rename positionWS to positionRWS (Camera relative world position) at a lot of places (mainly in interpolator and FragInputs). In case of custom shader user will be required to update their code.
- Rename positionWS, capturePositionWS, proxyPositionWS, influencePositionWS to positionRWS, capturePositionRWS, proxyPositionRWS, influencePositionRWS (Camera relative world position) in LightDefinition struct.
- Improve the quality of trilinear filtering of density volume textures.
- Improve UI for HDReflectionProbe / PlanarReflectionProbe

### Fixed
- Fixed a shader preprocessor issue when compiling DebugViewMaterialGBuffer.shader against Metal target
- Added a temporary workaround to Lit.hlsl to avoid broken lighting code with Metal/AMD
- Fixed issue when using more than one volume texture mask with density volumes.
- Fixed an error which prevented volumetric lighting from working if no density volumes with 3D textures were present.
- Fix contact shadows applied on transmission
- Fix issue with forward opaque lit shader variant being removed by the shader preprocessor
- Fixed compilation errors on Nintendo Switch (limited XRSetting support).
- Fixed apply range attenuation option on punctual light
- Fixed issue with color temperature not take correctly into account with static lighting
- Don't display fog when diffuse lighting, specular lighting, or lux meter debug mode are enabled.

## [2.0.4-preview] - 2018-01-01

### Fixed
- Fix issue when disabling rough refraction and building a player. Was causing a crash.

## [2.0.3-preview] - 2018-01-01

### Added
- Increased debug color picker limit up to 260k lux

## [2.0.2-preview] - 2018-01-01

### Added
- Add Light -> Planar Reflection Probe command
- Added a false color mode in rendering debug
- Add support for mesh decals
- Add flag to disable projector decals on transparent geometry to save performance and decal texture atlas space
- Add ability to use decal diffuse map as mask only
- Add visualize all shadow masks in lighting debug
- Add export of normal and roughness buffer for forwardOnly and when in supportOnlyForward mode for forward
- Provide a define in lit.hlsl (FORWARD_MATERIAL_READ_FROM_WRITTEN_NORMAL_BUFFER) when output buffer normal is used to read the normal and roughness instead of caclulating it (can save performance, but lower quality due to compression)
- Add color swatch to decal material

### Changed
- Change Render -> Planar Reflection creation to 3D Object -> Mirror
- Change "Enable Reflector" name on SpotLight to "Angle Affect Intensity"
- Change prototype of BSDFData ConvertSurfaceDataToBSDFData(SurfaceData surfaceData) to BSDFData ConvertSurfaceDataToBSDFData(uint2 positionSS, SurfaceData surfaceData)

### Fixed
- Fix issue with StackLit in deferred mode with deferredDirectionalShadow due to GBuffer not being cleared. Gbuffer is still not clear and issue was fix with the new Output of normal buffer.
- Fixed an issue where interpolation volumes were not updated correctly for reflection captures.
- Fixed an exception in Light Loop settings UI

## [2.0.1-preview] - 2018-01-01

### Added
- Add stripper of shader variant when building a player. Save shader compile time.
- Disable per-object culling that was executed in C++ in HD whereas it was not used (Optimization)
- Enable texture streaming debugging (was not working before 2018.2)
- Added Screen Space Reflection with Proxy Projection Model
- Support correctly scene selection for alpha tested object
- Add per light shadow mask mode control (i.e shadow mask distance and shadow mask). It use the option NonLightmappedOnly
- Add geometric filtering to Lit shader (allow to reduce specular aliasing)
- Add shortcut to create DensityVolume and PlanarReflection in hierarchy
- Add a DefaultHDMirrorMaterial material for PlanarReflection
- Added a script to be able to upgrade material to newer version of HDRP
- Removed useless duplication of ForwardError passes.
- Add option to not compile any DEBUG_DISPLAY shader in the player (Faster build) call Support Runtime Debug display

### Changed
- Changed SupportForwardOnly to SupportOnlyForward in render pipeline settings
- Changed versioning variable name in HDAdditionalXXXData from m_version to version
- Create unique name when creating a game object in the rendering menu (i.e Density Volume(2))
- Re-organize various files and folder location to clean the repository
- Change Debug windows name and location. Now located at:  Windows -> General -> Render Pipeline Debug

### Removed
- Removed GlobalLightLoopSettings.maxPlanarReflectionProbes and instead use value of GlobalLightLoopSettings.planarReflectionProbeCacheSize
- Remove EmissiveIntensity parameter and change EmissiveColor to be HDR (Matching Builtin Unity behavior) - Data need to be updated - Launch Edit -> Single Step Upgrade Script -> Upgrade all Materials emissionColor

### Fixed
- Fix issue with LOD transition and instancing
- Fix discrepency between object motion vector and camera motion vector
- Fix issue with spot and dir light gizmo axis not highlighted correctly
- Fix potential crash while register debug windows inputs at startup
- Fix warning when creating Planar reflection
- Fix specular lighting debug mode (was rendering black)
- Allow projector decal with null material to allow to configure decal when HDRP is not set
- Decal atlas texture offset/scale is updated after allocations (used to be before so it was using date from previous frame)

## [0.0.0-preview] - 2018-01-01

### Added
- Configure the VolumetricLightingSystem code path to be on by default
- Trigger a build exception when trying to build an unsupported platform
- Introduce the VolumetricLightingController component, which can (and should) be placed on the camera, and allows one to control the near and the far plane of the V-Buffer (volumetric "froxel" buffer) along with the depth distribution (from logarithmic to linear)
- Add 3D texture support for DensityVolumes
- Add a better mapping of roughness to mipmap for planar reflection
- The VolumetricLightingSystem now uses RTHandles, which allows to save memory by sharing buffers between different cameras (history buffers are not shared), and reduce reallocation frequency by reallocating buffers only if the rendering resolution increases (and suballocating within existing buffers if the rendering resolution decreases)
- Add a Volumetric Dimmer slider to lights to control the intensity of the scattered volumetric lighting
- Add UV tiling and offset support for decals.
- Add mipmapping support for volume 3D mask textures

### Changed
- Default number of planar reflection change from 4 to 2
- Rename _MainDepthTexture to _CameraDepthTexture
- The VolumetricLightingController has been moved to the Interpolation Volume framework and now functions similarly to the VolumetricFog settings
- Update of UI of cookie, CubeCookie, Reflection probe and planar reflection probe to combo box
- Allow enabling/disabling shadows for area lights when they are set to baked.
- Hide applyRangeAttenuation and FadeDistance for directional shadow as they are not used

### Removed
- Remove Resource folder of PreIntegratedFGD and add the resource to RenderPipeline Asset

### Fixed
- Fix ConvertPhysicalLightIntensityToLightIntensity() function used when creating light from script to match HDLightEditor behavior
- Fix numerical issues with the default value of mean free path of volumetric fog
- Fix the bug preventing decals from coexisting with density volumes
- Fix issue with alpha tested geometry using planar/triplanar mapping not render correctly or flickering (due to being wrongly alpha tested in depth prepass)
- Fix meta pass with triplanar (was not handling correctly the normal)
- Fix preview when a planar reflection is present
- Fix Camera preview, it is now a Preview cameraType (was a SceneView)
- Fix handling unknown GPUShadowTypes in the shadow manager.
- Fix area light shapes sent as point lights to the baking backends when they are set to baked.
- Fix unnecessary division by PI for baked area lights.
- Fix line lights sent to the lightmappers. The backends don't support this light type.
- Fix issue with shadow mask framesettings not correctly taken into account when shadow mask is enabled for lighting.
- Fix directional light and shadow mask transition, they are now matching making smooth transition
- Fix banding issues caused by high intensity volumetric lighting
- Fix the debug window being emptied on SRP asset reload
- Fix issue with debug mode not correctly clearing the GBuffer in editor after a resize
- Fix issue with ResetMaterialKeyword not resetting correctly ToggleOff/Roggle Keyword
- Fix issue with motion vector not render correctly if there is no depth prepass in deferred

## [0.0.0-preview] - 2018-01-01

### Added
- Screen Space Refraction projection model (Proxy raycasting, HiZ raymarching)
- Screen Space Refraction settings as volume component
- Added buffered frame history per camera
- Port Global Density Volumes to the Interpolation Volume System.
- Optimize ImportanceSampleLambert() to not require the tangent frame.
- Generalize SampleVBuffer() to handle different sampling and reconstruction methods.
- Improve the quality of volumetric lighting reprojection.
- Optimize Morton Order code in the Subsurface Scattering pass.
- Planar Reflection Probe support roughness (gaussian convolution of captured probe)
- Use an atlas instead of a texture array for cluster transparent decals
- Add a debug view to visualize the decal atlas
- Only store decal textures to atlas if decal is visible, debounce out of memory decal atlas warning.
- Add manipulator gizmo on decal to improve authoring workflow
- Add a minimal StackLit material (work in progress, this version can be used as template to add new material)

### Changed
- EnableShadowMask in FrameSettings (But shadowMaskSupport still disable by default)
- Forced Planar Probe update modes to (Realtime, Every Update, Mirror Camera)
- Screen Space Refraction proxy model uses the proxy of the first environment light (Reflection probe/Planar probe) or the sky
- Moved RTHandle static methods to RTHandles
- Renamed RTHandle to RTHandleSystem.RTHandle
- Move code for PreIntegratedFDG (Lit.shader) into its dedicated folder to be share with other material
- Move code for LTCArea (Lit.shader) into its dedicated folder to be share with other material

### Removed
- Removed Planar Probe mirror plane position and normal fields in inspector, always display mirror plane and normal gizmos

### Fixed
- Fix fog flags in scene view is now taken into account
- Fix sky in preview windows that were disappearing after a load of a new level
- Fix numerical issues in IntersectRayAABB().
- Fix alpha blending of volumetric lighting with transparent objects.
- Fix the near plane of the V-Buffer causing out-of-bounds look-ups in the clustered data structure.
- Depth and color pyramid are properly computed and sampled when the camera renders inside a viewport of a RTHandle.
- Fix decal atlas debug view to work correctly when shadow atlas view is also enabled<|MERGE_RESOLUTION|>--- conflicted
+++ resolved
@@ -24,12 +24,9 @@
 - Added an optional check in the HDRP DXR Wizard to verify 64 bits target architecture
 - Added option to display timing stats in the debug menu as an average over 1 second. 
 - Added a light unit slider to provide users more context when authoring physically based values.
-<<<<<<< HEAD
-- Added new algorithm for SSR with temporal accumulation
-=======
 - Added a way to check the normals through the material views.
 - Added Simple mode to Earth Preset for PBR Sky
->>>>>>> 359a97a8
+- Added new algorithm for SSR with temporal accumulation
 
 ### Fixed
 - Fixed several issues with physically-based DoF (TAA ghosting of the CoC buffer, smooth layer transitions, etc)
