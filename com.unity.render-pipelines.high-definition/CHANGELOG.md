# Changelog
All notable changes to this package will be documented in this file.

The format is based on [Keep a Changelog](http://keepachangelog.com/en/1.0.0/)
and this project adheres to [Semantic Versioning](http://semver.org/spec/v2.0.0.html).

## [10.1.0] - 2019-08-04

### Added
- Added an option to have only the metering mask displayed in the debug mode.
- Added a new mode to cluster visualization debug where users can see a slice instead of the cluster on opaque objects.
- Added ray traced reflection support for the render graph version of the pipeline.
- Added render graph support of RTAO and required denoisers.
- Added render graph support of RTGI.
- Added support of RTSSS and Recursive Rendering in the render graph mode.
- Added support of RT and screen space shadow for render graph.
- Added tooltips with the full name of the (graphics) compositor properties to properly show large names that otherwise are clipped by the UI (case 1263590)
- Added error message if a callback AOV allocation fail
- Added marker for all AOV request operation on GPU
- Added remapping options for Depth Pyramid debug view mode
- Added an option to support AOV shader at runtime in HDRP settings (case 1265070)
- Added support of SSGI in the render graph mode.
- Added option for 11-11-10 format for cube reflection probes.
- Added an optional check in the HDRP DXR Wizard to verify 64 bits target architecture
- Added option to display timing stats in the debug menu as an average over 1 second. 
- Added a light unit slider to provide users more context when authoring physically based values.
- Added a way to check the normals through the material views.
- Added Simple mode to Earth Preset for PBR Sky
- Added the export of normals during the prepass for shadow matte for proper SSAO calculation.
- Added the usage of SSAO for shadow matte unlit shader graph.
- Added the support of input system V2
- Added a new volume component parameter to control the max ray length of directional lights(case 1279849).
- Added support for 'Pyramid' and 'Box' spot light shapes in path tracing.
- Added high quality prefiltering option for Bloom.
- Added support for camera relative ray tracing (and keeping non-camera relative ray tracing working)
- Added a rough refraction option on planar reflections.
- Added scalability settings for the planar reflection resolution.
<<<<<<< HEAD
- Added new algorithm for SSR with temporal accumulation
=======
- Added tests for AOV stacking and UI rendering in the graphics compositor.
>>>>>>> f8e87ead

### Fixed
- Fixed several issues with physically-based DoF (TAA ghosting of the CoC buffer, smooth layer transitions, etc)
- Fixed GPU hang on D3D12 on xbox. 
- Fixed game view artifacts on resizing when hardware dynamic resolution was enabled
- Fixed black line artifacts occurring when Lanczos upsampling was set for dynamic resolution
- Fixed Amplitude -> Min/Max parametrization conversion
- Fixed CoatMask block appearing when creating lit master node (case 1264632)
- Fixed issue with SceneEV100 debug mode indicator when rescaling the window.
- Fixed issue with PCSS filter being wrong on first frame. 
- Fixed issue with emissive mesh for area light not appearing in playmode if Reload Scene option is disabled in Enter Playmode Settings.
- Fixed issue when Reflection Probes are set to OnEnable and are never rendered if the probe is enabled when the camera is farther than the probe fade distance. 
- Fixed issue with sun icon being clipped in the look dev window. 
- Fixed error about layers when disabling emissive mesh for area lights.
- Fixed issue when the user deletes the composition graph or .asset in runtime (case 1263319)
- Fixed assertion failure when changing resolution to compositor layers after using AOVs (case 1265023) 
- Fixed flickering layers in graphics compositor (case 1264552)
- Fixed issue causing the editor field not updating the disc area light radius.
- Fixed issues that lead to cookie atlas to be updated every frame even if cached data was valid.
- Fixed an issue where world space UI was not emitted for reflection cameras in HDRP
- Fixed an issue with cookie texture atlas that would cause realtime textures to always update in the atlas even when the content did not change.
- Fixed an issue where only one of the two lookdev views would update when changing the default lookdev volume profile.
- Fixed a bug related to light cluster invalidation.
- Fixed shader warning in DofGather (case 1272931)
- Fixed AOV export of depth buffer which now correctly export linear depth (case 1265001)
- Fixed issue that caused the decal atlas to not be updated upon changing of the decal textures content.
- Fixed "Screen position out of view frustum" error when camera is at exactly the planar reflection probe location.
- Fixed Amplitude -> Min/Max parametrization conversion
- Fixed issue that allocated a small cookie for normal spot lights.
- Fixed issue when undoing a change in diffuse profile list after deleting the volume profile.
- Fixed custom pass re-ordering and removing.
- Fixed TAA issue and hardware dynamic resolution.
- Fixed a static lighting flickering issue caused by having an active planar probe in the scene while rendering inspector preview.
- Fixed an issue where even when set to OnDemand, the sky lighting would still be updated when changing sky parameters.
- Fixed an error message trigerred when a mesh has more than 32 sub-meshes (case 1274508).
- Fixed RTGI getting noisy for grazying angle geometry (case 1266462).
- Fixed an issue with TAA history management on pssl.
- Fixed the global illumination volume override having an unwanted advanced mode (case 1270459).
- Fixed screen space shadow option displayed on directional shadows while they shouldn't (case 1270537).
- Fixed the handling of undo and redo actions in the graphics compositor (cases 1268149, 1266212, 1265028)
- Fixed issue with composition graphs that include virtual textures, cubemaps and other non-2D textures (cases 1263347, 1265638).
- Fixed issues when selecting a new composition graph or setting it to None (cases 1263350, 1266202)
- Fixed ArgumentNullException when saving shader graphs after removing the compositor from the scene (case 1268658)
- Fixed issue with updating the compositor output when not in play mode (case 1266216)
- Fixed warning with area mesh (case 1268379)
- Fixed issue with diffusion profile not being updated upon reset of the editor. 
- Fixed an issue that lead to corrupted refraction in some scenarios on xbox.
- Fixed for light loop scalarization not happening. 
- Fixed issue with stencil not being set in rendergraph mode.
- Fixed for post process being overridable in reflection probes even though it is not supported.
- Fixed RTGI in performance mode when light layers are enabled on the asset.
- Fixed SSS materials appearing black in matcap mode.
- Fixed a collision in the interaction of RTR and RTGI.
- Fix for lookdev toggling renderers that are set to non editable or are hidden in the inspector.
- Fixed issue with mipmap debug mode not properly resetting full screen mode (and viceversa). 
- Added unsupported message when using tile debug mode with MSAA.
- Fixed SSGI compilation issues on PS4.
- Fixed "Screen position out of view frustum" error when camera is on exactly the planar reflection probe plane.
- Workaround issue that caused objects using eye shader to not be rendered on xbox.
- Fixed GC allocation when using XR single-pass test mode.
- Fixed text in cascades shadow split being truncated.
- Fixed rendering of custom passes in the Custom Pass Volume inspector
- Force probe to render again if first time was during async shader compilation to avoid having cyan objects.
- Fixed for lookdev library field not being refreshed upon opening a library from the environment library inspector.
- Fixed serialization issue with matcap scale intensity.
- Close Add Override popup of Volume Inspector when the popup looses focus (case 1258571)
- Light quality setting for contact shadow set to on for High quality by default.
- Fixed an exception thrown when closing the look dev because there is no active SRP anymore.
- Fixed alignment of framesettings in HDRP Default Settings
- Fixed an exception thrown when closing the look dev because there is no active SRP anymore.
- Fixed an issue where entering playmode would close the LookDev window.
- Fixed issue with rendergraph on console failing on SSS pass.
- Fixed Cutoff not working properly with ray tracing shaders default and SG (case 1261292).
- Fixed shader compilation issue with Hair shader and debug display mode
- Fixed cubemap static preview not updated when the asset is imported.
- Fixed wizard DXR setup on non-DXR compatible devices.
- Fixed Custom Post Processes affecting preview cameras.
- Fixed issue with lens distortion breaking rendering.
- Fixed save popup appearing twice due to HDRP wizard.
- Fixed error when changing planar probe resolution.
- Fixed the dependecy of FrameSettings (MSAA, ClearGBuffer, DepthPrepassWithDeferred) (case 1277620).
- Fixed the usage of GUIEnable for volume components (case 1280018).
- Fixed the diffusion profile becoming invalid when hitting the reset (case 1269462).
- Fixed issue with MSAA resolve killing the alpha channel.
- Fixed a warning in materialevalulation
- Fixed an error when building the player.
- Fixed issue with box light not visible if range is below one and range attenuation is off.
- Fixed an issue that caused a null reference when deleting camera component in a prefab. (case 1244430)
- Fixed issue with bloom showing a thin black line after rescaling window. 
- Fixed rendergraph motion vector resolve.
- Fixed the Ray-Tracing related Debug Display not working in render graph mode.
- Fix nan in pbr sky
- Fixed Light skin not properly applied on the LookDev when switching from Dark Skin (case 1278802)
- Fixed accumulation on DX11
- Fixed issue with screen space UI not drawing on the graphics compositor (case 1279272).
- Fixed error Maximum allowed thread group count is 65535 when resolution is very high. 
- LOD meshes are now properly stripped based on the maximum lod value parameters contained in the HDRP asset.
- Fixed an inconsistency in the LOD group UI where LOD bias was not the right one.
- Fixed outlines in transitions between post-processed and plain regions in the graphics compositor (case 1278775).
- Fix decal being applied twice with LOD Crossfade.
- Fixed camera stacking for AOVs in the graphics compositor (case 1273223).
- Fixed backface selection on some shader not ignore correctly.
- Disable quad overdraw on ps4.
- Fixed error when resizing the graphics compositor's output and when re-adding a compositor in the scene
- Fixed issues with bloom, alpha and HDR layers in the compositor (case 1272621).
- Fixed alpha not having TAA applied to it.
- Fix issue with alpha output in forward.
- Fix compilation issue on Vulkan for shaders using high quality shadows in XR mode.

### Changed
- Preparation pass for RTSSShadows to be supported by render graph.
- Add tooltips with the full name of the (graphics) compositor properties to properly show large names that otherwise are clipped by the UI (case 1263590)
- Composition profile .asset files cannot be manually edited/reset by users (to avoid breaking things - case 1265631)
- Preparation pass for RTSSShadows to be supported by render graph.
- Changed the way the ray tracing property is displayed on the material (QOL 1265297).
- Exposed lens attenuation mode in default settings and remove it as a debug mode.
- Composition layers without any sub layers are now cleared to black to avoid confusion (case 1265061).
- Slight reduction of VGPR used by area light code.
- Changed thread group size for contact shadows (save 1.1ms on PS4)
- Make sure distortion stencil test happens before pixel shader is run.
- Small optimization that allows to skip motion vector prepping when the whole wave as velocity of 0.
- Improved performance to avoid generating coarse stencil buffer when not needed.
- Remove HTile generation for decals (faster without).
- Improving SSGI Filtering and fixing a blend issue with RTGI.
- Changed the Trackball UI so that it allows explicit numeric values.
- Reduce the G-buffer footprint of anisotropic materials
- Moved SSGI out of preview.
- Skip an unneeded depth buffer copy on consoles. 
- Replaced the Density Volume Texture Tool with the new 3D Texture Importer.
- Rename Raytracing Node to Raytracing Quality Keyword and rename high and low inputs as default and raytraced. All raytracing effects now use the raytraced mode but path tracing.
- Moved diffusion profile list to the HDRP default settings panel.
- Skip biquadratic resampling of vbuffer when volumetric fog filtering is enabled.
- Optimized Grain and sRGB Dithering.
- On platforms that allow it skip the first mip of the depth pyramid and compute it alongside the depth buffer used for low res transparents.
- When trying to install the local configuration package, if another one is already present the user is now asked whether they want to keep it or not.
- Improved MSAA color resolve to fix issues when very bright and very dark samples are resolved together.
- Improve performance of GPU light AABB generation
- Removed the max clamp value for the RTR, RTAO and RTGI's ray length (case 1279849).
- Meshes assigned with a decal material are not visible anymore in ray-tracing or path-tracing.
- Removed BLEND shader keywords.

## [10.0.0] - 2019-06-10

### Added
- Ray tracing support for VR single-pass
- Added sharpen filter shader parameter and UI for TemporalAA to control image quality instead of hardcoded value
- Added frame settings option for custom post process and custom passes as well as custom color buffer format option.
- Add check in wizard on SRP Batcher enabled.
- Added default implementations of OnPreprocessMaterialDescription for FBX, Obj, Sketchup and 3DS file formats.
- Added custom pass fade radius
- Added after post process injection point for custom passes
- Added basic alpha compositing support - Alpha is available afterpostprocess when using FP16 buffer format.
- Added falloff distance on Reflection Probe and Planar Reflection Probe
- Added Backplate projection from the HDRISky
- Added Shadow Matte in UnlitMasterNode, which only received shadow without lighting
- Added hability to name LightLayers in HDRenderPipelineAsset
- Added a range compression factor for Reflection Probe and Planar Reflection Probe to avoid saturation of colors.
- Added path tracing support for directional, point and spot lights, as well as emission from Lit and Unlit.
- Added non temporal version of SSAO.
- Added more detailed ray tracing stats in the debug window
- Added Disc area light (bake only)
- Added a warning in the material UI to prevent transparent + subsurface-scattering combination.
- Added XR single-pass setting into HDRP asset
- Added a penumbra tint option for lights
- Added support for depth copy with XR SDK
- Added debug setting to Render Pipeline Debug Window to list the active XR views
- Added an option to filter the result of the volumetric lighting (off by default).
- Added a transmission multiplier for directional lights
- Added XR single-pass test mode to Render Pipeline Debug Window
- Added debug setting to Render Pipeline Window to list the active XR views
- Added a new refraction mode for the Lit shader (thin). Which is a box refraction with small thickness values
- Added the code to support Barn Doors for Area Lights based on a shaderconfig option.
- Added HDRPCameraBinder property binder for Visual Effect Graph
- Added "Celestial Body" controls to the Directional Light
- Added new parameters to the Physically Based Sky
- Added Reflections to the DXR Wizard
- Added the possibility to have ray traced colored and semi-transparent shadows on directional lights.
- Added a check in the custom post process template to throw an error if the default shader is not found.
- Exposed the debug overlay ratio in the debug menu.
- Added a separate frame settings for tonemapping alongside color grading.
- Added the receive fog option in the material UI for ShaderGraphs.
- Added a public virtual bool in the custom post processes API to specify if a post processes should be executed in the scene view.
- Added a menu option that checks scene issues with ray tracing. Also removed the previously existing warning at runtime.
- Added Contrast Adaptive Sharpen (CAS) Upscaling effect.
- Added APIs to update probe settings at runtime.
- Added documentation for the rayTracingSupported method in HDRP
- Added user-selectable format for the post processing passes.
- Added support for alpha channel in some post-processing passes (DoF, TAA, Uber).
- Added warnings in FrameSettings inspector when using DXR and atempting to use Asynchronous Execution.
- Exposed Stencil bits that can be used by the user.
- Added history rejection based on velocity of intersected objects for directional, point and spot lights.
- Added a affectsVolumetric field to the HDAdditionalLightData API to know if light affects volumetric fog.
- Add OS and Hardware check in the Wizard fixes for DXR.
- Added option to exclude camera motion from motion blur.
- Added semi-transparent shadows for point and spot lights.
- Added support for semi-transparent shadow for unlit shader and unlit shader graph.
- Added the alpha clip enabled toggle to the material UI for all HDRP shader graphs.
- Added Material Samples to explain how to use the lit shader features
- Added an initial implementation of ray traced sub surface scattering
- Added AssetPostprocessors and Shadergraphs to handle Arnold Standard Surface and 3DsMax Physical material import from FBX.
- Added support for Smoothness Fade start work when enabling ray traced reflections.
- Added Contact shadow, Micro shadows and Screen space refraction API documentation.
- Added script documentation for SSR, SSAO (ray tracing), GI, Light Cluster, RayTracingSettings, Ray Counters, etc.
- Added path tracing support for refraction and internal reflections.
- Added support for Thin Refraction Model and Lit's Clear Coat in Path Tracing.
- Added the Tint parameter to Sky Colored Fog.
- Added of Screen Space Reflections for Transparent materials
- Added a fallback for ray traced area light shadows in case the material is forward or the lit mode is forward.
- Added a new debug mode for light layers.
- Added an "enable" toggle to the SSR volume component.
- Added support for anisotropic specular lobes in path tracing.
- Added support for alpha clipping in path tracing.
- Added support for light cookies in path tracing.
- Added support for transparent shadows in path tracing.
- Added support for iridescence in path tracing.
- Added support for background color in path tracing.
- Added a path tracing test to the test suite.
- Added a warning and workaround instructions that appear when you enable XR single-pass after the first frame with the XR SDK.
- Added the exposure sliders to the planar reflection probe preview
- Added support for subsurface scattering in path tracing.
- Added a new mode that improves the filtering of ray traced shadows (directional, point and spot) based on the distance to the occluder.
- Added support of cookie baking and add support on Disc light.
- Added support for fog attenuation in path tracing.
- Added a new debug panel for volumes
- Added XR setting to control camera jitter for temporal effects
- Added an error message in the DrawRenderers custom pass when rendering opaque objects with an HDRP asset in DeferredOnly mode.
- Added API to enable proper recording of path traced scenes (with the Unity recorder or other tools).
- Added support for fog in Recursive rendering, ray traced reflections and ray traced indirect diffuse.
- Added an alpha blend option for recursive rendering
- Added support for stack lit for ray tracing effects.
- Added support for hair for ray tracing effects.
- Added support for alpha to coverage for HDRP shaders and shader graph
- Added support for Quality Levels to Subsurface Scattering.
- Added option to disable XR rendering on the camera settings.
- Added support for specular AA from geometric curvature in AxF
- Added support for baked AO (no input for now) in AxF
- Added an info box to warn about depth test artifacts when rendering object twice in custom passes with MSAA.
- Added a frame setting for alpha to mask.
- Added support for custom passes in the AOV API
- Added Light decomposition lighting debugging modes and support in AOV
- Added exposure compensation to Fixed exposure mode
- Added support for rasterized area light shadows in StackLit
- Added support for texture-weighted automatic exposure
- Added support for POM for emissive map
- Added alpha channel support in motion blur pass.
- Added the HDRP Compositor Tool (in Preview).
- Added a ray tracing mode option in the HDRP asset that allows to override and shader stripping.
- Added support for arbitrary resolution scaling of Volumetric Lighting to the Fog volume component.
- Added range attenuation for box-shaped spotlights.
- Added scenes for hair and fabric and decals with material samples
- Added fabric materials and textures
- Added information for fabric materials in fabric scene
- Added a DisplayInfo attribute to specify a name override and a display order for Volume Component fields (used only in default inspector for now).
- Added Min distance to contact shadows.
- Added support for Depth of Field in path tracing (by sampling the lens aperture).
- Added an API in HDRP to override the camera within the rendering of a frame (mainly for custom pass).
- Added a function (HDRenderPipeline.ResetRTHandleReferenceSize) to reset the reference size of RTHandle systems.
- Added support for AxF measurements importing into texture resources tilings.
- Added Layer parameter on Area Light to modify Layer of generated Emissive Mesh
- Added a flow map parameter to HDRI Sky
- Implemented ray traced reflections for transparent objects.
- Add a new parameter to control reflections in recursive rendering.
- Added an initial version of SSGI.
- Added Virtual Texturing cache settings to control the size of the Streaming Virtual Texturing caches.
- Added back-compatibility with builtin stereo matrices.
- Added CustomPassUtils API to simplify Blur, Copy and DrawRenderers custom passes.
- Added Histogram guided automatic exposure.
- Added few exposure debug modes.
- Added support for multiple path-traced views at once (e.g., scene and game views).
- Added support for 3DsMax's 2021 Simplified Physical Material from FBX files in the Model Importer.
- Added custom target mid grey for auto exposure.
- Added CustomPassUtils API to simplify Blur, Copy and DrawRenderers custom passes.
- Added an API in HDRP to override the camera within the rendering of a frame (mainly for custom pass).
- Added more custom pass API functions, mainly to render objects from another camera.
- Added support for transparent Unlit in path tracing.
- Added a minimal lit used for RTGI in peformance mode.
- Added procedural metering mask that can follow an object
- Added presets quality settings for RTAO and RTGI.
- Added an override for the shadow culling that allows better directional shadow maps in ray tracing effects (RTR, RTGI, RTSSS and RR).
- Added a Cloud Layer volume override.
- Added Fast Memory support for platform that support it.
- Added CPU and GPU timings for ray tracing effects.
- Added support to combine RTSSS and RTGI (1248733).
- Added IES Profile support for Point, Spot and Rectangular-Area lights
- Added support for multiple mapping modes in AxF.
- Add support of lightlayers on indirect lighting controller
- Added compute shader stripping.
- Added Cull Mode option for opaque materials and ShaderGraphs. 
- Added scene view exposure override.
- Added support for exposure curve remapping for min/max limits.
- Added presets for ray traced reflections.
- Added final image histogram debug view (both luminance and RGB).
- Added an example texture and rotation to the Cloud Layer volume override.
- Added an option to extend the camera culling for skinned mesh animation in ray tracing effects (1258547).
- Added decal layer system similar to light layer. Mesh will receive a decal when both decal layer mask matches.
- Added shader graph nodes for rendering a complex eye shader.
- Added more controls to contact shadows and increased quality in some parts. 
- Added a physically based option in DoF volume.
- Added API to check if a Camera, Light or ReflectionProbe is compatible with HDRP.
- Added path tracing test scene for normal mapping.
- Added missing API documentation.
- Remove CloudLayer
- Added quad overdraw and vertex density debug modes.

### Fixed
- fix when saved HDWizard window tab index out of range (1260273)
- Fix when rescale probe all direction below zero (1219246)
- Update documentation of HDRISky-Backplate, precise how to have Ambient Occlusion on the Backplate
- Sorting, undo, labels, layout in the Lighting Explorer.
- Fixed sky settings and materials in Shader Graph Samples package
- Fix/workaround a probable graphics driver bug in the GTAO shader.
- Fixed Hair and PBR shader graphs double sided modes
- Fixed an issue where updating an HDRP asset in the Quality setting panel would not recreate the pipeline.
- Fixed issue with point lights being considered even when occupying less than a pixel on screen (case 1183196)
- Fix a potential NaN source with iridescence (case 1183216)
- Fixed issue of spotlight breaking when minimizing the cone angle via the gizmo (case 1178279)
- Fixed issue that caused decals not to modify the roughness in the normal buffer, causing SSR to not behave correctly (case 1178336)
- Fixed lit transparent refraction with XR single-pass rendering
- Removed extra jitter for TemporalAA in VR
- Fixed ShaderGraph time in main preview
- Fixed issue on some UI elements in HDRP asset not expanding when clicking the arrow (case 1178369)
- Fixed alpha blending in custom post process
- Fixed the modification of the _AlphaCutoff property in the material UI when exposed with a ShaderGraph parameter.
- Fixed HDRP test `1218_Lit_DiffusionProfiles` on Vulkan.
- Fixed an issue where building a player in non-dev mode would generate render target error logs every frame
- Fixed crash when upgrading version of HDRP
- Fixed rendering issues with material previews
- Fixed NPE when using light module in Shuriken particle systems (1173348).
- Refresh cached shadow on editor changes
- Fixed light supported units caching (1182266)
- Fixed an issue where SSAO (that needs temporal reprojection) was still being rendered when Motion Vectors were not available (case 1184998)
- Fixed a nullref when modifying the height parameters inside the layered lit shader UI.
- Fixed Decal gizmo that become white after exiting play mode
- Fixed Decal pivot position to behave like a spotlight
- Fixed an issue where using the LightingOverrideMask would break sky reflection for regular cameras
- Fix DebugMenu FrameSettingsHistory persistency on close
- Fix DensityVolume, ReflectionProbe aned PlanarReflectionProbe advancedControl display
- Fix DXR scene serialization in wizard
- Fixed an issue where Previews would reallocate History Buffers every frame
- Fixed the SetLightLayer function in HDAdditionalLightData setting the wrong light layer
- Fix error first time a preview is created for planar
- Fixed an issue where SSR would use an incorrect roughness value on ForwardOnly (StackLit, AxF, Fabric, etc.) materials when the pipeline is configured to also allow deferred Lit.
- Fixed issues with light explorer (cases 1183468, 1183269)
- Fix dot colors in LayeredLit material inspector
- Fix undo not resetting all value when undoing the material affectation in LayerLit material
- Fix for issue that caused gizmos to render in render textures (case 1174395)
- Fixed the light emissive mesh not updated when the light was disabled/enabled
- Fixed light and shadow layer sync when setting the HDAdditionalLightData.lightlayersMask property
- Fixed a nullref when a custom post process component that was in the HDRP PP list is removed from the project
- Fixed issue that prevented decals from modifying specular occlusion (case 1178272).
- Fixed exposure of volumetric reprojection
- Fixed multi selection support for Scalable Settings in lights
- Fixed font shaders in test projects for VR by using a Shader Graph version
- Fixed refresh of baked cubemap by incrementing updateCount at the end of the bake (case 1158677).
- Fixed issue with rectangular area light when seen from the back
- Fixed decals not affecting lightmap/lightprobe
- Fixed zBufferParams with XR single-pass rendering
- Fixed moving objects not rendered in custom passes
- Fixed abstract classes listed in the + menu of the custom pass list
- Fixed custom pass that was rendered in previews
- Fixed precision error in zero value normals when applying decals (case 1181639)
- Fixed issue that triggered No Scene Lighting view in game view as well (case 1156102)
- Assign default volume profile when creating a new HDRP Asset
- Fixed fov to 0 in planar probe breaking the projection matrix (case 1182014)
- Fixed bugs with shadow caching
- Reassign the same camera for a realtime probe face render request to have appropriate history buffer during realtime probe rendering.
- Fixed issue causing wrong shading when normal map mode is Object space, no normal map is set, but a detail map is present (case 1143352)
- Fixed issue with decal and htile optimization
- Fixed TerrainLit shader compilation error regarding `_Control0_TexelSize` redefinition (case 1178480).
- Fixed warning about duplicate HDRuntimeReflectionSystem when configuring play mode without domain reload.
- Fixed an editor crash when multiple decal projectors were selected and some had null material
- Added all relevant fix actions to FixAll button in Wizard
- Moved FixAll button on top of the Wizard
- Fixed an issue where fog color was not pre-exposed correctly
- Fix priority order when custom passes are overlapping
- Fix cleanup not called when the custom pass GameObject is destroyed
- Replaced most instances of GraphicsSettings.renderPipelineAsset by GraphicsSettings.currentRenderPipeline. This should fix some parameters not working on Quality Settings overrides.
- Fixed an issue with Realtime GI not working on upgraded projects.
- Fixed issue with screen space shadows fallback texture was not set as a texture array.
- Fixed Pyramid Lights bounding box
- Fixed terrain heightmap default/null values and epsilons
- Fixed custom post-processing effects breaking when an abstract class inherited from `CustomPostProcessVolumeComponent`
- Fixed XR single-pass rendering in Editor by using ShaderConfig.s_XrMaxViews to allocate matrix array
- Multiple different skies rendered at the same time by different cameras are now handled correctly without flickering
- Fixed flickering issue happening when different volumes have shadow settings and multiple cameras are present.
- Fixed issue causing planar probes to disappear if there is no light in the scene.
- Fixed a number of issues with the prefab isolation mode (Volumes leaking from the main scene and reflection not working properly)
- Fixed an issue with fog volume component upgrade not working properly
- Fixed Spot light Pyramid Shape has shadow artifacts on aspect ratio values lower than 1
- Fixed issue with AO upsampling in XR
- Fixed camera without HDAdditionalCameraData component not rendering
- Removed the macro ENABLE_RAYTRACING for most of the ray tracing code
- Fixed prefab containing camera reloading in loop while selected in the Project view
- Fixed issue causing NaN wheh the Z scale of an object is set to 0.
- Fixed DXR shader passes attempting to render before pipeline loaded
- Fixed black ambient sky issue when importing a project after deleting Library.
- Fixed issue when upgrading a Standard transparent material (case 1186874)
- Fixed area light cookies not working properly with stack lit
- Fixed material render queue not updated when the shader is changed in the material inspector.
- Fixed a number of issues with full screen debug modes not reseting correctly when setting another mutually exclusive mode
- Fixed compile errors for platforms with no VR support
- Fixed an issue with volumetrics and RTHandle scaling (case 1155236)
- Fixed an issue where sky lighting might be updated uselessly
- Fixed issue preventing to allow setting decal material to none (case 1196129)
- Fixed XR multi-pass decals rendering
- Fixed several fields on Light Inspector that not supported Prefab overrides
- Fixed EOL for some files
- Fixed scene view rendering with volumetrics and XR enabled
- Fixed decals to work with multiple cameras
- Fixed optional clear of GBuffer (Was always on)
- Fixed render target clears with XR single-pass rendering
- Fixed HDRP samples file hierarchy
- Fixed Light units not matching light type
- Fixed QualitySettings panel not displaying HDRP Asset
- Fixed black reflection probes the first time loading a project
- Fixed y-flip in scene view with XR SDK
- Fixed Decal projectors do not immediately respond when parent object layer mask is changed in editor.
- Fixed y-flip in scene view with XR SDK
- Fixed a number of issues with Material Quality setting
- Fixed the transparent Cull Mode option in HD unlit master node settings only visible if double sided is ticked.
- Fixed an issue causing shadowed areas by contact shadows at the edge of far clip plane if contact shadow length is very close to far clip plane.
- Fixed editing a scalable settings will edit all loaded asset in memory instead of targetted asset.
- Fixed Planar reflection default viewer FOV
- Fixed flickering issues when moving the mouse in the editor with ray tracing on.
- Fixed the ShaderGraph main preview being black after switching to SSS in the master node settings
- Fixed custom fullscreen passes in VR
- Fixed camera culling masks not taken in account in custom pass volumes
- Fixed object not drawn in custom pass when using a DrawRenderers with an HDRP shader in a build.
- Fixed injection points for Custom Passes (AfterDepthAndNormal and BeforePreRefraction were missing)
- Fixed a enum to choose shader tags used for drawing objects (DepthPrepass or Forward) when there is no override material.
- Fixed lit objects in the BeforePreRefraction, BeforeTransparent and BeforePostProcess.
- Fixed the None option when binding custom pass render targets to allow binding only depth or color.
- Fixed custom pass buffers allocation so they are not allocated if they're not used.
- Fixed the Custom Pass entry in the volume create asset menu items.
- Fixed Prefab Overrides workflow on Camera.
- Fixed alignment issue in Preset for Camera.
- Fixed alignment issue in Physical part for Camera.
- Fixed FrameSettings multi-edition.
- Fixed a bug happening when denoising multiple ray traced light shadows
- Fixed minor naming issues in ShaderGraph settings
- VFX: Removed z-fight glitches that could appear when using deferred depth prepass and lit quad primitives
- VFX: Preserve specular option for lit outputs (matches HDRP lit shader)
- Fixed an issue with Metal Shader Compiler and GTAO shader for metal
- Fixed resources load issue while upgrading HDRP package.
- Fix LOD fade mask by accounting for field of view
- Fixed spot light missing from ray tracing indirect effects.
- Fixed a UI bug in the diffusion profile list after fixing them from the wizard.
- Fixed the hash collision when creating new diffusion profile assets.
- Fixed a light leaking issue with box light casting shadows (case 1184475)
- Fixed Cookie texture type in the cookie slot of lights (Now displays a warning because it is not supported).
- Fixed a nullref that happens when using the Shuriken particle light module
- Fixed alignment in Wizard
- Fixed text overflow in Wizard's helpbox
- Fixed Wizard button fix all that was not automatically grab all required fixes
- Fixed VR tab for MacOS in Wizard
- Fixed local config package workflow in Wizard
- Fixed issue with contact shadows shifting when MSAA is enabled.
- Fixed EV100 in the PBR sky
- Fixed an issue In URP where sometime the camera is not passed to the volume system and causes a null ref exception (case 1199388)
- Fixed nullref when releasing HDRP with custom pass disabled
- Fixed performance issue derived from copying stencil buffer.
- Fixed an editor freeze when importing a diffusion profile asset from a unity package.
- Fixed an exception when trying to reload a builtin resource.
- Fixed the light type intensity unit reset when switching the light type.
- Fixed compilation error related to define guards and CreateLayoutFromXrSdk()
- Fixed documentation link on CustomPassVolume.
- Fixed player build when HDRP is in the project but not assigned in the graphic settings.
- Fixed an issue where ambient probe would be black for the first face of a baked reflection probe
- VFX: Fixed Missing Reference to Visual Effect Graph Runtime Assembly
- Fixed an issue where rendering done by users in EndCameraRendering would be executed before the main render loop.
- Fixed Prefab Override in main scope of Volume.
- Fixed alignment issue in Presset of main scope of Volume.
- Fixed persistence of ShowChromeGizmo and moved it to toolbar for coherency in ReflectionProbe and PlanarReflectionProbe.
- Fixed Alignement issue in ReflectionProbe and PlanarReflectionProbe.
- Fixed Prefab override workflow issue in ReflectionProbe and PlanarReflectionProbe.
- Fixed empty MoreOptions and moved AdvancedManipulation in a dedicated location for coherency in ReflectionProbe and PlanarReflectionProbe.
- Fixed Prefab override workflow issue in DensityVolume.
- Fixed empty MoreOptions and moved AdvancedManipulation in a dedicated location for coherency in DensityVolume.
- Fix light limit counts specified on the HDRP asset
- Fixed Quality Settings for SSR, Contact Shadows and Ambient Occlusion volume components
- Fixed decalui deriving from hdshaderui instead of just shaderui
- Use DelayedIntField instead of IntField for scalable settings
- Fixed init of debug for FrameSettingsHistory on SceneView camera
- Added a fix script to handle the warning 'referenced script in (GameObject 'SceneIDMap') is missing'
- Fix Wizard load when none selected for RenderPipelineAsset
- Fixed TerrainLitGUI when per-pixel normal property is not present.
- Fixed rendering errors when enabling debug modes with custom passes
- Fix an issue that made PCSS dependent on Atlas resolution (not shadow map res)
- Fixing a bug whith histories when n>4 for ray traced shadows
- Fixing wrong behavior in ray traced shadows for mesh renderers if their cast shadow is shadow only or double sided
- Only tracing rays for shadow if the point is inside the code for spotlight shadows
- Only tracing rays if the point is inside the range for point lights
- Fixing ghosting issues when the screen space shadow  indexes change for a light with ray traced shadows
- Fixed an issue with stencil management and Xbox One build that caused corrupted output in deferred mode.
- Fixed a mismatch in behavior between the culling of shadow maps and ray traced point and spot light shadows
- Fixed recursive ray tracing not working anymore after intermediate buffer refactor.
- Fixed ray traced shadow denoising not working (history rejected all the time).
- Fixed shader warning on xbox one
- Fixed cookies not working for spot lights in ray traced reflections, ray traced GI and recursive rendering
- Fixed an inverted handling of CoatSmoothness for SSR in StackLit.
- Fixed missing distortion inputs in Lit and Unlit material UI.
- Fixed issue that propagated NaNs across multiple frames through the exposure texture.
- Fixed issue with Exclude from TAA stencil ignored.
- Fixed ray traced reflection exposure issue.
- Fixed issue with TAA history not initialising corretly scale factor for first frame
- Fixed issue with stencil test of material classification not using the correct Mask (causing false positive and bad performance with forward material in deferred)
- Fixed issue with History not reset when chaning antialiasing mode on camera
- Fixed issue with volumetric data not being initialized if default settings have volumetric and reprojection off.
- Fixed ray tracing reflection denoiser not applied in tier 1
- Fixed the vibility of ray tracing related methods.
- Fixed the diffusion profile list not saved when clicking the fix button in the material UI.
- Fixed crash when pushing bounce count higher than 1 for ray traced GI or reflections
- Fixed PCSS softness scale so that it better match ray traced reference for punctual lights.
- Fixed exposure management for the path tracer
- Fixed AxF material UI containing two advanced options settings.
- Fixed an issue where cached sky contexts were being destroyed wrongly, breaking lighting in the LookDev
- Fixed issue that clamped PCSS softness too early and not after distance scale.
- Fixed fog affect transparent on HD unlit master node
- Fixed custom post processes re-ordering not saved.
- Fixed NPE when using scalable settings
- Fixed an issue where PBR sky precomputation was reset incorrectly in some cases causing bad performance.
- Fixed a bug due to depth history begin overriden too soon
- Fixed CustomPassSampleCameraColor scale issue when called from Before Transparent injection point.
- Fixed corruption of AO in baked probes.
- Fixed issue with upgrade of projects that still had Very High as shadow filtering quality.
- Fixed issue that caused Distortion UI to appear in Lit.
- Fixed several issues with decal duplicating when editing them.
- Fixed initialization of volumetric buffer params (1204159)
- Fixed an issue where frame count was incorrectly reset for the game view, causing temporal processes to fail.
- Fixed Culling group was not disposed error.
- Fixed issues on some GPU that do not support gathers on integer textures.
- Fixed an issue with ambient probe not being initialized for the first frame after a domain reload for volumetric fog.
- Fixed the scene visibility of decal projectors and density volumes
- Fixed a leak in sky manager.
- Fixed an issue where entering playmode while the light editor is opened would produce null reference exceptions.
- Fixed the debug overlay overlapping the debug menu at runtime.
- Fixed an issue with the framecount when changing scene.
- Fixed errors that occurred when using invalid near and far clip plane values for planar reflections.
- Fixed issue with motion blur sample weighting function.
- Fixed motion vectors in MSAA.
- Fixed sun flare blending (case 1205862).
- Fixed a lot of issues related to ray traced screen space shadows.
- Fixed memory leak caused by apply distortion material not being disposed.
- Fixed Reflection probe incorrectly culled when moving its parent (case 1207660)
- Fixed a nullref when upgrading the Fog volume components while the volume is opened in the inspector.
- Fix issues where decals on PS4 would not correctly write out the tile mask causing bits of the decal to go missing.
- Use appropriate label width and text content so the label is completely visible
- Fixed an issue where final post process pass would not output the default alpha value of 1.0 when using 11_11_10 color buffer format.
- Fixed SSR issue after the MSAA Motion Vector fix.
- Fixed an issue with PCSS on directional light if punctual shadow atlas was not allocated.
- Fixed an issue where shadow resolution would be wrong on the first face of a baked reflection probe.
- Fixed issue with PCSS softness being incorrect for cascades different than the first one.
- Fixed custom post process not rendering when using multiple HDRP asset in quality settings
- Fixed probe gizmo missing id (case 1208975)
- Fixed a warning in raytracingshadowfilter.compute
- Fixed issue with AO breaking with small near plane values.
- Fixed custom post process Cleanup function not called in some cases.
- Fixed shader warning in AO code.
- Fixed a warning in simpledenoiser.compute
- Fixed tube and rectangle light culling to use their shape instead of their range as a bounding box.
- Fixed caused by using gather on a UINT texture in motion blur.
- Fix issue with ambient occlusion breaking when dynamic resolution is active.
- Fixed some possible NaN causes in Depth of Field.
- Fixed Custom Pass nullref due to the new Profiling Sample API changes
- Fixed the black/grey screen issue on after post process Custom Passes in non dev builds.
- Fixed particle lights.
- Improved behavior of lights and probe going over the HDRP asset limits.
- Fixed issue triggered when last punctual light is disabled and more than one camera is used.
- Fixed Custom Pass nullref due to the new Profiling Sample API changes
- Fixed the black/grey screen issue on after post process Custom Passes in non dev builds.
- Fixed XR rendering locked to vsync of main display with Standalone Player.
- Fixed custom pass cleanup not called at the right time when using multiple volumes.
- Fixed an issue on metal with edge of decal having artifact by delaying discard of fragments during decal projection
- Fixed various shader warning
- Fixing unnecessary memory allocations in the ray tracing cluster build
- Fixed duplicate column labels in LightEditor's light tab
- Fixed white and dark flashes on scenes with very high or very low exposure when Automatic Exposure is being used.
- Fixed an issue where passing a null ProfilingSampler would cause a null ref exception.
- Fixed memory leak in Sky when in matcap mode.
- Fixed compilation issues on platform that don't support VR.
- Fixed migration code called when we create a new HDRP asset.
- Fixed RemoveComponent on Camera contextual menu to not remove Camera while a component depend on it.
- Fixed an issue where ambient occlusion and screen space reflections editors would generate null ref exceptions when HDRP was not set as the current pipeline.
- Fixed a null reference exception in the probe UI when no HDRP asset is present.
- Fixed the outline example in the doc (sampling range was dependent on screen resolution)
- Fixed a null reference exception in the HDRI Sky editor when no HDRP asset is present.
- Fixed an issue where Decal Projectors created from script where rotated around the X axis by 90°.
- Fixed frustum used to compute Density Volumes visibility when projection matrix is oblique.
- Fixed a null reference exception in Path Tracing, Recursive Rendering and raytraced Global Illumination editors when no HDRP asset is present.
- Fix for NaNs on certain geometry with Lit shader -- [case 1210058](https://fogbugz.unity3d.com/f/cases/1210058/)
- Fixed an issue where ambient occlusion and screen space reflections editors would generate null ref exceptions when HDRP was not set as the current pipeline.
- Fixed a null reference exception in the probe UI when no HDRP asset is present.
- Fixed the outline example in the doc (sampling range was dependent on screen resolution)
- Fixed a null reference exception in the HDRI Sky editor when no HDRP asset is present.
- Fixed an issue where materials newly created from the contextual menu would have an invalid state, causing various problems until it was edited.
- Fixed transparent material created with ZWrite enabled (now it is disabled by default for new transparent materials)
- Fixed mouseover on Move and Rotate tool while DecalProjector is selected.
- Fixed wrong stencil state on some of the pixel shader versions of deferred shader.
- Fixed an issue where creating decals at runtime could cause a null reference exception.
- Fixed issue that displayed material migration dialog on the creation of new project.
- Fixed various issues with time and animated materials (cases 1210068, 1210064).
- Updated light explorer with latest changes to the Fog and fixed issues when no visual environment was present.
- Fixed not handleling properly the recieve SSR feature with ray traced reflections
- Shadow Atlas is no longer allocated for area lights when they are disabled in the shader config file.
- Avoid MRT Clear on PS4 as it is not implemented yet.
- Fixed runtime debug menu BitField control.
- Fixed the radius value used for ray traced directional light.
- Fixed compilation issues with the layered lit in ray tracing shaders.
- Fixed XR autotests viewport size rounding
- Fixed mip map slider knob displayed when cubemap have no mipmap
- Remove unnecessary skip of material upgrade dialog box.
- Fixed the profiling sample mismatch errors when enabling the profiler in play mode
- Fixed issue that caused NaNs in reflection probes on consoles.
- Fixed adjusting positive axis of Blend Distance slides the negative axis in the density volume component.
- Fixed the blend of reflections based on the weight.
- Fixed fallback for ray traced reflections when denoising is enabled.
- Fixed error spam issue with terrain detail terrainDetailUnsupported (cases 1211848)
- Fixed hardware dynamic resolution causing cropping/scaling issues in scene view (case 1158661)
- Fixed Wizard check order for `Hardware and OS` and `Direct3D12`
- Fix AO issue turning black when Far/Near plane distance is big.
- Fixed issue when opening lookdev and the lookdev volume have not been assigned yet.
- Improved memory usage of the sky system.
- Updated label in HDRP quality preference settings (case 1215100)
- Fixed Decal Projector gizmo not undoing properly (case 1216629)
- Fix a leak in the denoising of ray traced reflections.
- Fixed Alignment issue in Light Preset
- Fixed Environment Header in LightingWindow
- Fixed an issue where hair shader could write garbage in the diffuse lighting buffer, causing NaNs.
- Fixed an exposure issue with ray traced sub-surface scattering.
- Fixed runtime debug menu light hierarchy None not doing anything.
- Fixed the broken ShaderGraph preview when creating a new Lit graph.
- Fix indentation issue in preset of LayeredLit material.
- Fixed minor issues with cubemap preview in the inspector.
- Fixed wrong build error message when building for android on mac.
- Fixed an issue related to denoising ray trace area shadows.
- Fixed wrong build error message when building for android on mac.
- Fixed Wizard persistency of Direct3D12 change on domain reload.
- Fixed Wizard persistency of FixAll on domain reload.
- Fixed Wizard behaviour on domain reload.
- Fixed a potential source of NaN in planar reflection probe atlas.
- Fixed an issue with MipRatio debug mode showing _DebugMatCapTexture not being set.
- Fixed missing initialization of input params in Blit for VR.
- Fix Inf source in LTC for area lights.
- Fix issue with AO being misaligned when multiple view are visible.
- Fix issue that caused the clamp of camera rotation motion for motion blur to be ineffective.
- Fixed issue with AssetPostprocessors dependencies causing models to be imported twice when upgrading the package version.
- Fixed culling of lights with XR SDK
- Fixed memory stomp in shadow caching code, leading to overflow of Shadow request array and runtime errors.
- Fixed an issue related to transparent objects reading the ray traced indirect diffuse buffer
- Fixed an issue with filtering ray traced area lights when the intensity is high or there is an exposure.
- Fixed ill-formed include path in Depth Of Field shader.
- Fixed shader graph and ray tracing after the shader target PR.
- Fixed a bug in semi-transparent shadows (object further than the light casting shadows)
- Fix state enabled of default volume profile when in package.
- Fixed removal of MeshRenderer and MeshFilter on adding Light component.
- Fixed Ray Traced SubSurface Scattering not working with ray traced area lights
- Fixed Ray Traced SubSurface Scattering not working in forward mode.
- Fixed a bug in debug light volumes.
- Fixed a bug related to ray traced area light shadow history.
- Fixed an issue where fog sky color mode could sample NaNs in the sky cubemap.
- Fixed a leak in the PBR sky renderer.
- Added a tooltip to the Ambient Mode parameter in the Visual Envionment volume component.
- Static lighting sky now takes the default volume into account (this fixes discrepancies between baked and realtime lighting).
- Fixed a leak in the sky system.
- Removed MSAA Buffers allocation when lit shader mode is set to "deferred only".
- Fixed invalid cast for realtime reflection probes (case 1220504)
- Fixed invalid game view rendering when disabling all cameras in the scene (case 1105163)
- Hide reflection probes in the renderer components.
- Fixed infinite reload loop while displaying Light's Shadow's Link Light Layer in Inspector of Prefab Asset.
- Fixed the culling was not disposed error in build log.
- Fixed the cookie atlas size and planar atlas size being too big after an upgrade of the HDRP asset.
- Fixed transparent SSR for shader graph.
- Fixed an issue with emissive light meshes not being in the RAS.
- Fixed DXR player build
- Fixed the HDRP asset migration code not being called after an upgrade of the package
- Fixed draw renderers custom pass out of bound exception
- Fixed the PBR shader rendering in deferred
- Fixed some typos in debug menu (case 1224594)
- Fixed ray traced point and spot lights shadows not rejecting istory when semi-transparent or colored.
- Fixed a warning due to StaticLightingSky when reloading domain in some cases.
- Fixed the MaxLightCount being displayed when the light volume debug menu is on ColorAndEdge.
- Fixed issue with unclear naming of debug menu for decals.
- Fixed z-fighting in scene view when scene lighting is off (case 1203927)
- Fixed issue that prevented cubemap thumbnails from rendering (only on D3D11 and Metal).
- Fixed ray tracing with VR single-pass
- Fix an exception in ray tracing that happens if two LOD levels are using the same mesh renderer.
- Fixed error in the console when switching shader to decal in the material UI.
- Fixed an issue with refraction model and ray traced recursive rendering (case 1198578).
- Fixed an issue where a dynamic sky changing any frame may not update the ambient probe.
- Fixed cubemap thumbnail generation at project load time.
- Fixed cubemap thumbnail generation at project load time. 
- Fixed XR culling with multiple cameras
- Fixed XR single-pass with Mock HMD plugin
- Fixed sRGB mismatch with XR SDK
- Fixed an issue where default volume would not update when switching profile.
- Fixed issue with uncached reflection probe cameras reseting the debug mode (case 1224601) 
- Fixed an issue where AO override would not override specular occlusion.
- Fixed an issue where Volume inspector might not refresh correctly in some cases.
- Fixed render texture with XR
- Fixed issue with resources being accessed before initialization process has been performed completely. 
- Half fixed shuriken particle light that cast shadows (only the first one will be correct)
- Fixed issue with atmospheric fog turning black if a planar reflection probe is placed below ground level. (case 1226588)
- Fixed custom pass GC alloc issue in CustomPassVolume.GetActiveVolumes().
- Fixed a bug where instanced shadergraph shaders wouldn't compile on PS4.
- Fixed an issue related to the envlightdatasrt not being bound in recursive rendering.
- Fixed shadow cascade tooltip when using the metric mode (case 1229232)
- Fixed how the area light influence volume is computed to match rasterization.
- Focus on Decal uses the extends of the projectors
- Fixed usage of light size data that are not available at runtime.
- Fixed the depth buffer copy made before custom pass after opaque and normal injection point.
- Fix for issue that prevented scene from being completely saved when baked reflection probes are present and lighting is set to auto generate.
- Fixed drag area width at left of Light's intensity field in Inspector.
- Fixed light type resolution when performing a reset on HDAdditionalLightData (case 1220931)
- Fixed reliance on atan2 undefined behavior in motion vector debug shader.
- Fixed an usage of a a compute buffer not bound (1229964)
- Fixed an issue where changing the default volume profile from another inspector would not update the default volume editor.
- Fix issues in the post process system with RenderTexture being invalid in some cases, causing rendering problems.
- Fixed an issue where unncessarily serialized members in StaticLightingSky component would change each time the scene is changed.
- Fixed a weird behavior in the scalable settings drawing when the space becomes tiny (1212045).
- Fixed a regression in the ray traced indirect diffuse due to the new probe system.
- Fix for range compression factor for probes going negative (now clamped to positive values).
- Fixed path validation when creating new volume profile (case 1229933)
- Fixed a bug where Decal Shader Graphs would not recieve reprojected Position, Normal, or Bitangent data. (1239921)
- Fix reflection hierarchy for CARPAINT in AxF.
- Fix precise fresnel for delta lights for SVBRDF in AxF.
- Fixed the debug exposure mode for display sky reflection and debug view baked lighting
- Fixed MSAA depth resolve when there is no motion vectors
- Fixed various object leaks in HDRP.
- Fixed compile error with XR SubsystemManager.
- Fix for assertion triggering sometimes when saving a newly created lit shader graph (case 1230996)
- Fixed culling of planar reflection probes that change position (case 1218651)
- Fixed null reference when processing lightprobe (case 1235285)
- Fix issue causing wrong planar reflection rendering when more than one camera is present.
- Fix black screen in XR when HDRP package is present but not used.
- Fixed an issue with the specularFGD term being used when the material has a clear coat (lit shader).
- Fixed white flash happening with auto-exposure in some cases (case 1223774)
- Fixed NaN which can appear with real time reflection and inf value
- Fixed an issue that was collapsing the volume components in the HDRP default settings
- Fixed warning about missing bound decal buffer
- Fixed shader warning on Xbox for ResolveStencilBuffer.compute. 
- Fixed PBR shader ZTest rendering in deferred.
- Replaced commands incompatible with async compute in light list build process.
- Diffusion Profile and Material references in HDRP materials are now correctly exported to unity packages. Note that the diffusion profile or the material references need to be edited once before this can work properly.
- Fix MaterialBalls having same guid issue
- Fix spelling and grammatical errors in material samples
- Fixed unneeded cookie texture allocation for cone stop lights.
- Fixed scalarization code for contact shadows.
- Fixed volume debug in playmode
- Fixed issue when toggling anything in HDRP asset that will produce an error (case 1238155)
- Fixed shader warning in PCSS code when using Vulkan.
- Fixed decal that aren't working without Metal and Ambient Occlusion option enabled.
- Fixed an error about procedural sky being logged by mistake.
- Fixed shadowmask UI now correctly showing shadowmask disable
- Made more explicit the warning about raytracing and asynchronous compute. Also fixed the condition in which it appears.
- Fixed a null ref exception in static sky when the default volume profile is invalid.
- DXR: Fixed shader compilation error with shader graph and pathtracer
- Fixed SceneView Draw Modes not being properly updated after opening new scene view panels or changing the editor layout.
- VFX: Removed irrelevant queues in render queue selection from HDRP outputs
- VFX: Motion Vector are correctly renderered with MSAA [Case 1240754](https://issuetracker.unity3d.com/product/unity/issues/guid/1240754/)
- Fixed a cause of NaN when a normal of 0-length is generated (usually via shadergraph). 
- Fixed issue with screen-space shadows not enabled properly when RT is disabled (case 1235821)
- Fixed a performance issue with stochastic ray traced area shadows.
- Fixed cookie texture not updated when changing an import settings (srgb for example).
- Fixed flickering of the game/scene view when lookdev is running.
- Fixed issue with reflection probes in realtime time mode with OnEnable baking having wrong lighting with sky set to dynamic (case 1238047).
- Fixed transparent motion vectors not working when in MSAA.
- Fix error when removing DecalProjector from component contextual menu (case 1243960)
- Fixed issue with post process when running in RGBA16 and an object with additive blending is in the scene.
- Fixed corrupted values on LayeredLit when using Vertex Color multiply mode to multiply and MSAA is activated. 
- Fix conflicts with Handles manipulation when performing a Reset in DecalComponent (case 1238833)
- Fixed depth prepass and postpass being disabled after changing the shader in the material UI.
- Fixed issue with sceneview camera settings not being saved after Editor restart.
- Fixed issue when switching back to custom sensor type in physical camera settings (case 1244350).
- Fixed a null ref exception when running playmode tests with the render pipeline debug window opened.
- Fixed some GCAlloc in the debug window.
- Fixed shader graphs not casting semi-transparent and color shadows (case 1242617)
- Fixed thin refraction mode not working properly.
- Fixed assert on tests caused by probe culling results being requested when culling did not happen. (case 1246169) 
- Fixed over consumption of GPU memory by the Physically Based Sky.
- Fixed an invalid rotation in Planar Reflection Probe editor display, that was causing an error message (case 1182022)
- Put more information in Camera background type tooltip and fixed inconsistent exposure behavior when changing bg type.
- Fixed issue that caused not all baked reflection to be deleted upon clicking "Clear Baked Data" in the lighting menu (case 1136080)
- Fixed an issue where asset preview could be rendered white because of static lighting sky.
- Fixed an issue where static lighting was not updated when removing the static lighting sky profile.
- Fixed the show cookie atlas debug mode not displaying correctly when enabling the clear cookie atlas option.
- Fixed various multi-editing issues when changing Emission parameters.
- Fixed error when undo a Reflection Probe removal in a prefab instance. (case 1244047)
- Fixed Microshadow not working correctly in deferred with LightLayers
- Tentative fix for missing include in depth of field shaders.
- Fixed the light overlap scene view draw mode (wasn't working at all).
- Fixed taaFrameIndex and XR tests 4052 and 4053
- Fixed the prefab integration of custom passes (Prefab Override Highlight not working as expected).
- Cloned volume profile from read only assets are created in the root of the project. (case 1154961)
- Fixed Wizard check on default volume profile to also check it is not the default one in package.
- Fix erroneous central depth sampling in TAA.
- Fixed light layers not correctly disabled when the lightlayers is set to Nothing and Lightlayers isn't enabled in HDRP Asset
- Fixed issue with Model Importer materials falling back to the Legacy default material instead of HDRP's default material when import happens at Editor startup.
- Fixed a wrong condition in CameraSwitcher, potentially causing out of bound exceptions.
- Fixed an issue where editing the Look Dev default profile would not reflect directly in the Look Dev window.
- Fixed a bug where the light list is not cleared but still used when resizing the RT.
- Fixed exposure debug shader with XR single-pass rendering.
- Fixed issues with scene view and transparent motion vectors.
- Fixed black screens for linux/HDRP (1246407)
- Fixed a vulkan and metal warning in the SSGI compute shader.
- Fixed an exception due to the color pyramid not allocated when SSGI is enabled.
- Fixed an issue with the first Depth history was incorrectly copied.
- Fixed path traced DoF focusing issue
- Fix an issue with the half resolution Mode (performance)
- Fix an issue with the color intensity of emissive for performance rtgi
- Fixed issue with rendering being mostly broken when target platform disables VR. 
- Workaround an issue caused by GetKernelThreadGroupSizes  failing to retrieve correct group size. 
- Fix issue with fast memory and rendergraph. 
- Fixed transparent motion vector framesetting not sanitized.
- Fixed wrong order of post process frame settings.
- Fixed white flash when enabling SSR or SSGI.
- The ray traced indrect diffuse and RTGI were combined wrongly with the rest of the lighting (1254318).
- Fixed an exception happening when using RTSSS without using RTShadows.
- Fix inconsistencies with transparent motion vectors and opaque by allowing camera only transparent motion vectors.
- Fix reflection probe frame settings override
- Fixed certain shadow bias artifacts present in volumetric lighting (case 1231885).
- Fixed area light cookie not updated when switch the light type from a spot that had a cookie.
- Fixed issue with dynamic resolution updating when not in play mode.
- Fixed issue with Contrast Adaptive Sharpening upsample mode and preview camera.
- Fix issue causing blocky artifacts when decals affect metallic and are applied on material with specular color workflow.
- Fixed issue with depth pyramid generation and dynamic resolution.
- Fixed an issue where decals were duplicated in prefab isolation mode.
- Fixed an issue where rendering preview with MSAA might generate render graph errors.
- Fixed compile error in PS4 for planar reflection filtering.
- Fixed issue with blue line in prefabs for volume mode.
- Fixing the internsity being applied to RTAO too early leading to unexpected results (1254626).
- Fix issue that caused sky to incorrectly render when using a custom projection matrix.
- Fixed null reference exception when using depth pre/post pass in shadergraph with alpha clip in the material.
- Appropriately constraint blend distance of reflection probe while editing with the inspector (case 1248931)
- Fixed AxF handling of roughness for Blinn-Phong type materials
- Fixed AxF UI errors when surface type is switched to transparent
- Fixed a serialization issue, preventing quality level parameters to undo/redo and update scene view on change.
- Fixed an exception occuring when a camera doesn't have an HDAdditionalCameraData (1254383).
- Fixed ray tracing with XR single-pass.
- Fixed warning in HDAdditionalLightData OnValidate (cases 1250864, 1244578)
- Fixed a bug related to denoising ray traced reflections.
- Fixed nullref in the layered lit material inspector.
- Fixed an issue where manipulating the color wheels in a volume component would reset the cursor every time.
- Fixed an issue where static sky lighting would not be updated for a new scene until it's reloaded at least once.
- Fixed culling for decals when used in prefabs and edited in context.
- Force to rebake probe with missing baked texture. (1253367)
- Fix supported Mac platform detection to handle new major version (11.0) properly
- Fixed typo in the Render Pipeline Wizard under HDRP+VR
- Change transparent SSR name in frame settings to avoid clipping. 
- Fixed missing include guards in shadow hlsl files.
- Repaint the scene view whenever the scene exposure override is changed.
- Fixed an error when clearing the SSGI history texture at creation time (1259930).
- Fixed alpha to mask reset when toggling alpha test in the material UI.
- Fixed an issue where opening the look dev window with the light theme would make the window blink and eventually crash unity.
- Fixed fallback for ray tracing and light layers (1258837).
- Fixed Sorting Priority not displayed correctly in the DrawRenderers custom pass UI.
- Fixed glitch in Project settings window when selecting diffusion profiles in material section (case 1253090)
- Fixed issue with light layers bigger than 8 (and above the supported range). 
- Fixed issue with culling layer mask of area light's emissive mesh 
- Fixed overused the atlas for Animated/Render Target Cookies (1259930).
- Fixed errors when switching area light to disk shape while an area emissive mesh was displayed.
- Fixed default frame settings MSAA toggle for reflection probes (case 1247631)
- Fixed the transparent SSR dependency not being properly disabled according to the asset dependencies (1260271).
- Fixed issue with completely black AO on double sided materials when normal mode is set to None.
- Fixed UI drawing of the quaternion (1251235)
- Fix an issue with the quality mode and perf mode on RTR and RTGI and getting rid of unwanted nans (1256923).
- Fixed unitialized ray tracing resources when using non-default HDRP asset (case 1259467).
- Fixed overused the atlas for Animated/Render Target Cookies (1259930).
- Fixed sky asserts with XR multipass
- Fixed for area light not updating baked light result when modifying with gizmo.
- Fixed robustness issue with GetOddNegativeScale() in ray tracing, which was impacting normal mapping (1261160).
- Fixed regression where moving face of the probe gizmo was not moving its position anymore.
- Fixed XR single-pass macros in tessellation shaders.
- Fixed path-traced subsurface scattering mixing with diffuse and specular BRDFs (1250601).
- Fixed custom pass re-ordering issues.
- Improved robustness of normal mapping when scale is 0, and mapping is extreme (normals in or below the tangent plane).
- Fixed XR Display providers not getting zNear and zFar plane distances passed to them when in HDRP.
- Fixed rendering breaking when disabling tonemapping in the frame settings.
- Fixed issue with serialization of exposure modes in volume profiles not being consistent between HDRP versions (case 1261385).
- Fixed issue with duplicate names in newly created sub-layers in the graphics compositor (case 1263093).
- Remove MSAA debug mode when renderpipeline asset has no MSAA
- Fixed some post processing using motion vectors when they are disabled
- Fixed the multiplier of the environement lights being overriden with a wrong value for ray tracing (1260311).
- Fixed a series of exceptions happening when trying to load an asset during wizard execution (1262171).
- Fixed an issue with Stacklit shader not compiling correctly in player with debug display on (1260579)
- Fixed couple issues in the dependence of building the ray tracing acceleration structure.
- Fix sun disk intensity
- Fixed unwanted ghosting for smooth surfaces.
- Fixing an issue in the recursive rendering flag texture usage.
- Fixed a missing dependecy for choosing to evaluate transparent SSR.
- Fixed issue that failed compilation when XR is disabled.
- Fixed a compilation error in the IES code.
- Fixed issue with dynamic resolution handler when no OnResolutionChange callback is specified. 
- Fixed multiple volumes, planar reflection, and decal projector position when creating them from the menu.
- Reduced the number of global keyword used in deferredTile.shader
- Fixed incorrect processing of Ambient occlusion probe (9% error was introduced)
- Fixed multiedition of framesettings drop down (case 1270044)
- Fixed planar probe gizmo

### Changed
- Improve MIP selection for decals on Transparents
- Color buffer pyramid is not allocated anymore if neither refraction nor distortion are enabled
- Rename Emission Radius to Radius in UI in Point, Spot
- Angular Diameter parameter for directional light is no longuer an advanced property
- DXR: Remove Light Radius and Angular Diamater of Raytrace shadow. Angular Diameter and Radius are used instead.
- Remove MaxSmoothness parameters from UI for point, spot and directional light. The MaxSmoothness is now deduce from Radius Parameters
- DXR: Remove the Ray Tracing Environement Component. Add a Layer Mask to the ray Tracing volume components to define which objects are taken into account for each effect.
- Removed second cubemaps used for shadowing in lookdev
- Disable Physically Based Sky below ground
- Increase max limit of area light and reflection probe to 128
- Change default texture for detailmap to grey
- Optimize Shadow RT load on Tile based architecture platforms.
- Improved quality of SSAO.
- Moved RequestShadowMapRendering() back to public API.
- Update HDRP DXR Wizard with an option to automatically clone the hdrp config package and setup raytracing to 1 in shaders file.
- Added SceneSelection pass for TerrainLit shader.
- Simplified Light's type API regrouping the logic in one place (Check type in HDAdditionalLightData)
- The support of LOD CrossFade (Dithering transition) in master nodes now required to enable it in the master node settings (Save variant)
- Improved shadow bias, by removing constant depth bias and substituting it with slope-scale bias.
- Fix the default stencil values when a material is created from a SSS ShaderGraph.
- Tweak test asset to be compatible with XR: unlit SG material for canvas and double-side font material
- Slightly tweaked the behaviour of bloom when resolution is low to reduce artifacts.
- Hidden fields in Light Inspector that is not relevant while in BakingOnly mode.
- Changed parametrization of PCSS, now softness is derived from angular diameter (for directional lights) or shape radius (for point/spot lights) and min filter size is now in the [0..1] range.
- Moved the copy of the geometry history buffers to right after the depth mip chain generation.
- Rename "Luminance" to "Nits" in UX for physical light unit
- Rename FrameSettings "SkyLighting" to "SkyReflection"
- Reworked XR automated tests
- The ray traced screen space shadow history for directional, spot and point lights is discarded if the light transform has changed.
- Changed the behavior for ray tracing in case a mesh renderer has both transparent and opaque submeshes.
- Improve history buffer management
- Replaced PlayerSettings.virtualRealitySupported with XRGraphics.tryEnable.
- Remove redundant FrameSettings RealTimePlanarReflection
- Improved a bit the GC calls generated during the rendering.
- Material update is now only triggered when the relevant settings are touched in the shader graph master nodes
- Changed the way Sky Intensity (on Sky volume components) is handled. It's now a combo box where users can choose between Exposure, Multiplier or Lux (for HDRI sky only) instead of both multiplier and exposure being applied all the time. Added a new menu item to convert old profiles.
- Change how method for specular occlusions is decided on inspector shader (Lit, LitTesselation, LayeredLit, LayeredLitTessellation)
- Unlocked SSS, SSR, Motion Vectors and Distortion frame settings for reflections probes.
- Hide unused LOD settings in Quality Settings legacy window.
- Reduced the constrained distance for temporal reprojection of ray tracing denoising
- Removed shadow near plane from the Directional Light Shadow UI.
- Improved the performances of custom pass culling.
- The scene view camera now replicates the physical parameters from the camera tagged as "MainCamera".
- Reduced the number of GC.Alloc calls, one simple scene without plarnar / probes, it should be 0B.
- Renamed ProfilingSample to ProfilingScope and unified API. Added GPU Timings.
- Updated macros to be compatible with the new shader preprocessor.
- Ray tracing reflection temporal filtering is now done in pre-exposed space
- Search field selects the appropriate fields in both project settings panels 'HDRP Default Settings' and 'Quality/HDRP'
- Disabled the refraction and transmission map keywords if the material is opaque.
- Keep celestial bodies outside the atmosphere.
- Updated the MSAA documentation to specify what features HDRP supports MSAA for and what features it does not.
- Shader use for Runtime Debug Display are now correctly stripper when doing a release build
- Now each camera has its own Volume Stack. This allows Volume Parameters to be updated as early as possible and be ready for the whole frame without conflicts between cameras.
- Disable Async for SSR, SSAO and Contact shadow when aggregated ray tracing frame setting is on.
- Improved performance when entering play mode without domain reload by a factor of ~25
- Renamed the camera profiling sample to include the camera name
- Discarding the ray tracing history for AO, reflection, diffuse shadows and GI when the viewport size changes.
- Renamed the camera profiling sample to include the camera name
- Renamed the post processing graphic formats to match the new convention.
- The restart in Wizard for DXR will always be last fix from now on
- Refactoring pre-existing materials to share more shader code between rasterization and ray tracing.
- Setting a material's Refraction Model to Thin does not overwrite the Thickness and Transmission Absorption Distance anymore.
- Removed Wind textures from runtime as wind is no longer built into the pipeline
- Changed Shader Graph titles of master nodes to be more easily searchable ("HDRP/x" -> "x (HDRP)")
- Expose StartSinglePass() and StopSinglePass() as public interface for XRPass
- Replaced the Texture array for 2D cookies (spot, area and directional lights) and for planar reflections by an atlas.
- Moved the tier defining from the asset to the concerned volume components.
- Changing from a tier management to a "mode" management for reflection and GI and removing the ability to enable/disable deferred and ray bining (they are now implied by performance mode)
- The default FrameSettings for ScreenSpaceShadows is set to true for Camera in order to give a better workflow for DXR.
- Refactor internal usage of Stencil bits.
- Changed how the material upgrader works and added documentation for it.
- Custom passes now disable the stencil when overwriting the depth and not writing into it.
- Renamed the camera profiling sample to include the camera name
- Changed the way the shadow casting property of transparent and tranmissive materials is handeled for ray tracing.
- Changed inspector materials stencil setting code to have more sharing.
- Updated the default scene and default DXR scene and DefaultVolumeProfile.
- Changed the way the length parameter is used for ray traced contact shadows.
- Improved the coherency of PCSS blur between cascades.
- Updated VR checks in Wizard to reflect new XR System.
- Removing unused alpha threshold depth prepass and post pass for fabric shader graph.
- Transform result from CIE XYZ to sRGB color space in EvalSensitivity for iridescence.
- Moved BeginCameraRendering callback right before culling.
- Changed the visibility of the Indirect Lighting Controller component to public.
- Renamed the cubemap used for diffuse convolution to a more explicit name for the memory profiler.
- Improved behaviour of transmission color on transparent surfaces in path tracing.
- Light dimmer can now get values higher than one and was renamed to multiplier in the UI.
- Removed info box requesting volume component for Visual Environment and updated the documentation with the relevant information.
- Improved light selection oracle for light sampling in path tracing.
- Stripped ray tracing subsurface passes with ray tracing is not enabled.
- Remove LOD cross fade code for ray tracing shaders
- Removed legacy VR code
- Add range-based clipping to box lights (case 1178780)
- Improve area light culling (case 1085873)
- Light Hierarchy debug mode can now adjust Debug Exposure for visualizing high exposure scenes.
- Rejecting history for ray traced reflections based on a threshold evaluated on the neighborhood of the sampled history.
- Renamed "Environment" to "Reflection Probes" in tile/cluster debug menu.
- Utilities namespace is obsolete, moved its content to UnityEngine.Rendering (case 1204677)
- Obsolete Utilities namespace was removed, instead use UnityEngine.Rendering (case 1204677)
- Moved most of the compute shaders to the multi_compile API instead of multiple kernels.
- Use multi_compile API for deferred compute shader with shadow mask.
- Remove the raytracing rendering queue system to make recursive raytraced material work when raytracing is disabled
- Changed a few resources used by ray tracing shaders to be global resources (using register space1) for improved CPU performance.
- All custom pass volumes are now executed for one injection point instead of the first one.
- Hidden unsupported choice in emission in Materials
- Temporal Anti aliasing improvements.
- Optimized PrepareLightsForGPU (cost reduced by over 25%) and PrepareGPULightData (around twice as fast now).
- Moved scene view camera settings for HDRP from the preferences window to the scene view camera settings window.
- Updated shaders to be compatible with Microsoft's DXC.
- Debug exposure in debug menu have been replace to debug exposure compensation in EV100 space and is always visible.
- Further optimized PrepareLightsForGPU (3x faster with few shadows, 1.4x faster with a lot of shadows or equivalently cost reduced by 68% to 37%).
- Raytracing: Replaced the DIFFUSE_LIGHTING_ONLY multicompile by a uniform.
- Raytracing: Removed the dynamic lightmap multicompile.
- Raytracing: Remove the LOD cross fade multi compile for ray tracing.
- Cookie are now supported in lightmaper. All lights casting cookie and baked will now include cookie influence.
- Avoid building the mip chain a second time for SSR for transparent objects.
- Replaced "High Quality" Subsurface Scattering with a set of Quality Levels.
- Replaced "High Quality" Volumetric Lighting with "Screen Resolution Percentage" and "Volume Slice Count" on the Fog volume component.
- Merged material samples and shader samples
- Update material samples scene visuals
- Use multi_compile API for deferred compute shader with shadow mask.
- Made the StaticLightingSky class public so that users can change it by script for baking purpose.
- Shadowmask and realtime reflectoin probe property are hide in Quality settings
- Improved performance of reflection probe management when using a lot of probes.
- Ignoring the disable SSR flags for recursive rendering.
- Removed logic in the UI to disable parameters for contact shadows and fog volume components as it was going against the concept of the volume system.
- Fixed the sub surface mask not being taken into account when computing ray traced sub surface scattering.
- MSAA Within Forward Frame Setting is now enabled by default on Cameras when new Render Pipeline Asset is created
- Slightly changed the TAA anti-flicker mechanism so that it is more aggressive on almost static images (only on High preset for now).
- Changed default exposure compensation to 0.
- Refactored shadow caching system.
- Removed experimental namespace for ray tracing code.
- Increase limit for max numbers of lights in UX
- Removed direct use of BSDFData in the path tracing pass, delegated to the material instead.
- Pre-warm the RTHandle system to reduce the amount of memory allocations and the total memory needed at all points. 
- DXR: Only read the geometric attributes that are required using the share pass info and shader graph defines.
- DXR: Dispatch binned rays in 1D instead of 2D.
- Lit and LayeredLit tessellation cross lod fade don't used dithering anymore between LOD but fade the tessellation height instead. Allow a smoother transition
- Changed the way planar reflections are filtered in order to be a bit more "physically based".
- Increased path tracing BSDFs roughness range from [0.001, 0.999] to [0.00001, 0.99999].
- Changing the default SSGI radius for the all configurations.
- Changed the default parameters for quality RTGI to match expected behavior.
- Add color clear pass while rendering XR occlusion mesh to avoid leaks.
- Only use one texture for ray traced reflection upscaling.
- Adjust the upscale radius based on the roughness value.
- DXR: Changed the way the filter size is decided for directional, point and spot shadows.
- Changed the default exposure mode to "Automatic (Histogram)", along with "Limit Min" to -4 and "Limit Max" to 16.
- Replaced the default scene system with the builtin Scene Template feature.
- Changed extensions of shader CAS include files.
- Making the planar probe atlas's format match the color buffer's format.
- Removing the planarReflectionCacheCompressed setting from asset.
- SHADERPASS for TransparentDepthPrepass and TransparentDepthPostpass identification is using respectively SHADERPASS_TRANSPARENT_DEPTH_PREPASS and SHADERPASS_TRANSPARENT_DEPTH_POSTPASS
- Moved the Parallax Occlusion Mapping node into Shader Graph.
- Renamed the debug name from SSAO to ScreenSpaceAmbientOcclusion (1254974).
- Added missing tooltips and improved the UI of the aperture control (case 1254916).
- Fixed wrong tooltips in the Dof Volume (case 1256641).
- The `CustomPassLoadCameraColor` and `CustomPassSampleCameraColor` functions now returns the correct color buffer when used in after post process instead of the color pyramid (which didn't had post processes).
- PBR Sky now doesn't go black when going below sea level, but it instead freezes calculation as if on the horizon. 
- Fixed an issue with quality setting foldouts not opening when clicking on them (1253088).
- Shutter speed can now be changed by dragging the mouse over the UI label (case 1245007).
- Remove the 'Point Cube Size' for cookie, use the Cubemap size directly.
- VFXTarget with Unlit now allows EmissiveColor output to be consistent with HDRP unlit.
- Only building the RTAS if there is an effect that will require it (1262217).
- Fixed the first ray tracing frame not having the light cluster being set up properly (1260311).
- Render graph pre-setup for ray traced ambient occlusion.
- Avoid casting multiple rays and denoising for hard directional, point and spot ray traced shadows (1261040).
- Making sure the preview cameras do not use ray tracing effects due to a by design issue to build ray tracing acceleration structures (1262166).
- Preparing ray traced reflections for the render graph support (performance and quality).
- Preparing recursive rendering for the render graph port.
- Preparation pass for RTGI, temporal filter and diffuse denoiser for render graph.
- Updated the documentation for the DXR implementation.
- Changed the DXR wizard to support optional checks.
- Changed the DXR wizard steps.
- Preparation pass for RTSSS to be supported by render graph.
- Changed the color space of EmissiveColorLDR property on all shader. Was linear but should have been sRGB. Auto upgrade script handle the conversion.

## [7.1.1] - 2019-09-05

### Added
- Transparency Overdraw debug mode. Allows to visualize transparent objects draw calls as an "heat map".
- Enabled single-pass instancing support for XR SDK with new API cmd.SetInstanceMultiplier()
- XR settings are now available in the HDRP asset
- Support for Material Quality in Shader Graph
- Material Quality support selection in HDRP Asset
- Renamed XR shader macro from UNITY_STEREO_ASSIGN_COMPUTE_EYE_INDEX to UNITY_XR_ASSIGN_VIEW_INDEX
- Raytracing ShaderGraph node for HDRP shaders
- Custom passes volume component with 3 injection points: Before Rendering, Before Transparent and Before Post Process
- Alpha channel is now properly exported to camera render textures when using FP16 color buffer format
- Support for XR SDK mirror view modes
- HD Master nodes in Shader Graph now support Normal and Tangent modification in vertex stage.
- DepthOfFieldCoC option in the fullscreen debug modes.
- Added override Ambient Occlusion option on debug windows
- Added Custom Post Processes with 3 injection points: Before Transparent, Before Post Process and After Post Process
- Added draft of minimal interactive path tracing (experimental) based on DXR API - Support only 4 area light, lit and unlit shader (non-shadergraph)
- Small adjustments to TAA anti flicker (more aggressive on high values).

### Fixed
- Fixed wizard infinite loop on cancellation
- Fixed with compute shader error about too many threads in threadgroup on low GPU
- Fixed invalid contact shadow shaders being created on metal
- Fixed a bug where if Assembly.GetTypes throws an exception due to mis-versioned dlls, then no preprocessors are used in the shader stripper
- Fixed typo in AXF decal property preventing to compile
- Fixed reflection probe with XR single-pass and FPTL
- Fixed force gizmo shown when selecting camera in hierarchy
- Fixed issue with XR occlusion mesh and dynamic resolution
- Fixed an issue where lighting compute buffers were re-created with the wrong size when resizing the window, causing tile artefacts at the top of the screen.
- Fix FrameSettings names and tooltips
- Fixed error with XR SDK when the Editor is not in focus
- Fixed errors with RenderGraph, XR SDK and occlusion mesh
- Fixed shadow routines compilation errors when "real" type is a typedef on "half".
- Fixed toggle volumetric lighting in the light UI
- Fixed post-processing history reset handling rt-scale incorrectly
- Fixed crash with terrain and XR multi-pass
- Fixed ShaderGraph material synchronization issues
- Fixed a null reference exception when using an Emissive texture with Unlit shader (case 1181335)
- Fixed an issue where area lights and point lights where not counted separately with regards to max lights on screen (case 1183196)
- Fixed an SSR and Subsurface Scattering issue (appearing black) when using XR.

### Changed
- Update Wizard layout.
- Remove almost all Garbage collection call within a frame.
- Rename property AdditionalVeclocityChange to AddPrecomputeVelocity
- Call the End/Begin camera rendering callbacks for camera with customRender enabled
- Changeg framesettings migration order of postprocess flags as a pr for reflection settings flags have been backported to 2019.2
- Replaced usage of ENABLE_VR in XRSystem.cs by version defines based on the presence of the built-in VR and XR modules
- Added an update virtual function to the SkyRenderer class. This is called once per frame. This allows a given renderer to amortize heavy computation at the rate it chooses. Currently only the physically based sky implements this.
- Removed mandatory XRPass argument in HDCamera.GetOrCreate()
- Restored the HDCamera parameter to the sky rendering builtin parameters.
- Removed usage of StructuredBuffer for XR View Constants
- Expose Direct Specular Lighting control in FrameSettings
- Deprecated ExponentialFog and VolumetricFog volume components. Now there is only one exponential fog component (Fog) which can add Volumetric Fog as an option. Added a script in Edit -> Render Pipeline -> Upgrade Fog Volume Components.

## [7.0.1] - 2019-07-25

### Added
- Added option in the config package to disable globally Area Lights and to select shadow quality settings for the deferred pipeline.
- When shader log stripping is enabled, shader stripper statistics will be written at `Temp/shader-strip.json`
- Occlusion mesh support from XR SDK

### Fixed
- Fixed XR SDK mirror view blit, cleanup some XRTODO and removed XRDebug.cs
- Fixed culling for volumetrics with XR single-pass rendering
- Fix shadergraph material pass setup not called
- Fixed documentation links in component's Inspector header bar
- Cookies using the render texture output from a camera are now properly updated
- Allow in ShaderGraph to enable pre/post pass when the alpha clip is disabled

### Changed
- RenderQueue for Opaque now start at Background instead of Geometry.
- Clamp the area light size for scripting API when we change the light type
- Added a warning in the material UI when the diffusion profile assigned is not in the HDRP asset


## [7.0.0] - 2019-07-17

### Added
- `Fixed`, `Viewer`, and `Automatic` modes to compute the FOV used when rendering a `PlanarReflectionProbe`
- A checkbox to toggle the chrome gizmo of `ReflectionProbe`and `PlanarReflectionProbe`
- Added a Light layer in shadows that allow for objects to cast shadows without being affected by light (and vice versa).
- You can now access ShaderGraph blend states from the Material UI (for example, **Surface Type**, **Sorting Priority**, and **Blending Mode**). This change may break Materials that use a ShaderGraph, to fix them, select **Edit > Render Pipeline > Reset all ShaderGraph Scene Materials BlendStates**. This syncs the blendstates of you ShaderGraph master nodes with the Material properties.
- You can now control ZTest, ZWrite, and CullMode for transparent Materials.
- Materials that use Unlit Shaders or Unlit Master Node Shaders now cast shadows.
- Added an option to enable the ztest on **After Post Process** materials when TAA is disabled.
- Added a new SSAO (based on Ground Truth Ambient Occlusion algorithm) to replace the previous one.
- Added support for shadow tint on light
- BeginCameraRendering and EndCameraRendering callbacks are now called with probes
- Adding option to update shadow maps only On Enable and On Demand.
- Shader Graphs that use time-dependent vertex modification now generate correct motion vectors.
- Added option to allow a custom spot angle for spot light shadow maps.
- Added frame settings for individual post-processing effects
- Added dither transition between cascades for Low and Medium quality settings
- Added single-pass instancing support with XR SDK
- Added occlusion mesh support with XR SDK
- Added support of Alembic velocity to various shaders
- Added support for more than 2 views for single-pass instancing
- Added support for per punctual/directional light min roughness in StackLit
- Added mirror view support with XR SDK
- Added VR verification in HDRPWizard
- Added DXR verification in HDRPWizard
- Added feedbacks in UI of Volume regarding skies
- Cube LUT support in Tonemapping. Cube LUT helpers for external grading are available in the Post-processing Sample package.

### Fixed
- Fixed an issue with history buffers causing effects like TAA or auto exposure to flicker when more than one camera was visible in the editor
- The correct preview is displayed when selecting multiple `PlanarReflectionProbe`s
- Fixed volumetric rendering with camera-relative code and XR stereo instancing
- Fixed issue with flashing cyan due to async compilation of shader when selecting a mesh
- Fix texture type mismatch when the contact shadow are disabled (causing errors on IOS devices)
- Fixed Generate Shader Includes while in package
- Fixed issue when texture where deleted in ShadowCascadeGUI
- Fixed issue in FrameSettingsHistory when disabling a camera several time without enabling it in between.
- Fixed volumetric reprojection with camera-relative code and XR stereo instancing
- Added custom BaseShaderPreprocessor in HDEditorUtils.GetBaseShaderPreprocessorList()
- Fixed compile issue when USE_XR_SDK is not defined
- Fixed procedural sky sun disk intensity for high directional light intensities
- Fixed Decal mip level when using texture mip map streaming to avoid dropping to lowest permitted mip (now loading all mips)
- Fixed deferred shading for XR single-pass instancing after lightloop refactor
- Fixed cluster and material classification debug (material classification now works with compute as pixel shader lighting)
- Fixed IOS Nan by adding a maximun epsilon definition REAL_EPS that uses HALF_EPS when fp16 are used
- Removed unnecessary GC allocation in motion blur code
- Fixed locked UI with advanded influence volume inspector for probes
- Fixed invalid capture direction when rendering planar reflection probes
- Fixed Decal HTILE optimization with platform not supporting texture atomatic (Disable it)
- Fixed a crash in the build when the contact shadows are disabled
- Fixed camera rendering callbacks order (endCameraRendering was being called before the actual rendering)
- Fixed issue with wrong opaque blending settings for After Postprocess
- Fixed issue with Low resolution transparency on PS4
- Fixed a memory leak on volume profiles
- Fixed The Parallax Occlusion Mappping node in shader graph and it's UV input slot
- Fixed lighting with XR single-pass instancing by disabling deferred tiles
- Fixed the Bloom prefiltering pass
- Fixed post-processing effect relying on Unity's random number generator
- Fixed camera flickering when using TAA and selecting the camera in the editor
- Fixed issue with single shadow debug view and volumetrics
- Fixed most of the problems with light animation and timeline
- Fixed indirect deferred compute with XR single-pass instancing
- Fixed a slight omission in anisotropy calculations derived from HazeMapping in StackLit
- Improved stack computation numerical stability in StackLit
- Fix PBR master node always opaque (wrong blend modes for forward pass)
- Fixed TAA with XR single-pass instancing (missing macros)
- Fixed an issue causing Scene View selection wire gizmo to not appear when using HDRP Shader Graphs.
- Fixed wireframe rendering mode (case 1083989)
- Fixed the renderqueue not updated when the alpha clip is modified in the material UI.
- Fixed the PBR master node preview
- Remove the ReadOnly flag on Reflection Probe's cubemap assets during bake when there are no VCS active.
- Fixed an issue where setting a material debug view would not reset the other exclusive modes
- Spot light shapes are now correctly taken into account when baking
- Now the static lighting sky will correctly take the default values for non-overridden properties
- Fixed material albedo affecting the lux meter
- Extra test in deferred compute shading to avoid shading pixels that were not rendered by the current camera (for camera stacking)

### Changed
- Optimization: Reduce the group size of the deferred lighting pass from 16x16 to 8x8
- Replaced HDCamera.computePassCount by viewCount
- Removed xrInstancing flag in RTHandles (replaced by TextureXR.slices and TextureXR.dimensions)
- Refactor the HDRenderPipeline and lightloop code to preprare for high level rendergraph
- Removed the **Back Then Front Rendering** option in the fabric Master Node settings. Enabling this option previously did nothing.
- Shader type Real translates to FP16 precision on Nintendo Switch.
- Shader framework refactor: Introduce CBSDF, EvaluateBSDF, IsNonZeroBSDF to replace BSDF functions
- Shader framework refactor:  GetBSDFAngles, LightEvaluation and SurfaceShading functions
- Replace ComputeMicroShadowing by GetAmbientOcclusionForMicroShadowing
- Rename WorldToTangent to TangentToWorld as it was incorrectly named
- Remove SunDisk and Sun Halo size from directional light
- Remove all obsolete wind code from shader
- Renamed DecalProjectorComponent into DecalProjector for API alignment.
- Improved the Volume UI and made them Global by default
- Remove very high quality shadow option
- Change default for shadow quality in Deferred to Medium
- Enlighten now use inverse squared falloff (before was using builtin falloff)
- Enlighten is now deprecated. Please use CPU or GPU lightmaper instead.
- Remove the name in the diffusion profile UI
- Changed how shadow map resolution scaling with distance is computed. Now it uses screen space area rather than light range.
- Updated MoreOptions display in UI
- Moved Display Area Light Emissive Mesh script API functions in the editor namespace
- direct strenght properties in ambient occlusion now affect direct specular as well
- Removed advanced Specular Occlusion control in StackLit: SSAO based SO control is hidden and fixed to behave like Lit, SPTD is the only HQ technique shown for baked SO.
- Shader framework refactor: Changed ClampRoughness signature to include PreLightData access.
- HDRPWizard window is now in Window > General > HD Render Pipeline Wizard
- Moved StaticLightingSky to LightingWindow
- Removes the current "Scene Settings" and replace them with "Sky & Fog Settings" (with Physically Based Sky and Volumetric Fog).
- Changed how cached shadow maps are placed inside the atlas to minimize re-rendering of them.

## [6.7.0-preview] - 2019-05-16

### Added
- Added ViewConstants StructuredBuffer to simplify XR rendering
- Added API to render specific settings during a frame
- Added stadia to the supported platforms (2019.3)
- Enabled cascade blends settings in the HD Shadow component
- Added Hardware Dynamic Resolution support.
- Added MatCap debug view to replace the no scene lighting debug view.
- Added clear GBuffer option in FrameSettings (default to false)
- Added preview for decal shader graph (Only albedo, normal and emission)
- Added exposure weight control for decal
- Screen Space Directional Shadow under a define option. Activated for ray tracing
- Added a new abstraction for RendererList that will help transition to Render Graph and future RendererList API
- Added multipass support for VR
- Added XR SDK integration (multipass only)
- Added Shader Graph samples for Hair, Fabric and Decal master nodes.
- Add fade distance, shadow fade distance and light layers to light explorer
- Add method to draw light layer drawer in a rect to HDEditorUtils

### Fixed
- Fixed deserialization crash at runtime
- Fixed for ShaderGraph Unlit masternode not writing velocity
- Fixed a crash when assiging a new HDRP asset with the 'Verify Saving Assets' option enabled
- Fixed exposure to properly support TEXTURE2D_X
- Fixed TerrainLit basemap texture generation
- Fixed a bug that caused nans when material classification was enabled and a tile contained one standard material + a material with transmission.
- Fixed gradient sky hash that was not using the exposure hash
- Fixed displayed default FrameSettings in HDRenderPipelineAsset wrongly updated on scripts reload.
- Fixed gradient sky hash that was not using the exposure hash.
- Fixed visualize cascade mode with exposure.
- Fixed (enabled) exposure on override lighting debug modes.
- Fixed issue with LightExplorer when volume have no profile
- Fixed issue with SSR for negative, infinite and NaN history values
- Fixed LightLayer in HDReflectionProbe and PlanarReflectionProbe inspector that was not displayed as a mask.
- Fixed NaN in transmission when the thickness and a color component of the scattering distance was to 0
- Fixed Light's ShadowMask multi-edition.
- Fixed motion blur and SMAA with VR single-pass instancing
- Fixed NaNs generated by phase functionsin volumetric lighting
- Fixed NaN issue with refraction effect and IOR of 1 at extreme grazing angle
- Fixed nan tracker not using the exposure
- Fixed sorting priority on lit and unlit materials
- Fixed null pointer exception when there are no AOVRequests defined on a camera
- Fixed dirty state of prefab using disabled ReflectionProbes
- Fixed an issue where gizmos and editor grid were not correctly depth tested
- Fixed created default scene prefab non editable due to wrong file extension.
- Fixed an issue where sky convolution was recomputed for nothing when a preview was visible (causing extreme slowness when fabric convolution is enabled)
- Fixed issue with decal that wheren't working currently in player
- Fixed missing stereo rendering macros in some fragment shaders
- Fixed exposure for ReflectionProbe and PlanarReflectionProbe gizmos
- Fixed single-pass instancing on PSVR
- Fixed Vulkan shader issue with Texture2DArray in ScreenSpaceShadow.compute by re-arranging code (workaround)
- Fixed camera-relative issue with lights and XR single-pass instancing
- Fixed single-pass instancing on Vulkan
- Fixed htile synchronization issue with shader graph decal
- Fixed Gizmos are not drawn in Camera preview
- Fixed pre-exposure for emissive decal
- Fixed wrong values computed in PreIntegrateFGD and in the generation of volumetric lighting data by forcing the use of fp32.
- Fixed NaNs arising during the hair lighting pass
- Fixed synchronization issue in decal HTile that occasionally caused rendering artifacts around decal borders
- Fixed QualitySettings getting marked as modified by HDRP (and thus checked out in Perforce)
- Fixed a bug with uninitialized values in light explorer
- Fixed issue with LOD transition
- Fixed shader warnings related to raytracing and TEXTURE2D_X

### Changed
- Refactor PixelCoordToViewDirWS to be VR compatible and to compute it only once per frame
- Modified the variants stripper to take in account multiple HDRP assets used in the build.
- Improve the ray biasing code to avoid self-intersections during the SSR traversal
- Update Pyramid Spot Light to better match emitted light volume.
- Moved _XRViewConstants out of UnityPerPassStereo constant buffer to fix issues with PSSL
- Removed GetPositionInput_Stereo() and single-pass (double-wide) rendering mode
- Changed label width of the frame settings to accommodate better existing options.
- SSR's Default FrameSettings for camera is now enable.
- Re-enabled the sharpening filter on Temporal Anti-aliasing
- Exposed HDEditorUtils.LightLayerMaskDrawer for integration in other packages and user scripting.
- Rename atmospheric scattering in FrameSettings to Fog
- The size modifier in the override for the culling sphere in Shadow Cascades now defaults to 0.6, which is the same as the formerly hardcoded value.
- Moved LOD Bias and Maximum LOD Level from Frame Setting section `Other` to `Rendering`
- ShaderGraph Decal that affect only emissive, only draw in emissive pass (was drawing in dbuffer pass too)
- Apply decal projector fade factor correctly on all attribut and for shader graph decal
- Move RenderTransparentDepthPostpass after all transparent
- Update exposure prepass to interleave XR single-pass instancing views in a checkerboard pattern
- Removed ScriptRuntimeVersion check in wizard.

## [6.6.0-preview] - 2019-04-01

### Added
- Added preliminary changes for XR deferred shading
- Added support of 111110 color buffer
- Added proper support for Recorder in HDRP
- Added depth offset input in shader graph master nodes
- Added a Parallax Occlusion Mapping node
- Added SMAA support
- Added Homothety and Symetry quick edition modifier on volume used in ReflectionProbe, PlanarReflectionProbe and DensityVolume
- Added multi-edition support for DecalProjectorComponent
- Improve hair shader
- Added the _ScreenToTargetScaleHistory uniform variable to be used when sampling HDRP RTHandle history buffers.
- Added settings in `FrameSettings` to change `QualitySettings.lodBias` and `QualitySettings.maximumLODLevel` during a rendering
- Added an exposure node to retrieve the current, inverse and previous frame exposure value.
- Added an HD scene color node which allow to sample the scene color with mips and a toggle to remove the exposure.
- Added safeguard on HD scene creation if default scene not set in the wizard
- Added Low res transparency rendering pass.

### Fixed
- Fixed HDRI sky intensity lux mode
- Fixed dynamic resolution for XR
- Fixed instance identifier semantic string used by Shader Graph
- Fixed null culling result occuring when changing scene that was causing crashes
- Fixed multi-edition light handles and inspector shapes
- Fixed light's LightLayer field when multi-editing
- Fixed normal blend edition handles on DensityVolume
- Fixed an issue with layered lit shader and height based blend where inactive layers would still have influence over the result
- Fixed multi-selection handles color for DensityVolume
- Fixed multi-edition inspector's blend distances for HDReflectionProbe, PlanarReflectionProbe and DensityVolume
- Fixed metric distance that changed along size in DensityVolume
- Fixed DensityVolume shape handles that have not same behaviour in advance and normal edition mode
- Fixed normal map blending in TerrainLit by only blending the derivatives
- Fixed Xbox One rendering just a grey screen instead of the scene
- Fixed probe handles for multiselection
- Fixed baked cubemap import settings for convolution
- Fixed regression causing crash when attempting to open HDRenderPipelineWizard without an HDRenderPipelineAsset setted
- Fixed FullScreenDebug modes: SSAO, SSR, Contact shadow, Prerefraction Color Pyramid, Final Color Pyramid
- Fixed volumetric rendering with stereo instancing
- Fixed shader warning
- Fixed missing resources in existing asset when updating package
- Fixed PBR master node preview in forward rendering or transparent surface
- Fixed deferred shading with stereo instancing
- Fixed "look at" edition mode of Rotation tool for DecalProjectorComponent
- Fixed issue when switching mode in ReflectionProbe and PlanarReflectionProbe
- Fixed issue where migratable component version where not always serialized when part of prefab's instance
- Fixed an issue where shadow would not be rendered properly when light layer are not enabled
- Fixed exposure weight on unlit materials
- Fixed Light intensity not played in the player when recorded with animation/timeline
- Fixed some issues when multi editing HDRenderPipelineAsset
- Fixed emission node breaking the main shader graph preview in certain conditions.
- Fixed checkout of baked probe asset when baking probes.
- Fixed invalid gizmo position for rotated ReflectionProbe
- Fixed multi-edition of material's SurfaceType and RenderingPath
- Fixed whole pipeline reconstruction on selecting for the first time or modifying other than the currently used HDRenderPipelineAsset
- Fixed single shadow debug mode
- Fixed global scale factor debug mode when scale > 1
- Fixed debug menu material overrides not getting applied to the Terrain Lit shader
- Fixed typo in computeLightVariants
- Fixed deferred pass with XR instancing by disabling ComputeLightEvaluation
- Fixed bloom resolution independence
- Fixed lens dirt intensity not behaving properly
- Fixed the Stop NaN feature
- Fixed some resources to handle more than 2 instanced views for XR
- Fixed issue with black screen (NaN) produced on old GPU hardware or intel GPU hardware with gaussian pyramid
- Fixed issue with disabled punctual light would still render when only directional light is present

### Changed
- DensityVolume scripting API will no longuer allow to change between advance and normal edition mode
- Disabled depth of field, lens distortion and panini projection in the scene view
- TerrainLit shaders and includes are reorganized and made simpler.
- TerrainLit shader GUI now allows custom properties to be displayed in the Terrain fold-out section.
- Optimize distortion pass with stencil
- Disable SceneSelectionPass in shader graph preview
- Control punctual light and area light shadow atlas separately
- Move SMAA anti-aliasing option to after Temporal Anti Aliasing one, to avoid problem with previously serialized project settings
- Optimize rendering with static only lighting and when no cullable lights/decals/density volumes are present.
- Updated handles for DecalProjectorComponent for enhanced spacial position readability and have edition mode for better SceneView management
- DecalProjectorComponent are now scale independent in order to have reliable metric unit (see new Size field for changing the size of the volume)
- Restructure code from HDCamera.Update() by adding UpdateAntialiasing() and UpdateViewConstants()
- Renamed velocity to motion vectors
- Objects rendered during the After Post Process pass while TAA is enabled will not benefit from existing depth buffer anymore. This is done to fix an issue where those object would wobble otherwise
- Removed usage of builtin unity matrix for shadow, shadow now use same constant than other view
- The default volume layer mask for cameras & probes is now `Default` instead of `Everything`

## [6.5.0-preview] - 2019-03-07

### Added
- Added depth-of-field support with stereo instancing
- Adding real time area light shadow support
- Added a new FrameSettings: Specular Lighting to toggle the specular during the rendering

### Fixed
- Fixed diffusion profile upgrade breaking package when upgrading to a new version
- Fixed decals cropped by gizmo not updating correctly if prefab
- Fixed an issue when enabling SSR on multiple view
- Fixed edition of the intensity's unit field while selecting multiple lights
- Fixed wrong calculation in soft voxelization for density volume
- Fixed gizmo not working correctly with pre-exposure
- Fixed issue with setting a not available RT when disabling motion vectors
- Fixed planar reflection when looking at mirror normal
- Fixed mutiselection issue with HDLight Inspector
- Fixed HDAdditionalCameraData data migration
- Fixed failing builds when light explorer window is open
- Fixed cascade shadows border sometime causing artefacts between cascades
- Restored shadows in the Cascade Shadow debug visualization
- `camera.RenderToCubemap` use proper face culling

### Changed
- When rendering reflection probe disable all specular lighting and for metals use fresnelF0 as diffuse color for bake lighting.

## [6.4.0-preview] - 2019-02-21

### Added
- VR: Added TextureXR system to selectively expand TEXTURE2D macros to texture array for single-pass stereo instancing + Convert textures call to these macros
- Added an unit selection dropdown next to shutter speed (camera)
- Added error helpbox when trying to use a sub volume component that require the current HDRenderPipelineAsset to support a feature that it is not supporting.
- Add mesh for tube light when display emissive mesh is enabled

### Fixed
- Fixed Light explorer. The volume explorer used `profile` instead of `sharedProfile` which instantiate a custom volume profile instead of editing the asset itself.
- Fixed UI issue where all is displayed using metric unit in shadow cascade and Percent is set in the unit field (happening when opening the inspector).
- Fixed inspector event error when double clicking on an asset (diffusion profile/material).
- Fixed nullref on layered material UI when the material is not an asset.
- Fixed nullref exception when undo/redo a light property.
- Fixed visual bug when area light handle size is 0.

### Changed
- Update UI for 32bit/16bit shadow precision settings in HDRP asset
- Object motion vectors have been disabled in all but the game view. Camera motion vectors are still enabled everywhere, allowing TAA and Motion Blur to work on static objects.
- Enable texture array by default for most rendering code on DX11 and unlock stereo instancing (DX11 only for now)

## [6.3.0-preview] - 2019-02-18

### Added
- Added emissive property for shader graph decals
- Added a diffusion profile override volume so the list of diffusion profile assets to use can be chanaged without affecting the HDRP asset
- Added a "Stop NaNs" option on cameras and in the Scene View preferences.
- Added metric display option in HDShadowSettings and improve clamping
- Added shader parameter mapping in DebugMenu
- Added scripting API to configure DebugData for DebugMenu

### Fixed
- Fixed decals in forward
- Fixed issue with stencil not correctly setup for various master node and shader for the depth pass, motion vector pass and GBuffer/Forward pass
- Fixed SRP batcher and metal
- Fixed culling and shadows for Pyramid, Box, Rectangle and Tube lights
- Fixed an issue where scissor render state leaking from the editor code caused partially black rendering

### Changed
- When a lit material has a clear coat mask that is not null, we now use the clear coat roughness to compute the screen space reflection.
- Diffusion profiles are now limited to one per asset and can be referenced in materials, shader graphs and vfx graphs. Materials will be upgraded automatically except if they are using a shader graph, in this case it will display an error message.

## [6.2.0-preview] - 2019-02-15

### Added
- Added help box listing feature supported in a given HDRenderPipelineAsset alongs with the drawbacks implied.
- Added cascade visualizer, supporting disabled handles when not overriding.

### Fixed
- Fixed post processing with stereo double-wide
- Fixed issue with Metal: Use sign bit to find the cache type instead of lowest bit.
- Fixed invalid state when creating a planar reflection for the first time
- Fix FrameSettings's LitShaderMode not restrained by supported LitShaderMode regression.

### Changed
- The default value roughness value for the clearcoat has been changed from 0.03 to 0.01
- Update default value of based color for master node
- Update Fabric Charlie Sheen lighting model - Remove Fresnel component that wasn't part of initial model + Remap smoothness to [0.0 - 0.6] range for more artist friendly parameter

### Changed
- Code refactor: all macros with ARGS have been swapped with macros with PARAM. This is because the ARGS macros were incorrectly named.

## [6.1.0-preview] - 2019-02-13

### Added
- Added support for post-processing anti-aliasing in the Scene View (FXAA and TAA). These can be set in Preferences.
- Added emissive property for decal material (non-shader graph)

### Fixed
- Fixed a few UI bugs with the color grading curves.
- Fixed "Post Processing" in the scene view not toggling post-processing effects
- Fixed bake only object with flag `ReflectionProbeStaticFlag` when baking a `ReflectionProbe`

### Changed
- Removed unsupported Clear Depth checkbox in Camera inspector
- Updated the toggle for advanced mode in inspectors.

## [6.0.0-preview] - 2019-02-23

### Added
- Added new API to perform a camera rendering
- Added support for hair master node (Double kajiya kay - Lambert)
- Added Reset behaviour in DebugMenu (ingame mapping is right joystick + B)
- Added Default HD scene at new scene creation while in HDRP
- Added Wizard helping to configure HDRP project
- Added new UI for decal material to allow remapping and scaling of some properties
- Added cascade shadow visualisation toggle in HD shadow settings
- Added icons for assets
- Added replace blending mode for distortion
- Added basic distance fade for density volumes
- Added decal master node for shader graph
- Added HD unlit master node (Cross Pipeline version is name Unlit)
- Added new Rendering Queue in materials
- Added post-processing V3 framework embed in HDRP, remove postprocess V2 framework
- Post-processing now uses the generic volume framework
-   New depth-of-field, bloom, panini projection effects, motion blur
-   Exposure is now done as a pre-exposition pass, the whole system has been revamped
-   Exposure now use EV100 everywhere in the UI (Sky, Emissive Light)
- Added emissive intensity (Luminance and EV100 control) control for Emissive
- Added pre-exposure weigth for Emissive
- Added an emissive color node and a slider to control the pre-exposure percentage of emission color
- Added physical camera support where applicable
- Added more color grading tools
- Added changelog level for Shader Variant stripping
- Added Debug mode for validation of material albedo and metalness/specularColor values
- Added a new dynamic mode for ambient probe and renamed BakingSky to StaticLightingSky
- Added command buffer parameter to all Bind() method of material
- Added Material validator in Render Pipeline Debug
- Added code to future support of DXR (not enabled)
- Added support of multiviewport
- Added HDRenderPipeline.RequestSkyEnvironmentUpdate function to force an update from script when sky is set to OnDemand
- Added a Lighting and BackLighting slots in Lit, StackLit, Fabric and Hair master nodes
- Added support for overriding terrain detail rendering shaders, via the render pipeline editor resources asset
- Added xrInstancing flag support to RTHandle
- Added support for cullmask for decal projectors
- Added software dynamic resolution support
- Added support for "After Post-Process" render pass for unlit shader
- Added support for textured rectangular area lights
- Added stereo instancing macros to MSAA shaders
- Added support for Quarter Res Raytraced Reflections (not enabled)
- Added fade factor for decal projectors.
- Added stereo instancing macros to most shaders used in VR
- Added multi edition support for HDRenderPipelineAsset

### Fixed
- Fixed logic to disable FPTL with stereo rendering
- Fixed stacklit transmission and sun highlight
- Fixed decals with stereo rendering
- Fixed sky with stereo rendering
- Fixed flip logic for postprocessing + VR
- Fixed copyStencilBuffer pass for Switch
- Fixed point light shadow map culling that wasn't taking into account far plane
- Fixed usage of SSR with transparent on all master node
- Fixed SSR and microshadowing on fabric material
- Fixed blit pass for stereo rendering
- Fixed lightlist bounds for stereo rendering
- Fixed windows and in-game DebugMenu sync.
- Fixed FrameSettings' LitShaderMode sync when opening DebugMenu.
- Fixed Metal specific issues with decals, hitting a sampler limit and compiling AxF shader
- Fixed an issue with flipped depth buffer during postprocessing
- Fixed normal map use for shadow bias with forward lit - now use geometric normal
- Fixed transparent depth prepass and postpass access so they can be use without alpha clipping for lit shader
- Fixed support of alpha clip shadow for lit master node
- Fixed unlit master node not compiling
- Fixed issue with debug display of reflection probe
- Fixed issue with phong tessellations not working with lit shader
- Fixed issue with vertex displacement being affected by heightmap setting even if not heightmap where assign
- Fixed issue with density mode on Lit terrain producing NaN
- Fixed issue when going back and forth from Lit to LitTesselation for displacement mode
- Fixed issue with ambient occlusion incorrectly applied to emissiveColor with light layers in deferred
- Fixed issue with fabric convolution not using the correct convolved texture when fabric convolution is enabled
- Fixed issue with Thick mode for Transmission that was disabling transmission with directional light
- Fixed shutdown edge cases with HDRP tests
- Fixed slowdow when enabling Fabric convolution in HDRP asset
- Fixed specularAA not compiling in StackLit Master node
- Fixed material debug view with stereo rendering
- Fixed material's RenderQueue edition in default view.
- Fixed banding issues within volumetric density buffer
- Fixed missing multicompile for MSAA for AxF
- Fixed camera-relative support for stereo rendering
- Fixed remove sync with render thread when updating decal texture atlas.
- Fixed max number of keyword reach [256] issue. Several shader feature are now local
- Fixed Scene Color and Depth nodes
- Fixed SSR in forward
- Fixed custom editor of Unlit, HD Unlit and PBR shader graph master node
- Fixed issue with NewFrame not correctly calculated in Editor when switching scene
- Fixed issue with TerrainLit not compiling with depth only pass and normal buffer
- Fixed geometric normal use for shadow bias with PBR master node in forward
- Fixed instancing macro usage for decals
- Fixed error message when having more than one directional light casting shadow
- Fixed error when trying to display preview of Camera or PlanarReflectionProbe
- Fixed LOAD_TEXTURE2D_ARRAY_MSAA macro
- Fixed min-max and amplitude clamping value in inspector of vertex displacement materials
- Fixed issue with alpha shadow clip (was incorrectly clipping object shadow)
- Fixed an issue where sky cubemap would not be cleared correctly when setting the current sky to None
- Fixed a typo in Static Lighting Sky component UI
- Fixed issue with incorrect reset of RenderQueue when switching shader in inspector GUI
- Fixed issue with variant stripper stripping incorrectly some variants
- Fixed a case of ambient lighting flickering because of previews
- Fixed Decals when rendering multiple camera in a single frame
- Fixed cascade shadow count in shader
- Fixed issue with Stacklit shader with Haze effect
- Fixed an issue with the max sample count for the TAA
- Fixed post-process guard band for XR
- Fixed exposure of emissive of Unlit
- Fixed depth only and motion vector pass for Unlit not working correctly with MSAA
- Fixed an issue with stencil buffer copy causing unnecessary compute dispatches for lighting
- Fixed multi edition issue in FrameSettings
- Fixed issue with SRP batcher and DebugDisplay variant of lit shader
- Fixed issue with debug material mode not doing alpha test
- Fixed "Attempting to draw with missing UAV bindings" errors on Vulkan
- Fixed pre-exposure incorrectly apply to preview
- Fixed issue with duplicate 3D texture in 3D texture altas of volumetric?
- Fixed Camera rendering order (base on the depth parameter)
- Fixed shader graph decals not being cropped by gizmo
- Fixed "Attempting to draw with missing UAV bindings" errors on Vulkan.


### Changed
- ColorPyramid compute shader passes is swapped to pixel shader passes on platforms where the later is faster (Nintendo Switch).
- Removing the simple lightloop used by the simple lit shader
- Whole refactor of reflection system: Planar and reflection probe
- Separated Passthrough from other RenderingPath
- Update several properties naming and caption based on feedback from documentation team
- Remove tile shader variant for transparent backface pass of lit shader
- Rename all HDRenderPipeline to HDRP folder for shaders
- Rename decal property label (based on doc team feedback)
- Lit shader mode now default to Deferred to reduce build time
- Update UI of Emission parameters in shaders
- Improve shader variant stripping including shader graph variant
- Refactored render loop to render realtime probes visible per camera
- Enable SRP batcher by default
- Shader code refactor: Rename LIGHTLOOP_SINGLE_PASS => LIGHTLOOP_DISABLE_TILE_AND_CLUSTER and clean all usage of LIGHTLOOP_TILE_PASS
- Shader code refactor: Move pragma definition of vertex and pixel shader inside pass + Move SURFACE_GRADIENT definition in XXXData.hlsl
- Micro-shadowing in Lit forward now use ambientOcclusion instead of SpecularOcclusion
- Upgraded FrameSettings workflow, DebugMenu and Inspector part relative to it
- Update build light list shader code to support 32 threads in wavefronts on Switch
- LayeredLit layers' foldout are now grouped in one main foldout per layer
- Shadow alpha clip can now be enabled on lit shader and haor shader enven for opaque
- Temporal Antialiasing optimization for Xbox One X
- Parameter depthSlice on SetRenderTarget functions now defaults to -1 to bind the entire resource
- Rename SampleCameraDepth() functions to LoadCameraDepth() and SampleCameraDepth(), same for SampleCameraColor() functions
- Improved Motion Blur quality.
- Update stereo frame settings values for single-pass instancing and double-wide
- Rearrange FetchDepth functions to prepare for stereo-instancing
- Remove unused _ComputeEyeIndex
- Updated HDRenderPipelineAsset inspector
- Re-enable SRP batcher for metal

## [5.2.0-preview] - 2018-11-27

### Added
- Added option to run Contact Shadows and Volumetrics Voxelization stage in Async Compute
- Added camera freeze debug mode - Allow to visually see culling result for a camera
- Added support of Gizmo rendering before and after postprocess in Editor
- Added support of LuxAtDistance for punctual lights

### Fixed
- Fixed Debug.DrawLine and Debug.Ray call to work in game view
- Fixed DebugMenu's enum resetted on change
- Fixed divide by 0 in refraction causing NaN
- Fixed disable rough refraction support
- Fixed refraction, SSS and atmospheric scattering for VR
- Fixed forward clustered lighting for VR (double-wide).
- Fixed Light's UX to not allow negative intensity
- Fixed HDRenderPipelineAsset inspector broken when displaying its FrameSettings from project windows.
- Fixed forward clustered lighting for VR (double-wide).
- Fixed HDRenderPipelineAsset inspector broken when displaying its FrameSettings from project windows.
- Fixed Decals and SSR diable flags for all shader graph master node (Lit, Fabric, StackLit, PBR)
- Fixed Distortion blend mode for shader graph master node (Lit, StackLit)
- Fixed bent Normal for Fabric master node in shader graph
- Fixed PBR master node lightlayers
- Fixed shader stripping for built-in lit shaders.

### Changed
- Rename "Regular" in Diffusion profile UI "Thick Object"
- Changed VBuffer depth parametrization for volumetric from distanceRange to depthExtent - Require update of volumetric settings - Fog start at near plan
- SpotLight with box shape use Lux unit only

## [5.1.0-preview] - 2018-11-19

### Added

- Added a separate Editor resources file for resources Unity does not take when it builds a Player.
- You can now disable SSR on Materials in Shader Graph.
- Added support for MSAA when the Supported Lit Shader Mode is set to Both. Previously HDRP only supported MSAA for Forward mode.
- You can now override the emissive color of a Material when in debug mode.
- Exposed max light for Light Loop Settings in HDRP asset UI.
- HDRP no longer performs a NormalDBuffer pass update if there are no decals in the Scene.
- Added distant (fall-back) volumetric fog and improved the fog evaluation precision.
- Added an option to reflect sky in SSR.
- Added a y-axis offset for the PlanarReflectionProbe and offset tool.
- Exposed the option to run SSR and SSAO on async compute.
- Added support for the _GlossMapScale parameter in the Legacy to HDRP Material converter.
- Added wave intrinsic instructions for use in Shaders (for AMD GCN).


### Fixed
- Fixed sphere shaped influence handles clamping in Reflection Probes.
- Fixed Reflection Probe data migration for projects created before using HDRP.
- Fixed UI of Layered Material where Unity previously rendered the scrollbar above the Copy button.
- Fixed Material tessellations parameters Start fade distance and End fade distance. Originally, Unity clamped these values when you modified them.
- Fixed various distortion and refraction issues - handle a better fall-back.
- Fixed SSR for multiple views.
- Fixed SSR issues related to self-intersections.
- Fixed shape density volume handle speed.
- Fixed density volume shape handle moving too fast.
- Fixed the Camera velocity pass that we removed by mistake.
- Fixed some null pointer exceptions when disabling motion vectors support.
- Fixed viewports for both the Subsurface Scattering combine pass and the transparent depth prepass.
- Fixed the blend mode pop-up in the UI. It previously did not appear when you enabled pre-refraction.
- Fixed some null pointer exceptions that previously occurred when you disabled motion vectors support.
- Fixed Layered Lit UI issue with scrollbar.
- Fixed cubemap assignation on custom ReflectionProbe.
- Fixed Reflection Probes’ capture settings' shadow distance.
- Fixed an issue with the SRP batcher and Shader variables declaration.
- Fixed thickness and subsurface slots for fabric Shader master node that wasn't appearing with the right combination of flags.
- Fixed d3d debug layer warning.
- Fixed PCSS sampling quality.
- Fixed the Subsurface and transmission Material feature enabling for fabric Shader.
- Fixed the Shader Graph UV node’s dimensions when using it in a vertex Shader.
- Fixed the planar reflection mirror gizmo's rotation.
- Fixed HDRenderPipelineAsset's FrameSettings not showing the selected enum in the Inspector drop-down.
- Fixed an error with async compute.
- MSAA now supports transparency.
- The HDRP Material upgrader tool now converts metallic values correctly.
- Volumetrics now render in Reflection Probes.
- Fixed a crash that occurred whenever you set a viewport size to 0.
- Fixed the Camera physic parameter that the UI previously did not display.
- Fixed issue in pyramid shaped spotlight handles manipulation

### Changed

- Renamed Line shaped Lights to Tube Lights.
- HDRP now uses mean height fog parametrization.
- Shadow quality settings are set to All when you use HDRP (This setting is not visible in the UI when using SRP). This avoids Legacy Graphics Quality Settings disabling the shadows and give SRP full control over the Shadows instead.
- HDRP now internally uses premultiplied alpha for all fog.
- Updated default FrameSettings used for realtime Reflection Probes when you create a new HDRenderPipelineAsset.
- Remove multi-camera support. LWRP and HDRP will not support multi-camera layered rendering.
- Updated Shader Graph subshaders to use the new instancing define.
- Changed fog distance calculation from distance to plane to distance to sphere.
- Optimized forward rendering using AMD GCN by scalarizing the light loop.
- Changed the UI of the Light Editor.
- Change ordering of includes in HDRP Materials in order to reduce iteration time for faster compilation.
- Added a StackLit master node replacing the InspectorUI version. IMPORTANT: All previously authored StackLit Materials will be lost. You need to recreate them with the master node.

## [5.0.0-preview] - 2018-09-28

### Added
- Added occlusion mesh to depth prepass for VR (VR still disabled for now)
- Added a debug mode to display only one shadow at once
- Added controls for the highlight created by directional lights
- Added a light radius setting to punctual lights to soften light attenuation and simulate fill lighting
- Added a 'minRoughness' parameter to all non-area lights (was previously only available for certain light types)
- Added separate volumetric light/shadow dimmers
- Added per-pixel jitter to volumetrics to reduce aliasing artifacts
- Added a SurfaceShading.hlsl file, which implements material-agnostic shading functionality in an efficient manner
- Added support for shadow bias for thin object transmission
- Added FrameSettings to control realtime planar reflection
- Added control for SRPBatcher on HDRP Asset
- Added an option to clear the shadow atlases in the debug menu
- Added a color visualization of the shadow atlas rescale in debug mode
- Added support for disabling SSR on materials
- Added intrinsic for XBone
- Added new light volume debugging tool
- Added a new SSR debug view mode
- Added translaction's scale invariance on DensityVolume
- Added multiple supported LitShadermode and per renderer choice in case of both Forward and Deferred supported
- Added custom specular occlusion mode to Lit Shader Graph Master node

### Fixed
- Fixed a normal bias issue with Stacklit (Was causing light leaking)
- Fixed camera preview outputing an error when both scene and game view where display and play and exit was call
- Fixed override debug mode not apply correctly on static GI
- Fixed issue where XRGraphicsConfig values set in the asset inspector GUI weren't propagating correctly (VR still disabled for now)
- Fixed issue with tangent that was using SurfaceGradient instead of regular normal decoding
- Fixed wrong error message display when switching to unsupported target like IOS
- Fixed an issue with ambient occlusion texture sometimes not being created properly causing broken rendering
- Shadow near plane is no longer limited at 0.1
- Fixed decal draw order on transparent material
- Fixed an issue where sometime the lookup texture used for GGX convolution was broken, causing broken rendering
- Fixed an issue where you wouldn't see any fog for certain pipeline/scene configurations
- Fixed an issue with volumetric lighting where the anisotropy value of 0 would not result in perfectly isotropic lighting
- Fixed shadow bias when the atlas is rescaled
- Fixed shadow cascade sampling outside of the atlas when cascade count is inferior to 4
- Fixed shadow filter width in deferred rendering not matching shader config
- Fixed stereo sampling of depth texture in MSAA DepthValues.shader
- Fixed box light UI which allowed negative and zero sizes, thus causing NaNs
- Fixed stereo rendering in HDRISky.shader (VR)
- Fixed normal blend and blend sphere influence for reflection probe
- Fixed distortion filtering (was point filtering, now trilinear)
- Fixed contact shadow for large distance
- Fixed depth pyramid debug view mode
- Fixed sphere shaped influence handles clamping in reflection probes
- Fixed reflection probes data migration for project created before using hdrp
- Fixed ambient occlusion for Lit Master Node when slot is connected

### Changed
- Use samplerunity_ShadowMask instead of samplerunity_samplerLightmap for shadow mask
- Allow to resize reflection probe gizmo's size
- Improve quality of screen space shadow
- Remove support of projection model for ScreenSpaceLighting (SSR always use HiZ and refraction always Proxy)
- Remove all the debug mode from SSR that are obsolete now
- Expose frameSettings and Capture settings for reflection and planar probe
- Update UI for reflection probe, planar probe, camera and HDRP Asset
- Implement proper linear blending for volumetric lighting via deep compositing as described in the paper "Deep Compositing Using Lie Algebras"
- Changed  planar mapping to match terrain convention (XZ instead of ZX)
- XRGraphicsConfig is no longer Read/Write. Instead, it's read-only. This improves consistency of XR behavior between the legacy render pipeline and SRP
- Change reflection probe data migration code (to update old reflection probe to new one)
- Updated gizmo for ReflectionProbes
- Updated UI and Gizmo of DensityVolume

## [4.0.0-preview] - 2018-09-28

### Added
- Added a new TerrainLit shader that supports rendering of Unity terrains.
- Added controls for linear fade at the boundary of density volumes
- Added new API to control decals without monobehaviour object
- Improve Decal Gizmo
- Implement Screen Space Reflections (SSR) (alpha version, highly experimental)
- Add an option to invert the fade parameter on a Density Volume
- Added a Fabric shader (experimental) handling cotton and silk
- Added support for MSAA in forward only for opaque only
- Implement smoothness fade for SSR
- Added support for AxF shader (X-rite format - require special AxF importer from Unity not part of HDRP)
- Added control for sundisc on directional light (hack)
- Added a new HD Lit Master node that implements Lit shader support for Shader Graph
- Added Micro shadowing support (hack)
- Added an event on HDAdditionalCameraData for custom rendering
- HDRP Shader Graph shaders now support 4-channel UVs.

### Fixed
- Fixed an issue where sometimes the deferred shadow texture would not be valid, causing wrong rendering.
- Stencil test during decals normal buffer update is now properly applied
- Decals corectly update normal buffer in forward
- Fixed a normalization problem in reflection probe face fading causing artefacts in some cases
- Fix multi-selection behavior of Density Volumes overwriting the albedo value
- Fixed support of depth texture for RenderTexture. HDRP now correctly output depth to user depth buffer if RenderTexture request it.
- Fixed multi-selection behavior of Density Volumes overwriting the albedo value
- Fixed support of depth for RenderTexture. HDRP now correctly output depth to user depth buffer if RenderTexture request it.
- Fixed support of Gizmo in game view in the editor
- Fixed gizmo for spot light type
- Fixed issue with TileViewDebug mode being inversed in gameview
- Fixed an issue with SAMPLE_TEXTURECUBE_SHADOW macro
- Fixed issue with color picker not display correctly when game and scene view are visible at the same time
- Fixed an issue with reflection probe face fading
- Fixed camera motion vectors shader and associated matrices to update correctly for single-pass double-wide stereo rendering
- Fixed light attenuation functions when range attenuation is disabled
- Fixed shadow component algorithm fixup not dirtying the scene, so changes can be saved to disk.
- Fixed some GC leaks for HDRP
- Fixed contact shadow not affected by shadow dimmer
- Fixed GGX that works correctly for the roughness value of 0 (mean specular highlgiht will disappeard for perfect mirror, we rely on maxSmoothness instead to always have a highlight even on mirror surface)
- Add stereo support to ShaderPassForward.hlsl. Forward rendering now seems passable in limited test scenes with camera-relative rendering disabled.
- Add stereo support to ProceduralSky.shader and OpaqueAtmosphericScattering.shader.
- Added CullingGroupManager to fix more GC.Alloc's in HDRP
- Fixed rendering when multiple cameras render into the same render texture

### Changed
- Changed the way depth & color pyramids are built to be faster and better quality, thus improving the look of distortion and refraction.
- Stabilize the dithered LOD transition mask with respect to the camera rotation.
- Avoid multiple depth buffer copies when decals are present
- Refactor code related to the RT handle system (No more normal buffer manager)
- Remove deferred directional shadow and move evaluation before lightloop
- Add a function GetNormalForShadowBias() that material need to implement to return the normal used for normal shadow biasing
- Remove Jimenez Subsurface scattering code (This code was disabled by default, now remove to ease maintenance)
- Change Decal API, decal contribution is now done in Material. Require update of material using decal
- Move a lot of files from CoreRP to HDRP/CoreRP. All moved files weren't used by Ligthweight pipeline. Long term they could move back to CoreRP after CoreRP become out of preview
- Updated camera inspector UI
- Updated decal gizmo
- Optimization: The objects that are rendered in the Motion Vector Pass are not rendered in the prepass anymore
- Removed setting shader inclue path via old API, use package shader include paths
- The default value of 'maxSmoothness' for punctual lights has been changed to 0.99
- Modified deferred compute and vert/frag shaders for first steps towards stereo support
- Moved material specific Shader Graph files into corresponding material folders.
- Hide environment lighting settings when enabling HDRP (Settings are control from sceneSettings)
- Update all shader includes to use absolute path (allow users to create material in their Asset folder)
- Done a reorganization of the files (Move ShaderPass to RenderPipeline folder, Move all shadow related files to Lighting/Shadow and others)
- Improved performance and quality of Screen Space Shadows

## [3.3.0-preview] - 2018-01-01

### Added
- Added an error message to say to use Metal or Vulkan when trying to use OpenGL API
- Added a new Fabric shader model that supports Silk and Cotton/Wool
- Added a new HDRP Lighting Debug mode to visualize Light Volumes for Point, Spot, Line, Rectangular and Reflection Probes
- Add support for reflection probe light layers
- Improve quality of anisotropic on IBL

### Fixed
- Fix an issue where the screen where darken when rendering camera preview
- Fix display correct target platform when showing message to inform user that a platform is not supported
- Remove workaround for metal and vulkan in normal buffer encoding/decoding
- Fixed an issue with color picker not working in forward
- Fixed an issue where reseting HDLight do not reset all of its parameters
- Fixed shader compile warning in DebugLightVolumes.shader

### Changed
- Changed default reflection probe to be 256x256x6 and array size to be 64
- Removed dependence on the NdotL for thickness evaluation for translucency (based on artist's input)
- Increased the precision when comparing Planar or HD reflection probe volumes
- Remove various GC alloc in C#. Slightly better performance

## [3.2.0-preview] - 2018-01-01

### Added
- Added a luminance meter in the debug menu
- Added support of Light, reflection probe, emissive material, volume settings related to lighting to Lighting explorer
- Added support for 16bit shadows

### Fixed
- Fix issue with package upgrading (HDRP resources asset is now versionned to worarkound package manager limitation)
- Fix HDReflectionProbe offset displayed in gizmo different than what is affected.
- Fix decals getting into a state where they could not be removed or disabled.
- Fix lux meter mode - The lux meter isn't affected by the sky anymore
- Fix area light size reset when multi-selected
- Fix filter pass number in HDUtils.BlitQuad
- Fix Lux meter mode that was applying SSS
- Fix planar reflections that were not working with tile/cluster (olbique matrix)
- Fix debug menu at runtime not working after nested prefab PR come to trunk
- Fix scrolling issue in density volume

### Changed
- Shader code refactor: Split MaterialUtilities file in two parts BuiltinUtilities (independent of FragInputs) and MaterialUtilities (Dependent of FragInputs)
- Change screen space shadow rendertarget format from ARGB32 to RG16

## [3.1.0-preview] - 2018-01-01

### Added
- Decal now support per channel selection mask. There is now two mode. One with BaseColor, Normal and Smoothness and another one more expensive with BaseColor, Normal, Smoothness, Metal and AO. Control is on HDRP Asset. This may require to launch an update script for old scene: 'Edit/Render Pipeline/Single step upgrade script/Upgrade all DecalMaterial MaskBlendMode'.
- Decal now supports depth bias for decal mesh, to prevent z-fighting
- Decal material now supports draw order for decal projectors
- Added LightLayers support (Base on mask from renderers name RenderingLayers and mask from light name LightLayers - if they match, the light apply) - cost an extra GBuffer in deferred (more bandwidth)
- When LightLayers is enabled, the AmbientOclusion is store in the GBuffer in deferred path allowing to avoid double occlusion with SSAO. In forward the double occlusion is now always avoided.
- Added the possibility to add an override transform on the camera for volume interpolation
- Added desired lux intensity and auto multiplier for HDRI sky
- Added an option to disable light by type in the debug menu
- Added gradient sky
- Split EmissiveColor and bakeDiffuseLighting in forward avoiding the emissiveColor to be affect by SSAO
- Added a volume to control indirect light intensity
- Added EV 100 intensity unit for area lights
- Added support for RendererPriority on Renderer. This allow to control order of transparent rendering manually. HDRP have now two stage of sorting for transparent in addition to bact to front. Material have a priority then Renderer have a priority.
- Add Coupling of (HD)Camera and HDAdditionalCameraData for reset and remove in inspector contextual menu of Camera
- Add Coupling of (HD)ReflectionProbe and HDAdditionalReflectionData for reset and remove in inspector contextual menu of ReflectoinProbe
- Add macro to forbid unity_ObjectToWorld/unity_WorldToObject to be use as it doesn't handle camera relative rendering
- Add opacity control on contact shadow

### Fixed
- Fixed an issue with PreIntegratedFGD texture being sometimes destroyed and not regenerated causing rendering to break
- PostProcess input buffers are not copied anymore on PC if the viewport size matches the final render target size
- Fixed an issue when manipulating a lot of decals, it was displaying a lot of errors in the inspector
- Fixed capture material with reflection probe
- Refactored Constant Buffers to avoid hitting the maximum number of bound CBs in some cases.
- Fixed the light range affecting the transform scale when changed.
- Snap to grid now works for Decal projector resizing.
- Added a warning for 128x128 cookie texture without mipmaps
- Replace the sampler used for density volumes for correct wrap mode handling

### Changed
- Move Render Pipeline Debug "Windows from Windows->General-> Render Pipeline debug windows" to "Windows from Windows->Analysis-> Render Pipeline debug windows"
- Update detail map formula for smoothness and albedo, goal it to bright and dark perceptually and scale factor is use to control gradient speed
- Refactor the Upgrade material system. Now a material can be update from older version at any time. Call Edit/Render Pipeline/Upgrade all Materials to newer version
- Change name EnableDBuffer to EnableDecals at several place (shader, hdrp asset...), this require a call to Edit/Render Pipeline/Upgrade all Materials to newer version to have up to date material.
- Refactor shader code: BakeLightingData structure have been replace by BuiltinData. Lot of shader code have been remove/change.
- Refactor shader code: All GBuffer are now handled by the deferred material. Mean ShadowMask and LightLayers are control by lit material in lit.hlsl and not outside anymore. Lot of shader code have been remove/change.
- Refactor shader code: Rename GetBakedDiffuseLighting to ModifyBakedDiffuseLighting. This function now handle lighting model for transmission too. Lux meter debug mode is factor outisde.
- Refactor shader code: GetBakedDiffuseLighting is not call anymore in GBuffer or forward pass, including the ConvertSurfaceDataToBSDFData and GetPreLightData, this is done in ModifyBakedDiffuseLighting now
- Refactor shader code: Added a backBakeDiffuseLighting to BuiltinData to handle lighting for transmission
- Refactor shader code: Material must now call InitBuiltinData (Init all to zero + init bakeDiffuseLighting and backBakeDiffuseLighting ) and PostInitBuiltinData

## [3.0.0-preview] - 2018-01-01

### Fixed
- Fixed an issue with distortion that was using previous frame instead of current frame
- Fixed an issue where disabled light where not upgrade correctly to the new physical light unit system introduce in 2.0.5-preview

### Changed
- Update assembly definitions to output assemblies that match Unity naming convention (Unity.*).

## [2.0.5-preview] - 2018-01-01

### Added
- Add option supportDitheringCrossFade on HDRP Asset to allow to remove shader variant during player build if needed
- Add contact shadows for punctual lights (in additional shadow settings), only one light is allowed to cast contact shadows at the same time and so at each frame a dominant light is choosed among all light with contact shadows enabled.
- Add PCSS shadow filter support (from SRP Core)
- Exposed shadow budget parameters in HDRP asset
- Add an option to generate an emissive mesh for area lights (currently rectangle light only). The mesh fits the size, intensity and color of the light.
- Add an option to the HDRP asset to increase the resolution of volumetric lighting.
- Add additional ligth unit support for punctual light (Lumens, Candela) and area lights (Lumens, Luminance)
- Add dedicated Gizmo for the box Influence volume of HDReflectionProbe / PlanarReflectionProbe

### Changed
- Re-enable shadow mask mode in debug view
- SSS and Transmission code have been refactored to be able to share it between various material. Guidelines are in SubsurfaceScattering.hlsl
- Change code in area light with LTC for Lit shader. Magnitude is now take from FGD texture instead of a separate texture
- Improve camera relative rendering: We now apply camera translation on the model matrix, so before the TransformObjectToWorld(). Note: unity_WorldToObject and unity_ObjectToWorld must never be used directly.
- Rename positionWS to positionRWS (Camera relative world position) at a lot of places (mainly in interpolator and FragInputs). In case of custom shader user will be required to update their code.
- Rename positionWS, capturePositionWS, proxyPositionWS, influencePositionWS to positionRWS, capturePositionRWS, proxyPositionRWS, influencePositionRWS (Camera relative world position) in LightDefinition struct.
- Improve the quality of trilinear filtering of density volume textures.
- Improve UI for HDReflectionProbe / PlanarReflectionProbe

### Fixed
- Fixed a shader preprocessor issue when compiling DebugViewMaterialGBuffer.shader against Metal target
- Added a temporary workaround to Lit.hlsl to avoid broken lighting code with Metal/AMD
- Fixed issue when using more than one volume texture mask with density volumes.
- Fixed an error which prevented volumetric lighting from working if no density volumes with 3D textures were present.
- Fix contact shadows applied on transmission
- Fix issue with forward opaque lit shader variant being removed by the shader preprocessor
- Fixed compilation errors on Nintendo Switch (limited XRSetting support).
- Fixed apply range attenuation option on punctual light
- Fixed issue with color temperature not take correctly into account with static lighting
- Don't display fog when diffuse lighting, specular lighting, or lux meter debug mode are enabled.

## [2.0.4-preview] - 2018-01-01

### Fixed
- Fix issue when disabling rough refraction and building a player. Was causing a crash.

## [2.0.3-preview] - 2018-01-01

### Added
- Increased debug color picker limit up to 260k lux

## [2.0.2-preview] - 2018-01-01

### Added
- Add Light -> Planar Reflection Probe command
- Added a false color mode in rendering debug
- Add support for mesh decals
- Add flag to disable projector decals on transparent geometry to save performance and decal texture atlas space
- Add ability to use decal diffuse map as mask only
- Add visualize all shadow masks in lighting debug
- Add export of normal and roughness buffer for forwardOnly and when in supportOnlyForward mode for forward
- Provide a define in lit.hlsl (FORWARD_MATERIAL_READ_FROM_WRITTEN_NORMAL_BUFFER) when output buffer normal is used to read the normal and roughness instead of caclulating it (can save performance, but lower quality due to compression)
- Add color swatch to decal material

### Changed
- Change Render -> Planar Reflection creation to 3D Object -> Mirror
- Change "Enable Reflector" name on SpotLight to "Angle Affect Intensity"
- Change prototype of BSDFData ConvertSurfaceDataToBSDFData(SurfaceData surfaceData) to BSDFData ConvertSurfaceDataToBSDFData(uint2 positionSS, SurfaceData surfaceData)

### Fixed
- Fix issue with StackLit in deferred mode with deferredDirectionalShadow due to GBuffer not being cleared. Gbuffer is still not clear and issue was fix with the new Output of normal buffer.
- Fixed an issue where interpolation volumes were not updated correctly for reflection captures.
- Fixed an exception in Light Loop settings UI

## [2.0.1-preview] - 2018-01-01

### Added
- Add stripper of shader variant when building a player. Save shader compile time.
- Disable per-object culling that was executed in C++ in HD whereas it was not used (Optimization)
- Enable texture streaming debugging (was not working before 2018.2)
- Added Screen Space Reflection with Proxy Projection Model
- Support correctly scene selection for alpha tested object
- Add per light shadow mask mode control (i.e shadow mask distance and shadow mask). It use the option NonLightmappedOnly
- Add geometric filtering to Lit shader (allow to reduce specular aliasing)
- Add shortcut to create DensityVolume and PlanarReflection in hierarchy
- Add a DefaultHDMirrorMaterial material for PlanarReflection
- Added a script to be able to upgrade material to newer version of HDRP
- Removed useless duplication of ForwardError passes.
- Add option to not compile any DEBUG_DISPLAY shader in the player (Faster build) call Support Runtime Debug display

### Changed
- Changed SupportForwardOnly to SupportOnlyForward in render pipeline settings
- Changed versioning variable name in HDAdditionalXXXData from m_version to version
- Create unique name when creating a game object in the rendering menu (i.e Density Volume(2))
- Re-organize various files and folder location to clean the repository
- Change Debug windows name and location. Now located at:  Windows -> General -> Render Pipeline Debug

### Removed
- Removed GlobalLightLoopSettings.maxPlanarReflectionProbes and instead use value of GlobalLightLoopSettings.planarReflectionProbeCacheSize
- Remove EmissiveIntensity parameter and change EmissiveColor to be HDR (Matching Builtin Unity behavior) - Data need to be updated - Launch Edit -> Single Step Upgrade Script -> Upgrade all Materials emissionColor

### Fixed
- Fix issue with LOD transition and instancing
- Fix discrepency between object motion vector and camera motion vector
- Fix issue with spot and dir light gizmo axis not highlighted correctly
- Fix potential crash while register debug windows inputs at startup
- Fix warning when creating Planar reflection
- Fix specular lighting debug mode (was rendering black)
- Allow projector decal with null material to allow to configure decal when HDRP is not set
- Decal atlas texture offset/scale is updated after allocations (used to be before so it was using date from previous frame)

## [0.0.0-preview] - 2018-01-01

### Added
- Configure the VolumetricLightingSystem code path to be on by default
- Trigger a build exception when trying to build an unsupported platform
- Introduce the VolumetricLightingController component, which can (and should) be placed on the camera, and allows one to control the near and the far plane of the V-Buffer (volumetric "froxel" buffer) along with the depth distribution (from logarithmic to linear)
- Add 3D texture support for DensityVolumes
- Add a better mapping of roughness to mipmap for planar reflection
- The VolumetricLightingSystem now uses RTHandles, which allows to save memory by sharing buffers between different cameras (history buffers are not shared), and reduce reallocation frequency by reallocating buffers only if the rendering resolution increases (and suballocating within existing buffers if the rendering resolution decreases)
- Add a Volumetric Dimmer slider to lights to control the intensity of the scattered volumetric lighting
- Add UV tiling and offset support for decals.
- Add mipmapping support for volume 3D mask textures

### Changed
- Default number of planar reflection change from 4 to 2
- Rename _MainDepthTexture to _CameraDepthTexture
- The VolumetricLightingController has been moved to the Interpolation Volume framework and now functions similarly to the VolumetricFog settings
- Update of UI of cookie, CubeCookie, Reflection probe and planar reflection probe to combo box
- Allow enabling/disabling shadows for area lights when they are set to baked.
- Hide applyRangeAttenuation and FadeDistance for directional shadow as they are not used

### Removed
- Remove Resource folder of PreIntegratedFGD and add the resource to RenderPipeline Asset

### Fixed
- Fix ConvertPhysicalLightIntensityToLightIntensity() function used when creating light from script to match HDLightEditor behavior
- Fix numerical issues with the default value of mean free path of volumetric fog
- Fix the bug preventing decals from coexisting with density volumes
- Fix issue with alpha tested geometry using planar/triplanar mapping not render correctly or flickering (due to being wrongly alpha tested in depth prepass)
- Fix meta pass with triplanar (was not handling correctly the normal)
- Fix preview when a planar reflection is present
- Fix Camera preview, it is now a Preview cameraType (was a SceneView)
- Fix handling unknown GPUShadowTypes in the shadow manager.
- Fix area light shapes sent as point lights to the baking backends when they are set to baked.
- Fix unnecessary division by PI for baked area lights.
- Fix line lights sent to the lightmappers. The backends don't support this light type.
- Fix issue with shadow mask framesettings not correctly taken into account when shadow mask is enabled for lighting.
- Fix directional light and shadow mask transition, they are now matching making smooth transition
- Fix banding issues caused by high intensity volumetric lighting
- Fix the debug window being emptied on SRP asset reload
- Fix issue with debug mode not correctly clearing the GBuffer in editor after a resize
- Fix issue with ResetMaterialKeyword not resetting correctly ToggleOff/Roggle Keyword
- Fix issue with motion vector not render correctly if there is no depth prepass in deferred

## [0.0.0-preview] - 2018-01-01

### Added
- Screen Space Refraction projection model (Proxy raycasting, HiZ raymarching)
- Screen Space Refraction settings as volume component
- Added buffered frame history per camera
- Port Global Density Volumes to the Interpolation Volume System.
- Optimize ImportanceSampleLambert() to not require the tangent frame.
- Generalize SampleVBuffer() to handle different sampling and reconstruction methods.
- Improve the quality of volumetric lighting reprojection.
- Optimize Morton Order code in the Subsurface Scattering pass.
- Planar Reflection Probe support roughness (gaussian convolution of captured probe)
- Use an atlas instead of a texture array for cluster transparent decals
- Add a debug view to visualize the decal atlas
- Only store decal textures to atlas if decal is visible, debounce out of memory decal atlas warning.
- Add manipulator gizmo on decal to improve authoring workflow
- Add a minimal StackLit material (work in progress, this version can be used as template to add new material)

### Changed
- EnableShadowMask in FrameSettings (But shadowMaskSupport still disable by default)
- Forced Planar Probe update modes to (Realtime, Every Update, Mirror Camera)
- Screen Space Refraction proxy model uses the proxy of the first environment light (Reflection probe/Planar probe) or the sky
- Moved RTHandle static methods to RTHandles
- Renamed RTHandle to RTHandleSystem.RTHandle
- Move code for PreIntegratedFDG (Lit.shader) into its dedicated folder to be share with other material
- Move code for LTCArea (Lit.shader) into its dedicated folder to be share with other material

### Removed
- Removed Planar Probe mirror plane position and normal fields in inspector, always display mirror plane and normal gizmos

### Fixed
- Fix fog flags in scene view is now taken into account
- Fix sky in preview windows that were disappearing after a load of a new level
- Fix numerical issues in IntersectRayAABB().
- Fix alpha blending of volumetric lighting with transparent objects.
- Fix the near plane of the V-Buffer causing out-of-bounds look-ups in the clustered data structure.
- Depth and color pyramid are properly computed and sampled when the camera renders inside a viewport of a RTHandle.
- Fix decal atlas debug view to work correctly when shadow atlas view is also enabled<|MERGE_RESOLUTION|>--- conflicted
+++ resolved
@@ -35,11 +35,8 @@
 - Added support for camera relative ray tracing (and keeping non-camera relative ray tracing working)
 - Added a rough refraction option on planar reflections.
 - Added scalability settings for the planar reflection resolution.
-<<<<<<< HEAD
+- Added tests for AOV stacking and UI rendering in the graphics compositor.
 - Added new algorithm for SSR with temporal accumulation
-=======
-- Added tests for AOV stacking and UI rendering in the graphics compositor.
->>>>>>> f8e87ead
 
 ### Fixed
 - Fixed several issues with physically-based DoF (TAA ghosting of the CoC buffer, smooth layer transitions, etc)
