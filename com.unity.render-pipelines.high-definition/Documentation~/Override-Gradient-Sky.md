--- conflicted
+++ resolved
@@ -23,11 +23,7 @@
 | **Middle**             | Use the color picker to select the color of the horizon.     |
 | **Bottom**             | Use the color picker to select the color of the lower hemisphere of the sky. This is below the horizon. |
 | **Gradient Diffusion** | Set the size of the **Middle** property in the Skybox. Higher values make the gradient thinner, shrinking the size of the **Middle** section. Low values make the gradient thicker, increasing the size of the **Middle** section. |
-<<<<<<< HEAD
-| **Intensity Mode**        | Use the drop-down to set the way the sky intensity is computed.<br />&#8226; **Exposure**: Intensity is computed from an exposure in EV100.<br />&#8226; **Multiplier**: Intensity is a flat multiplier. |
-=======
 | **Intensity Mode**        | Use the drop-down to select the method that HDRP uses to calculate the sky intensity.<br />&#8226; **Exposure**: HDRP calculates intensity from an exposure value in EV100.<br />&#8226; **Multiplier**: HDRP calculates intensity from a flat multiplier. |
->>>>>>> 194dc4b2
 | - **Exposure**                   | Set the amount of light per unit area that HDRP applies to the HDRI Sky cubemap.<br />This property only appears when you select **Exposure** from the **Intensity Mode** drop-down. |
 | - **Multiplier**                 | Set the multiplier for HDRP to apply to the Scene as environmental light. HDRP multiplies the environment light in your Scene by this value.<br />This property only appears when you select **Multiplier** from the **Intensity Mode** drop-down. |
 | **Update Mode**        | Use the drop-down to set the rate at which HDRP updates the sky environment (using Ambient and Reflection Probes).<br />&#8226; **On Changed**: HDRP updates the sky environment when one of the sky properties changes.<br />&#8226; **On Demand**: HDRP waits until you manually call for a sky environment update from a script.<br />&#8226; **Realtime**: HDRP updates the sky environment at regular intervals defined by the **Update Period**. |
