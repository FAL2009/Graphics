--- conflicted
+++ resolved
@@ -30,7 +30,7 @@
 * **Dynamic Resolution**: You can use the [dynamic resolution system](Dynamic-Resolution.md) to change the resolution at runtime. This is the best method to use if you want to change the resolution at runtime.
 * **Eye Texture**: You can set the device back-buffer resolution by changing [XRSettings.eyeTextureResolutionScale](https://docs.unity3d.com/ScriptReference/XR.XRSettings-eyeTextureResolutionScale.html). This is a resource intensive operation that reallocates all render targets.
 
-<<<<<<< HEAD
+Be aware that SteamVR will apply a default 150% supersampling value. You can change this value in the settings of SteamVR.?
 ## Enable VR single-pass after startup
 
 Due to some technical limitations that will be resolved in later versions, you need the following code in your script if your app does not boot directly in VR mode:
@@ -41,9 +41,6 @@
     TextureXR.maxViews = 2;
 }
 ```
-=======
-Be aware that SteamVR will apply a default 150% supersampling value. You can change this value in the settings of SteamVR.
->>>>>>> 832c1e56
 
 ## C# defines
 
