Pass
{
    $splice(PassName)
    Tags 
    { 
        $splice(LightMode)
    }

    // Render State
    $splice(RenderState)

    // Debug
    $splice(Debug)
    
    // --------------------------------------------------
    // Pass

    HLSLPROGRAM

    // Pragmas
    $splice(PassPragmas)

    // Keywords
    $splice(PassKeywords)
    $splice(GraphKeywords)

    //-------------------------------------------------------------------------------------
    // Variant Definitions
    //
    // (active field translations to some StackLit.shader defines that were switched into
    // variants with shader_feature : some are no longer needed as were only used in
    // StackLitData.hlsl)
    //-------------------------------------------------------------------------------------

    // // Predicate reference
    // Specific predicates
    // (ie generated from StackLitSubShader.GetActiveFieldsFromMasterNode)

    // // General surface and geometry semantics
    // $DoubleSided:
    // $DoubleSided.Flip:
    // $DoubleSided.Mirror:
    // $FragInputs.isFrontFace:     // will need this for determining normal flip mode
    // $AlphaTest:
    // $SurfaceType.Transparent:
    // $BlendMode.Alpha:
    // $BlendMode.Premultiply:
    // $BlendMode.Add:
    // $BlendMode.PreserveSpecular:
    // $AlphaFog:

    // // Combined (one predicate implicitly implying a combination of others)
    // // input slot presence + slot connection:
    // $BentNormal:
    // $Tangent:
    // $CoatNormal:

    // // Combined predicates: other special cases
    // // (eg property enabled + one or even multiple (and all of them) slots present,
    // // connection or unconnected but non default value):
    // $Specular.AA:             // this one is set whether we have GeometricSpecularAA or NormalMapFiltering (TODOTODO)
    // $Specular.GeometricAA:
    // $AmbientOcclusion: // not used, bugbug todotodo in Lit

    // // Features and config toggles
    // $BaseParametrization.SpecularColor:
    // $Specular.EnergyConserving:
    // $Material.Anisotropy:
    // $Material.Coat:
    // $Material.CoatNormal:
    // $Material.DualSpecularLobe:
    // $DualSpecularLobeParametrization.HazyGloss:
    // $CapHazinessIfNotMetallic:
    // $Material.Iridescence:
    // $Material.SubsurfaceScattering:
    // $Material.Transmission:
    // $AnisotropyForAreaLights:
    // $RecomputeStackPerLight:
    // $ShadeBaseUsingRefractedAngles:
    // $StackLitDebug:
    // $Decals:
    // $DisableSSR:
    // $SpecularOcclusion:
    // $AddPrecomputedVelocity:

    // // Original shader keywords reference
    // _ALPHATEST_ON
    // _DOUBLESIDED_ON
    // _DETAILMAP
    // _BENTNORMALMAP
    // _TANGENTMAP
    // _ENABLESPECULAROCCLUSION // This will control SO whether bent normals are there or not (cf Lit where only bent normals have effect with this keyword)


    // // Keyword for transparent
    // _SURFACE_TYPE_TRANSPARENT
    // _ _BLENDMODE_ALPHA _BLENDMODE_ADD _BLENDMODE_PRE_MULTIPLY
    // _BLENDMODE_PRESERVE_SPECULAR_LIGHTING // handled in material.hlsl
    // _ENABLE_FOG_ON_TRANSPARENT

    // // MaterialFeature used as shader feature
    // _MATERIAL_FEATURE_DUAL_SPECULAR_LOBE
    // _MATERIAL_FEATURE_ANISOTROPY
    // _MATERIAL_FEATURE_COAT
    // _MATERIAL_FEATURE_COAT_NORMALMAP
    // _MATERIAL_FEATURE_IRIDESCENCE
    // _MATERIAL_FEATURE_SUBSURFACE_SCATTERING
    // _MATERIAL_FEATURE_TRANSMISSION
    // _MATERIAL_FEATURE_SPECULAR_COLOR
    // _MATERIAL_FEATURE_HAZY_GLOSS

    // // Performance vs appearance options
    // // Handling of anisotropy for area lights
    // _ANISOTROPY_FOR_AREA_LIGHTS
    
    // // Vertically layered BSDF test/tweak
    // _VLAYERED_RECOMPUTE_PERLIGHT
    // _VLAYERED_USE_REFRACTED_ANGLES_FOR_BASE

    // Defines
    $AlphaFog:                                           #define _ENABLE_FOG_ON_TRANSPARENT
    $DisableDecals:                                      #define _DISABLE_DECALS
    $DisableSSR:                                         #define _DISABLE_SSR
    $AddPrecomputedVelocity:                             #define _ADD_PRECOMPUTED_VELOCITY

    // StackLit shader_features:
    $SpecularOcclusion:                                  #define _ENABLESPECULAROCCLUSION // main enable
    $BaseParametrization.SpecularColor:                  #define _MATERIAL_FEATURE_SPECULAR_COLOR
    $Material.Anisotropy:                                #define _MATERIAL_FEATURE_ANISOTROPY
    $Material.Coat:                                      #define _MATERIAL_FEATURE_COAT
    $Material.CoatNormal:                                #define _MATERIAL_FEATURE_COAT_NORMALMAP
    $Material.DualSpecularLobe:                          #define _MATERIAL_FEATURE_DUAL_SPECULAR_LOBE
    $DualSpecularLobeParametrization.HazyGloss:          #define _MATERIAL_FEATURE_HAZY_GLOSS
    $Material.Iridescence:                               #define _MATERIAL_FEATURE_IRIDESCENCE
    $Material.SubsurfaceScattering:                      #define _MATERIAL_FEATURE_SUBSURFACE_SCATTERING
    $Material.Transmission:                              #define _MATERIAL_FEATURE_TRANSMISSION
    $AnisotropyForAreaLights:                            #define _ANISOTROPY_FOR_AREA_LIGHTS
    $RecomputeStackPerLight:                             #define _VLAYERED_RECOMPUTE_PERLIGHT
    $HonorPerLightMinRoughness:                          #define _STACK_LIT_HONORS_LIGHT_MIN_ROUGHNESS
    $ShadeBaseUsingRefractedAngles:                      #define _VLAYERED_USE_REFRACTED_ANGLES_FOR_BASE
    $StackLitDebug:                                      #define _STACKLIT_DEBUG
    $DepthOffset:                                        #define _DEPTHOFFSET_ON 1
    $BlendMode.PreserveSpecular:                         #define _BLENDMODE_PRESERVE_SPECULAR_LIGHTING 1

    // StackLit.hlsl config defines (direct, no feature keywords):
    // _SCREENSPACE_SPECULAROCCLUSION_METHOD, _SCREENSPACE_SPECULAROCCLUSION_VISIBILITY_FROM_AO_WEIGHT, _SCREENSPACE_SPECULAROCCLUSION_VISIBILITY_DIR
    // _DATABASED_SPECULAROCCLUSION_METHOD, _DATABASED_SPECULAROCCLUSION_VISIBILITY_FROM_AO_WEIGHT
    $ScreenSpaceSpecularOcclusionBaseMode.Off:                          #define _SCREENSPACE_SPECULAROCCLUSION_METHOD SPECULAR_OCCLUSION_DISABLED
    $ScreenSpaceSpecularOcclusionBaseMode.DirectFromAO:                 #define _SCREENSPACE_SPECULAROCCLUSION_METHOD SPECULAR_OCCLUSION_FROM_AO
    $ScreenSpaceSpecularOcclusionBaseMode.ConeConeFromBentAO:           #define _SCREENSPACE_SPECULAROCCLUSION_METHOD SPECULAR_OCCLUSION_CONECONE
    $ScreenSpaceSpecularOcclusionBaseMode.SPTDIntegrationOfBentAO:      #define _SCREENSPACE_SPECULAROCCLUSION_METHOD SPECULAR_OCCLUSION_SPTD
    // This enum case isn't handled, and normally not valided in the input UI, but if set, fallback to default:
    $ScreenSpaceSpecularOcclusionBaseMode.Custom:                       #define _SCREENSPACE_SPECULAROCCLUSION_METHOD SPECULAR_OCCLUSION_FROM_AO

    $ScreenSpaceSpecularOcclusionAOConeSize.UniformAO:                  #define _SCREENSPACE_SPECULAROCCLUSION_VISIBILITY_FROM_AO_WEIGHT BENT_VISIBILITY_FROM_AO_UNIFORM
    $ScreenSpaceSpecularOcclusionAOConeSize.CosWeightedAO:              #define _SCREENSPACE_SPECULAROCCLUSION_VISIBILITY_FROM_AO_WEIGHT BENT_VISIBILITY_FROM_AO_COS
    $ScreenSpaceSpecularOcclusionAOConeSize.CosWeightedBentCorrectAO:   #define _SCREENSPACE_SPECULAROCCLUSION_VISIBILITY_FROM_AO_WEIGHT BENT_VISIBILITY_FROM_AO_COS_BENT_CORRECTION

    $ScreenSpaceSpecularOcclusionAOConeDir.GeomNormal:                  #define _SCREENSPACE_SPECULAROCCLUSION_VISIBILITY_DIR BENT_VISIBILITY_DIR_GEOM_NORMAL
    $ScreenSpaceSpecularOcclusionAOConeDir.BentNormal:                  #define _SCREENSPACE_SPECULAROCCLUSION_VISIBILITY_DIR BENT_VISIBILITY_DIR_BENT_NORMAL
    $ScreenSpaceSpecularOcclusionAOConeDir.ShadingNormal:               #define _SCREENSPACE_SPECULAROCCLUSION_VISIBILITY_DIR BENT_VISIBILITY_DIR_SHADING_NORMAL

    $DataBasedSpecularOcclusionBaseMode.Off:                            #define _DATABASED_SPECULAROCCLUSION_METHOD SPECULAR_OCCLUSION_DISABLED
    $DataBasedSpecularOcclusionBaseMode.DirectFromAO:                   #define _DATABASED_SPECULAROCCLUSION_METHOD SPECULAR_OCCLUSION_FROM_AO
    $DataBasedSpecularOcclusionBaseMode.ConeConeFromBentAO:             #define _DATABASED_SPECULAROCCLUSION_METHOD SPECULAR_OCCLUSION_CONECONE
    $DataBasedSpecularOcclusionBaseMode.SPTDIntegrationOfBentAO:        #define _DATABASED_SPECULAROCCLUSION_METHOD SPECULAR_OCCLUSION_SPTD
    // TODO: Normally, we would need a per lobe specular occlusion value, or at least per interface in dual normal mode
    //       (Main rationale is that roughness can change IBL fetch direction and not only BSDF lobe width, and interface normal changes shading reference frame
    //       hence it also changes the directional relation between the visibility cone and the BSDF lobe)
    $DataBasedSpecularOcclusionBaseMode.Custom:                         #define _DATABASED_SPECULAROCCLUSION_METHOD SPECULAR_OCCLUSION_CUSTOM_EXT_INPUT

    $DataBasedSpecularOcclusionAOConeSize.UniformAO:                    #define _DATABASED_SPECULAROCCLUSION_VISIBILITY_FROM_AO_WEIGHT BENT_VISIBILITY_FROM_AO_UNIFORM
    $DataBasedSpecularOcclusionAOConeSize.CosWeightedAO:                #define _DATABASED_SPECULAROCCLUSION_VISIBILITY_FROM_AO_WEIGHT BENT_VISIBILITY_FROM_AO_COS
    $DataBasedSpecularOcclusionAOConeSize.CosWeightedBentCorrectAO:     #define _DATABASED_SPECULAROCCLUSION_VISIBILITY_FROM_AO_WEIGHT BENT_VISIBILITY_FROM_AO_COS_BENT_CORRECTION

    // Cone fixup is only for cone methods and only for data based SO:
    $SpecularOcclusionConeFixupMethod.Off:                              #define _BENT_VISIBILITY_FIXUP_FLAGS BENT_VISIBILITY_FIXUP_FLAGS_NONE
    $SpecularOcclusionConeFixupMethod.BoostBSDFRoughness:               #define _BENT_VISIBILITY_FIXUP_FLAGS BENT_VISIBILITY_FIXUP_FLAGS_BOOST_BSDF_ROUGHNESS
    $SpecularOcclusionConeFixupMethod.TiltDirectionToGeomNormal:        #define _BENT_VISIBILITY_FIXUP_FLAGS BENT_VISIBILITY_FIXUP_FLAGS_TILT_BENTNORMAL_TO_GEOM
    $SpecularOcclusionConeFixupMethod.BoostAndTilt:                     #define _BENT_VISIBILITY_FIXUP_FLAGS (BENT_VISIBILITY_FIXUP_FLAGS_BOOST_BSDF_ROUGHNESS|BENT_VISIBILITY_FIXUP_FLAGS_TILT_BENTNORMAL_TO_GEOM)

    // The other predicates that don't directly map to inputs (the more abstract, called "specific" above)
    // are used in the surfaceData and builtinData functions.
    // (eg Specular.EnergyConserving:, CapHazinessIfNotMetallic:, Specular.GeometricAA:, Specular.AA:)

    $AttributesMesh.normalOS:               #define ATTRIBUTES_NEED_NORMAL
    $AttributesMesh.tangentOS:              #define ATTRIBUTES_NEED_TANGENT
    $AttributesMesh.uv0:                    #define ATTRIBUTES_NEED_TEXCOORD0
    $AttributesMesh.uv1:                    #define ATTRIBUTES_NEED_TEXCOORD1
    $AttributesMesh.uv2:                    #define ATTRIBUTES_NEED_TEXCOORD2
    $AttributesMesh.uv3:                    #define ATTRIBUTES_NEED_TEXCOORD3
    $AttributesMesh.color:                  #define ATTRIBUTES_NEED_COLOR
    $VaryingsMeshToPS.positionRWS:          #define VARYINGS_NEED_POSITION_WS
    $VaryingsMeshToPS.normalWS:             #define VARYINGS_NEED_TANGENT_TO_WORLD
    $VaryingsMeshToPS.texCoord0:            #define VARYINGS_NEED_TEXCOORD0
    $VaryingsMeshToPS.texCoord1:            #define VARYINGS_NEED_TEXCOORD1
    $VaryingsMeshToPS.texCoord2:            #define VARYINGS_NEED_TEXCOORD2
    $VaryingsMeshToPS.texCoord3:            #define VARYINGS_NEED_TEXCOORD3
    $VaryingsMeshToPS.color:                #define VARYINGS_NEED_COLOR
    $VaryingsMeshToPS.cullFace:             #define VARYINGS_NEED_CULLFACE
    $features.graphVertex:                  #define HAVE_MESH_MODIFICATION
    $splice(GraphDefines)

    #ifdef DEBUG_DISPLAY
        #include "Packages/com.unity.render-pipelines.high-definition/Runtime/Debug/DebugDisplay.hlsl"
    #else
        // In case of opaque we don't want to perform the alpha test, it is done in depth prepass and we use depth equal for ztest (setup from UI)
        // Don't do it with debug display mode as it is possible there is no depth prepass in this case
        #if !defined(_SURFACE_TYPE_TRANSPARENT) && defined(_ALPHATEST)
            #if SHADERPASS == SHADERPASS_FORWARD
            #define SHADERPASS_FORWARD_BYPASS_ALPHA_TEST
            #elif SHADERPASS == SHADERPASS_GBUFFER
            #define SHADERPASS_GBUFFER_BYPASS_ALPHA_TEST
            #endif
        #endif
    #endif

    // If we use subsurface scattering, enable output split lighting
    #if defined(_MATERIAL_FEATURE_SUBSURFACE_SCATTERING) && !defined(_SURFACE_TYPE_TRANSPARENT)
        #define OUTPUT_SPLIT_LIGHTING
    #endif

    // We need isFontFace when using double sided
    #if defined(_DOUBLESIDED_ON) && !defined(VARYINGS_NEED_CULLFACE)
        #define VARYINGS_NEED_CULLFACE
    #endif

    #if !( (SHADERPASS == SHADERPASS_FORWARD) || (SHADERPASS == SHADERPASS_LIGHT_TRANSPORT))
        // StackLit.hlsl hooks the callback from PostInitBuiltinData() via #define MODIFY_BAKED_DIFFUSE_LIGHTING
        // but in ShaderGraph, we don't evaluate/set all input ports when the values are not used by the pass.
        // (In the material with the inspector UI, unused values were still normally set for all passes, here we
        // don't, this saves compilation time, but these should always be pruned by compilation anyways).
        // To prevent warnings, we disable our ModifyBakedDiffuseLighting() callback, while still leaving the
        // call to PostInitBuiltinData() here along with avoiding putting SHADERPASS dependencies directly in
        // StackLit.hlsl.
        #define DISABLE_MODIFY_BAKED_DIFFUSE_LIGHTING
    #endif

    // Dots Instancing
    $splice(DotsInstancingOptions)

    // Includes
    $splice(PreGraphIncludes)

    // Used by SceneSelectionPass
    int _ObjectId;
    int _PassValue;

    // --------------------------------------------------
    // Structs and Packing

    $splice(PassStructs)

    $splice(InterpolatorPack)

    // --------------------------------------------------
    // Graph

    //-------------------------------------------------------------------------------------
    // Graph generated code
    //
    // Note: the constant buffer is declared here, and we manually add
    // debug properties in the master node if debug is enabled.
    // These are in turn used in StackLit.hlsl, so we need the cbuffer declaration before 
    // including Material.hlsl.
    // TODO:
    // For now, we still splice the Graph here, and debug mode won't work, as we need to
    // splice the CBUFFER before lighting.hlsl (and thus material.hlsl), but the dependency
    // chain of ShaderGraphFunctions.hlsl (on which the graph generated code depends) prevent
    // us from doing that (eg it depends on the include-unguarded BuiltinUtilities which
    // depends itself on lighting.hlsl for the SH sampling)
    //-------------------------------------------------------------------------------------

    // Graph Properties
    $splice(GraphProperties)
    $splice(DotsInstancedProperties)

    // Graph Functions
    $splice(GraphFunctions)

    // Graph Vertex
    $splice(GraphVertex)
    
    // Graph Pixel
    $splice(GraphPixel)

    // --------------------------------------------------
    // Build Graph Inputs

    $features.graphVertex:  $include("VertexAnimation.template.hlsl")
    $features.graphPixel:   $include("SharedCode.template.hlsl")

    // --------------------------------------------------
    // Build Surface Data

    void BuildSurfaceData(FragInputs fragInputs, inout SurfaceDescription surfaceDescription, float3 V, PositionInputs posInput, out SurfaceData surfaceData)
    {
        // setup defaults -- these are used if the graph doesn't output a value
        ZERO_INITIALIZE(SurfaceData, surfaceData);

        $CoatMaskOne: surfaceData.coatMask = 1.0;

        // Copy graph values to surfaceData, if defined
        $SurfaceDescription.BaseColor:                 surfaceData.baseColor =                surfaceDescription.BaseColor;
        $SurfaceDescription.SubsurfaceMask:            surfaceData.subsurfaceMask =           surfaceDescription.SubsurfaceMask;
        $SurfaceDescription.Thickness:                 surfaceData.thickness =                surfaceDescription.Thickness;
        $SurfaceDescription.DiffusionProfileHash:      surfaceData.diffusionProfileHash =     asuint(surfaceDescription.DiffusionProfileHash);
        $SurfaceDescription.IridescenceMask:           surfaceData.iridescenceMask =          surfaceDescription.IridescenceMask;
        $SurfaceDescription.IridescenceThickness:      surfaceData.iridescenceThickness =     surfaceDescription.IridescenceThickness;
        $SurfaceDescription.IridescenceCoatFixupTIR:   surfaceData.iridescenceCoatFixupTIR =  surfaceDescription.IridescenceCoatFixupTIR;
        $SurfaceDescription.IridescenceCoatFixupTIRClamp: surfaceData.iridescenceCoatFixupTIRClamp =  surfaceDescription.IridescenceCoatFixupTIRClamp;
        $SurfaceDescription.SpecularColor:             surfaceData.specularColor =            surfaceDescription.SpecularColor;
        $SurfaceDescription.DielectricIor:             surfaceData.dielectricIor =            surfaceDescription.DielectricIor;
        $SurfaceDescription.Metallic:                  surfaceData.metallic =                 surfaceDescription.Metallic;
        $SurfaceDescription.SmoothnessA:               surfaceData.perceptualSmoothnessA =    surfaceDescription.SmoothnessA;
        $SurfaceDescription.SmoothnessB:               surfaceData.perceptualSmoothnessB =    surfaceDescription.SmoothnessB;
        $SurfaceDescription.AmbientOcclusion:          surfaceData.ambientOcclusion =         surfaceDescription.AmbientOcclusion;
        //TODO: if custom external values are wanted, we would ideally need one SO value per lobe.
        $SurfaceDescription.SpecularOcclusion:         surfaceData.specularOcclusionCustomInput = surfaceDescription.SpecularOcclusion;
        $SurfaceDescription.SOConeFixupVisibilityThreshold: surfaceData.soFixupVisibilityRatioThreshold = surfaceDescription.SOConeFixupVisibilityThreshold;
        $SurfaceDescription.SOConeFixupStrength:            surfaceData.soFixupStrengthFactor =           surfaceDescription.SOConeFixupStrength;
        $SurfaceDescription.SOConeFixupMaxAddedRoughness:   surfaceData.soFixupMaxAddedRoughness =        surfaceDescription.SOConeFixupMaxAddedRoughness;

        $SurfaceDescription.AnisotropyA:               surfaceData.anisotropyA =              surfaceDescription.AnisotropyA;
        $SurfaceDescription.AnisotropyB:               surfaceData.anisotropyB =              surfaceDescription.AnisotropyB;
        $SurfaceDescription.CoatSmoothness:            surfaceData.coatPerceptualSmoothness = surfaceDescription.CoatSmoothness;
        $SurfaceDescription.CoatMask:                  surfaceData.coatMask =                 surfaceDescription.CoatMask;
        $SurfaceDescription.CoatIor:                   surfaceData.coatIor =                  surfaceDescription.CoatIor;
        $SurfaceDescription.CoatThickness:             surfaceData.coatThickness =            surfaceDescription.CoatThickness;
        $SurfaceDescription.CoatExtinction:            surfaceData.coatExtinction =           surfaceDescription.CoatExtinction;
        $SurfaceDescription.LobeMix:                   surfaceData.lobeMix =                  surfaceDescription.LobeMix;
        $SurfaceDescription.Haziness:                  surfaceData.haziness =                 surfaceDescription.Haziness;
        $SurfaceDescription.HazeExtent:                surfaceData.hazeExtent =               surfaceDescription.HazeExtent;
        // Note: we don't know yet if we put 1.0 in surfaceData.hazyGlossMaxDielectricF0 or the graph provided value:
        //$SurfaceDescription.HazyGlossMaxDielectricF0:  surfaceData.hazyGlossMaxDielectricF0 = surfaceDescription.HazyGlossMaxDielectricF0;

        // These static material feature allow compile time optimization
        surfaceData.materialFeatures = MATERIALFEATUREFLAGS_STACK_LIT_STANDARD;
        #ifdef _MATERIAL_FEATURE_SPECULAR_COLOR
            surfaceData.materialFeatures |= MATERIALFEATUREFLAGS_STACK_LIT_SPECULAR_COLOR;
        #endif
        #ifdef _MATERIAL_FEATURE_DUAL_SPECULAR_LOBE
            surfaceData.materialFeatures |= MATERIALFEATUREFLAGS_STACK_LIT_DUAL_SPECULAR_LOBE;
        #endif
        #ifdef _MATERIAL_FEATURE_HAZY_GLOSS
            surfaceData.materialFeatures |= MATERIALFEATUREFLAGS_STACK_LIT_HAZY_GLOSS;
        #endif
        #ifdef _MATERIAL_FEATURE_ANISOTROPY
            surfaceData.materialFeatures |= MATERIALFEATUREFLAGS_STACK_LIT_ANISOTROPY;
        #endif
        #ifdef _MATERIAL_FEATURE_COAT
            surfaceData.materialFeatures |= MATERIALFEATUREFLAGS_STACK_LIT_COAT;
        #endif
        #ifdef _MATERIAL_FEATURE_COAT_NORMALMAP
            surfaceData.materialFeatures |= MATERIALFEATUREFLAGS_STACK_LIT_COAT_NORMAL_MAP;
        #endif
        #ifdef _MATERIAL_FEATURE_IRIDESCENCE
            surfaceData.materialFeatures |= MATERIALFEATUREFLAGS_STACK_LIT_IRIDESCENCE;
        #endif
        #ifdef _MATERIAL_FEATURE_SUBSURFACE_SCATTERING
            surfaceData.materialFeatures |= MATERIALFEATUREFLAGS_STACK_LIT_SUBSURFACE_SCATTERING;
        #endif
        #ifdef _MATERIAL_FEATURE_TRANSMISSION
            surfaceData.materialFeatures |= MATERIALFEATUREFLAGS_STACK_LIT_TRANSMISSION;
        #endif

        #ifdef _MATERIAL_FEATURE_SPECULAR_COLOR
            // Reproduce the energy conservation done in legacy Unity. Not ideal but better for compatibility and users can unchek it
            $Specular.EnergyConserving: surfaceData.baseColor *= (1.0 - Max3(surfaceData.specularColor.r, surfaceData.specularColor.g, surfaceData.specularColor.b));
        #endif

        #ifdef _MATERIAL_FEATURE_HAZY_GLOSS
            surfaceData.hazyGlossMaxDielectricF0 = 1.0;
            $CapHazinessIfNotMetallic: surfaceData.hazyGlossMaxDielectricF0 = surfaceDescription.HazyGlossMaxDielectricF0;
            // ...no need for the SurfaceDescription.HazyGlossMaxDielectricF0: predicate,
            // the CapHazinessIfNotMetallic: predicate is only active if the pass wants the PixelShaderSlot HazyGlossMaxDielectricF0
            // and if masterNode.capHazinessWrtMetallic.isOn:, the later should ensure we're in hazygloss mode and thus,
            // the masterNode has the HazyGlossMaxDielectricF0 material slot added.
        #endif

        //
        // Setup all surfaceData normals: .normalWS, .bentNormalWS, .tangentWS, .coatNormalWS, .geomNormalWS
        //

        #ifdef _DOUBLESIDED_ON
            float3 doubleSidedConstants = _DoubleSidedConstants.xyz;
        #else
            float3 doubleSidedConstants = float3(1.0, 1.0, 1.0);
        #endif

        surfaceData.geomNormalWS = fragInputs.tangentToWorld[2];

        // tangent-space normal
        float3 normalTS = float3(0.0f, 0.0f, 1.0f);
        $SurfaceDescription.Normal: normalTS = surfaceDescription.Normal;

        // compute world space normal
        GetNormalWS(fragInputs, normalTS, surfaceData.normalWS, doubleSidedConstants);

        surfaceData.coatNormalWS = surfaceData.geomNormalWS;
        $CoatNormal: GetNormalWS(fragInputs, surfaceDescription.CoatNormal, surfaceData.coatNormalWS, doubleSidedConstants);

        // surfaceData.tangentWS = normalize(fragInputs.tangentToWorld[0].xyz);
        // ...We don't need to normalize if we're going to call Orthonormalize anyways as long as
        // surfaceData.normalWS is normalized:
        surfaceData.tangentWS = (fragInputs.tangentToWorld[0].xyz); // The tangent is not normalize in tangentToWorld for mikkt. TODO: Check if it expected that we normalize with Morten. Tag: SURFACE_GRADIENT
        $Tangent: surfaceData.tangentWS = TransformTangentToWorld(surfaceDescription.Tangent, fragInputs.tangentToWorld);

        surfaceData.bentNormalWS = float3(0.0, 0.0, 0.0); // Initialise bentNormalWS before decal to keep compiler quiet, will be override after decal.

<<<<<<< HEAD
        #if HAVE_DECALS
            if (_EnableDecals)
            {
                DecalSurfaceData decalSurfaceData = GetDecalSurfaceData(posInput, surfaceDescription.Alpha);
                ApplyDecalToSurfaceData(decalSurfaceData, surfaceData);
            }
        #endif
=======
#if HAVE_DECALS
        if (_EnableDecals)
        {
            // Both uses and modifies 'surfaceData.normalWS'.
            DecalSurfaceData decalSurfaceData = GetDecalSurfaceData(posInput, surfaceDescription.Alpha);
            ApplyDecalToSurfaceData(decalSurfaceData, surfaceData);
        }
#endif
>>>>>>> 58396432

        surfaceData.bentNormalWS = surfaceData.normalWS;
        $BentNormal: GetNormalWS(fragInputs, surfaceDescription.BentNormal, surfaceData.bentNormalWS, doubleSidedConstants);

        surfaceData.tangentWS = Orthonormalize(surfaceData.tangentWS, surfaceData.normalWS);

        //
        // SpecularAA
        //

        // TODO Note: specular occlusion that uses bent normals should also use filtering, although the visibility model is not a
        // specular lobe with roughness but a cone with solid angle determined by the ambient occlusion so this is an even more
        // empirical hack (with visibility modelled by a single circular region in direction space)
        // Intuitively, an increase of variance should enlarge (possible) visibility and thus diminish the occlusion
        // (enlarge the visibility cone). This goes in hand with the softer BSDF specular lobe.

        // Note that when using the Hazy Gloss parametrization, the user has no direct control on smoothnessB, and
        // surfaceData.perceptualSmoothnessB will be 0 in that case.
        // Conceptually, in that mode smoothnessB now depends on hazeExtent and smoothnessA only, and hazeExtent is
        // a perceptual control in that "smoothnessB from smoothnessA" dependency (it will also influence lobeMix and the new
        // f0 for the base layer precisely via smoothnessB). Finally, in that parametrization, smoothnessB is always <= smoothnessA.
        // It thus makes sense to only modify smoothnessA while doing SpecularAA, the hazemapping takes care of the rest.
        // The compiler should prune out our calculations for surfaceData.perceptualSmoothnessB in that case since it will never
        // be read before being overwritten later.

        float geometricVariance = 0.0;
        // Note Specular.AA: or Specular.GeometricAA: guarantees surfaceDescription has SpecularAAScreenSpaceVariance and SpecularAAThreshold.
        $Specular.GeometricAA: geometricVariance = GeometricNormalVariance(fragInputs.tangentToWorld[2], surfaceDescription.SpecularAAScreenSpaceVariance);

        // TODO: Handle normal map filtering
        // Also handle texture normal filtering when we have the proper operator nodes and can thus have the variance port
        // in our master node:
        float textureFilteringVariance = 0.0;
        //$NormalTexturtextureFiltering: textureFilteringVariance = DecodeVariance(surfaceDescription.CodedNormalVarianceMeasure);
        float coatTextureFilteringVariance = 0.0;
        //$NormalTexturtextureFiltering: coatTextureFilteringVariance = DecodeVariance(surfaceDescription.CodedCoatNormalVarianceMeasure);

        $Specular.AA: surfaceData.perceptualSmoothnessA = NormalFiltering(surfaceData.perceptualSmoothnessA, geometricVariance + textureFilteringVariance, surfaceDescription.SpecularAAThreshold);
        $Specular.AA: surfaceData.perceptualSmoothnessB = NormalFiltering(surfaceData.perceptualSmoothnessB, geometricVariance + textureFilteringVariance, surfaceDescription.SpecularAAThreshold);
        $Specular.AA: surfaceData.coatPerceptualSmoothness = NormalFiltering(surfaceData.coatPerceptualSmoothness, geometricVariance + coatTextureFilteringVariance, surfaceDescription.SpecularAAThreshold);

        #if defined(DEBUG_DISPLAY)
            if (_DebugMipMapMode != DEBUGMIPMAPMODE_NONE)
            {
                // TODO: need to update mip info
            }

            // We need to call ApplyDebugToSurfaceData after filling the surfarcedata and before filling builtinData
            // as it can modify attributes used for static lighting
            ApplyDebugToSurfaceData(fragInputs.tangentToWorld, surfaceData);
        #endif
    }

    void GetSurfaceAndBuiltinData(FragInputs fragInputs, float3 V, inout PositionInputs posInput, out SurfaceData surfaceData, out BuiltinData builtinData)
    {
        #ifdef LOD_FADE_CROSSFADE // enable dithering LOD transition if user select CrossFade transition in LOD group
            uint3 fadeMaskSeed = asuint((int3)(V * _ScreenSize.xyx)); // Quantize V to _ScreenSize values
            LODDitheringTransition(fadeMaskSeed, unity_LODFade.x);
        #endif

        #ifdef _DOUBLESIDED_ON
            float3 doubleSidedConstants = _DoubleSidedConstants.xyz;
        #else
            float3 doubleSidedConstants = float3(1.0, 1.0, 1.0);
        #endif

        ApplyDoubleSidedFlipOrMirror(fragInputs, doubleSidedConstants);

        SurfaceDescriptionInputs surfaceDescriptionInputs = FragInputsToSurfaceDescriptionInputs(fragInputs, V);
        SurfaceDescription surfaceDescription = SurfaceDescriptionFunction(surfaceDescriptionInputs);

        // Perform alpha test very early to save performance (a killed pixel will not sample textures)
        // TODO: split graph evaluation to grab just alpha dependencies first? tricky..
        $AlphaTest:         DoAlphaTest(surfaceDescription.Alpha, surfaceDescription.AlphaClipThreshold);

        $DepthOffset: ApplyDepthOffsetPositionInput(V, surfaceDescription.DepthOffset, GetViewForwardDir(), GetWorldToHClipMatrix(), posInput);

        BuildSurfaceData(fragInputs, surfaceDescription, V, posInput, surfaceData);

        // Builtin Data
        // For back lighting we use the oposite vertex normal 
        InitBuiltinData(posInput, surfaceDescription.Alpha, surfaceData.bentNormalWS, -fragInputs.tangentToWorld[2], fragInputs.texCoord1, fragInputs.texCoord2, builtinData);
        
        // override sampleBakedGI:
        $LightingGI: builtinData.bakeDiffuseLighting = surfaceDescription.BakedGI;
        $BackLightingGI: builtinData.backBakeDiffuseLighting = surfaceDescription.BakedBackGI;

        $SurfaceDescription.Emission: builtinData.emissiveColor = surfaceDescription.Emission;

        $DepthOffset: builtinData.depthOffset = surfaceDescription.DepthOffset;

        #if (SHADERPASS == SHADERPASS_DISTORTION)
            builtinData.distortion = surfaceDescription.Distortion;
            builtinData.distortionBlur = surfaceDescription.DistortionBlur;
        #else
            builtinData.distortion = float2(0.0, 0.0);
            builtinData.distortionBlur = 0.0;
        #endif

        PostInitBuiltinData(V, posInput, surfaceData, builtinData);
    }

    // --------------------------------------------------
    // Main

    $splice(PostGraphIncludes)

    ENDHLSL
}<|MERGE_RESOLUTION|>--- conflicted
+++ resolved
@@ -408,24 +408,14 @@
 
         surfaceData.bentNormalWS = float3(0.0, 0.0, 0.0); // Initialise bentNormalWS before decal to keep compiler quiet, will be override after decal.
 
-<<<<<<< HEAD
         #if HAVE_DECALS
             if (_EnableDecals)
             {
+                // Both uses and modifies 'surfaceData.normalWS'.
                 DecalSurfaceData decalSurfaceData = GetDecalSurfaceData(posInput, surfaceDescription.Alpha);
                 ApplyDecalToSurfaceData(decalSurfaceData, surfaceData);
             }
         #endif
-=======
-#if HAVE_DECALS
-        if (_EnableDecals)
-        {
-            // Both uses and modifies 'surfaceData.normalWS'.
-            DecalSurfaceData decalSurfaceData = GetDecalSurfaceData(posInput, surfaceDescription.Alpha);
-            ApplyDecalToSurfaceData(decalSurfaceData, surfaceData);
-        }
-#endif
->>>>>>> 58396432
 
         surfaceData.bentNormalWS = surfaceData.normalWS;
         $BentNormal: GetNormalWS(fragInputs, surfaceDescription.BentNormal, surfaceData.bentNormalWS, doubleSidedConstants);
