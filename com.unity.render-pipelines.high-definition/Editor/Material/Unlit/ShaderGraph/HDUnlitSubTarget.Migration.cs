using System;
using System.Collections.Generic;
using System.Linq;
using UnityEngine;
using UnityEngine.Rendering.HighDefinition;
using UnityEditor.ShaderGraph;
using UnityEditor.ShaderGraph.Internal;
using UnityEditor.Graphing;
using UnityEditor.ShaderGraph.Legacy;
using UnityEditor.Rendering.HighDefinition.ShaderGraph.Legacy;
using static UnityEngine.Rendering.HighDefinition.HDMaterialProperties;
using static UnityEditor.Rendering.HighDefinition.HDShaderUtils;

namespace UnityEditor.Rendering.HighDefinition.ShaderGraph
{
    sealed partial class HDUnlitSubTarget : ILegacyTarget
    {
        public bool TryUpgradeFromMasterNode(IMasterNode1 masterNode, out Dictionary<BlockFieldDescriptor, int> blockMap)
        {
            blockMap = null;
            switch(masterNode)
            {
                case UnlitMasterNode1 unlitMasterNode:
                    UpgradeUnlitMasterNode(unlitMasterNode, out blockMap);
                    return true;
                case HDUnlitMasterNode1 hdUnlitMasterNode:
                    UpgradeHDUnlitMasterNode(hdUnlitMasterNode, out blockMap);
                    return true;
                default:
                    return false;
            }
        }

        void UpgradeUnlitMasterNode(UnlitMasterNode1 unlitMasterNode, out Dictionary<BlockFieldDescriptor, int> blockMap)
        {
            m_MigrateFromOldCrossPipelineSG = true;

            // Set data
            systemData.surfaceType = (SurfaceType)unlitMasterNode.m_SurfaceType;
            systemData.blendMode = HDSubShaderUtilities.UpgradeLegacyAlphaModeToBlendMode((int)unlitMasterNode.m_AlphaMode);
            systemData.doubleSidedMode = unlitMasterNode.m_TwoSided ? DoubleSidedMode.Enabled : DoubleSidedMode.Disabled;
            systemData.alphaTest = HDSubShaderUtilities.UpgradeLegacyAlphaClip(unlitMasterNode);
<<<<<<< HEAD
            systemData.dotsInstancing = unlitMasterNode.m_DOTSInstancing;
            systemData.transparentZWrite = false;
            builtinData.addPrecomputedVelocity = unlitMasterNode.m_AddPrecomputedVelocity;
=======
            systemData.dotsInstancing = false;
            systemData.zWrite = false;
            builtinData.addPrecomputedVelocity = false;
>>>>>>> f69a129c
            target.customEditorGUI = unlitMasterNode.m_OverrideEnabled ? unlitMasterNode.m_ShaderGUIOverride : "";
            systemData.TryChangeRenderingPass(systemData.renderingPass);

            // Set blockmap
            blockMap = new Dictionary<BlockFieldDescriptor, int>()
            {
                { BlockFields.VertexDescription.Position, 9 },
                { BlockFields.VertexDescription.Normal, 10 },
                { BlockFields.VertexDescription.Tangent, 11 },
                { BlockFields.SurfaceDescription.BaseColor, 0 },
                { BlockFields.SurfaceDescription.Alpha, 7 },
                { BlockFields.SurfaceDescription.AlphaClipThreshold, 8 },
            };
        }

        void UpgradeHDUnlitMasterNode(HDUnlitMasterNode1 hdUnlitMasterNode, out Dictionary<BlockFieldDescriptor, int> blockMap)
        {
            // Set data
            systemData.surfaceType = (SurfaceType)hdUnlitMasterNode.m_SurfaceType;
            systemData.blendMode = HDSubShaderUtilities.UpgradeLegacyAlphaModeToBlendMode((int)hdUnlitMasterNode.m_AlphaMode);
            systemData.renderingPass = hdUnlitMasterNode.m_RenderingPass;
            // Patch rendering pass in case the master node had an old configuration
            if (systemData.renderingPass == HDRenderQueue.RenderQueueType.Background)
                systemData.renderingPass = HDRenderQueue.RenderQueueType.Opaque;
            systemData.alphaTest = hdUnlitMasterNode.m_AlphaTest;
            systemData.sortPriority = hdUnlitMasterNode.m_SortPriority;
            systemData.doubleSidedMode = hdUnlitMasterNode.m_DoubleSided ? DoubleSidedMode.Enabled : DoubleSidedMode.Disabled;
            systemData.transparentZWrite = hdUnlitMasterNode.m_ZWrite;
            systemData.transparentCullMode = hdUnlitMasterNode.m_transparentCullMode;
            systemData.zTest = hdUnlitMasterNode.m_ZTest;
            systemData.dotsInstancing = hdUnlitMasterNode.m_DOTSInstancing;

            builtinData.transparencyFog = hdUnlitMasterNode.m_TransparencyFog;
            builtinData.distortion = hdUnlitMasterNode.m_Distortion;
            builtinData.distortionMode = hdUnlitMasterNode.m_DistortionMode;
            builtinData.distortionDepthTest = hdUnlitMasterNode.m_DistortionDepthTest;
            builtinData.alphaToMask = hdUnlitMasterNode.m_AlphaToMask;
            builtinData.addPrecomputedVelocity = hdUnlitMasterNode.m_AddPrecomputedVelocity;

            unlitData.distortionOnly = hdUnlitMasterNode.m_DistortionOnly;
            unlitData.enableShadowMatte = hdUnlitMasterNode.m_EnableShadowMatte;
            target.customEditorGUI = hdUnlitMasterNode.m_OverrideEnabled ? hdUnlitMasterNode.m_ShaderGUIOverride : "";

            // Set blockmap
            blockMap = new Dictionary<BlockFieldDescriptor, int>()
            {
                { BlockFields.VertexDescription.Position, 9 },
                { BlockFields.VertexDescription.Normal, 13 },
                { BlockFields.VertexDescription.Tangent, 14 },
                { BlockFields.SurfaceDescription.BaseColor, 0 },
                { BlockFields.SurfaceDescription.Alpha, 7 },
                { BlockFields.SurfaceDescription.AlphaClipThreshold, 8 },
                { BlockFields.SurfaceDescription.Emission, 12 },
            };

            // Distortion
            if(systemData.surfaceType == SurfaceType.Transparent && builtinData.distortion)
            {
                blockMap.Add(HDBlockFields.SurfaceDescription.Distortion, 10);
                blockMap.Add(HDBlockFields.SurfaceDescription.DistortionBlur, 11);
            }

            // Shadow Matte
            if(unlitData.enableShadowMatte)
            {
                blockMap.Add(HDBlockFields.SurfaceDescription.ShadowTint, 15);
            }
        }
    }
}<|MERGE_RESOLUTION|>--- conflicted
+++ resolved
@@ -40,15 +40,9 @@
             systemData.blendMode = HDSubShaderUtilities.UpgradeLegacyAlphaModeToBlendMode((int)unlitMasterNode.m_AlphaMode);
             systemData.doubleSidedMode = unlitMasterNode.m_TwoSided ? DoubleSidedMode.Enabled : DoubleSidedMode.Disabled;
             systemData.alphaTest = HDSubShaderUtilities.UpgradeLegacyAlphaClip(unlitMasterNode);
-<<<<<<< HEAD
-            systemData.dotsInstancing = unlitMasterNode.m_DOTSInstancing;
+            systemData.dotsInstancing = false;
             systemData.transparentZWrite = false;
-            builtinData.addPrecomputedVelocity = unlitMasterNode.m_AddPrecomputedVelocity;
-=======
-            systemData.dotsInstancing = false;
-            systemData.zWrite = false;
             builtinData.addPrecomputedVelocity = false;
->>>>>>> f69a129c
             target.customEditorGUI = unlitMasterNode.m_OverrideEnabled ? unlitMasterNode.m_ShaderGUIOverride : "";
             systemData.TryChangeRenderingPass(systemData.renderingPass);
 
