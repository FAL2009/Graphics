--- conflicted
+++ resolved
@@ -1,60 +1,10 @@
 Pass
-<<<<<<< HEAD
 { 
     $splice(PassName)
     Tags 
     { 
         $splice(LightMode)
     }
-=======
-{
-    // based on HDUnlitPass.template
-    Name "$splice(PassName)"
-    Tags { "LightMode" = "$splice(LightMode)" }
-
-    //-------------------------------------------------------------------------------------
-    // Render Modes (Blend, Cull, ZTest, Stencil, etc)
-    //-------------------------------------------------------------------------------------
-    $splice(Blending)
-    $splice(Culling)
-    $splice(ZTest)
-    $splice(ZWrite)
-    $splice(ZClip)
-    $splice(Stencil)
-    $splice(ColorMask)
-    //-------------------------------------------------------------------------------------
-    // End Render Modes
-    //-------------------------------------------------------------------------------------
-
-    HLSLPROGRAM
-
-    #pragma target 4.5
-    #pragma only_renderers d3d11 ps4 xboxone vulkan metal switch
-    //#pragma enable_d3d11_debug_symbols
-
-    //-------------------------------------------------------------------------------------
-    // Graph Defines
-    //-------------------------------------------------------------------------------------
-    $splice(Defines)
-    //-------------------------------------------------------------------------------------
-    // End Defines
-    //-------------------------------------------------------------------------------------
-
-    //-------------------------------------------------------------------------------------
-    // Variant
-    //-------------------------------------------------------------------------------------
-
-    // #pragma shader_feature_local _DOUBLESIDED_ON - We have no lighting, so no need to have this combination for shader, the option will just disable backface culling
-
-    // Keyword for transparent
-    #pragma shader_feature _SURFACE_TYPE_TRANSPARENT
-    #pragma shader_feature_local _ _BLENDMODE_ALPHA _BLENDMODE_ADD _BLENDMODE_PRE_MULTIPLY
-    #pragma shader_feature_local _ALPHATEST_ON
-
-    #pragma shader_feature_local        _ENABLE_FOG_ON_TRANSPARENT
-    $AddPrecomputedVelocity:            #define _ADD_PRECOMPUTED_VELOCITY
-    $EnableShadowMatte:                 #define _ENABLE_SHADOW_MATTE
->>>>>>> 0394f7cf
 
     // Render State
     $splice(RenderState)
