--- conflicted
+++ resolved
@@ -87,28 +87,8 @@
                 });
             }
 
-<<<<<<< HEAD
             // Stencil state for unlit:
-            HDSubShaderUtilities.AddStencilShaderProperties(collector, false, false);
-=======
-            // Add all shader properties required by the inspector
-            HDSubShaderUtilities.AddStencilShaderProperties(collector, false, false, false, false);
-            HDSubShaderUtilities.AddBlendingStatesShaderProperties(
-                collector,
-                systemData.surfaceType,
-                systemData.blendMode,
-                systemData.sortPriority,
-                systemData.alphaTest,
-                systemData.zWrite,
-                systemData.transparentCullMode,
-                systemData.zTest,
-                false,
-                builtinData.transparencyFog
-            );
-
-            HDSubShaderUtilities.AddAlphaCutoffShaderProperties(collector, systemData.alphaTest, false);
-            HDSubShaderUtilities.AddDoubleSidedProperty(collector, systemData.doubleSidedMode);
->>>>>>> 315cc02e
+            HDSubShaderUtilities.AddStencilShaderProperties(collector, systemData, null);
         }
 
         public override void ProcessPreviewMaterial(Material material)
