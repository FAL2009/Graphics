--- conflicted
+++ resolved
@@ -199,19 +199,18 @@
 
         surfaceData.geomNormalWS = fragInputs.tangentToWorld[2];
 
-#if HAVE_DECALS
-        if (_EnableDecals)
-        {
-            // Both uses and modifies 'surfaceData.normalWS'.
-            DecalSurfaceData decalSurfaceData = GetDecalSurfaceData(posInput, surfaceDescription.Alpha);
-            ApplyDecalToSurfaceData(decalSurfaceData, surfaceData);
-        }
-#endif
+        #if HAVE_DECALS
+            if (_EnableDecals)
+            {
+                // Both uses and modifies 'surfaceData.normalWS'.
+                DecalSurfaceData decalSurfaceData = GetDecalSurfaceData(posInput, surfaceDescription.Alpha);
+                ApplyDecalToSurfaceData(decalSurfaceData, surfaceData);
+            }
+        #endif
 
         bentNormalWS = surfaceData.irisNormalWS; // Use diffuse normal (iris) to fetch GI, unless users provide explicit bent normal (not affected by decals)
         $BentNormal: GetNormalWS(fragInputs, surfaceDescription.BentNormal, bentNormalWS, doubleSidedConstants);
 
-<<<<<<< HEAD
         #if defined(_SPECULAR_OCCLUSION_CUSTOM)
             // Just use the value passed through via the slot (not active otherwise)
         #elif defined(_SPECULAR_OCCLUSION_FROM_AO_BENT_NORMAL)
@@ -219,16 +218,6 @@
             surfaceData.specularOcclusion = GetSpecularOcclusionFromBentAO(V, bentNormalWS, surfaceData.normalWS, surfaceData.ambientOcclusion, PerceptualSmoothnessToPerceptualRoughness(surfaceData.perceptualSmoothness));
         #elif defined(_AMBIENT_OCCLUSION) && defined(_SPECULAR_OCCLUSION_FROM_AO)
             surfaceData.specularOcclusion = GetSpecularOcclusionFromAmbientOcclusion(ClampNdotV(dot(surfaceData.normalWS, V)), surfaceData.ambientOcclusion, PerceptualSmoothnessToRoughness(surfaceData.perceptualSmoothness));
-        #else
-            surfaceData.specularOcclusion = 1.0;
-        #endif
-
-        #if HAVE_DECALS
-            if (_EnableDecals)
-            {
-                DecalSurfaceData decalSurfaceData = GetDecalSurfaceData(posInput, surfaceDescription.Alpha);
-                ApplyDecalToSurfaceData(decalSurfaceData, surfaceData);
-            }
         #endif
 
         #ifdef DEBUG_DISPLAY
@@ -241,27 +230,6 @@
             // as it can modify attribute use for static lighting
             ApplyDebugToSurfaceData(fragInputs.tangentToWorld, surfaceData);
         #endif
-=======
-#if defined(_SPECULAR_OCCLUSION_CUSTOM)
-        // Just use the value passed through via the slot (not active otherwise)
-#elif defined(_SPECULAR_OCCLUSION_FROM_AO_BENT_NORMAL)
-        // If we have bent normal and ambient occlusion, process a specular occlusion
-        surfaceData.specularOcclusion = GetSpecularOcclusionFromBentAO(V, bentNormalWS, surfaceData.normalWS, surfaceData.ambientOcclusion, PerceptualSmoothnessToPerceptualRoughness(surfaceData.perceptualSmoothness));
-#elif defined(_AMBIENT_OCCLUSION) && defined(_SPECULAR_OCCLUSION_FROM_AO)
-        surfaceData.specularOcclusion = GetSpecularOcclusionFromAmbientOcclusion(ClampNdotV(dot(surfaceData.normalWS, V)), surfaceData.ambientOcclusion, PerceptualSmoothnessToRoughness(surfaceData.perceptualSmoothness));
-#endif
-
-#ifdef DEBUG_DISPLAY
-        if (_DebugMipMapMode != DEBUGMIPMAPMODE_NONE)
-        {
-            // TODO: need to update mip info
-        }
-
-        // We need to call ApplyDebugToSurfaceData after filling the surfarcedata and before filling builtinData
-        // as it can modify attribute use for static lighting
-        ApplyDebugToSurfaceData(fragInputs.tangentToWorld, surfaceData);
-#endif
->>>>>>> 58396432
     }
 
     void GetSurfaceAndBuiltinData(FragInputs fragInputs, float3 V, inout PositionInputs posInput, out SurfaceData surfaceData, out BuiltinData builtinData)
