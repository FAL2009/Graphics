--- conflicted
+++ resolved
@@ -77,22 +77,18 @@
 
             ApplyRevertGUI();
         }
-
-<<<<<<< HEAD
-=======
+        
         protected override void InitializeExtraDataInstance(Object extraData, int targetIndex)
         {
             var importer = targets[targetIndex] as MaterialVariantImporter;
             var assets = InternalEditorUtility.LoadSerializedFileAndForget(importer.assetPath);
             EditorUtility.CopySerialized(assets[0], extraData);
         }
-
->>>>>>> f3ff6aa2
+        
         protected override void Apply()
         {
             base.Apply();
-
-<<<<<<< HEAD
+            
             if (assetTarget != null)
             {
                 for (int i = 0; i < targets.Length; ++i)
@@ -102,10 +98,9 @@
                     AssetDatabase.ImportAsset((targets[i] as MaterialVariantImporter).assetPath);
                 }
             }
-=======
+
             InternalEditorUtility.SaveToSerializedFileAndForget(new[] { extraDataTarget }, (target as MaterialVariantImporter).assetPath, true);
             AssetDatabase.ImportAsset((target as MaterialVariantImporter).assetPath);
->>>>>>> f3ff6aa2
         }
     }
 }