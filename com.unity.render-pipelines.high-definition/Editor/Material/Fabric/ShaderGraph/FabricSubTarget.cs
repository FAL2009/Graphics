--- conflicted
+++ resolved
@@ -79,458 +79,6 @@
             blockList.AddPropertyBlock(new AdvancedOptionsPropertyBlock());
         }
 
-<<<<<<< HEAD
-// #region SubShaders
-//         static class SubShaders
-//         {
-//             public static SubShaderDescriptor Fabric = new SubShaderDescriptor()
-//             {
-//                 pipelineTag = HDRenderPipeline.k_ShaderTagName,
-//                 generatesPreview = true,
-//                 passes = new PassCollection
-//                 {
-//                     { FabricPasses.ShadowCaster },
-//                     { FabricPasses.META },
-//                     { FabricPasses.SceneSelection },
-//                     { FabricPasses.DepthForwardOnly },
-//                     { FabricPasses.MotionVectors },
-//                     { FabricPasses.ForwardOnly },
-//                 },
-//             };
-
-//             public static SubShaderDescriptor FabricRaytracing = new SubShaderDescriptor()
-//             {
-//                 pipelineTag = HDRenderPipeline.k_ShaderTagName,
-//                 generatesPreview = false,
-//                 passes = new PassCollection
-//                 {
-//                     { FabricPasses.RaytracingIndirect, new FieldCondition(Fields.IsPreview, false) },
-//                     { FabricPasses.RaytracingVisibility, new FieldCondition(Fields.IsPreview, false) },
-//                     { FabricPasses.RaytracingForward, new FieldCondition(Fields.IsPreview, false) },
-//                     { FabricPasses.RaytracingGBuffer, new FieldCondition(Fields.IsPreview, false) },
-//                     { FabricPasses.RaytracingSubSurface, new FieldCondition(Fields.IsPreview, false) },
-//                 },
-//             };
-//         }
-// #endregion
-
-// #region Passes
-//         public static class FabricPasses
-//         {
-//             public static PassDescriptor META = new PassDescriptor()
-//             {
-//                 // Definition
-//                 displayName = "META",
-//                 referenceName = "SHADERPASS_LIGHT_TRANSPORT",
-//                 lightMode = "META",
-//                 useInPreview = false,
-
-//                 // Template
-//                 passTemplatePath = passTemplatePath,
-//                 sharedTemplateDirectory = HDTarget.sharedTemplateDirectory,
-
-//                 // Port Mask
-//                 validPixelBlocks = FabricBlockMasks.FragmentMETA,
-
-//                 // Collections
-//                 structs = CoreStructCollections.Default,
-//                 requiredFields = CoreRequiredFields.Meta,
-//                 fieldDependencies = CoreFieldDependencies.Default,
-//                 renderStates = CoreRenderStates.Meta,
-//                 pragmas = CorePragmas.DotsInstancedInV2Only,
-//                 keywords = CoreKeywords.HDBase,
-//                 includes = FabricIncludes.Meta,
-//             };
-
-//             public static PassDescriptor ShadowCaster = new PassDescriptor()
-//             {
-//                 // Definition
-//                 displayName = "ShadowCaster",
-//                 referenceName = "SHADERPASS_SHADOWS",
-//                 lightMode = "ShadowCaster",
-//                 useInPreview = false,
-
-//                 // Template
-//                 passTemplatePath = passTemplatePath,
-//                 sharedTemplateDirectory = HDTarget.sharedTemplateDirectory,
-
-//                 // Port Mask
-//                 validVertexBlocks = CoreBlockMasks.Vertex,
-//                 validPixelBlocks = FabricBlockMasks.FragmentAlphaDepth,
-
-//                 // Collections
-//                 structs = CoreStructCollections.Default,
-//                 fieldDependencies = CoreFieldDependencies.Default,
-//                 renderStates = CoreRenderStates.BlendShadowCaster,
-//                 pragmas = CorePragmas.DotsInstancedInV2Only,
-//                 keywords = CoreKeywords.HDBase,
-//                 includes = FabricIncludes.DepthOnly,
-//             };
-
-//             public static PassDescriptor SceneSelection = new PassDescriptor()
-//             {
-//                 // Definition
-//                 displayName = "SceneSelectionPass",
-//                 referenceName = "SHADERPASS_DEPTH_ONLY",
-//                 lightMode = "SceneSelectionPass",
-//                 useInPreview = false,
-
-//                 // Template
-//                 passTemplatePath = passTemplatePath,
-//                 sharedTemplateDirectory = HDTarget.sharedTemplateDirectory,
-
-//                 // Port Mask
-//                 validVertexBlocks = CoreBlockMasks.Vertex,
-//                 validPixelBlocks = FabricBlockMasks.FragmentAlphaDepth,
-
-//                 // Collections
-//                 structs = CoreStructCollections.Default,
-//                 fieldDependencies = CoreFieldDependencies.Default,
-//                 renderStates = CoreRenderStates.ShadowCaster,
-//                 pragmas = CorePragmas.DotsInstancedInV2OnlyEditorSync,
-//                 defines = CoreDefines.SceneSelection,
-//                 keywords = CoreKeywords.HDBase,
-//                 includes = FabricIncludes.DepthOnly,
-//             };
-
-//             public static PassDescriptor DepthForwardOnly = new PassDescriptor()
-//             {
-//                 // Definition
-//                 displayName = "DepthForwardOnly",
-//                 referenceName = "SHADERPASS_DEPTH_ONLY",
-//                 lightMode = "DepthForwardOnly",
-//                 useInPreview = true,
-
-//                 // Template
-//                 passTemplatePath = passTemplatePath,
-//                 sharedTemplateDirectory = HDTarget.sharedTemplateDirectory,
-
-//                 // Port Mask
-//                 validVertexBlocks = CoreBlockMasks.Vertex,
-//                 validPixelBlocks = FabricBlockMasks.FragmentDepthMotionVectors,
-
-//                 // Collections
-//                 structs = CoreStructCollections.Default,
-//                 requiredFields = CoreRequiredFields.LitFull,
-//                 fieldDependencies = CoreFieldDependencies.Default,
-//                 renderStates = CoreRenderStates.DepthOnly,
-//                 pragmas = CorePragmas.DotsInstancedInV2Only,
-//                 defines = CoreDefines.DepthMotionVectors,
-//                 keywords = CoreKeywords.DepthMotionVectorsNoNormal,
-//                 includes = FabricIncludes.DepthOnly,
-//             };
-
-//             public static PassDescriptor MotionVectors = new PassDescriptor()
-//             {
-//                 // Definition
-//                 displayName = "MotionVectors",
-//                 referenceName = "SHADERPASS_MOTION_VECTORS",
-//                 lightMode = "MotionVectors",
-//                 useInPreview = false,
-
-//                 // Template
-//                 passTemplatePath = passTemplatePath,
-//                 sharedTemplateDirectory = HDTarget.sharedTemplateDirectory,
-
-//                 // Port Mask
-//                 validVertexBlocks = CoreBlockMasks.Vertex,
-//                 validPixelBlocks = FabricBlockMasks.FragmentDepthMotionVectors,
-
-//                 // Collections
-//                 structs = CoreStructCollections.Default,
-//                 requiredFields = CoreRequiredFields.LitFull,
-//                 fieldDependencies = CoreFieldDependencies.Default,
-//                 renderStates = CoreRenderStates.MotionVectors,
-//                 pragmas = CorePragmas.DotsInstancedInV2Only,
-//                 defines = CoreDefines.DepthMotionVectors,
-//                 keywords = CoreKeywords.DepthMotionVectorsNoNormal,
-//                 includes = FabricIncludes.MotionVectors,
-//             };
-
-//             public static PassDescriptor ForwardOnly = new PassDescriptor()
-//             {
-//                 // Definition
-//                 displayName = "ForwardOnly",
-//                 referenceName = "SHADERPASS_FORWARD",
-//                 lightMode = "ForwardOnly",
-//                 useInPreview = true,
-
-//                 // Template
-//                 passTemplatePath = passTemplatePath,
-//                 sharedTemplateDirectory = HDTarget.sharedTemplateDirectory,
-
-//                 // Port Mask
-//                 validVertexBlocks = CoreBlockMasks.Vertex,
-//                 validPixelBlocks = FabricBlockMasks.FragmentForward,
-
-//                 // Collections
-//                 structs = CoreStructCollections.Default,
-//                 requiredFields = CoreRequiredFields.LitFull,
-//                 fieldDependencies = CoreFieldDependencies.Default,
-//                 renderStates = CoreRenderStates.Forward,
-//                 pragmas = CorePragmas.DotsInstancedInV2Only,
-//                 defines = CoreDefines.Forward,
-//                 keywords = CoreKeywords.Forward,
-//                 includes = FabricIncludes.ForwardOnly,
-//             };
-
-//             public static PassDescriptor RaytracingIndirect = new PassDescriptor()
-//             {
-//                 // Definition
-//                 displayName = "IndirectDXR",
-//                 referenceName = "SHADERPASS_RAYTRACING_INDIRECT",
-//                 lightMode = "IndirectDXR",
-//                 useInPreview = false,
-
-//                 // Template
-//                 passTemplatePath = passTemplatePath,
-//                 sharedTemplateDirectory = HDTarget.sharedTemplateDirectory,
-
-//                 // Port Mask
-//                 validVertexBlocks = CoreBlockMasks.Vertex,
-//                 validPixelBlocks = FabricBlockMasks.FragmentForward,
-
-//                 // Collections
-//                 structs = CoreStructCollections.Default,
-//                 fieldDependencies = CoreFieldDependencies.Default,
-//                 pragmas = CorePragmas.RaytracingBasic,
-//                 defines = FabricDefines.RaytracingForwardIndirect,
-//                 keywords = CoreKeywords.RaytracingIndirect,
-//                 includes = CoreIncludes.Raytracing,
-//                 requiredFields = new FieldCollection(){ HDFields.SubShader.Fabric, HDFields.ShaderPass.RaytracingIndirect },
-//             };
-
-//             public static PassDescriptor RaytracingVisibility = new PassDescriptor()
-//             {
-//                 // Definition
-//                 displayName = "VisibilityDXR",
-//                 referenceName = "SHADERPASS_RAYTRACING_VISIBILITY",
-//                 lightMode = "VisibilityDXR",
-//                 useInPreview = false,
-
-//                 // Template
-//                 passTemplatePath = passTemplatePath,
-//                 sharedTemplateDirectory = HDTarget.sharedTemplateDirectory,
-
-//                 // Port Mask
-//                 validVertexBlocks = CoreBlockMasks.Vertex,
-//                 validPixelBlocks = FabricBlockMasks.FragmentForward,
-
-//                 // Collections
-//                 structs = CoreStructCollections.Default,
-//                 fieldDependencies = CoreFieldDependencies.Default,
-//                 pragmas = CorePragmas.RaytracingBasic,
-//                 keywords = CoreKeywords.HDBase,
-//                 includes = CoreIncludes.Raytracing,
-//                 requiredFields = new FieldCollection(){ HDFields.SubShader.Fabric, HDFields.ShaderPass.RaytracingVisibility },
-//             };
-
-//             public static PassDescriptor RaytracingForward = new PassDescriptor()
-//             {
-//                 // Definition
-//                 displayName = "ForwardDXR",
-//                 referenceName = "SHADERPASS_RAYTRACING_FORWARD",
-//                 lightMode = "ForwardDXR",
-//                 useInPreview = false,
-
-//                 // Template
-//                 passTemplatePath = passTemplatePath,
-//                 sharedTemplateDirectory = HDTarget.sharedTemplateDirectory,
-
-//                 // Port Mask
-//                 validVertexBlocks = CoreBlockMasks.Vertex,
-//                 validPixelBlocks = FabricBlockMasks.FragmentForward,
-
-//                 // Collections
-//                 structs = CoreStructCollections.Default,
-//                 fieldDependencies = CoreFieldDependencies.Default,
-//                 pragmas = CorePragmas.RaytracingBasic,
-//                 defines = FabricDefines.RaytracingForwardIndirect,
-//                 keywords = CoreKeywords.RaytracingGBufferForward,
-//                 includes = CoreIncludes.Raytracing,
-//                 requiredFields = new FieldCollection(){ HDFields.SubShader.Fabric, HDFields.ShaderPass.RaytracingForward },
-//             };
-
-//             public static PassDescriptor RaytracingGBuffer = new PassDescriptor()
-//             {
-//                 // Definition
-//                 displayName = "GBufferDXR",
-//                 referenceName = "SHADERPASS_RAYTRACING_GBUFFER",
-//                 lightMode = "GBufferDXR",
-//                 useInPreview = false,
-
-//                 // Template
-//                 passTemplatePath = passTemplatePath,
-//                 sharedTemplateDirectory = HDTarget.sharedTemplateDirectory,
-
-//                 // Port Mask
-//                 validVertexBlocks = CoreBlockMasks.Vertex,
-//                 validPixelBlocks = FabricBlockMasks.FragmentForward,
-
-//                 // Collections
-//                 structs = CoreStructCollections.Default,
-//                 fieldDependencies = CoreFieldDependencies.Default,
-//                 pragmas = CorePragmas.RaytracingBasic,
-//                 defines = FabricDefines.RaytracingGBuffer,
-//                 keywords = CoreKeywords.RaytracingGBufferForward,
-//                 includes = CoreIncludes.Raytracing,
-//                 requiredFields = new FieldCollection(){ HDFields.SubShader.Fabric, HDFields.ShaderPass.RayTracingGBuffer },
-//             };
-
-//             public static PassDescriptor RaytracingSubSurface = new PassDescriptor()
-//             {
-//                 //Definition
-//                 displayName = "SubSurfaceDXR",
-//                 referenceName = "SHADERPASS_RAYTRACING_SUB_SURFACE",
-//                 lightMode = "SubSurfaceDXR",
-//                 useInPreview = false,
-
-//                 // Template
-//                 passTemplatePath = passTemplatePath,
-//                 sharedTemplateDirectory = HDTarget.sharedTemplateDirectory,
-
-//                 //Port mask
-//                 validVertexBlocks = CoreBlockMasks.Vertex,
-//                 validPixelBlocks = FabricBlockMasks.FragmentForward,
-
-//                 //Collections
-//                 structs = CoreStructCollections.Default,
-//                 fieldDependencies = CoreFieldDependencies.Default,
-//                 pragmas = CorePragmas.RaytracingBasic,
-//                 defines = FabricDefines.RaytracingGBuffer,
-//                 keywords = CoreKeywords.RaytracingGBufferForward,
-//                 includes = CoreIncludes.Raytracing,
-//                 requiredFields = new FieldCollection(){ HDFields.SubShader.Fabric, HDFields.ShaderPass.RaytracingSubSurface },
-//             };
-//         }
-// #endregion
-
-// #region BlockMasks
-//         static class FabricBlockMasks
-//         {
-//             public static BlockFieldDescriptor[] FragmentMETA = new BlockFieldDescriptor[]
-//             {
-//                 BlockFields.SurfaceDescription.BaseColor,
-//                 HDBlockFields.SurfaceDescription.SpecularOcclusion,
-//                 BlockFields.SurfaceDescription.NormalTS,
-//                 BlockFields.SurfaceDescription.Smoothness,
-//                 BlockFields.SurfaceDescription.Occlusion,
-//                 BlockFields.SurfaceDescription.Specular,
-//                 HDBlockFields.SurfaceDescription.DiffusionProfileHash,
-//                 HDBlockFields.SurfaceDescription.SubsurfaceMask,
-//                 HDBlockFields.SurfaceDescription.Thickness,
-//                 HDBlockFields.SurfaceDescription.Tangent,
-//                 HDBlockFields.SurfaceDescription.Anisotropy,
-//                 BlockFields.SurfaceDescription.Emission,
-//                 BlockFields.SurfaceDescription.Alpha,
-//                 BlockFields.SurfaceDescription.AlphaClipThreshold,
-//             };
-
-//             public static BlockFieldDescriptor[] FragmentAlphaDepth = new BlockFieldDescriptor[]
-//             {
-//                 BlockFields.SurfaceDescription.Alpha,
-//                 BlockFields.SurfaceDescription.AlphaClipThreshold,
-//                 HDBlockFields.SurfaceDescription.DepthOffset,
-//             };
-
-//             public static BlockFieldDescriptor[] FragmentDepthMotionVectors = new BlockFieldDescriptor[]
-//             {
-//                 BlockFields.SurfaceDescription.NormalTS,
-//                 BlockFields.SurfaceDescription.Smoothness,
-//                 BlockFields.SurfaceDescription.Alpha,
-//                 BlockFields.SurfaceDescription.AlphaClipThreshold,
-//                 HDBlockFields.SurfaceDescription.DepthOffset,
-//             };
-
-//             public static BlockFieldDescriptor[] FragmentForward = new BlockFieldDescriptor[]
-//             {
-//                 BlockFields.SurfaceDescription.BaseColor,
-//                 HDBlockFields.SurfaceDescription.SpecularOcclusion,
-//                 BlockFields.SurfaceDescription.NormalTS,
-//                 HDBlockFields.SurfaceDescription.BentNormal,
-//                 BlockFields.SurfaceDescription.Smoothness,
-//                 BlockFields.SurfaceDescription.Occlusion,
-//                 BlockFields.SurfaceDescription.Specular,
-//                 HDBlockFields.SurfaceDescription.DiffusionProfileHash,
-//                 HDBlockFields.SurfaceDescription.SubsurfaceMask,
-//                 HDBlockFields.SurfaceDescription.Thickness,
-//                 HDBlockFields.SurfaceDescription.Tangent,
-//                 HDBlockFields.SurfaceDescription.Anisotropy,
-//                 BlockFields.SurfaceDescription.Emission,
-//                 BlockFields.SurfaceDescription.Alpha,
-//                 BlockFields.SurfaceDescription.AlphaClipThreshold,
-//                 HDBlockFields.SurfaceDescription.BakedGI,
-//                 HDBlockFields.SurfaceDescription.BakedBackGI,
-//                 HDBlockFields.SurfaceDescription.DepthOffset,
-//             };
-//         }
-// #endregion
-
-// #region Defines
-//         static class FabricDefines
-//         {
-//             public static DefineCollection RaytracingForwardIndirect = new DefineCollection
-//             {
-//                 { CoreKeywordDescriptors.Shadow, 0 },
-//                 { CoreKeywordDescriptors.HasLightloop, 1 },
-//             };
-
-//             public static DefineCollection RaytracingGBuffer = new DefineCollection
-//             {
-//                 { CoreKeywordDescriptors.Shadow, 0 },
-//             };
-//         }
-// #endregion
-
-// #region Includes
-//         static class FabricIncludes
-//         {
-//             const string kFabric = "Packages/com.unity.render-pipelines.high-definition/Runtime/Material/Fabric/Fabric.hlsl";
-
-//             public static IncludeCollection Common = new IncludeCollection
-//             {
-//                 { CoreIncludes.CorePregraph },
-//                 { CoreIncludes.kNormalSurfaceGradient, IncludeLocation.Pregraph },
-//                 { kFabric, IncludeLocation.Pregraph },
-//                 { CoreIncludes.CoreUtility },
-//                 { CoreIncludes.kDecalUtilities, IncludeLocation.Pregraph },
-//                 { CoreIncludes.kShaderGraphFunctions, IncludeLocation.Pregraph },
-//             };
-
-//             public static IncludeCollection Meta = new IncludeCollection
-//             {
-//                 { Common },
-//                 { CoreIncludes.kPassLightTransport, IncludeLocation.Postgraph },
-//             };
-
-//             public static IncludeCollection DepthOnly = new IncludeCollection
-//             {
-//                 { Common },
-//                 { CoreIncludes.kPassDepthOnly, IncludeLocation.Postgraph },
-//             };
-
-//             public static IncludeCollection MotionVectors = new IncludeCollection
-//             {
-//                 { Common },
-//                 { CoreIncludes.kPassMotionVectors, IncludeLocation.Postgraph },
-//             };
-
-//             public static IncludeCollection ForwardOnly = new IncludeCollection
-//             {
-//                 { CoreIncludes.CorePregraph },
-//                 { CoreIncludes.kNormalSurfaceGradient, IncludeLocation.Pregraph },
-//                 { CoreIncludes.kLighting, IncludeLocation.Pregraph },
-//                 { CoreIncludes.kLightLoopDef, IncludeLocation.Pregraph },
-//                 { kFabric, IncludeLocation.Pregraph },
-//                 { CoreIncludes.kLightLoop, IncludeLocation.Pregraph },
-//                 { CoreIncludes.CoreUtility },
-//                 { CoreIncludes.kDecalUtilities, IncludeLocation.Pregraph },
-//                 { CoreIncludes.kShaderGraphFunctions, IncludeLocation.Pregraph },
-//                 { CoreIncludes.kPassForward, IncludeLocation.Postgraph },
-//             };
-//         }
-// #endregion
-=======
 #region SubShaders
         static class SubShaders
         {
@@ -1090,6 +638,5 @@
             };
         }
 #endregion
->>>>>>> f69a129c
     }
 }