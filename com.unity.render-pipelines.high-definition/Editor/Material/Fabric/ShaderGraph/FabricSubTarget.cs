using System;
using System.Collections.Generic;
using System.Linq;
using UnityEngine;
using UnityEngine.Rendering.HighDefinition;
using UnityEditor.ShaderGraph;
using UnityEditor.ShaderGraph.Internal;
using UnityEditor.Graphing;
using UnityEditor.ShaderGraph.Legacy;
using UnityEditor.Rendering.HighDefinition.ShaderGraph.Legacy;
using static UnityEngine.Rendering.HighDefinition.HDMaterialProperties;
using static UnityEditor.Rendering.HighDefinition.HDShaderUtils;

namespace UnityEditor.Rendering.HighDefinition.ShaderGraph
{
    sealed partial class FabricSubTarget : LightingSubTarget, ILegacyTarget, IRequiresData<FabricData>
    {
        static string passTemplatePath => $"{HDUtils.GetHDRenderPipelinePath()}Editor/Material/Fabric/ShaderGraph/FabricPass.template";

        public FabricSubTarget() => displayName = "Fabric";

        protected override string subTargetAssetGuid => "74f1a4749bab90d429ac01d094be0aeb"; // FabricSubTarget.cs
        protected override string customInspector => "Rendering.HighDefinition.FabricGUI";
        protected override ShaderID shaderID => HDShaderUtils.ShaderID.SG_Fabric;

        FabricData m_FabricData;

        FabricData IRequiresData<FabricData>.data
        {
            get => m_FabricData;
            set => m_FabricData = value;
        }

        public FabricData fabricData
        {
            get => m_FabricData;
            set => m_FabricData = value;
        }

        protected override IEnumerable<SubShaderDescriptor> EnumerateSubShaders()
        {
            yield return SubShaders.Fabric;
            yield return SubShaders.FabricRaytracing;
        }

        public override void GetFields(ref TargetFieldContext context)
        {
            base.GetFields(ref context);

            // Fabric specific properties
            context.AddField(HDStructFields.FragInputs.IsFrontFace,         systemData.doubleSidedMode != DoubleSidedMode.Disabled && !context.pass.Equals(FabricSubTarget.FabricPasses.MotionVectors));
            context.AddField(HDFields.CottonWool,                           fabricData.materialType == FabricData.MaterialType.CottonWool);
            context.AddField(HDFields.Silk,                                 fabricData.materialType == FabricData.MaterialType.Silk);
            context.AddField(HDFields.SubsurfaceScattering,                 lightingData.subsurfaceScattering && systemData.surfaceType != SurfaceType.Transparent);
            context.AddField(HDFields.Transmission,                         lightingData.transmission);
            context.AddField(HDFields.DoAlphaTest,                          systemData.alphaTest && context.pass.validPixelBlocks.Contains(BlockFields.SurfaceDescription.AlphaClipThreshold));
            context.AddField(HDFields.EnergyConservingSpecular,             lightingData.energyConservingSpecular);
        }

        public override void GetActiveBlocks(ref TargetActiveBlockContext context)
        {
            base.GetActiveBlocks(ref context);

            // Fabric specific blocks
            context.AddBlock(BlockFields.SurfaceDescription.NormalTS);
            context.AddBlock(HDBlockFields.SurfaceDescription.BentNormal);
            context.AddBlock(BlockFields.SurfaceDescription.Specular);
            context.AddBlock(HDBlockFields.SurfaceDescription.DiffusionProfileHash, lightingData.subsurfaceScattering || lightingData.transmission);
            context.AddBlock(HDBlockFields.SurfaceDescription.SubsurfaceMask,       lightingData.subsurfaceScattering);
            context.AddBlock(HDBlockFields.SurfaceDescription.Thickness,            lightingData.transmission);

            // Fabric Silk
            if(fabricData.materialType == FabricData.MaterialType.Silk)
            {
                context.AddBlock(HDBlockFields.SurfaceDescription.Tangent);
                context.AddBlock(HDBlockFields.SurfaceDescription.Anisotropy);
            }
        }

        protected override void AddInspectorPropertyBlocks(SubTargetPropertiesGUI blockList)
        {
<<<<<<< HEAD
            // blockList.AddPropertyBlock(new DecalPropertyBlock());
=======
            var settingsView = new FabricSettingsView(this);
            settingsView.GetPropertiesGUI(ref context, onChange, registerUndo);
        }

        public override void CollectShaderProperties(PropertyCollector collector, GenerationMode generationMode)
        {
            // Trunk currently relies on checking material property "_EmissionColor" to allow emissive GI. If it doesn't find that property, or it is black, GI is forced off.
            // ShaderGraph doesn't use this property, so currently it inserts a dummy color (white). This dummy color may be removed entirely once the following PR has been merged in trunk: Pull request #74105
            // The user will then need to explicitly disable emissive GI if it is not needed.
            // To be able to automatically disable emission based on the ShaderGraph config when emission is black,
            // we will need a more general way to communicate this to the engine (not directly tied to a material property).
            collector.AddShaderProperty(new ColorShaderProperty()
            {
                overrideReferenceName = "_EmissionColor",
                hidden = true,
                value = new Color(1.0f, 1.0f, 1.0f, 1.0f)
            });

            //See SG-ADDITIONALVELOCITY-NOTE
            if (builtinData.addPrecomputedVelocity)
            {
                collector.AddShaderProperty(new BooleanShaderProperty
                {
                    value = true,
                    hidden = true,
                    overrideReferenceName = kAddPrecomputedVelocity,
                });
            }

            // Add all shader properties required by the inspector
            HDSubShaderUtilities.AddStencilShaderProperties(collector, lightingData.subsurfaceScattering,
                systemData.surfaceType == SurfaceType.Opaque ? lightingData.receiveSSR : lightingData.receiveSSRTransparent, lightingData.receiveSSR, lightingData.receiveSSRTransparent);
            HDSubShaderUtilities.AddBlendingStatesShaderProperties(
                collector,
                systemData.surfaceType,
                systemData.blendMode,
                systemData.sortPriority,
                builtinData.alphaToMask,
                systemData.zWrite,
                systemData.transparentCullMode,
                systemData.zTest,
                false,
                builtinData.transparencyFog
            );
            HDSubShaderUtilities.AddAlphaCutoffShaderProperties(collector, systemData.alphaTest, false);
            HDSubShaderUtilities.AddDoubleSidedProperty(collector, systemData.doubleSidedMode);
>>>>>>> 315cc02e
        }

        public override void ProcessPreviewMaterial(Material material)
        {
            // Fixup the material settings:
            material.SetFloat(kSurfaceType, (int)systemData.surfaceType);
            material.SetFloat(kDoubleSidedNormalMode, (int)systemData.doubleSidedMode);
            material.SetFloat(kDoubleSidedEnable, systemData.doubleSidedMode != DoubleSidedMode.Disabled ? 1.0f : 0.0f);
            material.SetFloat(kAlphaCutoffEnabled, systemData.alphaTest ? 1 : 0);
            material.SetFloat(kBlendMode, (int)systemData.blendMode);
            material.SetFloat(kEnableFogOnTransparent, builtinData.transparencyFog ? 1.0f : 0.0f);
            material.SetFloat(kZTestTransparent, (int)systemData.zTest);
            material.SetFloat(kTransparentCullMode, (int)systemData.transparentCullMode);
            material.SetFloat(kZWrite, systemData.zWrite ? 1.0f : 0.0f);

            // No sorting priority for shader graph preview
            var renderingPass = systemData.surfaceType == SurfaceType.Opaque ? HDRenderQueue.RenderQueueType.Opaque : HDRenderQueue.RenderQueueType.Transparent;
            material.renderQueue = (int)HDRenderQueue.ChangeType(renderingPass, offset: 0, alphaTest: systemData.alphaTest);

            FabricGUI.SetupMaterialKeywordsAndPass(material);
        }

#region SubShaders
        static class SubShaders
        {
            public static SubShaderDescriptor Fabric = new SubShaderDescriptor()
            {
                pipelineTag = HDRenderPipeline.k_ShaderTagName,
                generatesPreview = true,
                passes = new PassCollection
                {
                    { FabricPasses.ShadowCaster },
                    { FabricPasses.META },
                    { FabricPasses.SceneSelection },
                    { FabricPasses.DepthForwardOnly },
                    { FabricPasses.MotionVectors },
                    { FabricPasses.ForwardOnly },
                },
            };

            public static SubShaderDescriptor FabricRaytracing = new SubShaderDescriptor()
            {
                pipelineTag = HDRenderPipeline.k_ShaderTagName,
                generatesPreview = false,
                passes = new PassCollection
                {
                    { FabricPasses.RaytracingIndirect, new FieldCondition(Fields.IsPreview, false) },
                    { FabricPasses.RaytracingVisibility, new FieldCondition(Fields.IsPreview, false) },
                    { FabricPasses.RaytracingForward, new FieldCondition(Fields.IsPreview, false) },
                    { FabricPasses.RaytracingGBuffer, new FieldCondition(Fields.IsPreview, false) },
                    { FabricPasses.RaytracingSubSurface, new FieldCondition(Fields.IsPreview, false) },
                },
            };
        }
#endregion

#region Passes
        public static class FabricPasses
        {
            public static PassDescriptor META = new PassDescriptor()
            {
                // Definition
                displayName = "META",
                referenceName = "SHADERPASS_LIGHT_TRANSPORT",
                lightMode = "META",
                useInPreview = false,

                // Template
                passTemplatePath = passTemplatePath,
                sharedTemplateDirectory = HDTarget.sharedTemplateDirectory,

                // Port Mask
                validPixelBlocks = FabricBlockMasks.FragmentMETA,

                // Collections
                structs = CoreStructCollections.Default,
                requiredFields = CoreRequiredFields.Meta,
                fieldDependencies = CoreFieldDependencies.Default,
                renderStates = CoreRenderStates.Meta,
                pragmas = CorePragmas.DotsInstancedInV2Only,
                keywords = CoreKeywords.HDBase,
                includes = FabricIncludes.Meta,
            };

            public static PassDescriptor ShadowCaster = new PassDescriptor()
            {
                // Definition
                displayName = "ShadowCaster",
                referenceName = "SHADERPASS_SHADOWS",
                lightMode = "ShadowCaster",
                useInPreview = false,

                // Template
                passTemplatePath = passTemplatePath,
                sharedTemplateDirectory = HDTarget.sharedTemplateDirectory,

                // Port Mask
                validVertexBlocks = CoreBlockMasks.Vertex,
                validPixelBlocks = FabricBlockMasks.FragmentAlphaDepth,

                // Collections
                structs = CoreStructCollections.Default,
                fieldDependencies = CoreFieldDependencies.Default,
                renderStates = CoreRenderStates.BlendShadowCaster,
                pragmas = CorePragmas.DotsInstancedInV2Only,
                keywords = CoreKeywords.HDBase,
                includes = FabricIncludes.DepthOnly,
            };

            public static PassDescriptor SceneSelection = new PassDescriptor()
            {
                // Definition
                displayName = "SceneSelectionPass",
                referenceName = "SHADERPASS_DEPTH_ONLY",
                lightMode = "SceneSelectionPass",
                useInPreview = false,

                // Template
                passTemplatePath = passTemplatePath,
                sharedTemplateDirectory = HDTarget.sharedTemplateDirectory,

                // Port Mask
                validVertexBlocks = CoreBlockMasks.Vertex,
                validPixelBlocks = FabricBlockMasks.FragmentAlphaDepth,

                // Collections
                structs = CoreStructCollections.Default,
                fieldDependencies = CoreFieldDependencies.Default,
                renderStates = CoreRenderStates.ShadowCaster,
                pragmas = CorePragmas.DotsInstancedInV2OnlyEditorSync,
                defines = CoreDefines.SceneSelection,
                keywords = CoreKeywords.HDBase,
                includes = FabricIncludes.DepthOnly,
            };

            public static PassDescriptor DepthForwardOnly = new PassDescriptor()
            {
                // Definition
                displayName = "DepthForwardOnly",
                referenceName = "SHADERPASS_DEPTH_ONLY",
                lightMode = "DepthForwardOnly",
                useInPreview = true,

                // Template
                passTemplatePath = passTemplatePath,
                sharedTemplateDirectory = HDTarget.sharedTemplateDirectory,

                // Port Mask
                validVertexBlocks = CoreBlockMasks.Vertex,
                validPixelBlocks = FabricBlockMasks.FragmentDepthMotionVectors,

                // Collections
                structs = CoreStructCollections.Default,
                requiredFields = CoreRequiredFields.LitFull,
                fieldDependencies = CoreFieldDependencies.Default,
                renderStates = CoreRenderStates.DepthOnly,
                pragmas = CorePragmas.DotsInstancedInV2Only,
                defines = CoreDefines.DepthMotionVectors,
                keywords = CoreKeywords.DepthMotionVectorsNoNormal,
                includes = FabricIncludes.DepthOnly,
            };

            public static PassDescriptor MotionVectors = new PassDescriptor()
            {
                // Definition
                displayName = "MotionVectors",
                referenceName = "SHADERPASS_MOTION_VECTORS",
                lightMode = "MotionVectors",
                useInPreview = false,

                // Template
                passTemplatePath = passTemplatePath,
                sharedTemplateDirectory = HDTarget.sharedTemplateDirectory,

                // Port Mask
                validVertexBlocks = CoreBlockMasks.Vertex,
                validPixelBlocks = FabricBlockMasks.FragmentDepthMotionVectors,

                // Collections
                structs = CoreStructCollections.Default,
                requiredFields = CoreRequiredFields.LitFull,
                fieldDependencies = CoreFieldDependencies.Default,
                renderStates = CoreRenderStates.MotionVectors,
                pragmas = CorePragmas.DotsInstancedInV2Only,
                defines = CoreDefines.DepthMotionVectors,
                keywords = CoreKeywords.DepthMotionVectorsNoNormal,
                includes = FabricIncludes.MotionVectors,
            };

            public static PassDescriptor ForwardOnly = new PassDescriptor()
            {
                // Definition
                displayName = "ForwardOnly",
                referenceName = "SHADERPASS_FORWARD",
                lightMode = "ForwardOnly",
                useInPreview = true,

                // Template
                passTemplatePath = passTemplatePath,
                sharedTemplateDirectory = HDTarget.sharedTemplateDirectory,

                // Port Mask
                validVertexBlocks = CoreBlockMasks.Vertex,
                validPixelBlocks = FabricBlockMasks.FragmentForward,

                // Collections
                structs = CoreStructCollections.Default,
                requiredFields = CoreRequiredFields.LitFull,
                fieldDependencies = CoreFieldDependencies.Default,
                renderStates = CoreRenderStates.Forward,
                pragmas = CorePragmas.DotsInstancedInV2Only,
                defines = CoreDefines.Forward,
                keywords = CoreKeywords.Forward,
                includes = FabricIncludes.ForwardOnly,
            };

            public static PassDescriptor RaytracingIndirect = new PassDescriptor()
            {
                // Definition
                displayName = "IndirectDXR",
                referenceName = "SHADERPASS_RAYTRACING_INDIRECT",
                lightMode = "IndirectDXR",
                useInPreview = false,

                // Template
                passTemplatePath = passTemplatePath,
                sharedTemplateDirectory = HDTarget.sharedTemplateDirectory,

                // Port Mask
                validVertexBlocks = CoreBlockMasks.Vertex,
                validPixelBlocks = FabricBlockMasks.FragmentForward,

                // Collections
                structs = CoreStructCollections.Default,
                fieldDependencies = CoreFieldDependencies.Default,
                pragmas = CorePragmas.RaytracingBasic,
                defines = FabricDefines.RaytracingForwardIndirect,
                keywords = CoreKeywords.RaytracingIndirect,
                includes = CoreIncludes.Raytracing,
                requiredFields = new FieldCollection(){ HDFields.SubShader.Fabric, HDFields.ShaderPass.RaytracingIndirect },
            };

            public static PassDescriptor RaytracingVisibility = new PassDescriptor()
            {
                // Definition
                displayName = "VisibilityDXR",
                referenceName = "SHADERPASS_RAYTRACING_VISIBILITY",
                lightMode = "VisibilityDXR",
                useInPreview = false,

                // Template
                passTemplatePath = passTemplatePath,
                sharedTemplateDirectory = HDTarget.sharedTemplateDirectory,

                // Port Mask
                validVertexBlocks = CoreBlockMasks.Vertex,
                validPixelBlocks = FabricBlockMasks.FragmentForward,

                // Collections
                structs = CoreStructCollections.Default,
                fieldDependencies = CoreFieldDependencies.Default,
                pragmas = CorePragmas.RaytracingBasic,
                keywords = CoreKeywords.HDBase,
                includes = CoreIncludes.Raytracing,
                requiredFields = new FieldCollection(){ HDFields.SubShader.Fabric, HDFields.ShaderPass.RaytracingVisibility },
            };

            public static PassDescriptor RaytracingForward = new PassDescriptor()
            {
                // Definition
                displayName = "ForwardDXR",
                referenceName = "SHADERPASS_RAYTRACING_FORWARD",
                lightMode = "ForwardDXR",
                useInPreview = false,

                // Template
                passTemplatePath = passTemplatePath,
                sharedTemplateDirectory = HDTarget.sharedTemplateDirectory,

                // Port Mask
                validVertexBlocks = CoreBlockMasks.Vertex,
                validPixelBlocks = FabricBlockMasks.FragmentForward,

                // Collections
                structs = CoreStructCollections.Default,
                fieldDependencies = CoreFieldDependencies.Default,
                pragmas = CorePragmas.RaytracingBasic,
                defines = FabricDefines.RaytracingForwardIndirect,
                keywords = CoreKeywords.RaytracingGBufferForward,
                includes = CoreIncludes.Raytracing,
                requiredFields = new FieldCollection(){ HDFields.SubShader.Fabric, HDFields.ShaderPass.RaytracingForward },
            };

            public static PassDescriptor RaytracingGBuffer = new PassDescriptor()
            {
                // Definition
                displayName = "GBufferDXR",
                referenceName = "SHADERPASS_RAYTRACING_GBUFFER",
                lightMode = "GBufferDXR",
                useInPreview = false,

                // Template
                passTemplatePath = passTemplatePath,
                sharedTemplateDirectory = HDTarget.sharedTemplateDirectory,

                // Port Mask
                validVertexBlocks = CoreBlockMasks.Vertex,
                validPixelBlocks = FabricBlockMasks.FragmentForward,

                // Collections
                structs = CoreStructCollections.Default,
                fieldDependencies = CoreFieldDependencies.Default,
                pragmas = CorePragmas.RaytracingBasic,
                defines = FabricDefines.RaytracingGBuffer,
                keywords = CoreKeywords.RaytracingGBufferForward,
                includes = CoreIncludes.Raytracing,
                requiredFields = new FieldCollection(){ HDFields.SubShader.Fabric, HDFields.ShaderPass.RayTracingGBuffer },
            };

            public static PassDescriptor RaytracingSubSurface = new PassDescriptor()
            {
                //Definition
                displayName = "SubSurfaceDXR",
                referenceName = "SHADERPASS_RAYTRACING_SUB_SURFACE",
                lightMode = "SubSurfaceDXR",
                useInPreview = false,

                // Template
                passTemplatePath = passTemplatePath,
                sharedTemplateDirectory = HDTarget.sharedTemplateDirectory,

                //Port mask
                validVertexBlocks = CoreBlockMasks.Vertex,
                validPixelBlocks = FabricBlockMasks.FragmentForward,

                //Collections
                structs = CoreStructCollections.Default,
                fieldDependencies = CoreFieldDependencies.Default,
                pragmas = CorePragmas.RaytracingBasic,
                defines = FabricDefines.RaytracingGBuffer,
                keywords = CoreKeywords.RaytracingGBufferForward,
                includes = CoreIncludes.Raytracing,
                requiredFields = new FieldCollection(){ HDFields.SubShader.Fabric, HDFields.ShaderPass.RaytracingSubSurface },
            };
        }
#endregion

#region BlockMasks
        static class FabricBlockMasks
        {
            public static BlockFieldDescriptor[] FragmentMETA = new BlockFieldDescriptor[]
            {
                BlockFields.SurfaceDescription.BaseColor,
                HDBlockFields.SurfaceDescription.SpecularOcclusion,
                BlockFields.SurfaceDescription.NormalTS,
                BlockFields.SurfaceDescription.Smoothness,
                BlockFields.SurfaceDescription.Occlusion,
                BlockFields.SurfaceDescription.Specular,
                HDBlockFields.SurfaceDescription.DiffusionProfileHash,
                HDBlockFields.SurfaceDescription.SubsurfaceMask,
                HDBlockFields.SurfaceDescription.Thickness,
                HDBlockFields.SurfaceDescription.Tangent,
                HDBlockFields.SurfaceDescription.Anisotropy,
                BlockFields.SurfaceDescription.Emission,
                BlockFields.SurfaceDescription.Alpha,
                BlockFields.SurfaceDescription.AlphaClipThreshold,
            };

            public static BlockFieldDescriptor[] FragmentAlphaDepth = new BlockFieldDescriptor[]
            {
                BlockFields.SurfaceDescription.Alpha,
                BlockFields.SurfaceDescription.AlphaClipThreshold,
                HDBlockFields.SurfaceDescription.DepthOffset,
            };

            public static BlockFieldDescriptor[] FragmentDepthMotionVectors = new BlockFieldDescriptor[]
            {
                BlockFields.SurfaceDescription.NormalTS,
                BlockFields.SurfaceDescription.Smoothness,
                BlockFields.SurfaceDescription.Alpha,
                BlockFields.SurfaceDescription.AlphaClipThreshold,
                HDBlockFields.SurfaceDescription.DepthOffset,
            };

            public static BlockFieldDescriptor[] FragmentForward = new BlockFieldDescriptor[]
            {
                BlockFields.SurfaceDescription.BaseColor,
                HDBlockFields.SurfaceDescription.SpecularOcclusion,
                BlockFields.SurfaceDescription.NormalTS,
                HDBlockFields.SurfaceDescription.BentNormal,
                BlockFields.SurfaceDescription.Smoothness,
                BlockFields.SurfaceDescription.Occlusion,
                BlockFields.SurfaceDescription.Specular,
                HDBlockFields.SurfaceDescription.DiffusionProfileHash,
                HDBlockFields.SurfaceDescription.SubsurfaceMask,
                HDBlockFields.SurfaceDescription.Thickness,
                HDBlockFields.SurfaceDescription.Tangent,
                HDBlockFields.SurfaceDescription.Anisotropy,
                BlockFields.SurfaceDescription.Emission,
                BlockFields.SurfaceDescription.Alpha,
                BlockFields.SurfaceDescription.AlphaClipThreshold,
                HDBlockFields.SurfaceDescription.BakedGI,
                HDBlockFields.SurfaceDescription.BakedBackGI,
                HDBlockFields.SurfaceDescription.DepthOffset,
            };
        }
#endregion

#region Defines
        static class FabricDefines
        {
            public static DefineCollection RaytracingForwardIndirect = new DefineCollection
            {
                { CoreKeywordDescriptors.Shadow, 0 },
                { CoreKeywordDescriptors.HasLightloop, 1 },
            };

            public static DefineCollection RaytracingGBuffer = new DefineCollection
            {
                { CoreKeywordDescriptors.Shadow, 0 },
            };
        }
#endregion

#region Includes
        static class FabricIncludes
        {
            const string kFabric = "Packages/com.unity.render-pipelines.high-definition/Runtime/Material/Fabric/Fabric.hlsl";

            public static IncludeCollection Common = new IncludeCollection
            {
                { CoreIncludes.CorePregraph },
                { CoreIncludes.kNormalSurfaceGradient, IncludeLocation.Pregraph },
                { kFabric, IncludeLocation.Pregraph },
                { CoreIncludes.CoreUtility },
                { CoreIncludes.kDecalUtilities, IncludeLocation.Pregraph },
                { CoreIncludes.kShaderGraphFunctions, IncludeLocation.Pregraph },
            };

            public static IncludeCollection Meta = new IncludeCollection
            {
                { Common },
                { CoreIncludes.kPassLightTransport, IncludeLocation.Postgraph },
            };

            public static IncludeCollection DepthOnly = new IncludeCollection
            {
                { Common },
                { CoreIncludes.kPassDepthOnly, IncludeLocation.Postgraph },
            };

            public static IncludeCollection MotionVectors = new IncludeCollection
            {
                { Common },
                { CoreIncludes.kPassMotionVectors, IncludeLocation.Postgraph },
            };

            public static IncludeCollection ForwardOnly = new IncludeCollection
            {
                { CoreIncludes.CorePregraph },
                { CoreIncludes.kNormalSurfaceGradient, IncludeLocation.Pregraph },
                { CoreIncludes.kLighting, IncludeLocation.Pregraph },
                { CoreIncludes.kLightLoopDef, IncludeLocation.Pregraph },
                { kFabric, IncludeLocation.Pregraph },
                { CoreIncludes.kLightLoop, IncludeLocation.Pregraph },
                { CoreIncludes.CoreUtility },
                { CoreIncludes.kDecalUtilities, IncludeLocation.Pregraph },
                { CoreIncludes.kShaderGraphFunctions, IncludeLocation.Pregraph },
                { CoreIncludes.kPassForward, IncludeLocation.Postgraph },
            };
        }
#endregion
    }
}<|MERGE_RESOLUTION|>--- conflicted
+++ resolved
@@ -79,56 +79,8 @@
 
         protected override void AddInspectorPropertyBlocks(SubTargetPropertiesGUI blockList)
         {
-<<<<<<< HEAD
+            //TODO
             // blockList.AddPropertyBlock(new DecalPropertyBlock());
-=======
-            var settingsView = new FabricSettingsView(this);
-            settingsView.GetPropertiesGUI(ref context, onChange, registerUndo);
-        }
-
-        public override void CollectShaderProperties(PropertyCollector collector, GenerationMode generationMode)
-        {
-            // Trunk currently relies on checking material property "_EmissionColor" to allow emissive GI. If it doesn't find that property, or it is black, GI is forced off.
-            // ShaderGraph doesn't use this property, so currently it inserts a dummy color (white). This dummy color may be removed entirely once the following PR has been merged in trunk: Pull request #74105
-            // The user will then need to explicitly disable emissive GI if it is not needed.
-            // To be able to automatically disable emission based on the ShaderGraph config when emission is black,
-            // we will need a more general way to communicate this to the engine (not directly tied to a material property).
-            collector.AddShaderProperty(new ColorShaderProperty()
-            {
-                overrideReferenceName = "_EmissionColor",
-                hidden = true,
-                value = new Color(1.0f, 1.0f, 1.0f, 1.0f)
-            });
-
-            //See SG-ADDITIONALVELOCITY-NOTE
-            if (builtinData.addPrecomputedVelocity)
-            {
-                collector.AddShaderProperty(new BooleanShaderProperty
-                {
-                    value = true,
-                    hidden = true,
-                    overrideReferenceName = kAddPrecomputedVelocity,
-                });
-            }
-
-            // Add all shader properties required by the inspector
-            HDSubShaderUtilities.AddStencilShaderProperties(collector, lightingData.subsurfaceScattering,
-                systemData.surfaceType == SurfaceType.Opaque ? lightingData.receiveSSR : lightingData.receiveSSRTransparent, lightingData.receiveSSR, lightingData.receiveSSRTransparent);
-            HDSubShaderUtilities.AddBlendingStatesShaderProperties(
-                collector,
-                systemData.surfaceType,
-                systemData.blendMode,
-                systemData.sortPriority,
-                builtinData.alphaToMask,
-                systemData.zWrite,
-                systemData.transparentCullMode,
-                systemData.zTest,
-                false,
-                builtinData.transparencyFog
-            );
-            HDSubShaderUtilities.AddAlphaCutoffShaderProperties(collector, systemData.alphaTest, false);
-            HDSubShaderUtilities.AddDoubleSidedProperty(collector, systemData.doubleSidedMode);
->>>>>>> 315cc02e
         }
 
         public override void ProcessPreviewMaterial(Material material)
