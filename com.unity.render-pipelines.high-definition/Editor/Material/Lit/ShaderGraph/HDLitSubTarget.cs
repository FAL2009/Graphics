﻿using System;
using System.Collections.Generic;
using System.Linq;
using UnityEngine;
using UnityEngine.Rendering.HighDefinition;
using UnityEditor.ShaderGraph;
using UnityEditor.ShaderGraph.Internal;
using UnityEditor.Graphing;
using UnityEditor.ShaderGraph.Legacy;
using UnityEditor.Rendering.HighDefinition.ShaderGraph.Legacy;
using static UnityEngine.Rendering.HighDefinition.HDMaterialProperties;
using static UnityEditor.Rendering.HighDefinition.HDShaderUtils;

namespace UnityEditor.Rendering.HighDefinition.ShaderGraph
{
    sealed partial class HDLitSubTarget : LightingSubTarget, ILegacyTarget, IRequiresData<HDLitData>
    {
        static string passTemplatePath => $"{HDUtils.GetHDRenderPipelinePath()}Editor/Material/Lit/ShaderGraph/LitPass.template";

        public HDLitSubTarget() => displayName = "Lit";

        protected override string customInspector => "Rendering.HighDefinition.HDLitGUI";
        protected override string subTargetAssetGuid => "caab952c840878340810cca27417971c"; // HDLitSubTarget.cs
        protected override ShaderID shaderID => HDShaderUtils.ShaderID.SG_Lit;

        HDLitData m_LitData;

        HDLitData IRequiresData<HDLitData>.data
        {
            get => m_LitData;
            set => m_LitData = value;
        }

        public HDLitData litData
        {
            get => m_LitData;
            set => m_LitData = value;
        }

        // Iterate over the sub passes available in the shader
        protected override IEnumerable<SubShaderDescriptor> EnumerateSubShaders()
        {
            yield return SubShaders.Lit;
            yield return SubShaders.LitRaytracing;
        }

        public override void GetFields(ref TargetFieldContext context)
        {
            base.GetFields(ref context);
            AddDistortionFields(ref context);

            bool hasRefraction = (systemData.surfaceType == SurfaceType.Transparent && systemData.renderingPass != HDRenderQueue.RenderQueueType.PreRefraction && litData.refractionModel != ScreenSpaceRefraction.RefractionModel.None);

            // Lit specific properties
            context.AddField(HDStructFields.FragInputs.IsFrontFace,         systemData.doubleSidedMode != DoubleSidedMode.Disabled && !context.pass.Equals(HDLitSubTarget.LitPasses.MotionVectors));

            context.AddField(HDFields.DotsProperties,                       context.hasDotsProperties);

            // Material
            context.AddField(HDFields.Anisotropy,                           litData.materialType == HDLitData.MaterialType.Anisotropy);
            context.AddField(HDFields.Iridescence,                          litData.materialType == HDLitData.MaterialType.Iridescence);
            context.AddField(HDFields.SpecularColor,                        litData.materialType == HDLitData.MaterialType.SpecularColor);
            context.AddField(HDFields.Standard,                             litData.materialType == HDLitData.MaterialType.Standard);
            context.AddField(HDFields.SubsurfaceScattering,                 litData.materialType == HDLitData.MaterialType.SubsurfaceScattering && systemData.surfaceType != SurfaceType.Transparent);
            context.AddField(HDFields.Transmission,                         (litData.materialType == HDLitData.MaterialType.SubsurfaceScattering && litData.sssTransmission) ||
                                                                                (litData.materialType == HDLitData.MaterialType.Translucent));
            context.AddField(HDFields.Translucent,                          litData.materialType == HDLitData.MaterialType.Translucent);

            context.AddField(HDFields.DoubleSidedFlip,                      systemData.doubleSidedMode == DoubleSidedMode.FlippedNormals && !context.pass.Equals(HDLitSubTarget.LitPasses.MotionVectors));
            context.AddField(HDFields.DoubleSidedMirror,                    systemData.doubleSidedMode == DoubleSidedMode.MirroredNormals && !context.pass.Equals(HDLitSubTarget.LitPasses.MotionVectors));

            // Refraction
            context.AddField(HDFields.Refraction,                           hasRefraction);
            context.AddField(HDFields.RefractionBox,                        hasRefraction && litData.refractionModel == ScreenSpaceRefraction.RefractionModel.Box);
            context.AddField(HDFields.RefractionSphere,                     hasRefraction && litData.refractionModel == ScreenSpaceRefraction.RefractionModel.Sphere);

            // AlphaTest
            // All the DoAlphaXXX field drive the generation of which code to use for alpha test in the template
            // Do alpha test only if we aren't using the TestShadow one
            context.AddField(HDFields.DoAlphaTest,                          systemData.alphaTest && (context.pass.validPixelBlocks.Contains(BlockFields.SurfaceDescription.AlphaClipThreshold) &&
                                                                                !(builtinData.alphaTestShadow && context.pass.validPixelBlocks.Contains(HDBlockFields.SurfaceDescription.AlphaClipThresholdShadow))));

            // Misc

            context.AddField(HDFields.EnergyConservingSpecular,             lightingData.energyConservingSpecular);
            context.AddField(HDFields.CoatMask,                             context.blocks.Contains(HDBlockFields.SurfaceDescription.CoatMask) && context.pass.validPixelBlocks.Contains(HDBlockFields.SurfaceDescription.CoatMask));
            context.AddField(HDFields.Tangent,                              context.blocks.Contains(HDBlockFields.SurfaceDescription.Tangent) && context.pass.validPixelBlocks.Contains(HDBlockFields.SurfaceDescription.Tangent));
            context.AddField(HDFields.RayTracing,                           litData.rayTracing);
        }

        public override void GetActiveBlocks(ref TargetActiveBlockContext context)
        {
            bool hasRefraction = (systemData.surfaceType == SurfaceType.Transparent && systemData.renderingPass != HDRenderQueue.RenderQueueType.PreRefraction && litData.refractionModel != ScreenSpaceRefraction.RefractionModel.None);
            bool hasDistortion = (systemData.surfaceType == SurfaceType.Transparent && builtinData.distortion);

            // Vertex
            base.GetActiveBlocks(ref context);
            AddDistortionBlocks(ref context);
            AddNormalBlocks(ref context);

            // Common
            context.AddBlock(HDBlockFields.SurfaceDescription.CoatMask);

            // Refraction
            context.AddBlock(HDBlockFields.SurfaceDescription.RefractionIndex,      hasRefraction);
            context.AddBlock(HDBlockFields.SurfaceDescription.RefractionColor,      hasRefraction);
            context.AddBlock(HDBlockFields.SurfaceDescription.RefractionDistance,   hasRefraction);

            // Material
            context.AddBlock(HDBlockFields.SurfaceDescription.Tangent,              litData.materialType == HDLitData.MaterialType.Anisotropy);
            context.AddBlock(HDBlockFields.SurfaceDescription.Anisotropy,           litData.materialType == HDLitData.MaterialType.Anisotropy);
            context.AddBlock(HDBlockFields.SurfaceDescription.SubsurfaceMask,       litData.materialType == HDLitData.MaterialType.SubsurfaceScattering);
            context.AddBlock(HDBlockFields.SurfaceDescription.Thickness,            ((litData.materialType == HDLitData.MaterialType.SubsurfaceScattering || litData.materialType == HDLitData.MaterialType.Translucent) &&
                                                                                        (litData.sssTransmission || litData.materialType == HDLitData.MaterialType.Translucent)) || hasRefraction);
            context.AddBlock(HDBlockFields.SurfaceDescription.DiffusionProfileHash, litData.materialType == HDLitData.MaterialType.SubsurfaceScattering || litData.materialType == HDLitData.MaterialType.Translucent);
            context.AddBlock(HDBlockFields.SurfaceDescription.IridescenceMask,      litData.materialType == HDLitData.MaterialType.Iridescence);
            context.AddBlock(HDBlockFields.SurfaceDescription.IridescenceThickness, litData.materialType == HDLitData.MaterialType.Iridescence);
            context.AddBlock(BlockFields.SurfaceDescription.Specular,               litData.materialType == HDLitData.MaterialType.SpecularColor);
            context.AddBlock(BlockFields.SurfaceDescription.Metallic,               litData.materialType == HDLitData.MaterialType.Standard || 
                                                                                        litData.materialType == HDLitData.MaterialType.Anisotropy ||
                                                                                        litData.materialType == HDLitData.MaterialType.Iridescence);
        }

        public override void CollectShaderProperties(PropertyCollector collector, GenerationMode generationMode)
        {
            base.CollectShaderProperties(collector, generationMode);

<<<<<<< HEAD
=======
            //See SG-ADDITIONALVELOCITY-NOTE
            if (builtinData.addPrecomputedVelocity)
            {
                collector.AddShaderProperty(new BooleanShaderProperty
                {
                    value = true,
                    hidden = true,
                    overrideReferenceName = kAddPrecomputedVelocity,
                });
            }

            // Add all shader properties required by the inspector
            HDSubShaderUtilities.AddStencilShaderProperties(collector, litData.materialType == HDLitData.MaterialType.SubsurfaceScattering,
                systemData.surfaceType == SurfaceType.Opaque ? lightingData.receiveSSR : lightingData.receiveSSRTransparent, lightingData.receiveSSR, lightingData.receiveSSRTransparent);
            HDSubShaderUtilities.AddBlendingStatesShaderProperties(
                collector,
                systemData.surfaceType,
                systemData.blendMode,
                systemData.sortPriority,
                builtinData.alphaToMask,
                systemData.zWrite,
                systemData.transparentCullMode,
                systemData.zTest,
                lightingData.backThenFrontRendering,
                builtinData.transparencyFog
            );
            HDSubShaderUtilities.AddAlphaCutoffShaderProperties(collector, systemData.alphaTest, lightingData.alphaTestShadow);
            HDSubShaderUtilities.AddDoubleSidedProperty(collector, systemData.doubleSidedMode);
>>>>>>> 315cc02e
            HDSubShaderUtilities.AddRayTracingProperty(collector, litData.rayTracing);
        }

        protected override void AddInspectorPropertyBlocks(SubTargetPropertiesGUI blockList)
        {
            blockList.AddPropertyBlock(new LitSurfaceOptionPropertyBlock(SurfaceOptionPropertyBlock.Features.Lit, litData));
            blockList.AddPropertyBlock(new DistortionPropertyBlock());
            blockList.AddPropertyBlock(new AdvancedOptionsPropertyBlock());
        }

        public override void ProcessPreviewMaterial(Material material)
        {
            // Fixup the material settings:
            material.SetFloat(kSurfaceType, (int)systemData.surfaceType);
            material.SetFloat(kDoubleSidedNormalMode, (int)systemData.doubleSidedMode);
            material.SetFloat(kAlphaCutoffEnabled, systemData.alphaTest ? 1 : 0);
            material.SetFloat(kBlendMode, (int)systemData.blendMode);
            material.SetFloat(kEnableFogOnTransparent, builtinData.transparencyFog ? 1.0f : 0.0f);
            material.SetFloat(kZTestTransparent, (int)systemData.zTest);
            material.SetFloat(kTransparentCullMode, (int)systemData.transparentCullMode);
            material.SetFloat(kZWrite, systemData.zWrite ? 1.0f : 0.0f);

            // No sorting priority for shader graph preview
            material.renderQueue = (int)HDRenderQueue.ChangeType(systemData.renderingPass, offset: 0, alphaTest: systemData.alphaTest);

            HDLitGUI.SetupMaterialKeywordsAndPass(material);
        }

        protected override int ComputeMaterialNeedsUpdateHash()
        {
            bool subsurfaceScattering = litData.materialType == HDLitData.MaterialType.SubsurfaceScattering;
            int hash = base.ComputeMaterialNeedsUpdateHash();

            unchecked
            {
                hash = hash * 23 + lightingData.receiveSSRTransparent.GetHashCode();
                hash = hash * 23 + subsurfaceScattering.GetHashCode();
            }

            return hash;
        }

#region SubShaders
        static class SubShaders
        {
            public static SubShaderDescriptor Lit = new SubShaderDescriptor()
            {
                pipelineTag = HDRenderPipeline.k_ShaderTagName,
                generatesPreview = true,
                passes = new PassCollection
                {
                    { LitPasses.ShadowCaster },
                    { LitPasses.META },
                    { LitPasses.SceneSelection },
                    { LitPasses.DepthOnly },
                    { LitPasses.GBuffer },
                    { LitPasses.MotionVectors },
                    { LitPasses.DistortionVectors, new FieldCondition(HDFields.TransparentDistortion, true) },
                    { LitPasses.TransparentBackface, new FieldCondition(HDFields.TransparentBackFace, true) },
                    { LitPasses.TransparentDepthPrepass, new FieldCondition[]{
                                                            new FieldCondition(HDFields.TransparentDepthPrePass, true),
                                                            new FieldCondition(HDFields.DisableSSRTransparent, true) }},
                    { LitPasses.TransparentDepthPrepass, new FieldCondition[]{
                                                            new FieldCondition(HDFields.TransparentDepthPrePass, true),
                                                            new FieldCondition(HDFields.DisableSSRTransparent, false) }},
                    { LitPasses.TransparentDepthPrepass, new FieldCondition[]{
                                                            new FieldCondition(HDFields.TransparentDepthPrePass, false),
                                                            new FieldCondition(HDFields.DisableSSRTransparent, false) }},
                    { LitPasses.Forward },
                    { LitPasses.TransparentDepthPostpass, new FieldCondition(HDFields.TransparentDepthPostPass, true) },
                    { LitPasses.RayTracingPrepass, new FieldCondition(HDFields.RayTracing, true) },
                },
            };

            public static SubShaderDescriptor LitRaytracing = new SubShaderDescriptor()
            {
                pipelineTag = HDRenderPipeline.k_ShaderTagName,
                generatesPreview = false,
                passes = new PassCollection
                {
                    { LitPasses.RaytracingIndirect, new FieldCondition(Fields.IsPreview, false) },
                    { LitPasses.RaytracingVisibility, new FieldCondition(Fields.IsPreview, false) },
                    { LitPasses.RaytracingForward, new FieldCondition(Fields.IsPreview, false) },
                    { LitPasses.RaytracingGBuffer, new FieldCondition(Fields.IsPreview, false) },
                    { LitPasses.RaytracingSubSurface, new FieldCondition(Fields.IsPreview, false) },
                    { LitPasses.RaytracingPathTracing, new FieldCondition(Fields.IsPreview, false) },
                },
            };
        }
#endregion

#region Passes
        public static class LitPasses
        {
            public static PassDescriptor GBuffer = new PassDescriptor()
            {
                // Definition
                displayName = "GBuffer",
                referenceName = "SHADERPASS_GBUFFER",
                lightMode = "GBuffer",
                useInPreview = true,

                // Template
                passTemplatePath = passTemplatePath,
                sharedTemplateDirectory = HDTarget.sharedTemplateDirectory,

                // Port Mask
                validVertexBlocks = CoreBlockMasks.Vertex,
                validPixelBlocks = LitBlockMasks.FragmentDefault,

                // Collections
                structs = CoreStructCollections.Default,
                requiredFields = CoreRequiredFields.LitMinimal,
                fieldDependencies = CoreFieldDependencies.Default,
                renderStates = LitRenderStates.GBuffer,
                pragmas = CorePragmas.DotsInstancedInV1AndV2,
                defines = CoreDefines.ShaderGraphRaytracingHigh,
                keywords = LitKeywords.GBuffer,
                includes = LitIncludes.GBuffer,

                virtualTextureFeedback = true,
            };

            public static PassDescriptor META = new PassDescriptor()
            {
                // Definition
                displayName = "META",
                referenceName = "SHADERPASS_LIGHT_TRANSPORT",
                lightMode = "META",
                useInPreview = false,

                // Template
                passTemplatePath = passTemplatePath,
                sharedTemplateDirectory = HDTarget.sharedTemplateDirectory,

                // Port Mask
                validPixelBlocks = LitBlockMasks.FragmentMeta,

                // Collections
                structs = CoreStructCollections.Default,
                requiredFields = CoreRequiredFields.Meta,
                fieldDependencies = CoreFieldDependencies.Default,
                renderStates = CoreRenderStates.Meta,
                pragmas = CorePragmas.DotsInstancedInV1AndV2,
                defines = CoreDefines.ShaderGraphRaytracingHigh,
                keywords = CoreKeywords.HDBase,
                includes = LitIncludes.Meta,
            };

            public static PassDescriptor ShadowCaster = new PassDescriptor()
            {
                // Definition
                displayName = "ShadowCaster",
                referenceName = "SHADERPASS_SHADOWS",
                lightMode = "ShadowCaster",
                useInPreview = false,

                // Template
                passTemplatePath = passTemplatePath,
                sharedTemplateDirectory = HDTarget.sharedTemplateDirectory,

                // Port Mask
                validVertexBlocks = CoreBlockMasks.Vertex,
                validPixelBlocks = LitBlockMasks.FragmentShadowCaster,

                // Collections
                structs = CoreStructCollections.Default,
                fieldDependencies = CoreFieldDependencies.Default,
                renderStates = CoreRenderStates.BlendShadowCaster,
                pragmas = CorePragmas.DotsInstancedInV1AndV2,
                defines = CoreDefines.ShaderGraphRaytracingHigh,
                keywords = CoreKeywords.HDBase,
                includes = LitIncludes.DepthOnly,
            };

            public static PassDescriptor SceneSelection = new PassDescriptor()
            {
                // Definition
                displayName = "SceneSelectionPass",
                referenceName = "SHADERPASS_DEPTH_ONLY",
                lightMode = "SceneSelectionPass",
                useInPreview = false,

                // Template
                passTemplatePath = passTemplatePath,
                sharedTemplateDirectory = HDTarget.sharedTemplateDirectory,

                // Port Mask
                validVertexBlocks = CoreBlockMasks.Vertex,
                validPixelBlocks = LitBlockMasks.FragmentSceneSelection,

                // Collections
                structs = CoreStructCollections.Default,
                fieldDependencies = CoreFieldDependencies.Default,
                renderStates = CoreRenderStates.SceneSelection,
                pragmas = CorePragmas.DotsInstancedInV1AndV2EditorSync,
                defines = CoreDefines.SceneSelection,
                keywords = CoreKeywords.HDBase,
                includes = LitIncludes.DepthOnly,
            };

            public static PassDescriptor DepthOnly = new PassDescriptor()
            {
                // Definition
                displayName = "DepthOnly",
                referenceName = "SHADERPASS_DEPTH_ONLY",
                lightMode = "DepthOnly",
                useInPreview = true,

                // Template
                passTemplatePath = passTemplatePath,
                sharedTemplateDirectory = HDTarget.sharedTemplateDirectory,

                // Port Mask
                validVertexBlocks = CoreBlockMasks.Vertex,
                validPixelBlocks = LitBlockMasks.FragmentDepthMotionVectors,

                // Collections
                structs = CoreStructCollections.Default,
                requiredFields = CoreRequiredFields.LitFull,
                fieldDependencies = CoreFieldDependencies.Default,
                renderStates = CoreRenderStates.DepthOnly,
                pragmas = CorePragmas.DotsInstancedInV1AndV2,
                defines = CoreDefines.ShaderGraphRaytracingHigh,
                keywords = LitKeywords.DepthMotionVectors,
                includes = LitIncludes.DepthOnly,
            };

            public static PassDescriptor MotionVectors = new PassDescriptor()
            {
                // Definition
                displayName = "MotionVectors",
                referenceName = "SHADERPASS_MOTION_VECTORS",
                lightMode = "MotionVectors",
                useInPreview = false,

                // Template
                passTemplatePath = passTemplatePath,
                sharedTemplateDirectory = HDTarget.sharedTemplateDirectory,

                // Port Mask
                validVertexBlocks = CoreBlockMasks.Vertex,
                validPixelBlocks = LitBlockMasks.FragmentDepthMotionVectors,

                // Collections
                structs = CoreStructCollections.Default,
                requiredFields = CoreRequiredFields.LitFull,
                fieldDependencies = CoreFieldDependencies.Default,
                renderStates = CoreRenderStates.MotionVectors,
                pragmas = CorePragmas.DotsInstancedInV1AndV2,
                defines = CoreDefines.ShaderGraphRaytracingHigh,
                keywords = LitKeywords.DepthMotionVectors,
                includes = LitIncludes.MotionVectors,
            };

            public static PassDescriptor DistortionVectors = new PassDescriptor()
            {
                // Definition
                displayName = "DistortionVectors",
                referenceName = "SHADERPASS_DISTORTION",
                lightMode = "DistortionVectors",
                useInPreview = true,

                // Template
                passTemplatePath = passTemplatePath,
                sharedTemplateDirectory = HDTarget.sharedTemplateDirectory,

                // Port mask
                validVertexBlocks = CoreBlockMasks.Vertex,
                validPixelBlocks = LitBlockMasks.FragmentDistortion,

                // Collections
                structs = CoreStructCollections.Default,
                fieldDependencies = CoreFieldDependencies.Default,
                renderStates = LitRenderStates.Distortion,
                pragmas = CorePragmas.DotsInstancedInV1AndV2,
                defines = CoreDefines.ShaderGraphRaytracingHigh,
                keywords = CoreKeywords.HDBase,
                includes = LitIncludes.Distortion,
            };

            public static PassDescriptor TransparentDepthPrepass = new PassDescriptor()
            {
                // Definition
                displayName = "TransparentDepthPrepass",
                referenceName = "SHADERPASS_DEPTH_ONLY",
                lightMode = "TransparentDepthPrepass",
                useInPreview = true,

                // Template
                passTemplatePath = passTemplatePath,
                sharedTemplateDirectory = HDTarget.sharedTemplateDirectory,

                // Port Mask
                validVertexBlocks = CoreBlockMasks.Vertex,
                validPixelBlocks = LitBlockMasks.FragmentTransparentDepthPrepass,

                // Collections
                structs = CoreStructCollections.Default,
                requiredFields = CoreRequiredFields.LitFull,
                fieldDependencies = CoreFieldDependencies.Default,
                renderStates = LitRenderStates.TransparentDepthPrePostPass,
                pragmas = CorePragmas.DotsInstancedInV1AndV2,
                defines = CoreDefines.TransparentDepthPrepass,
                keywords = CoreKeywords.HDBase,
                includes = LitIncludes.DepthOnly,
            };

            public static PassDescriptor TransparentBackface = new PassDescriptor()
            {
                // Definition
                displayName = "TransparentBackface",
                referenceName = "SHADERPASS_FORWARD",
                lightMode = "TransparentBackface",
                useInPreview = true,

                // Template
                passTemplatePath = passTemplatePath,
                sharedTemplateDirectory = HDTarget.sharedTemplateDirectory,

                // Port Mask
                validVertexBlocks = CoreBlockMasks.Vertex,
                validPixelBlocks = LitBlockMasks.FragmentTransparentBackface,

                // Collections
                structs = CoreStructCollections.Default,
                fieldDependencies = CoreFieldDependencies.Default,
                renderStates = CoreRenderStates.TransparentBackface,
                pragmas = CorePragmas.DotsInstancedInV1AndV2,
                defines = CoreDefines.Forward,
                keywords = CoreKeywords.Forward,
                includes = LitIncludes.Forward,
            };

            public static PassDescriptor Forward = new PassDescriptor()
            {
                // Definition
                displayName = "Forward",
                referenceName = "SHADERPASS_FORWARD",
                lightMode = "Forward",
                useInPreview = true,

                // Template
                passTemplatePath = passTemplatePath,
                sharedTemplateDirectory = HDTarget.sharedTemplateDirectory,

                // Port Mask
                validVertexBlocks = CoreBlockMasks.Vertex,
                validPixelBlocks = LitBlockMasks.FragmentDefault,

                // Collections
                structs = CoreStructCollections.Default,
                requiredFields = CoreRequiredFields.LitMinimal,
                fieldDependencies = CoreFieldDependencies.Default,
                renderStates = CoreRenderStates.ForwardColorMask,
                pragmas = CorePragmas.DotsInstancedInV1AndV2,
                defines = CoreDefines.Forward,
                keywords = CoreKeywords.Forward,
                includes = LitIncludes.Forward,

                virtualTextureFeedback = true,
            };

            public static PassDescriptor TransparentDepthPostpass = new PassDescriptor()
            {
                // Definition
                displayName = "TransparentDepthPostpass",
                referenceName = "SHADERPASS_DEPTH_ONLY",
                lightMode = "TransparentDepthPostpass",
                useInPreview = true,

                // Template
                passTemplatePath = passTemplatePath,
                sharedTemplateDirectory = HDTarget.sharedTemplateDirectory,

                // Port Mask
                validVertexBlocks = CoreBlockMasks.Vertex,
                validPixelBlocks = LitBlockMasks.FragmentTransparentDepthPostpass,

                // Collections
                structs = CoreStructCollections.Default,
                fieldDependencies = CoreFieldDependencies.Default,
                renderStates = CoreRenderStates.TransparentDepthPrePostPass,
                pragmas = CorePragmas.DotsInstancedInV1AndV2,
                defines = CoreDefines.ShaderGraphRaytracingHigh,
                keywords = CoreKeywords.HDBase,
                includes = LitIncludes.DepthOnly,
            };

            public static PassDescriptor RayTracingPrepass = new PassDescriptor()
            {
                // Definition
                displayName = "RayTracingPrepass",
                referenceName = "SHADERPASS_CONSTANT",
                lightMode = "RayTracingPrepass",
                useInPreview = false,

                // Template
                passTemplatePath = passTemplatePath,
                sharedTemplateDirectory = HDTarget.sharedTemplateDirectory,

                // Port Mask
                validVertexBlocks = CoreBlockMasks.Vertex,
                validPixelBlocks = LitBlockMasks.FragmentRayTracingPrepass,

                // Collections
                structs = CoreStructCollections.Default,
                fieldDependencies = CoreFieldDependencies.Default,
                renderStates = LitRenderStates.RayTracingPrepass,
                pragmas = LitPragmas.RaytracingBasic,
                defines = CoreDefines.ShaderGraphRaytracingHigh,
                keywords = CoreKeywords.HDBase,
                includes = LitIncludes.RayTracingPrepass,
            };

            public static PassDescriptor RaytracingIndirect = new PassDescriptor()
            {
                // Definition
                displayName = "IndirectDXR",
                referenceName = "SHADERPASS_RAYTRACING_INDIRECT",
                lightMode = "IndirectDXR",
                useInPreview = false,

                // Template
                passTemplatePath = passTemplatePath,
                sharedTemplateDirectory = HDTarget.sharedTemplateDirectory,

                // Port Mask
                validVertexBlocks = CoreBlockMasks.Vertex,
                validPixelBlocks = LitBlockMasks.FragmentDefault,

                // Collections
                structs = CoreStructCollections.Default,
                fieldDependencies = CoreFieldDependencies.Default,
                pragmas = CorePragmas.RaytracingBasic,
                defines = LitDefines.RaytracingIndirect,
                keywords = CoreKeywords.RaytracingIndirect,
                includes = CoreIncludes.Raytracing,
                requiredFields = new FieldCollection(){ HDFields.SubShader.Lit, HDFields.ShaderPass.RaytracingIndirect },
            };

            public static PassDescriptor RaytracingVisibility = new PassDescriptor()
            {
                // Definition
                displayName = "VisibilityDXR",
                referenceName = "SHADERPASS_RAYTRACING_VISIBILITY",
                lightMode = "VisibilityDXR",
                useInPreview = false,

                // Template
                passTemplatePath = passTemplatePath,
                sharedTemplateDirectory = HDTarget.sharedTemplateDirectory,

                // Port Mask
                validVertexBlocks = CoreBlockMasks.Vertex,
                validPixelBlocks = LitBlockMasks.FragmentDefault,

                // Collections
                structs = CoreStructCollections.Default,
                fieldDependencies = CoreFieldDependencies.Default,
                pragmas = CorePragmas.RaytracingBasic,
                defines = LitDefines.RaytracingVisibility,
                includes = CoreIncludes.Raytracing,
                keywords = CoreKeywords.RaytracingVisiblity,
                requiredFields = new FieldCollection(){ HDFields.SubShader.Lit, HDFields.ShaderPass.RaytracingVisibility },
            };

            public static PassDescriptor RaytracingForward = new PassDescriptor()
            {
                // Definition
                displayName = "ForwardDXR",
                referenceName = "SHADERPASS_RAYTRACING_FORWARD",
                lightMode = "ForwardDXR",
                useInPreview = false,

                // Template
                passTemplatePath = passTemplatePath,
                sharedTemplateDirectory = HDTarget.sharedTemplateDirectory,

                // Port Mask
                validVertexBlocks = CoreBlockMasks.Vertex,
                validPixelBlocks = LitBlockMasks.FragmentDefault,

                // Collections
                structs = CoreStructCollections.Default,
                fieldDependencies = CoreFieldDependencies.Default,
                pragmas = CorePragmas.RaytracingBasic,
                defines = LitDefines.RaytracingForward,
                keywords = CoreKeywords.RaytracingGBufferForward,
                includes = CoreIncludes.Raytracing,
                requiredFields = new FieldCollection(){ HDFields.SubShader.Lit, HDFields.ShaderPass.RaytracingForward },
            };

            public static PassDescriptor RaytracingGBuffer = new PassDescriptor()
            {
                // Definition
                displayName = "GBufferDXR",
                referenceName = "SHADERPASS_RAYTRACING_GBUFFER",
                lightMode = "GBufferDXR",
                useInPreview = false,

                // Template
                passTemplatePath = passTemplatePath,
                sharedTemplateDirectory = HDTarget.sharedTemplateDirectory,

                // Port Mask
                validVertexBlocks = CoreBlockMasks.Vertex,
                validPixelBlocks = LitBlockMasks.FragmentDefault,

                // Collections
                structs = CoreStructCollections.Default,
                fieldDependencies = CoreFieldDependencies.Default,
                pragmas = CorePragmas.RaytracingBasic,
                defines = LitDefines.RaytracingGBuffer,
                keywords = CoreKeywords.RaytracingGBufferForward,
                includes = CoreIncludes.Raytracing,
                requiredFields = new FieldCollection(){ HDFields.SubShader.Lit, HDFields.ShaderPass.RayTracingGBuffer },
            };

            public static PassDescriptor RaytracingPathTracing = new PassDescriptor()
            {
                //Definition
                displayName = "PathTracingDXR",
                referenceName = "SHADERPASS_PATH_TRACING",
                lightMode = "PathTracingDXR",
                useInPreview = false,

                // Template
                passTemplatePath = passTemplatePath,
                sharedTemplateDirectory = HDTarget.sharedTemplateDirectory,

                //Port mask
                validVertexBlocks = CoreBlockMasks.Vertex,
                validPixelBlocks = LitBlockMasks.FragmentDefault,

                //Collections
                structs = CoreStructCollections.Default,
                fieldDependencies = CoreFieldDependencies.Default,
                pragmas = CorePragmas.RaytracingBasic,
                defines = LitDefines.RaytracingPathTracing,
                keywords = CoreKeywords.HDBaseNoCrossFade,
                includes = CoreIncludes.Raytracing,
                requiredFields = new FieldCollection(){ HDFields.SubShader.Lit, HDFields.ShaderPass.RaytracingPathTracing },
            };

            public static PassDescriptor RaytracingSubSurface = new PassDescriptor()
            {
                //Definition
                displayName = "SubSurfaceDXR",
                referenceName = "SHADERPASS_RAYTRACING_SUB_SURFACE",
                lightMode = "SubSurfaceDXR",
                useInPreview = false,

                // Template
                passTemplatePath = passTemplatePath,
                sharedTemplateDirectory = HDTarget.sharedTemplateDirectory,

                //Port mask
                validVertexBlocks = CoreBlockMasks.Vertex,
                validPixelBlocks = LitBlockMasks.FragmentDefault,

                //Collections
                structs = CoreStructCollections.Default,
                fieldDependencies = CoreFieldDependencies.Default,
                pragmas = CorePragmas.RaytracingBasic,
                defines = LitDefines.RaytracingGBuffer,
                keywords = CoreKeywords.RaytracingGBufferForward,
                includes = CoreIncludes.Raytracing,
                requiredFields = new FieldCollection(){ HDFields.SubShader.Lit, HDFields.ShaderPass.RaytracingSubSurface },
            };
        }
#endregion

#region BlockMasks
        static class LitBlockMasks
        {
            public static BlockFieldDescriptor[] FragmentDefault = new BlockFieldDescriptor[]
            {
                BlockFields.SurfaceDescription.BaseColor,
                BlockFields.SurfaceDescription.NormalTS,
                BlockFields.SurfaceDescription.NormalWS,
                BlockFields.SurfaceDescription.NormalOS,
                HDBlockFields.SurfaceDescription.BentNormal,
                HDBlockFields.SurfaceDescription.Tangent,
                HDBlockFields.SurfaceDescription.SubsurfaceMask,
                HDBlockFields.SurfaceDescription.Thickness,
                HDBlockFields.SurfaceDescription.DiffusionProfileHash,
                HDBlockFields.SurfaceDescription.IridescenceMask,
                HDBlockFields.SurfaceDescription.IridescenceThickness,
                BlockFields.SurfaceDescription.Specular,
                HDBlockFields.SurfaceDescription.CoatMask,
                BlockFields.SurfaceDescription.Metallic,
                BlockFields.SurfaceDescription.Emission,
                BlockFields.SurfaceDescription.Smoothness,
                BlockFields.SurfaceDescription.Occlusion,
                HDBlockFields.SurfaceDescription.SpecularOcclusion,
                BlockFields.SurfaceDescription.Alpha,
                BlockFields.SurfaceDescription.AlphaClipThreshold,
                HDBlockFields.SurfaceDescription.Anisotropy,
                HDBlockFields.SurfaceDescription.SpecularAAScreenSpaceVariance,
                HDBlockFields.SurfaceDescription.SpecularAAThreshold,
                HDBlockFields.SurfaceDescription.RefractionIndex,
                HDBlockFields.SurfaceDescription.RefractionColor,
                HDBlockFields.SurfaceDescription.RefractionDistance,
                HDBlockFields.SurfaceDescription.BakedGI,
                HDBlockFields.SurfaceDescription.BakedBackGI,
                HDBlockFields.SurfaceDescription.DepthOffset,
            };

            public static BlockFieldDescriptor[] FragmentMeta = new BlockFieldDescriptor[]
            {
                BlockFields.SurfaceDescription.BaseColor,
                BlockFields.SurfaceDescription.NormalTS,
                BlockFields.SurfaceDescription.NormalWS,
                BlockFields.SurfaceDescription.NormalOS,
                HDBlockFields.SurfaceDescription.BentNormal,
                HDBlockFields.SurfaceDescription.Tangent,
                HDBlockFields.SurfaceDescription.SubsurfaceMask,
                HDBlockFields.SurfaceDescription.Thickness,
                HDBlockFields.SurfaceDescription.DiffusionProfileHash,
                HDBlockFields.SurfaceDescription.IridescenceMask,
                HDBlockFields.SurfaceDescription.IridescenceThickness,
                BlockFields.SurfaceDescription.Specular,
                HDBlockFields.SurfaceDescription.CoatMask,
                BlockFields.SurfaceDescription.Metallic,
                BlockFields.SurfaceDescription.Emission,
                BlockFields.SurfaceDescription.Smoothness,
                BlockFields.SurfaceDescription.Occlusion,
                HDBlockFields.SurfaceDescription.SpecularOcclusion,
                BlockFields.SurfaceDescription.Alpha,
                BlockFields.SurfaceDescription.AlphaClipThreshold,
                HDBlockFields.SurfaceDescription.Anisotropy,
                HDBlockFields.SurfaceDescription.SpecularAAScreenSpaceVariance,
                HDBlockFields.SurfaceDescription.SpecularAAThreshold,
                HDBlockFields.SurfaceDescription.RefractionIndex,
                HDBlockFields.SurfaceDescription.RefractionColor,
                HDBlockFields.SurfaceDescription.RefractionDistance,
            };

            public static BlockFieldDescriptor[] FragmentShadowCaster = new BlockFieldDescriptor[]
            {
                BlockFields.SurfaceDescription.Alpha,
                BlockFields.SurfaceDescription.AlphaClipThreshold,
                HDBlockFields.SurfaceDescription.AlphaClipThresholdShadow,
                HDBlockFields.SurfaceDescription.DepthOffset,
            };

            public static BlockFieldDescriptor[] FragmentSceneSelection = new BlockFieldDescriptor[]
            {
                BlockFields.SurfaceDescription.Alpha,
                BlockFields.SurfaceDescription.AlphaClipThreshold,
                HDBlockFields.SurfaceDescription.DepthOffset,
            };

            public static BlockFieldDescriptor[] FragmentDepthMotionVectors = new BlockFieldDescriptor[]
            {
                BlockFields.SurfaceDescription.NormalTS,
                BlockFields.SurfaceDescription.NormalWS,
                BlockFields.SurfaceDescription.NormalOS,
                BlockFields.SurfaceDescription.Smoothness,
                BlockFields.SurfaceDescription.Alpha,
                BlockFields.SurfaceDescription.AlphaClipThreshold,
                HDBlockFields.SurfaceDescription.DepthOffset,
            };

            public static BlockFieldDescriptor[] FragmentDistortion = new BlockFieldDescriptor[]
            {
                BlockFields.SurfaceDescription.Alpha,
                BlockFields.SurfaceDescription.AlphaClipThreshold,
                HDBlockFields.SurfaceDescription.Distortion,
                HDBlockFields.SurfaceDescription.DistortionBlur,
            };

            public static BlockFieldDescriptor[] FragmentTransparentDepthPrepass = new BlockFieldDescriptor[]
            {
                BlockFields.SurfaceDescription.Alpha,
                HDBlockFields.SurfaceDescription.AlphaClipThresholdDepthPrepass,
                HDBlockFields.SurfaceDescription.DepthOffset,
                BlockFields.SurfaceDescription.NormalTS,
                BlockFields.SurfaceDescription.NormalWS,
                BlockFields.SurfaceDescription.NormalOS,
                BlockFields.SurfaceDescription.Smoothness,
            };

            public static BlockFieldDescriptor[] FragmentTransparentBackface = new BlockFieldDescriptor[]
            {
                BlockFields.SurfaceDescription.BaseColor,
                BlockFields.SurfaceDescription.NormalTS,
                BlockFields.SurfaceDescription.NormalWS,
                BlockFields.SurfaceDescription.NormalOS,
                HDBlockFields.SurfaceDescription.BentNormal,
                HDBlockFields.SurfaceDescription.Tangent,
                HDBlockFields.SurfaceDescription.SubsurfaceMask,
                HDBlockFields.SurfaceDescription.Thickness,
                HDBlockFields.SurfaceDescription.DiffusionProfileHash,
                HDBlockFields.SurfaceDescription.IridescenceMask,
                HDBlockFields.SurfaceDescription.IridescenceThickness,
                BlockFields.SurfaceDescription.Specular,
                HDBlockFields.SurfaceDescription.CoatMask,
                BlockFields.SurfaceDescription.Metallic,
                BlockFields.SurfaceDescription.Emission,
                BlockFields.SurfaceDescription.Smoothness,
                BlockFields.SurfaceDescription.Occlusion,
                HDBlockFields.SurfaceDescription.SpecularOcclusion,
                BlockFields.SurfaceDescription.Alpha,
                BlockFields.SurfaceDescription.AlphaClipThreshold,
                HDBlockFields.SurfaceDescription.Anisotropy,
                HDBlockFields.SurfaceDescription.SpecularAAScreenSpaceVariance,
                HDBlockFields.SurfaceDescription.SpecularAAThreshold,
                HDBlockFields.SurfaceDescription.RefractionIndex,
                HDBlockFields.SurfaceDescription.RefractionColor,
                HDBlockFields.SurfaceDescription.RefractionDistance,
                HDBlockFields.SurfaceDescription.DepthOffset,
            };

            public static BlockFieldDescriptor[] FragmentTransparentDepthPostpass = new BlockFieldDescriptor[]
            {
                BlockFields.SurfaceDescription.Alpha,
                HDBlockFields.SurfaceDescription.AlphaClipThresholdDepthPostpass,
                HDBlockFields.SurfaceDescription.DepthOffset,
            };

            public static BlockFieldDescriptor[] FragmentRayTracingPrepass = new BlockFieldDescriptor[]
            {
                BlockFields.SurfaceDescription.Alpha,
                BlockFields.SurfaceDescription.AlphaClipThreshold,
                HDBlockFields.SurfaceDescription.DepthOffset,
            };
        }
#endregion

#region RenderStates
        static class LitRenderStates
        {
            public static RenderStateCollection GBuffer = new RenderStateCollection
            {
                { RenderState.Cull(CoreRenderStates.Uniforms.cullMode) },
                { RenderState.ZTest(CoreRenderStates.Uniforms.zTestGBuffer) },
                { RenderState.Stencil(new StencilDescriptor()
                {
                    WriteMask = CoreRenderStates.Uniforms.stencilWriteMaskGBuffer,
                    Ref = CoreRenderStates.Uniforms.stencilRefGBuffer,
                    Comp = "Always",
                    Pass = "Replace",
                }) },
            };

            public static RenderStateCollection Distortion = new RenderStateCollection
            {
                { RenderState.Blend(Blend.One, Blend.One, Blend.One, Blend.One), new FieldCondition(HDFields.DistortionAdd, true) },
                { RenderState.Blend(Blend.DstColor, Blend.Zero, Blend.DstAlpha, Blend.Zero), new FieldCondition(HDFields.DistortionMultiply, true) },
                { RenderState.Blend(Blend.One, Blend.Zero, Blend.One, Blend.Zero), new FieldCondition(HDFields.DistortionReplace, true) },
                { RenderState.BlendOp(BlendOp.Add, BlendOp.Add) },
                { RenderState.ZWrite(ZWrite.Off) },
                { RenderState.ZTest(ZTest.Always), new FieldCondition(HDFields.DistortionDepthTest, false) },
                { RenderState.ZTest(ZTest.LEqual), new FieldCondition(HDFields.DistortionDepthTest, true) },
                { RenderState.Stencil(new StencilDescriptor()
                {
                    WriteMask = CoreRenderStates.Uniforms.stencilWriteMaskDistortionVec,
                    Ref = CoreRenderStates.Uniforms.stencilRefDistortionVec,
                    Comp = "Always",
                    Pass = "Replace",
                }) },
            };

            public static RenderStateCollection TransparentDepthPrePostPass = new RenderStateCollection
            {
                { RenderState.Blend(Blend.One, Blend.Zero) },
                { RenderState.Cull(CoreRenderStates.Uniforms.cullMode) },
                { RenderState.ZWrite(ZWrite.On) },
                { RenderState.Stencil(new StencilDescriptor()
                {
                    WriteMask = CoreRenderStates.Uniforms.stencilWriteMaskDepth,
                    Ref = CoreRenderStates.Uniforms.stencilRefDepth,
                    Comp = "Always",
                    Pass = "Replace",
                }) },
            };

            public static RenderStateCollection RayTracingPrepass = new RenderStateCollection
            {
                { RenderState.Blend(Blend.One, Blend.Zero) },
                { RenderState.Cull(CoreRenderStates.Uniforms.cullMode) },
                { RenderState.ZWrite(ZWrite.On) },
                // Note: we use default ZTest LEqual so if the object have already been render in depth prepass, it will re-render to tag stencil
            };
        }
#endregion

#region Pragmas
        static class LitPragmas
        {
            public static PragmaCollection RaytracingBasic = new PragmaCollection
            {
                { Pragma.Target(ShaderModel.Target45) },
                { Pragma.Vertex("Vert") },
                { Pragma.Fragment("Frag") },
                { Pragma.OnlyRenderers(new Platform[] {Platform.D3D11}) },
            };
        }
#endregion

#region Defines
        static class LitDefines
        {
            public static DefineCollection RaytracingForward = new DefineCollection
            {
                { CoreKeywordDescriptors.Shadow, 0 },
                { RayTracingNode.GetRayTracingKeyword(), 0 },
                { CoreKeywordDescriptors.HasLightloop, 1 },
            };

            public static DefineCollection RaytracingIndirect = new DefineCollection
            {
                { CoreKeywordDescriptors.Shadow, 0 },
                { RayTracingNode.GetRayTracingKeyword(), 1 },
                { CoreKeywordDescriptors.HasLightloop, 1 },
            };

            public static DefineCollection RaytracingGBuffer = new DefineCollection
            {
                { CoreKeywordDescriptors.Shadow, 0 },
                { RayTracingNode.GetRayTracingKeyword(), 1 },
            };

            public static DefineCollection RaytracingVisibility = new DefineCollection
            {
                { RayTracingNode.GetRayTracingKeyword(), 1 },
            };

            public static DefineCollection RaytracingPathTracing = new DefineCollection
            {
                { CoreKeywordDescriptors.Shadow, 0 },
                { RayTracingNode.GetRayTracingKeyword(), 0 },
                { CoreKeywordDescriptors.HasLightloop, 1 },
            };
        }
#endregion

#region Keywords
        static class LitKeywords
        {
            public static KeywordCollection GBuffer = new KeywordCollection
            {
                { CoreKeywords.HDBase },
                { CoreKeywordDescriptors.DebugDisplay },
                { CoreKeywords.Lightmaps },
                { CoreKeywordDescriptors.ShadowsShadowmask },
                { CoreKeywordDescriptors.LightLayers },
                { CoreKeywordDescriptors.Decals },
            };

            public static KeywordCollection DepthMotionVectors = new KeywordCollection
            {
                { CoreKeywords.HDBase },
                { CoreKeywordDescriptors.WriteMsaaDepth },
                { CoreKeywordDescriptors.WriteNormalBuffer },
                { CoreKeywordDescriptors.AlphaToMask, new FieldCondition(Fields.AlphaToMask, true) },
            };
        }
#endregion

#region Includes
        static class LitIncludes
        {
            const string kLitDecalData = "Packages/com.unity.render-pipelines.high-definition/Runtime/Material/Lit/LitDecalData.hlsl";
            const string kPassGBuffer = "Packages/com.unity.render-pipelines.high-definition/Runtime/RenderPipeline/ShaderPass/ShaderPassGBuffer.hlsl";
            const string kPassConstant = "Packages/com.unity.render-pipelines.high-definition/Runtime/RenderPipeline/ShaderPass/ShaderPassConstant.hlsl";
            
            public static IncludeCollection Common = new IncludeCollection
            {
                { CoreIncludes.CorePregraph },
                { CoreIncludes.kNormalSurfaceGradient, IncludeLocation.Pregraph },
                { CoreIncludes.kLit, IncludeLocation.Pregraph },
                { CoreIncludes.CoreUtility },
                { CoreIncludes.kDecalUtilities, IncludeLocation.Pregraph },
                { kLitDecalData, IncludeLocation.Pregraph },
                { CoreIncludes.kShaderGraphFunctions, IncludeLocation.Pregraph },
            };

            public static IncludeCollection GBuffer = new IncludeCollection
            {
                { Common },
                { kPassGBuffer, IncludeLocation.Postgraph },
            };

            public static IncludeCollection Meta = new IncludeCollection
            {
                { Common },
                { CoreIncludes.kPassLightTransport, IncludeLocation.Postgraph },
            };

            public static IncludeCollection DepthOnly = new IncludeCollection
            {
                { Common },
                { CoreIncludes.kPassDepthOnly, IncludeLocation.Postgraph },
            };

            public static IncludeCollection RayTracingPrepass = new IncludeCollection
            {
                { Common },
                { kPassConstant, IncludeLocation.Postgraph },
            };

            public static IncludeCollection MotionVectors = new IncludeCollection
            {
                { Common },
                { CoreIncludes.kPassMotionVectors, IncludeLocation.Postgraph },
            };

            public static IncludeCollection Forward = new IncludeCollection
            {
                { CoreIncludes.CorePregraph },
                { CoreIncludes.kNormalSurfaceGradient, IncludeLocation.Pregraph },
                { CoreIncludes.kLighting, IncludeLocation.Pregraph },
                { CoreIncludes.kLightLoopDef, IncludeLocation.Pregraph },
                { CoreIncludes.kLit, IncludeLocation.Pregraph },
                { CoreIncludes.kLightLoop, IncludeLocation.Pregraph },
                { CoreIncludes.CoreUtility },
                { CoreIncludes.kDecalUtilities, IncludeLocation.Pregraph },
                { kLitDecalData, IncludeLocation.Pregraph },
                { CoreIncludes.kShaderGraphFunctions, IncludeLocation.Pregraph },
                { CoreIncludes.kPassForward, IncludeLocation.Postgraph },
            };

            public static IncludeCollection Distortion = new IncludeCollection
            {
                { Common },
                { CoreIncludes.kDisortionVectors, IncludeLocation.Postgraph },
            };
        }
#endregion
    }
}<|MERGE_RESOLUTION|>--- conflicted
+++ resolved
@@ -125,37 +125,6 @@
         {
             base.CollectShaderProperties(collector, generationMode);
 
-<<<<<<< HEAD
-=======
-            //See SG-ADDITIONALVELOCITY-NOTE
-            if (builtinData.addPrecomputedVelocity)
-            {
-                collector.AddShaderProperty(new BooleanShaderProperty
-                {
-                    value = true,
-                    hidden = true,
-                    overrideReferenceName = kAddPrecomputedVelocity,
-                });
-            }
-
-            // Add all shader properties required by the inspector
-            HDSubShaderUtilities.AddStencilShaderProperties(collector, litData.materialType == HDLitData.MaterialType.SubsurfaceScattering,
-                systemData.surfaceType == SurfaceType.Opaque ? lightingData.receiveSSR : lightingData.receiveSSRTransparent, lightingData.receiveSSR, lightingData.receiveSSRTransparent);
-            HDSubShaderUtilities.AddBlendingStatesShaderProperties(
-                collector,
-                systemData.surfaceType,
-                systemData.blendMode,
-                systemData.sortPriority,
-                builtinData.alphaToMask,
-                systemData.zWrite,
-                systemData.transparentCullMode,
-                systemData.zTest,
-                lightingData.backThenFrontRendering,
-                builtinData.transparencyFog
-            );
-            HDSubShaderUtilities.AddAlphaCutoffShaderProperties(collector, systemData.alphaTest, lightingData.alphaTestShadow);
-            HDSubShaderUtilities.AddDoubleSidedProperty(collector, systemData.doubleSidedMode);
->>>>>>> 315cc02e
             HDSubShaderUtilities.AddRayTracingProperty(collector, litData.rayTracing);
         }
 
