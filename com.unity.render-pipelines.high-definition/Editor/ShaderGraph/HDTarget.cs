﻿using System;
using System.Collections.Generic;
using System.Linq;
using UnityEngine;
using UnityEngine.Rendering;
using UnityEngine.Rendering.HighDefinition;
using UnityEngine.UIElements;
using UnityEditor.Graphing;
using UnityEditor.ShaderGraph;
using UnityEditor.UIElements;
using UnityEditor.ShaderGraph.Serialization;
using UnityEditor.ShaderGraph.Legacy;

namespace UnityEditor.Rendering.HighDefinition.ShaderGraph
{
<<<<<<< HEAD
    [Serializable]
    abstract class HDTargetData : JsonObject
    {
    }

    interface IRequiresData<T> where T : HDTargetData
    {
        T data { get; set; }
    }

=======
>>>>>>> e565b15a
    enum DistortionMode
    {
        Add,
        Multiply,
        Replace
    }

    enum DoubleSidedMode
    {
        Disabled,
        Enabled,
        FlippedNormals,
        MirroredNormals,
    }

    enum SpecularOcclusionMode
    {
        Off,
        FromAO,
        FromAOAndBentNormal,
        Custom
    }

    sealed class HDTarget : Target, IHasMetadata, ILegacyTarget
    {
        // Constants
        const string kAssetGuid = "61d9843d4027e3e4a924953135f76f3c";

        // SubTarget
        List<SubTarget> m_SubTargets;
        List<string> m_SubTargetNames;
        int activeSubTargetIndex => m_SubTargets.IndexOf(m_ActiveSubTarget);

        // View
        PopupField<string> m_SubTargetField;
        TextField m_CustomGUIField;

        [SerializeField]
        JsonData<SubTarget> m_ActiveSubTarget;

        [SerializeField]
        List<JsonData<HDTargetData>> m_Datas = new List<JsonData<HDTargetData>>();

        [SerializeField]
        string m_CustomEditorGUI;

        public HDTarget()
        {
            displayName = "HDRP";
            m_SubTargets = TargetUtils.GetSubTargets(this);
            m_SubTargetNames = m_SubTargets.Select(x => x.displayName).ToList();

            TargetUtils.ProcessSubTargetList(ref m_ActiveSubTarget, ref m_SubTargets);
            ProcessSubTargetDatas(m_ActiveSubTarget.value);
        }

        public static string sharedTemplateDirectory => $"{HDUtils.GetHDRenderPipelinePath()}Editor/ShaderGraph/Templates";

        public string customEditorGUI
        {
            get => m_CustomEditorGUI;
            set => m_CustomEditorGUI = value;
        }

        public override bool IsActive()
        {
            if(m_ActiveSubTarget.value == null)
                return false;

            bool isHDRenderPipeline = GraphicsSettings.currentRenderPipeline is HDRenderPipelineAsset;
            return isHDRenderPipeline && m_ActiveSubTarget.value.IsActive();
        }

        public override void Setup(ref TargetSetupContext context)
        {
            // Setup the Target
            context.AddAssetDependencyPath(AssetDatabase.GUIDToAssetPath(kAssetGuid));

            // Process SubTargets
            TargetUtils.ProcessSubTargetList(ref m_ActiveSubTarget, ref m_SubTargets);
            if(m_ActiveSubTarget.value == null)
                return;

            // Setup the active SubTarget
            ProcessSubTargetDatas(m_ActiveSubTarget.value);
            m_ActiveSubTarget.value.target = this;
            m_ActiveSubTarget.value.Setup(ref context);

            // Override EditorGUI
            if(!string.IsNullOrEmpty(m_CustomEditorGUI))
            {
                context.SetDefaultShaderGUI(m_CustomEditorGUI);
            }
        }

        public override void GetFields(ref TargetFieldContext context)
        {
            // Stages
            context.AddField(Fields.GraphVertex,                    context.blocks.Contains(BlockFields.VertexDescription.Position) ||
                                                                    context.blocks.Contains(BlockFields.VertexDescription.Normal) ||
                                                                    context.blocks.Contains(BlockFields.VertexDescription.Tangent));
            context.AddField(Fields.GraphPixel);

            // SubTarget
            m_ActiveSubTarget.value.GetFields(ref context);
        }

        public override void GetActiveBlocks(ref TargetActiveBlockContext context)
        {
            if(m_ActiveSubTarget.value == null)
                return;

            // SubTarget
            m_ActiveSubTarget.value.GetActiveBlocks(ref context);
        }

        public override void GetPropertiesGUI(ref TargetPropertyGUIContext context, Action onChange, Action<String> registerUndo)
        {
            if(m_ActiveSubTarget.value == null)
                return;
            
            // Core properties
            m_SubTargetField = new PopupField<string>(m_SubTargetNames, activeSubTargetIndex);
            context.AddProperty("Material", m_SubTargetField, (evt) =>
            {
                if (Equals(activeSubTargetIndex, m_SubTargetField.index))
                    return;

<<<<<<< HEAD
                var systemData = m_Datas.SelectValue().FirstOrDefault(x => x is HDSystemData) as HDSystemData;
=======
                var systemData = m_Datas.FirstOrDefault(x => x is SystemData) as SystemData;
>>>>>>> e565b15a
                if(systemData != null)
                {
                    // Force material update hash
                    systemData.materialNeedsUpdateHash = -1;
                }

                m_ActiveSubTarget = m_SubTargets[m_SubTargetField.index];
                ProcessSubTargetDatas(m_ActiveSubTarget.value);
                onChange();
            });

            // SubTarget properties
            m_ActiveSubTarget.value.GetPropertiesGUI(ref context, onChange, registerUndo);

            // Custom Editor GUI
            m_CustomGUIField = new TextField("") { value = m_CustomEditorGUI };
            m_CustomGUIField.RegisterCallback<FocusOutEvent>(s =>
            {
                if (Equals(m_CustomEditorGUI, m_CustomGUIField.value))
                    return;

                m_CustomEditorGUI = m_CustomGUIField.value;
                onChange();
            });
            context.AddProperty("Custom Editor GUI", m_CustomGUIField, (evt) => {});
        }

        public override void CollectShaderProperties(PropertyCollector collector, GenerationMode generationMode)
        {
            // SubTarget
            m_ActiveSubTarget.value.CollectShaderProperties(collector, generationMode);
        }

        public override void ProcessPreviewMaterial(Material material)
        {
            // SubTarget
            m_ActiveSubTarget.value.ProcessPreviewMaterial(material);
        }

        public override object saveContext => m_ActiveSubTarget.value?.saveContext;
        
        // IHasMetaData
        public string identifier
        {
            get
            {
                if(m_ActiveSubTarget.value is IHasMetadata subTargetHasMetaData)
                    return subTargetHasMetaData.identifier;

                return null;
            }
        }

        public ScriptableObject GetMetadataObject()
        {
            if(m_ActiveSubTarget.value is IHasMetadata subTargetHasMetaData)
                return subTargetHasMetaData.GetMetadataObject();

            return null;
        }

<<<<<<< HEAD
        void ProcessSubTargetDatas(SubTarget subTarget)
=======
        public bool TrySetActiveSubTarget(Type subTargetType)
        {
            if(!subTargetType.IsSubclassOf(typeof(SubTarget)))
                return false;
            
            foreach(var subTarget in m_SubTargets)
            {
                if(subTarget.GetType().Equals(subTargetType))
                {
                    m_ActiveSubTarget = subTarget;
                    ProcessSubTargetDatas();
                    return true;
                }
            }

            return false;
        }

        void ProcessSubTargetDatas()
>>>>>>> e565b15a
        {
            var typeCollection = TypeCache.GetTypesDerivedFrom<HDTargetData>();
            foreach(var type in typeCollection)
            {
                // Data requirement interfaces need generic type arguments
                // Therefore we need to use reflections to call the method
                var methodInfo = typeof(HDTarget).GetMethod("SetDataOnSubTarget");
                var genericMethodInfo = methodInfo.MakeGenericMethod(type);
                genericMethodInfo.Invoke(this, new object[] { subTarget });
            }
        }

        void ClearUnusedData()
        {
            for(int i = 0; i < m_Datas.Count; i++)
            {
                var data = m_Datas[i];
                var type = data.value.GetType();

                // Data requirement interfaces need generic type arguments
                // Therefore we need to use reflections to call the method
                var methodInfo = typeof(HDTarget).GetMethod("ValidateDataForSubTarget");
                var genericMethodInfo = methodInfo.MakeGenericMethod(type);
                genericMethodInfo.Invoke(this, new object[] { m_ActiveSubTarget.value, data.value });
            }
        }

        public void SetDataOnSubTarget<T>(SubTarget subTarget) where T : HDTargetData
        {
            if(!(subTarget is IRequiresData<T> requiresData))
                return;
            
            // Ensure data object exists in list
            var data = m_Datas.SelectValue().FirstOrDefault(x => x.GetType().Equals(typeof(T))) as T;
            if(data == null)
            {
                data = Activator.CreateInstance(typeof(T)) as T;
                m_Datas.Add(data);
            }

            // Apply data object to SubTarget
            requiresData.data = data;
        }

        public void ValidateDataForSubTarget<T>(SubTarget subTarget, T data) where T : HDTargetData
        {
            if(!(subTarget is IRequiresData<T> requiresData))
            {
                m_Datas.Remove(data);
            }
        }

        public override void OnBeforeSerialize()
        {
            ClearUnusedData();
        }

        public bool TryUpgradeFromMasterNode(IMasterNode1 masterNode, out Dictionary<BlockFieldDescriptor, int> blockMap)
        {
            blockMap = null;

            // We need to guarantee any required data object exists
            // as we fill out the datas in the same method as determining which SubTarget is valid
            // When the graph is serialized any unused data is removed anyway
            var typeCollection = TypeCache.GetTypesDerivedFrom<HDTargetData>();
            foreach(var type in typeCollection)
            {
                var data = Activator.CreateInstance(type) as HDTargetData;
                m_Datas.Add(data);
            }

            // Process SubTargets
            foreach(var subTarget in m_SubTargets)
            {
                if(!(subTarget is ILegacyTarget legacySubTarget))
                    continue;
                
                // Ensure all SubTargets have any required data to fill out during upgrade
                ProcessSubTargetDatas(subTarget);
                subTarget.target = this;
                
                if(legacySubTarget.TryUpgradeFromMasterNode(masterNode, out blockMap))
                {
                    m_ActiveSubTarget = subTarget;
                    return true;
                }
            }

            return false;
        }
    }

#region BlockMasks
    static class CoreBlockMasks
    {
        public static BlockFieldDescriptor[] Vertex = new BlockFieldDescriptor[]
        {
            BlockFields.VertexDescription.Position,
            BlockFields.VertexDescription.Normal,
            BlockFields.VertexDescription.Tangent,
        };
    }
#endregion

#region StructCollections
    static class CoreStructCollections
    {
        public static StructCollection Default = new StructCollection
        {
            { HDStructs.AttributesMesh },
            { HDStructs.VaryingsMeshToPS },
            { Structs.SurfaceDescriptionInputs },
            { Structs.VertexDescriptionInputs },
        };
    }
#endregion

#region FieldDependencies
    static class CoreFieldDependencies
    {
        public static DependencyCollection Varying = new DependencyCollection
        {
            //Standard Varying Dependencies
            new FieldDependency(HDStructFields.VaryingsMeshToPS.positionRWS,                         HDStructFields.AttributesMesh.positionOS),
            new FieldDependency(HDStructFields.VaryingsMeshToPS.normalWS,                            HDStructFields.AttributesMesh.normalOS),
            new FieldDependency(HDStructFields.VaryingsMeshToPS.tangentWS,                           HDStructFields.AttributesMesh.tangentOS),
            new FieldDependency(HDStructFields.VaryingsMeshToPS.texCoord0,                           HDStructFields.AttributesMesh.uv0),
            new FieldDependency(HDStructFields.VaryingsMeshToPS.texCoord1,                           HDStructFields.AttributesMesh.uv1),
            new FieldDependency(HDStructFields.VaryingsMeshToPS.texCoord2,                           HDStructFields.AttributesMesh.uv2),
            new FieldDependency(HDStructFields.VaryingsMeshToPS.texCoord3,                           HDStructFields.AttributesMesh.uv3),
            new FieldDependency(HDStructFields.VaryingsMeshToPS.color,                               HDStructFields.AttributesMesh.color),
            new FieldDependency(HDStructFields.VaryingsMeshToPS.instanceID,                          HDStructFields.AttributesMesh.instanceID),
        };

        public static DependencyCollection Tessellation = new DependencyCollection
        {
            //Tessellation Varying Dependencies
            new FieldDependency(HDStructFields.VaryingsMeshToPS.positionRWS,                         HDStructFields.VaryingsMeshToDS.positionRWS),
            new FieldDependency(HDStructFields.VaryingsMeshToPS.normalWS,                            HDStructFields.VaryingsMeshToDS.normalWS),
            new FieldDependency(HDStructFields.VaryingsMeshToPS.tangentWS,                           HDStructFields.VaryingsMeshToDS.tangentWS),
            new FieldDependency(HDStructFields.VaryingsMeshToPS.texCoord0,                           HDStructFields.VaryingsMeshToDS.texCoord0),
            new FieldDependency(HDStructFields.VaryingsMeshToPS.texCoord1,                           HDStructFields.VaryingsMeshToDS.texCoord1),
            new FieldDependency(HDStructFields.VaryingsMeshToPS.texCoord2,                           HDStructFields.VaryingsMeshToDS.texCoord2),
            new FieldDependency(HDStructFields.VaryingsMeshToPS.texCoord3,                           HDStructFields.VaryingsMeshToDS.texCoord3),
            new FieldDependency(HDStructFields.VaryingsMeshToPS.color,                               HDStructFields.VaryingsMeshToDS.color),
            new FieldDependency(HDStructFields.VaryingsMeshToPS.instanceID,                          HDStructFields.VaryingsMeshToDS.instanceID),

            //Tessellation Varying Dependencies, TODO: Why is this loop created?
            new FieldDependency(HDStructFields.VaryingsMeshToDS.tangentWS,                           HDStructFields.VaryingsMeshToPS.tangentWS),
            new FieldDependency(HDStructFields.VaryingsMeshToDS.texCoord0,                           HDStructFields.VaryingsMeshToPS.texCoord0),
            new FieldDependency(HDStructFields.VaryingsMeshToDS.texCoord1,                           HDStructFields.VaryingsMeshToPS.texCoord1),
            new FieldDependency(HDStructFields.VaryingsMeshToDS.texCoord2,                           HDStructFields.VaryingsMeshToPS.texCoord2),
            new FieldDependency(HDStructFields.VaryingsMeshToDS.texCoord3,                           HDStructFields.VaryingsMeshToPS.texCoord3),
            new FieldDependency(HDStructFields.VaryingsMeshToDS.color,                               HDStructFields.VaryingsMeshToPS.color),
            new FieldDependency(HDStructFields.VaryingsMeshToDS.instanceID,                          HDStructFields.VaryingsMeshToPS.instanceID),
        };

        public static DependencyCollection FragInput = new DependencyCollection
        {
            //FragInput dependencies
            new FieldDependency(HDStructFields.FragInputs.positionRWS,                               HDStructFields.VaryingsMeshToPS.positionRWS),
            new FieldDependency(HDStructFields.FragInputs.tangentToWorld,                            HDStructFields.VaryingsMeshToPS.tangentWS),
            new FieldDependency(HDStructFields.FragInputs.tangentToWorld,                            HDStructFields.VaryingsMeshToPS.normalWS),
            new FieldDependency(HDStructFields.FragInputs.texCoord0,                                 HDStructFields.VaryingsMeshToPS.texCoord0),
            new FieldDependency(HDStructFields.FragInputs.texCoord1,                                 HDStructFields.VaryingsMeshToPS.texCoord1),
            new FieldDependency(HDStructFields.FragInputs.texCoord2,                                 HDStructFields.VaryingsMeshToPS.texCoord2),
            new FieldDependency(HDStructFields.FragInputs.texCoord3,                                 HDStructFields.VaryingsMeshToPS.texCoord3),
            new FieldDependency(HDStructFields.FragInputs.color,                                     HDStructFields.VaryingsMeshToPS.color),
            new FieldDependency(HDStructFields.FragInputs.IsFrontFace,                               HDStructFields.VaryingsMeshToPS.cullFace),
        };

        public static DependencyCollection VertexDescription = new DependencyCollection
        {
            //Vertex Description Dependencies
            new FieldDependency(StructFields.VertexDescriptionInputs.ObjectSpaceNormal,              HDStructFields.AttributesMesh.normalOS),
            new FieldDependency(StructFields.VertexDescriptionInputs.WorldSpaceNormal,               HDStructFields.AttributesMesh.normalOS),
            new FieldDependency(StructFields.VertexDescriptionInputs.ViewSpaceNormal,                StructFields.VertexDescriptionInputs.WorldSpaceNormal),

            new FieldDependency(StructFields.VertexDescriptionInputs.ObjectSpaceTangent,             HDStructFields.AttributesMesh.tangentOS),
            new FieldDependency(StructFields.VertexDescriptionInputs.WorldSpaceTangent,              HDStructFields.AttributesMesh.tangentOS),
            new FieldDependency(StructFields.VertexDescriptionInputs.ViewSpaceTangent,               StructFields.VertexDescriptionInputs.WorldSpaceTangent),

            new FieldDependency(StructFields.VertexDescriptionInputs.ObjectSpaceBiTangent,           HDStructFields.AttributesMesh.normalOS),
            new FieldDependency(StructFields.VertexDescriptionInputs.ObjectSpaceBiTangent,           HDStructFields.AttributesMesh.tangentOS),
            new FieldDependency(StructFields.VertexDescriptionInputs.WorldSpaceBiTangent,            StructFields.VertexDescriptionInputs.ObjectSpaceBiTangent),
            new FieldDependency(StructFields.VertexDescriptionInputs.ViewSpaceBiTangent,             StructFields.VertexDescriptionInputs.WorldSpaceBiTangent),

            new FieldDependency(StructFields.VertexDescriptionInputs.ObjectSpacePosition,            HDStructFields.AttributesMesh.positionOS),
            new FieldDependency(StructFields.VertexDescriptionInputs.WorldSpacePosition,             HDStructFields.AttributesMesh.positionOS),
            new FieldDependency(StructFields.VertexDescriptionInputs.AbsoluteWorldSpacePosition,     HDStructFields.AttributesMesh.positionOS),
            new FieldDependency(StructFields.VertexDescriptionInputs.ViewSpacePosition,              StructFields.VertexDescriptionInputs.WorldSpacePosition),

            new FieldDependency(StructFields.VertexDescriptionInputs.WorldSpaceViewDirection,        StructFields.VertexDescriptionInputs.WorldSpacePosition),
            new FieldDependency(StructFields.VertexDescriptionInputs.ObjectSpaceViewDirection,       StructFields.VertexDescriptionInputs.WorldSpaceViewDirection),
            new FieldDependency(StructFields.VertexDescriptionInputs.ViewSpaceViewDirection,         StructFields.VertexDescriptionInputs.WorldSpaceViewDirection),
            new FieldDependency(StructFields.VertexDescriptionInputs.TangentSpaceViewDirection,      StructFields.VertexDescriptionInputs.WorldSpaceViewDirection),
            new FieldDependency(StructFields.VertexDescriptionInputs.TangentSpaceViewDirection,      StructFields.VertexDescriptionInputs.WorldSpaceTangent),
            new FieldDependency(StructFields.VertexDescriptionInputs.TangentSpaceViewDirection,      StructFields.VertexDescriptionInputs.WorldSpaceBiTangent),
            new FieldDependency(StructFields.VertexDescriptionInputs.TangentSpaceViewDirection,      StructFields.VertexDescriptionInputs.WorldSpaceNormal),

            new FieldDependency(StructFields.VertexDescriptionInputs.ScreenPosition,                 StructFields.VertexDescriptionInputs.WorldSpacePosition),
            new FieldDependency(StructFields.VertexDescriptionInputs.uv0,                            HDStructFields.AttributesMesh.uv0),
            new FieldDependency(StructFields.VertexDescriptionInputs.uv1,                            HDStructFields.AttributesMesh.uv1),
            new FieldDependency(StructFields.VertexDescriptionInputs.uv2,                            HDStructFields.AttributesMesh.uv2),
            new FieldDependency(StructFields.VertexDescriptionInputs.uv3,                            HDStructFields.AttributesMesh.uv3),
            new FieldDependency(StructFields.VertexDescriptionInputs.VertexColor,                    HDStructFields.AttributesMesh.color),

            new FieldDependency(StructFields.VertexDescriptionInputs.BoneWeights,                   HDStructFields.AttributesMesh.weights),
            new FieldDependency(StructFields.VertexDescriptionInputs.BoneIndices,                   HDStructFields.AttributesMesh.indices),
        };

        public static DependencyCollection SurfaceDescription = new DependencyCollection
        {
            //Surface Description Dependencies
            new FieldDependency(StructFields.SurfaceDescriptionInputs.WorldSpaceNormal,              HDStructFields.FragInputs.tangentToWorld),
            new FieldDependency(StructFields.SurfaceDescriptionInputs.ObjectSpaceNormal,             StructFields.SurfaceDescriptionInputs.WorldSpaceNormal),
            new FieldDependency(StructFields.SurfaceDescriptionInputs.ViewSpaceNormal,               StructFields.SurfaceDescriptionInputs.WorldSpaceNormal),

            new FieldDependency(StructFields.SurfaceDescriptionInputs.WorldSpaceTangent,             HDStructFields.FragInputs.tangentToWorld),
            new FieldDependency(StructFields.SurfaceDescriptionInputs.ObjectSpaceTangent,            StructFields.SurfaceDescriptionInputs.WorldSpaceTangent),
            new FieldDependency(StructFields.SurfaceDescriptionInputs.ViewSpaceTangent,              StructFields.SurfaceDescriptionInputs.WorldSpaceTangent),

            new FieldDependency(StructFields.SurfaceDescriptionInputs.WorldSpaceBiTangent,           HDStructFields.FragInputs.tangentToWorld),
            new FieldDependency(StructFields.SurfaceDescriptionInputs.ObjectSpaceBiTangent,          StructFields.SurfaceDescriptionInputs.WorldSpaceBiTangent),
            new FieldDependency(StructFields.SurfaceDescriptionInputs.ViewSpaceBiTangent,            StructFields.SurfaceDescriptionInputs.WorldSpaceBiTangent),

            new FieldDependency(StructFields.SurfaceDescriptionInputs.WorldSpacePosition,            HDStructFields.FragInputs.positionRWS),
            new FieldDependency(StructFields.SurfaceDescriptionInputs.AbsoluteWorldSpacePosition,    HDStructFields.FragInputs.positionRWS),
            new FieldDependency(StructFields.SurfaceDescriptionInputs.ObjectSpacePosition,           HDStructFields.FragInputs.positionRWS),
            new FieldDependency(StructFields.SurfaceDescriptionInputs.ViewSpacePosition,             HDStructFields.FragInputs.positionRWS),

            new FieldDependency(StructFields.SurfaceDescriptionInputs.WorldSpaceViewDirection,       HDStructFields.FragInputs.positionRWS),
            new FieldDependency(StructFields.SurfaceDescriptionInputs.ObjectSpaceViewDirection,      StructFields.SurfaceDescriptionInputs.WorldSpaceViewDirection),
            new FieldDependency(StructFields.SurfaceDescriptionInputs.ViewSpaceViewDirection,        StructFields.SurfaceDescriptionInputs.WorldSpaceViewDirection),
            new FieldDependency(StructFields.SurfaceDescriptionInputs.TangentSpaceViewDirection,     StructFields.SurfaceDescriptionInputs.WorldSpaceViewDirection),
            new FieldDependency(StructFields.SurfaceDescriptionInputs.TangentSpaceViewDirection,     StructFields.SurfaceDescriptionInputs.WorldSpaceTangent),
            new FieldDependency(StructFields.SurfaceDescriptionInputs.TangentSpaceViewDirection,     StructFields.SurfaceDescriptionInputs.WorldSpaceBiTangent),
            new FieldDependency(StructFields.SurfaceDescriptionInputs.TangentSpaceViewDirection,     StructFields.SurfaceDescriptionInputs.WorldSpaceNormal),

            new FieldDependency(StructFields.SurfaceDescriptionInputs.ScreenPosition,                StructFields.SurfaceDescriptionInputs.WorldSpacePosition),
            new FieldDependency(StructFields.SurfaceDescriptionInputs.uv0,                           HDStructFields.FragInputs.texCoord0),
            new FieldDependency(StructFields.SurfaceDescriptionInputs.uv1,                           HDStructFields.FragInputs.texCoord1),
            new FieldDependency(StructFields.SurfaceDescriptionInputs.uv2,                           HDStructFields.FragInputs.texCoord2),
            new FieldDependency(StructFields.SurfaceDescriptionInputs.uv3,                           HDStructFields.FragInputs.texCoord3),
            new FieldDependency(StructFields.SurfaceDescriptionInputs.VertexColor,                   HDStructFields.FragInputs.color),
            new FieldDependency(StructFields.SurfaceDescriptionInputs.FaceSign,                      HDStructFields.FragInputs.IsFrontFace),

            new FieldDependency(HDFields.DepthOffset,                                                HDStructFields.FragInputs.positionRWS),
        };

        public static DependencyCollection Default = new DependencyCollection
        {
            { Varying },
            { Tessellation },
            { FragInput },
            { VertexDescription },
            { SurfaceDescription },
        };
    }
#endregion

#region RequiredFields
    static class CoreRequiredFields
    {
        public static FieldCollection Meta = new FieldCollection()
        {
            HDStructFields.AttributesMesh.normalOS,
            HDStructFields.AttributesMesh.tangentOS,
            HDStructFields.AttributesMesh.uv0,
            HDStructFields.AttributesMesh.uv1,
            HDStructFields.AttributesMesh.color,
            HDStructFields.AttributesMesh.uv2,
        };

        public static FieldCollection PositionRWS = new FieldCollection()
        {
            HDStructFields.VaryingsMeshToPS.positionRWS,
        };

        public static FieldCollection LitMinimal = new FieldCollection()
        {
            HDStructFields.FragInputs.tangentToWorld,
            HDStructFields.FragInputs.positionRWS,
            HDStructFields.FragInputs.texCoord1,
            HDStructFields.FragInputs.texCoord2,
        };

        public static FieldCollection LitFull = new FieldCollection()
        {
            HDStructFields.AttributesMesh.normalOS,
            HDStructFields.AttributesMesh.tangentOS,
            HDStructFields.AttributesMesh.uv0,
            HDStructFields.AttributesMesh.uv1,
            HDStructFields.AttributesMesh.color,
            HDStructFields.AttributesMesh.uv2,
            HDStructFields.AttributesMesh.uv3,
            HDStructFields.FragInputs.tangentToWorld,
            HDStructFields.FragInputs.positionRWS,
            HDStructFields.FragInputs.texCoord1,
            HDStructFields.FragInputs.texCoord2,
            HDStructFields.FragInputs.texCoord3,
            HDStructFields.FragInputs.color,
        };
    }
#endregion

#region RenderStates
    static class CoreRenderStates
    {
        public static class Uniforms
        {
            public static readonly string srcBlend = "[_SrcBlend]";
            public static readonly string dstBlend = "[_DstBlend]";
            public static readonly string alphaSrcBlend = "[_AlphaSrcBlend]";
            public static readonly string alphaDstBlend = "[_AlphaDstBlend]";
            public static readonly string alphaToMask = "[_AlphaToMask]";
            public static readonly string cullMode = "[_CullMode]";
            public static readonly string cullModeForward = "[_CullModeForward]";
            public static readonly string zTestDepthEqualForOpaque = "[_ZTestDepthEqualForOpaque]";
            public static readonly string zTestTransparent = "[_ZTestTransparent]";
            public static readonly string zTestGBuffer = "[_ZTestGBuffer]";
            public static readonly string zWrite = "[_ZWrite]";
            public static readonly string zClip = "[_ZClip]";
            public static readonly string stencilWriteMaskDepth = "[_StencilWriteMaskDepth]";
            public static readonly string stencilRefDepth = "[_StencilRefDepth]";
            public static readonly string stencilWriteMaskMV = "[_StencilWriteMaskMV]";
            public static readonly string stencilRefMV = "[_StencilRefMV]";
            public static readonly string stencilWriteMask = "[_StencilWriteMask]";
            public static readonly string stencilRef = "[_StencilRef]";
            public static readonly string stencilWriteMaskGBuffer = "[_StencilWriteMaskGBuffer]";
            public static readonly string stencilRefGBuffer = "[_StencilRefGBuffer]";
            public static readonly string stencilRefDistortionVec = "[_StencilRefDistortionVec]";
            public static readonly string stencilWriteMaskDistortionVec = "[_StencilWriteMaskDistortionVec]";
        }

        public static RenderStateCollection Meta = new RenderStateCollection
        {
            { RenderState.Cull(Cull.Off) },
        };

        public static RenderStateCollection ShadowCaster = new RenderStateCollection
        {
            { RenderState.Cull(Uniforms.cullMode) },
            { RenderState.ZWrite(ZWrite.On) },
            { RenderState.ZClip(Uniforms.zClip) },
            { RenderState.ColorMask("ColorMask 0") },
        };

        public static RenderStateCollection BlendShadowCaster = new RenderStateCollection
        {
            { RenderState.Blend(Blend.One, Blend.Zero) },
            { RenderState.Cull(Uniforms.cullMode) },
            { RenderState.ZWrite(ZWrite.On) },
            { RenderState.ZClip(Uniforms.zClip) },
            { RenderState.ColorMask("ColorMask 0") },
        };

        public static RenderStateCollection SceneSelection = new RenderStateCollection
        {
            { RenderState.ColorMask("ColorMask 0") },
        };

        public static RenderStateCollection DepthOnly = new RenderStateCollection
        {
            { RenderState.Cull(Uniforms.cullMode) },
            { RenderState.ZWrite(ZWrite.On) },
            { RenderState.AlphaToMask(Uniforms.alphaToMask), new FieldCondition(Fields.AlphaToMask, true) },
            { RenderState.Stencil(new StencilDescriptor()
            {
                WriteMask = Uniforms.stencilWriteMaskDepth,
                Ref = Uniforms.stencilRefDepth,
                Comp = "Always",
                Pass = "Replace",
            }) },
        };

        public static RenderStateCollection MotionVectors = new RenderStateCollection
        {
            { RenderState.Cull(Uniforms.cullMode) },
            { RenderState.ZWrite(ZWrite.On) },
            { RenderState.AlphaToMask(Uniforms.alphaToMask), new FieldCondition(Fields.AlphaToMask, true) },
            { RenderState.Stencil(new StencilDescriptor()
            {
                WriteMask = Uniforms.stencilWriteMaskMV,
                Ref = Uniforms.stencilRefMV,
                Comp = "Always",
                Pass = "Replace",
            }) },
        };

        public static RenderStateCollection TransparentBackface = new RenderStateCollection
        {
            { RenderState.Blend(Uniforms.srcBlend, Uniforms.dstBlend, Uniforms.alphaSrcBlend, Uniforms.alphaDstBlend) },
            { RenderState.Cull(Cull.Front) },
            { RenderState.ZWrite(Uniforms.zWrite) },
            { RenderState.ZTest(Uniforms.zTestTransparent) },
            { RenderState.ColorMask("ColorMask [_ColorMaskTransparentVel] 1") },
        };

        public static RenderStateCollection TransparentDepthPrePostPass = new RenderStateCollection
        {
            { RenderState.Blend(Blend.One, Blend.Zero) },
            { RenderState.Cull(Uniforms.cullMode) },
            { RenderState.ZWrite(ZWrite.On) },
            { RenderState.ColorMask("ColorMask [_ColorMaskNormal]") },
            { RenderState.ColorMask("ColorMask 0 1") },
        };

        public static RenderStateCollection Forward = new RenderStateCollection
        {
            { RenderState.Blend(Uniforms.srcBlend, Uniforms.dstBlend, Uniforms.alphaSrcBlend, Uniforms.alphaDstBlend) },
            { RenderState.Cull(Uniforms.cullModeForward) },
            { RenderState.ZWrite(Uniforms.zWrite) },
            { RenderState.ZTest(Uniforms.zTestDepthEqualForOpaque), new FieldCondition[] {
                new FieldCondition(Fields.SurfaceOpaque, true),
                new FieldCondition(Fields.AlphaTest, false)
            } },
            { RenderState.ZTest(Uniforms.zTestDepthEqualForOpaque), new FieldCondition[] {
                new FieldCondition(Fields.SurfaceOpaque, false),
            } },
            { RenderState.ZTest(ZTest.Equal), new FieldCondition[] {
                new FieldCondition(Fields.SurfaceOpaque, true),
                new FieldCondition(Fields.AlphaTest, true)
            } },
            { RenderState.Stencil(new StencilDescriptor()
            {
                WriteMask = Uniforms.stencilWriteMask,
                Ref = Uniforms.stencilRef,
                Comp = "Always",
                Pass = "Replace",
            }) },
        };

        public static RenderStateCollection ForwardColorMask = new RenderStateCollection
        {
            { RenderState.Blend(Uniforms.srcBlend, Uniforms.dstBlend, Uniforms.alphaSrcBlend, Uniforms.alphaDstBlend) },
            { RenderState.Cull(Uniforms.cullModeForward) },
            { RenderState.ZWrite(Uniforms.zWrite) },
            { RenderState.ZTest(Uniforms.zTestDepthEqualForOpaque), new FieldCondition[] {
                new FieldCondition(Fields.SurfaceOpaque, true),
                new FieldCondition(Fields.AlphaTest, false)
            } },
            { RenderState.ZTest(Uniforms.zTestDepthEqualForOpaque), new FieldCondition[] {
                new FieldCondition(Fields.SurfaceOpaque, false),
            } },
            { RenderState.ZTest(ZTest.Equal), new FieldCondition[] {
                new FieldCondition(Fields.SurfaceOpaque, true),
                new FieldCondition(Fields.AlphaTest, true)
            } },
            { RenderState.ColorMask("ColorMask [_ColorMaskTransparentVel] 1") },
            { RenderState.Stencil(new StencilDescriptor()
            {
                WriteMask = Uniforms.stencilWriteMask,
                Ref = Uniforms.stencilRef,
                Comp = "Always",
                Pass = "Replace",
            }) },
        };
    }
#endregion

#region Pragmas
    static class CorePragmas
    {
        public static PragmaCollection Basic = new PragmaCollection
        {
            { Pragma.Target(ShaderModel.Target45) },
            { Pragma.Vertex("Vert") },
            { Pragma.Fragment("Frag") },
            { Pragma.OnlyRenderers(new Platform[] {Platform.D3D11, Platform.Playstation, Platform.XboxOne, Platform.Vulkan, Platform.Metal, Platform.Switch}) },
        };

        public static PragmaCollection InstancedRenderingLayer = new PragmaCollection
        {
            { Basic },
            { Pragma.MultiCompileInstancing },
            { Pragma.InstancingOptions(InstancingOptions.RenderingLayer) },
        };

        public static PragmaCollection InstancedRenderingLayerEditorSync = new PragmaCollection
        {
            { Basic },
            { Pragma.MultiCompileInstancing },
            { Pragma.InstancingOptions(InstancingOptions.RenderingLayer) },
            { Pragma.EditorSyncCompilation },
        };

        public static PragmaCollection DotsInstancedInV2Only = new PragmaCollection
        {
            { Basic },
            { Pragma.MultiCompileInstancing },
            { Pragma.InstancingOptions(InstancingOptions.RenderingLayer) },
            #if ENABLE_HYBRID_RENDERER_V2
            { Pragma.DOTSInstancing },
            { Pragma.InstancingOptions(InstancingOptions.NoLodFade) },
            #endif
        };

        public static PragmaCollection DotsInstancedInV2OnlyEditorSync = new PragmaCollection
        {
            { Basic },
            { Pragma.MultiCompileInstancing },
            { Pragma.EditorSyncCompilation },
            { Pragma.InstancingOptions(InstancingOptions.RenderingLayer) },
            #if ENABLE_HYBRID_RENDERER_V2
            { Pragma.DOTSInstancing },
            { Pragma.InstancingOptions(InstancingOptions.NoLodFade) },
            #endif
        };

        public static PragmaCollection DotsInstancedInV1AndV2 = new PragmaCollection
        {
            { Basic },
            { Pragma.MultiCompileInstancing },
            // Hybrid Renderer V2 requires a completely different set of pragmas from Hybrid V1
            #if ENABLE_HYBRID_RENDERER_V2
            { Pragma.DOTSInstancing },
            { Pragma.InstancingOptions(InstancingOptions.NoLodFade) },
            { Pragma.InstancingOptions(InstancingOptions.RenderingLayer) },
            #else
            { Pragma.InstancingOptions(InstancingOptions.NoLightProbe), new FieldCondition(HDFields.DotsInstancing, true) },
            { Pragma.InstancingOptions(InstancingOptions.NoLightProbe), new FieldCondition(HDFields.DotsProperties, true) },
            { Pragma.InstancingOptions(InstancingOptions.NoLodFade),    new FieldCondition(HDFields.DotsInstancing, true) },
            { Pragma.InstancingOptions(InstancingOptions.NoLodFade),    new FieldCondition(HDFields.DotsProperties, true) },
            { Pragma.InstancingOptions(InstancingOptions.RenderingLayer), new FieldCondition[]
            {
                new FieldCondition(HDFields.DotsInstancing, false),
                new FieldCondition(HDFields.DotsProperties, false),
            } },
            #endif
        };

        public static PragmaCollection DotsInstancedInV1AndV2EditorSync = new PragmaCollection
        {
            { Basic },
            { Pragma.MultiCompileInstancing },
            { Pragma.EditorSyncCompilation },
            // Hybrid Renderer V2 requires a completely different set of pragmas from Hybrid V1
            #if ENABLE_HYBRID_RENDERER_V2
            { Pragma.DOTSInstancing },
            { Pragma.InstancingOptions(InstancingOptions.NoLodFade) },
            { Pragma.InstancingOptions(InstancingOptions.RenderingLayer) },
            #else
            { Pragma.InstancingOptions(InstancingOptions.NoLightProbe), new FieldCondition(HDFields.DotsInstancing, true) },
            { Pragma.InstancingOptions(InstancingOptions.NoLightProbe), new FieldCondition(HDFields.DotsProperties, true) },
            { Pragma.InstancingOptions(InstancingOptions.NoLodFade),    new FieldCondition(HDFields.DotsInstancing, true) },
            { Pragma.InstancingOptions(InstancingOptions.NoLodFade),    new FieldCondition(HDFields.DotsProperties, true) },
            { Pragma.InstancingOptions(InstancingOptions.RenderingLayer), new FieldCondition[]
            {
                new FieldCondition(HDFields.DotsInstancing, false),
                new FieldCondition(HDFields.DotsProperties, false),
            } },
            #endif
        };

        public static PragmaCollection RaytracingBasic = new PragmaCollection
        {
            { Pragma.Target(ShaderModel.Target50) },
            { Pragma.Raytracing("test") },
            { Pragma.OnlyRenderers(new Platform[] {Platform.D3D11}) },
        };
    }
#endregion

#region Keywords
    static class CoreKeywords
    {
        public static KeywordCollection HDBase = new KeywordCollection
        {
            { CoreKeywordDescriptors.LodFadeCrossfade, new FieldCondition(Fields.LodCrossFade, true) },
            { CoreKeywordDescriptors.SurfaceTypeTransparent },
            { CoreKeywordDescriptors.BlendMode },
            { CoreKeywordDescriptors.DoubleSided, new FieldCondition(HDFields.SubShader.Unlit, false) },
            { CoreKeywordDescriptors.FogOnTransparent },
            { CoreKeywordDescriptors.AlphaTest, new FieldCondition(Fields.AlphaTest, true) },
        };

        public static KeywordCollection Lightmaps = new KeywordCollection
        {
            { CoreKeywordDescriptors.Lightmap },
            { CoreKeywordDescriptors.DirectionalLightmapCombined },
            { CoreKeywordDescriptors.DynamicLightmap },
        };

        public static KeywordCollection WriteMsaaDepth = new KeywordCollection
        {
            { CoreKeywordDescriptors.WriteMsaaDepth },
        };

        public static KeywordCollection DebugDisplay = new KeywordCollection
        {
            { CoreKeywordDescriptors.DebugDisplay },
        };

        public static KeywordCollection DepthMotionVectorsNoNormal = new KeywordCollection
        {
            { HDBase },
            { CoreKeywordDescriptors.WriteMsaaDepth },
            { CoreKeywordDescriptors.AlphaToMask, new FieldCondition(Fields.AlphaToMask, true) },
        };

        public static KeywordCollection Forward = new KeywordCollection
        {
            { HDBase },
            { CoreKeywordDescriptors.DebugDisplay },
            { Lightmaps },
            { CoreKeywordDescriptors.ShadowsShadowmask },
            { CoreKeywordDescriptors.Shadow },
            { CoreKeywordDescriptors.Decals },
            { CoreKeywordDescriptors.LightList, new FieldCondition(Fields.SurfaceOpaque, true) },
        };

        public static KeywordCollection RaytracingIndirect = new KeywordCollection
        {
            { HDBase },
            { CoreKeywordDescriptors.DiffuseLightingOnly },
            { Lightmaps },
        };

        public static KeywordCollection RaytracingGBufferForward = new KeywordCollection
        {
            { HDBase },
            { Lightmaps },
        };
    }
#endregion

#region Defines
    static class CoreDefines
    {
        public static DefineCollection SceneSelection = new DefineCollection
        {
            { CoreKeywordDescriptors.SceneSelectionPass, 1 },
        };

        public static DefineCollection DepthMotionVectors = new DefineCollection
        {
            { RayTracingNode.GetRayTracingKeyword(), 0 },
            { CoreKeywordDescriptors.WriteNormalBuffer, 1 },
        };

        public static DefineCollection ShaderGraphRaytracingHigh = new DefineCollection
        {
            { RayTracingNode.GetRayTracingKeyword(), 0 },
        };

        public static DefineCollection TransparentDepthPrepass = new DefineCollection
        {
            { RayTracingNode.GetRayTracingKeyword(), 0 },
            { CoreKeywordDescriptors.WriteNormalBufferDefine, 1, new FieldCondition(HDFields.DisableSSRTransparent, false) },
        };

        public static DefineCollection Forward = new DefineCollection
        {
            { CoreKeywordDescriptors.HasLightloop, 1 },
            { CoreKeywordDescriptors.LightList, 1, new FieldCondition(Fields.SurfaceTransparent, true) },
            { RayTracingNode.GetRayTracingKeyword(), 0, new FieldCondition(Fields.SurfaceTransparent, true) },
        };
    }
#endregion

#region Includes
    static class CoreIncludes
    {
        // CorePregraph
        const string kCommon = "Packages/com.unity.render-pipelines.core/ShaderLibrary/Common.hlsl";
        const string kShaderVariables = "Packages/com.unity.render-pipelines.high-definition/Runtime/ShaderLibrary/ShaderVariables.hlsl";
        const string kFragInputs = "Packages/com.unity.render-pipelines.high-definition/Runtime/RenderPipeline/ShaderPass/FragInputs.hlsl";
        const string kShaderPass = "Packages/com.unity.render-pipelines.high-definition/Runtime/RenderPipeline/ShaderPass/ShaderPass.cs.hlsl";
        const string kMaterial = "Packages/com.unity.render-pipelines.high-definition/Runtime/Material/Material.hlsl";
        const string kDebugDisplay = "Packages/com.unity.render-pipelines.high-definition/Runtime/Debug/DebugDisplay.hlsl";

        // CoreUtility
        const string kBuiltInUtilities = "Packages/com.unity.render-pipelines.high-definition/Runtime/Material/BuiltinUtilities.hlsl";
        const string kMaterialUtilities = "Packages/com.unity.render-pipelines.high-definition/Runtime/Material/MaterialUtilities.hlsl";

        // Pregraph Raytracing
        const string kRaytracingMacros = "Packages/com.unity.render-pipelines.high-definition/Runtime/RenderPipeline/Raytracing/Shaders/RaytracingMacros.hlsl";
        const string kShaderVariablesRaytracing = "Packages/com.unity.render-pipelines.high-definition/Runtime/RenderPipeline/Raytracing/Shaders/ShaderVariablesRaytracing.hlsl";
        const string kShaderVariablesRaytracingLightLoop = "Packages/com.unity.render-pipelines.high-definition/Runtime/RenderPipeline/Raytracing/Shaders/ShaderVariablesRaytracingLightLoop.hlsl";
        const string kRaytracingIntersection = "Packages/com.unity.render-pipelines.high-definition/Runtime/RenderPipeline/Raytracing/Shaders/RaytracingIntersection.hlsl";
        const string kRaytracingIntersectionGBuffer = "Packages/com.unity.render-pipelines.high-definition/Runtime/RenderPipeline/Raytracing/Shaders/Deferred/RaytracingIntersectonGBuffer.hlsl";
        const string kRaytracingIntersectionSubSurface = "Packages/com.unity.render-pipelines.high-definition/Runtime/RenderPipeline/Raytracing/Shaders/SubSurface/RayTracingIntersectionSubSurface.hlsl";
        const string kLitRaytracing = "Packages/com.unity.render-pipelines.high-definition/Runtime/Material/Lit/LitRaytracing.hlsl";
        const string kUnlitRaytracing = "Packages/com.unity.render-pipelines.high-definition/Runtime/Material/Unlit/UnlitRaytracing.hlsl";
        const string kFabricRaytracing = "Packages/com.unity.render-pipelines.high-definition/Runtime/Material/Fabric/FabricRaytracing.hlsl";
        const string kStackLitRaytracing = "Packages/com.unity.render-pipelines.high-definition/Runtime/Material/StackLit/StackLitRaytracing.hlsl";
        const string kHairRaytracing = "Packages/com.unity.render-pipelines.high-definition/Runtime/Material/Hair/HairRaytracing.hlsl";
        const string kRaytracingLightLoop = "Packages/com.unity.render-pipelines.high-definition/Runtime/RenderPipeline/Raytracing/Shaders/RaytracingLightLoop.hlsl";
        const string kRaytracingCommon = "Packages/com.unity.render-pipelines.high-definition/Runtime/RenderPipeline/Raytracing/Shaders/RaytracingCommon.hlsl";
        const string kNormalBuffer = "Packages/com.unity.render-pipelines.high-definition/Runtime/Material/NormalBuffer.hlsl";

        // Postgraph Raytracing
        const string kPassRaytracingIndirect = "Packages/com.unity.render-pipelines.high-definition/Runtime/RenderPipeline/ShaderPass/ShaderPassRaytracingIndirect.hlsl";
        const string kPassRaytracingVisbility = "Packages/com.unity.render-pipelines.high-definition/Runtime/RenderPipeline/ShaderPass/ShaderPassRaytracingVisibility.hlsl";
        const string kPassRaytracingForward = "Packages/com.unity.render-pipelines.high-definition/Runtime/RenderPipeline/ShaderPass/ShaderPassRaytracingForward.hlsl";
        const string kPassRaytracingGBuffer = "Packages/com.unity.render-pipelines.high-definition/Runtime/RenderPipeline/ShaderPass/ShaderpassRaytracingGBuffer.hlsl";
        const string kPassPathTracing = "Packages/com.unity.render-pipelines.high-definition/Runtime/RenderPipeline/ShaderPass/ShaderPassPathTracing.hlsl";
        const string kPassRaytracingSubSurface = "Packages/com.unity.render-pipelines.high-definition/Runtime/RenderPipeline/ShaderPass/ShaderpassRaytracingSubSurface.hlsl";

        // Public Pregraph Function
        public const string kCommonLighting = "Packages/com.unity.render-pipelines.core/ShaderLibrary/CommonLighting.hlsl";
        public const string kShadowContext = "Packages/com.unity.render-pipelines.high-definition/Runtime/Lighting/Shadow/HDShadowContext.hlsl";
        public const string kHDShadow = "Packages/com.unity.render-pipelines.high-definition/Runtime/Lighting/LightLoop/HDShadow.hlsl";
        public const string kLightLoopDef = "Packages/com.unity.render-pipelines.high-definition/Runtime/Lighting/LightLoop/LightLoopDef.hlsl";
        public const string kPunctualLightCommon = "Packages/com.unity.render-pipelines.high-definition/Runtime/Lighting/PunctualLightCommon.hlsl";
        public const string kHDShadowLoop = "Packages/com.unity.render-pipelines.high-definition/Runtime/Lighting/LightLoop/HDShadowLoop.hlsl";
        public const string kNormalSurfaceGradient = "Packages/com.unity.render-pipelines.core/ShaderLibrary/NormalSurfaceGradient.hlsl";
        public const string kLighting = "Packages/com.unity.render-pipelines.high-definition/Runtime/Lighting/Lighting.hlsl";
        public const string kLightLoop = "Packages/com.unity.render-pipelines.high-definition/Runtime/Lighting/LightLoop/LightLoop.hlsl";
        
        // Public Pregraph Material
        public const string kUnlit = "Packages/com.unity.render-pipelines.high-definition/Runtime/Material/Unlit/Unlit.hlsl";
        public const string kLit = "Packages/com.unity.render-pipelines.high-definition/Runtime/Material/Lit/Lit.hlsl";
        public const string kFabric = "Packages/com.unity.render-pipelines.high-definition/Runtime/Material/Fabric/Fabric.hlsl";
        public const string kHair = "Packages/com.unity.render-pipelines.high-definition/Runtime/Material/Hair/Hair.hlsl";
        public const string kStackLit = "Packages/com.unity.render-pipelines.high-definition/Runtime/Material/StackLit/StackLit.hlsl";

        // Public Pregraph Misc
        public const string kShaderGraphFunctions = "Packages/com.unity.render-pipelines.high-definition/Runtime/ShaderLibrary/ShaderGraphFunctions.hlsl";
        public const string kDecalUtilities = "Packages/com.unity.render-pipelines.high-definition/Runtime/Material/Decal/DecalUtilities.hlsl";

        // Public Postgraph Pass
        public const string kPassLightTransport = "Packages/com.unity.render-pipelines.high-definition/Runtime/RenderPipeline/ShaderPass/ShaderPassLightTransport.hlsl";
        public const string kPassDepthOnly = "Packages/com.unity.render-pipelines.high-definition/Runtime/RenderPipeline/ShaderPass/ShaderPassDepthOnly.hlsl";
        public const string kPassMotionVectors = "Packages/com.unity.render-pipelines.high-definition/Runtime/RenderPipeline/ShaderPass/ShaderPassMotionVectors.hlsl";
        public const string kDisortionVectors = "Packages/com.unity.render-pipelines.high-definition/Runtime/RenderPipeline/ShaderPass/ShaderPassDistortion.hlsl";
        public const string kPassForward = "Packages/com.unity.render-pipelines.high-definition/Runtime/RenderPipeline/ShaderPass/ShaderPassForward.hlsl";
        public const string kStandardLit = "Packages/com.unity.render-pipelines.high-definition/Runtime/Material/StandardLit/StandardLit.hlsl";

        public static IncludeCollection CorePregraph = new IncludeCollection
        {
            { kCommon, IncludeLocation.Pregraph },
            { kShaderVariables, IncludeLocation.Pregraph },
            { kFragInputs, IncludeLocation.Pregraph },
            { kShaderPass, IncludeLocation.Pregraph },
            { kDebugDisplay, IncludeLocation.Pregraph },            
            { kMaterial, IncludeLocation.Pregraph },
        };

        public static IncludeCollection CoreUtility = new IncludeCollection
        {
            { kBuiltInUtilities, IncludeLocation.Pregraph },
            { kMaterialUtilities, IncludeLocation.Pregraph },
        };

        public static IncludeCollection Raytracing = new IncludeCollection
        {
            // Pregraph includes
            { kCommon, IncludeLocation.Pregraph },
            { kFragInputs, IncludeLocation.Pregraph },
            { kShaderPass, IncludeLocation.Pregraph },

            // Ray Tracing macros should be included before shader variables to guarantee that the macros are overriden
            { kRaytracingMacros, IncludeLocation.Pregraph },
            { kShaderVariables, IncludeLocation.Pregraph },
            { kMaterial, IncludeLocation.Pregraph },
            { kShaderVariablesRaytracing, IncludeLocation.Pregraph },
            { kShaderVariablesRaytracingLightLoop, IncludeLocation.Pregraph },

            // We want the gbuffer payload only if we are in the gbuffer pass 
            { kRaytracingIntersectionGBuffer, IncludeLocation.Pregraph, new FieldCondition(HDFields.ShaderPass.RayTracingGBuffer, true)},

            // We want the sub-surface payload if we are in the subsurface sub shader and this not an unlit
            { kRaytracingIntersectionSubSurface, IncludeLocation.Pregraph, new FieldCondition[]{
                new FieldCondition(HDFields.ShaderPass.RaytracingSubSurface, true),
                new FieldCondition(HDFields.SubShader.Unlit, false) }},

            // We want the generic payload if this is not a gbuffer or a subsurface subshader
            { kRaytracingIntersection, IncludeLocation.Pregraph, new FieldCondition[]{
                new FieldCondition(HDFields.ShaderPass.RayTracingGBuffer, false),
                new FieldCondition(HDFields.ShaderPass.RaytracingSubSurface, false) }},

            // We want to have the lighting include if this is an indirect sub-shader, a forward one or the path tracing (and this is not an unlit)
            { kLighting, IncludeLocation.Pregraph, new FieldCondition[]{
                new FieldCondition(HDFields.ShaderPass.RayTracingGBuffer, false),
                new FieldCondition(HDFields.ShaderPass.RaytracingVisibility, false),
                new FieldCondition(HDFields.ShaderPass.RaytracingSubSurface, false),
                new FieldCondition(HDFields.SubShader.Unlit, false) }},
            { kLightLoopDef, IncludeLocation.Pregraph, new FieldCondition[]{
                new FieldCondition(HDFields.ShaderPass.RayTracingGBuffer, false),
                new FieldCondition(HDFields.ShaderPass.RaytracingVisibility, false),
                new FieldCondition(HDFields.ShaderPass.RaytracingSubSurface, false),
                new FieldCondition(HDFields.SubShader.Unlit, false) }},

            // Each material has a specific hlsl file that should be included pre-graph and holds the lighting model
            { kLit, IncludeLocation.Pregraph, new FieldCondition(HDFields.SubShader.Lit, true)},
            { kFabric, IncludeLocation.Pregraph, new FieldCondition(HDFields.SubShader.Fabric, true)},
            { kUnlit, IncludeLocation.Pregraph, new FieldCondition(HDFields.SubShader.Unlit, true )},
            { kStackLit, IncludeLocation.Pregraph, new FieldCondition(HDFields.SubShader.StackLit, true )},
            { kHair, IncludeLocation.Pregraph, new FieldCondition(HDFields.SubShader.Hair, true )},

            // We want to have the normal buffer include if this is a gbuffer and unlit shader
            { kNormalBuffer, IncludeLocation.Pregraph, new FieldCondition[]{
                new FieldCondition(HDFields.ShaderPass.RayTracingGBuffer, true),
                new FieldCondition(HDFields.SubShader.Unlit, true) }},
                
            // If this is the gbuffer sub-shader, we want the standard lit data
            { kStandardLit, IncludeLocation.Pregraph,
                new FieldCondition(HDFields.ShaderPass.RayTracingGBuffer, true)},

            // We need to then include the ray tracing missing bits for the lighting models (based on which lighting model)
            { kLitRaytracing, IncludeLocation.Pregraph, new FieldCondition(HDFields.SubShader.Lit, true)},
            { kFabricRaytracing, IncludeLocation.Pregraph, new FieldCondition(HDFields.SubShader.Fabric, true)},
            { kStackLitRaytracing, IncludeLocation.Pregraph, new FieldCondition(HDFields.SubShader.StackLit, true)},
            { kUnlitRaytracing, IncludeLocation.Pregraph, new FieldCondition(HDFields.SubShader.Unlit, true )},
            { kHairRaytracing, IncludeLocation.Pregraph, new FieldCondition(HDFields.SubShader.Hair, true )},

            // We want to have the ray tracing light loop if this is an indirect sub-shader or a forward one and it is not the unlit shader
            { kRaytracingLightLoop, IncludeLocation.Pregraph, new FieldCondition[]{
                new FieldCondition(HDFields.ShaderPass.RayTracingGBuffer, false),
                new FieldCondition(HDFields.ShaderPass.RaytracingVisibility, false),
                new FieldCondition(HDFields.ShaderPass.RaytracingSubSurface, false),
                new FieldCondition(HDFields.ShaderPass.RaytracingPathTracing, false),
                new FieldCondition(HDFields.SubShader.Unlit, false) }},

            { CoreUtility },
            { kRaytracingCommon, IncludeLocation.Pregraph },
            { kShaderGraphFunctions, IncludeLocation.Pregraph },

            // post graph includes
            // The shader passes should always be post graph and are a 1 to 1 mapping to the shader pass name
            { kPassRaytracingIndirect, IncludeLocation.Postgraph, new FieldCondition(HDFields.ShaderPass.RaytracingIndirect, true) },
            { kPassRaytracingVisbility, IncludeLocation.Postgraph, new FieldCondition(HDFields.ShaderPass.RaytracingVisibility, true) },
            { kPassRaytracingForward, IncludeLocation.Postgraph, new FieldCondition(HDFields.ShaderPass.RaytracingForward, true) },
            { kPassRaytracingGBuffer, IncludeLocation.Postgraph, new FieldCondition(HDFields.ShaderPass.RayTracingGBuffer, true) },
            { kPassPathTracing, IncludeLocation.Postgraph, new FieldCondition(HDFields.ShaderPass.RaytracingPathTracing, true) },
            { kPassRaytracingSubSurface, IncludeLocation.Postgraph,  new FieldCondition(HDFields.ShaderPass.RaytracingSubSurface, true) }
        };
    }
#endregion

#region KeywordDescriptors
    static class CoreKeywordDescriptors
    {
        public static KeywordDescriptor WriteNormalBufferDefine = new KeywordDescriptor()
        {
            displayName = "Write Normal Buffer",
            referenceName = "WRITE_NORMAL_BUFFER",
            type = KeywordType.Boolean,
            definition = KeywordDefinition.Predefined,
            scope = KeywordScope.Global,
        };
        
        public static KeywordDescriptor WriteNormalBuffer = new KeywordDescriptor()
        {
            displayName = "Write Normal Buffer",
            referenceName = "WRITE_NORMAL_BUFFER",
            type = KeywordType.Boolean,
            definition = KeywordDefinition.MultiCompile,
            scope = KeywordScope.Global,
        };

        public static KeywordDescriptor WriteMsaaDepth = new KeywordDescriptor()
        {
            displayName = "Write MSAA Depth",
            referenceName = "WRITE_MSAA_DEPTH",
            type = KeywordType.Boolean,
            definition = KeywordDefinition.MultiCompile,
            scope = KeywordScope.Global,
        };

        public static KeywordDescriptor DebugDisplay = new KeywordDescriptor()
        {
            displayName = "Debug Display",
            referenceName = "DEBUG_DISPLAY",
            type = KeywordType.Boolean,
            definition = KeywordDefinition.MultiCompile,
            scope = KeywordScope.Global,
        };

        public static KeywordDescriptor Lightmap = new KeywordDescriptor()
        {
            displayName = "Lightmap",
            referenceName = "LIGHTMAP_ON",
            type = KeywordType.Boolean,
            definition = KeywordDefinition.MultiCompile,
            scope = KeywordScope.Global,
        };

        public static KeywordDescriptor DirectionalLightmapCombined = new KeywordDescriptor()
        {
            displayName = "Directional Lightmap Combined",
            referenceName = "DIRLIGHTMAP_COMBINED",
            type = KeywordType.Boolean,
            definition = KeywordDefinition.MultiCompile,
            scope = KeywordScope.Global,
        };

        public static KeywordDescriptor DynamicLightmap = new KeywordDescriptor()
        {
            displayName = "Dynamic Lightmap",
            referenceName = "DYNAMICLIGHTMAP_ON",
            type = KeywordType.Boolean,
            definition = KeywordDefinition.MultiCompile,
            scope = KeywordScope.Global,
        };

        public static KeywordDescriptor ShadowsShadowmask = new KeywordDescriptor()
        {
            displayName = "Shadows Shadowmask",
            referenceName = "SHADOWS_SHADOWMASK",
            type = KeywordType.Boolean,
            definition = KeywordDefinition.MultiCompile,
            scope = KeywordScope.Global,
        };

        public static KeywordDescriptor DiffuseLightingOnly = new KeywordDescriptor()
        {
            displayName = "Diffuse Lighting Only",
            referenceName = "DIFFUSE_LIGHTING_ONLY",
            type = KeywordType.Boolean,
            definition = KeywordDefinition.MultiCompile,
            scope = KeywordScope.Global,
        };

        public static KeywordDescriptor LightLayers = new KeywordDescriptor()
        {
            displayName = "Light Layers",
            referenceName = "LIGHT_LAYERS",
            type = KeywordType.Boolean,
            definition = KeywordDefinition.MultiCompile,
            scope = KeywordScope.Global,
        };

        public static KeywordDescriptor Decals = new KeywordDescriptor()
        {
            displayName = "Decals",
            referenceName = "DECALS",
            type = KeywordType.Enum,
            definition = KeywordDefinition.MultiCompile,
            scope = KeywordScope.Global,
            entries = new KeywordEntry[]
            {
                new KeywordEntry() { displayName = "Off", referenceName = "OFF" },
                new KeywordEntry() { displayName = "3RT", referenceName = "3RT" },
                new KeywordEntry() { displayName = "4RT", referenceName = "4RT" },
            }
        };

        public static KeywordDescriptor LodFadeCrossfade = new KeywordDescriptor()
        {
            displayName = "LOD Fade Crossfade",
            referenceName = "LOD_FADE_CROSSFADE",
            type = KeywordType.Boolean,
            definition = KeywordDefinition.MultiCompile,
            scope = KeywordScope.Global,
        };

        public static KeywordDescriptor HasLightloop = new KeywordDescriptor()
        {
            displayName = "Has Lightloop",
            referenceName = "HAS_LIGHTLOOP",
            type = KeywordType.Boolean,
            definition = KeywordDefinition.MultiCompile,
            scope = KeywordScope.Global,
        };

        public static KeywordDescriptor LightList = new KeywordDescriptor()
        {
            displayName = "Light List",
            referenceName = "USE",
            type = KeywordType.Enum,
            definition = KeywordDefinition.MultiCompile,
            scope = KeywordScope.Global,
            entries = new KeywordEntry[]
            {
                new KeywordEntry() { displayName = "FPTL", referenceName = "FPTL_LIGHTLIST" },
                new KeywordEntry() { displayName = "Clustered", referenceName = "CLUSTERED_LIGHTLIST" },
            }
        };

        public static KeywordDescriptor Shadow = new KeywordDescriptor()
        {
            displayName = "Shadow",
            referenceName = "SHADOW",
            type = KeywordType.Enum,
            definition = KeywordDefinition.MultiCompile,
            scope = KeywordScope.Global,
            entries = new KeywordEntry[]
            {
                new KeywordEntry() { displayName = "Low", referenceName = "LOW" },
                new KeywordEntry() { displayName = "Medium", referenceName = "MEDIUM" },
                new KeywordEntry() { displayName = "High", referenceName = "HIGH" },
            }
        };

        public static KeywordDescriptor SurfaceTypeTransparent = new KeywordDescriptor()
        {
            displayName = "Surface Type Transparent",
            referenceName = "_SURFACE_TYPE_TRANSPARENT",
            type = KeywordType.Boolean,
            definition = KeywordDefinition.ShaderFeature,
            scope = KeywordScope.Global,
        };

        public static KeywordDescriptor DoubleSided = new KeywordDescriptor()
        {
            displayName = "Double Sided",
            referenceName = "_DOUBLESIDED_ON",
            type = KeywordType.Boolean,
            definition = KeywordDefinition.ShaderFeature,
            scope = KeywordScope.Local,
        };

        public static KeywordDescriptor BlendMode = new KeywordDescriptor()
        {
            displayName = "Blend Mode",
            referenceName = "_BLENDMODE",
            type = KeywordType.Enum,
            definition = KeywordDefinition.ShaderFeature,
            scope = KeywordScope.Local,
            entries = new KeywordEntry[]
            {
                new KeywordEntry() { displayName = "Off", referenceName = "OFF" },
                new KeywordEntry() { displayName = "Alpha", referenceName = "ALPHA" },
                new KeywordEntry() { displayName = "Add", referenceName = "ADD" },
                new KeywordEntry() { displayName = "PreMultiply", referenceName = "PRE_MULTIPLY" },
            }
        };

        public static KeywordDescriptor FogOnTransparent = new KeywordDescriptor()
        {
            displayName = "Enable Fog On Transparent",
            referenceName = "_ENABLE_FOG_ON_TRANSPARENT",
            type = KeywordType.Boolean,
            definition = KeywordDefinition.ShaderFeature,
            scope = KeywordScope.Local,
        };

        public static KeywordDescriptor SceneSelectionPass = new KeywordDescriptor()
        {
            displayName = "Scene Selection Pass",
            referenceName = "SCENESELECTIONPASS",
            type = KeywordType.Boolean,
            definition = KeywordDefinition.ShaderFeature,
            scope = KeywordScope.Local,
        };

        public static KeywordDescriptor TransparentDepthPrepass = new KeywordDescriptor()
        {
            displayName = "Transparent Depth Prepass",
            referenceName = "CUTOFF_TRANSPARENT_DEPTH_PREPASS",
            type = KeywordType.Boolean,
            definition = KeywordDefinition.ShaderFeature,
            scope = KeywordScope.Local,
        };

        public static KeywordDescriptor TransparentDepthPostpass = new KeywordDescriptor()
        {
            displayName = "Transparent Depth Postpass",
            referenceName = "CUTOFF_TRANSPARENT_DEPTH_POSTPASS",
            type = KeywordType.Boolean,
            definition = KeywordDefinition.ShaderFeature,
            scope = KeywordScope.Local,
        };

        public static KeywordDescriptor SkipRasterizedShadows = new KeywordDescriptor()
        {
            displayName = "Skip Rasterized Shadows",
            referenceName = "SKIP_RASTERIZED_SHADOWS",
            type = KeywordType.Boolean,
            definition = KeywordDefinition.MultiCompile,
            scope = KeywordScope.Global,
        };

        public static KeywordDescriptor AlphaTest = new KeywordDescriptor()
        {
            displayName = "Alpha Test",
            referenceName = "_ALPHATEST_ON",
            type = KeywordType.Boolean,
            definition = KeywordDefinition.ShaderFeature,
            scope = KeywordScope.Local
        };

        public static KeywordDescriptor AlphaToMask = new KeywordDescriptor()
        {
            displayName = "Alpha To Mask",
            referenceName = "_ALPHATOMASK_ON",
            type = KeywordType.Boolean,
            definition = KeywordDefinition.ShaderFeature,
            scope = KeywordScope.Local
        };
    }
#endregion
}<|MERGE_RESOLUTION|>--- conflicted
+++ resolved
@@ -13,19 +13,6 @@
 
 namespace UnityEditor.Rendering.HighDefinition.ShaderGraph
 {
-<<<<<<< HEAD
-    [Serializable]
-    abstract class HDTargetData : JsonObject
-    {
-    }
-
-    interface IRequiresData<T> where T : HDTargetData
-    {
-        T data { get; set; }
-    }
-
-=======
->>>>>>> e565b15a
     enum DistortionMode
     {
         Add,
@@ -154,11 +141,7 @@
                 if (Equals(activeSubTargetIndex, m_SubTargetField.index))
                     return;
 
-<<<<<<< HEAD
-                var systemData = m_Datas.SelectValue().FirstOrDefault(x => x is HDSystemData) as HDSystemData;
-=======
-                var systemData = m_Datas.FirstOrDefault(x => x is SystemData) as SystemData;
->>>>>>> e565b15a
+                var systemData = m_Datas.SelectValue().FirstOrDefault(x => x is SystemData) as SystemData;
                 if(systemData != null)
                 {
                     // Force material update hash
@@ -220,9 +203,6 @@
             return null;
         }
 
-<<<<<<< HEAD
-        void ProcessSubTargetDatas(SubTarget subTarget)
-=======
         public bool TrySetActiveSubTarget(Type subTargetType)
         {
             if(!subTargetType.IsSubclassOf(typeof(SubTarget)))
@@ -241,8 +221,7 @@
             return false;
         }
 
-        void ProcessSubTargetDatas()
->>>>>>> e565b15a
+        void ProcessSubTargetDatas(SubTarget subTarget)
         {
             var typeCollection = TypeCache.GetTypesDerivedFrom<HDTargetData>();
             foreach(var type in typeCollection)
