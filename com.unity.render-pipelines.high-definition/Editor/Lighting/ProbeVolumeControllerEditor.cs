using UnityEngine.Rendering;
using UnityEngine.Rendering.HighDefinition;

namespace UnityEditor.Rendering.HighDefinition
{
    [CanEditMultipleObjects]
    [VolumeComponentEditor(typeof(ProbeVolumeController))]
    internal class ProbeVolumeControllerEditor : VolumeComponentEditor
    {
        public override void OnInspectorGUI()
        {
            base.OnInspectorGUI();

<<<<<<< HEAD
            if (!HDRenderPipeline.currentAsset?.currentPlatformRenderPipelineSettings.supportProbeVolume ?? false)
=======
            if (ShaderConfig.s_ProbeVolumesEvaluationMode != ProbeVolumesEvaluationModes.Disabled)
>>>>>>> 86263ab5
            {
                if (!(GraphicsSettings.renderPipelineAsset as HDRenderPipelineAsset)
                        ?.currentPlatformRenderPipelineSettings.supportProbeVolume ?? false)
                {
                    EditorGUILayout.Space();
                    EditorGUILayout.HelpBox("The current HDRP Asset does not support Probe Volume Global Illumination.", MessageType.Error, wide: true);
                }
            }
        }
    }
}<|MERGE_RESOLUTION|>--- conflicted
+++ resolved
@@ -11,11 +11,7 @@
         {
             base.OnInspectorGUI();
 
-<<<<<<< HEAD
-            if (!HDRenderPipeline.currentAsset?.currentPlatformRenderPipelineSettings.supportProbeVolume ?? false)
-=======
             if (ShaderConfig.s_ProbeVolumesEvaluationMode != ProbeVolumesEvaluationModes.Disabled)
->>>>>>> 86263ab5
             {
                 if (!(GraphicsSettings.renderPipelineAsset as HDRenderPipelineAsset)
                         ?.currentPlatformRenderPipelineSettings.supportProbeVolume ?? false)
