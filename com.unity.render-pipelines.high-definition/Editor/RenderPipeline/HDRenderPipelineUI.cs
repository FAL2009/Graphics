using UnityEngine.Events;
using UnityEditor.AnimatedValues;
using UnityEditor.Rendering;
using UnityEngine;
using UnityEngine.Experimental.Rendering.HDPipeline;

namespace UnityEditor.Experimental.Rendering.HDPipeline
{
    using CED = CoreEditorDrawer<SerializedHDRenderPipelineAsset>;
    

    static class HDRenderPipelineUI
    {
        enum Expandable
        {
            CameraFrameSettings = 1 << 0,
            BakedOrCustomProbeFrameSettings = 1 << 1,
            RealtimeProbeFrameSettings = 1 << 2
        }

        readonly static ExpandedState<Expandable, HDRenderPipelineAsset> k_ExpandedState = new ExpandedState<Expandable, HDRenderPipelineAsset>(Expandable.CameraFrameSettings, "HDRP");

<<<<<<< HEAD
        static readonly GUIContent defaultFrameSettingsContent = EditorGUIUtility.TrTextContent("Default Frame Settings For");
        static readonly GUIContent renderPipelineResourcesContent = EditorGUIUtility.TrTextContent("Render Pipeline Resources", "Set of resources that need to be loaded when creating stand alone");
        static readonly GUIContent renderPipelineEditorResourcesContent = EditorGUIUtility.TrTextContent("Render Pipeline Editor Resources", "Set of resources that need to be loaded for working in editor");
        static readonly GUIContent diffusionProfileSettingsContent = EditorGUIUtility.TrTextContent("Diffusion Profile List");
        //static readonly GUIContent enableShaderVariantStrippingContent = EditorGUIUtility.TrTextContent("Enable Shader Variant Stripping");
        static readonly GUIContent enableSRPBatcher = EditorGUIUtility.TrTextContent("Enable SRP Batcher (experimental)");
        static readonly GUIContent enableVariantStrippingLog = EditorGUIUtility.TrTextContent("Enable Variant stripping logging");
=======
        static readonly GUIContent defaultFrameSettingsContent = CoreEditorUtils.GetContent("Default Frame Settings For");
        static readonly GUIContent renderPipelineResourcesContent = CoreEditorUtils.GetContent("Render Pipeline Resources|Set of resources that need to be loaded when creating stand alone");
        static readonly GUIContent renderPipelineEditorResourcesContent = CoreEditorUtils.GetContent("Render Pipeline Editor Resources|Set of resources that need to be loaded for working in editor");
        static readonly GUIContent diffusionProfileSettingsContent = CoreEditorUtils.GetContent("Diffusion Profile List");
        //static readonly GUIContent enableShaderVariantStrippingContent = CoreEditorUtils.GetContent("Shader Variant Stripping");
        static readonly GUIContent enableSRPBatcher = CoreEditorUtils.GetContent("SRP Batcher (experimental)");
        static readonly GUIContent enableVariantStrippingLog = CoreEditorUtils.GetContent("Shader Variant Log");
>>>>>>> af250233

        internal enum SelectedFrameSettings { Camera, BakedOrCustomReflection, RealtimeReflection };
        internal static SelectedFrameSettings selectedFrameSettings = SelectedFrameSettings.Camera;

        static HDRenderPipelineUI()
        {
            Inspector = CED.Group(
                CED.Group(Drawer_SectionPrimarySettings),
                CED.space,
                CED.Select(
                    (serialized, owner) => serialized.renderPipelineSettings,
                    RenderPipelineSettingsUI.SupportedSettings
                    ),
                FrameSettingsSection,
                CED.Select(
                    (serialized, owner) => serialized.renderPipelineSettings,
                    RenderPipelineSettingsUI.Inspector
                    )
            );
        }
        
        public static readonly CED.IDrawer Inspector;

        static readonly CED.IDrawer FrameSettingsSection = CED.Group(
            CED.Group(
                (serialized, owner) => EditorGUILayout.BeginVertical("box"),
                Drawer_TitleDefaultFrameSettings
                ),
            CED.Conditional(
                (serialized, owner) => k_ExpandedState[Expandable.CameraFrameSettings],
                CED.Select(
                    (serialized, owner) => serialized.defaultFrameSettings,
                    FrameSettingsUI.InspectorInnerbox(withOverride: false)
                    )
                ),
            CED.Conditional(
                (serialized, owner) => k_ExpandedState[Expandable.BakedOrCustomProbeFrameSettings],
                CED.Select(
                    (serialized, owner) => serialized.defaultBakedOrCustomReflectionFrameSettings,
                    FrameSettingsUI.InspectorInnerbox(withOverride: false)
                    )
                ),
            CED.Conditional(
                (serialized, owner) => k_ExpandedState[Expandable.RealtimeProbeFrameSettings],
                CED.Select(
                    (serialized, owner) => serialized.defaultRealtimeReflectionFrameSettings,
                    FrameSettingsUI.InspectorInnerbox(withOverride: false)
                    )
                ),
            CED.Group((serialized, owner) => EditorGUILayout.EndVertical())
            );

        static public void Init(SerializedHDRenderPipelineAsset serialized, Editor owner)
        {
            k_ExpandedState.CollapseAll();
            switch (selectedFrameSettings)
            {
                case SelectedFrameSettings.Camera:
                    k_ExpandedState.SetExpandedAreas(Expandable.CameraFrameSettings, true);
                    break;
                case SelectedFrameSettings.BakedOrCustomReflection:
                    k_ExpandedState.SetExpandedAreas(Expandable.BakedOrCustomProbeFrameSettings, true);
                    break;
                case SelectedFrameSettings.RealtimeReflection:
                    k_ExpandedState.SetExpandedAreas(Expandable.RealtimeProbeFrameSettings, true);
                    break;
            }
        }

        static void Drawer_TitleDefaultFrameSettings(SerializedHDRenderPipelineAsset serialized, Editor owner)
        {
            GUILayout.BeginHorizontal();
            EditorGUILayout.LabelField(defaultFrameSettingsContent, EditorStyles.boldLabel);
            EditorGUI.BeginChangeCheck();
            selectedFrameSettings = (SelectedFrameSettings)EditorGUILayout.EnumPopup(selectedFrameSettings);
            if (EditorGUI.EndChangeCheck())
            {
                Init(serialized, owner);
            }
            GUILayout.EndHorizontal();
        }

        static void Drawer_SectionPrimarySettings(SerializedHDRenderPipelineAsset serialized, Editor owner)
        {
            EditorGUILayout.PropertyField(serialized.renderPipelineResources, renderPipelineResourcesContent);

            HDRenderPipelineAsset hdrpAsset = serialized.serializedObject.targetObject as HDRenderPipelineAsset;
            hdrpAsset.renderPipelineEditorResources = EditorGUILayout.ObjectField(renderPipelineEditorResourcesContent, hdrpAsset.renderPipelineEditorResources, typeof(HDRenderPipelineEditorResources), allowSceneObjects: false) as HDRenderPipelineEditorResources;

            EditorGUILayout.PropertyField(serialized.diffusionProfileSettings, diffusionProfileSettingsContent);
            // EditorGUILayout.PropertyField(serialized.allowShaderVariantStripping, enableShaderVariantStrippingContent);

            EditorGUILayout.PropertyField(serialized.enableSRPBatcher, enableSRPBatcher);
            EditorGUILayout.PropertyField(serialized.enableVariantStrippingLog, enableVariantStrippingLog);
        }
    }
}<|MERGE_RESOLUTION|>--- conflicted
+++ resolved
@@ -20,23 +20,13 @@
 
         readonly static ExpandedState<Expandable, HDRenderPipelineAsset> k_ExpandedState = new ExpandedState<Expandable, HDRenderPipelineAsset>(Expandable.CameraFrameSettings, "HDRP");
 
-<<<<<<< HEAD
         static readonly GUIContent defaultFrameSettingsContent = EditorGUIUtility.TrTextContent("Default Frame Settings For");
         static readonly GUIContent renderPipelineResourcesContent = EditorGUIUtility.TrTextContent("Render Pipeline Resources", "Set of resources that need to be loaded when creating stand alone");
         static readonly GUIContent renderPipelineEditorResourcesContent = EditorGUIUtility.TrTextContent("Render Pipeline Editor Resources", "Set of resources that need to be loaded for working in editor");
         static readonly GUIContent diffusionProfileSettingsContent = EditorGUIUtility.TrTextContent("Diffusion Profile List");
-        //static readonly GUIContent enableShaderVariantStrippingContent = EditorGUIUtility.TrTextContent("Enable Shader Variant Stripping");
-        static readonly GUIContent enableSRPBatcher = EditorGUIUtility.TrTextContent("Enable SRP Batcher (experimental)");
-        static readonly GUIContent enableVariantStrippingLog = EditorGUIUtility.TrTextContent("Enable Variant stripping logging");
-=======
-        static readonly GUIContent defaultFrameSettingsContent = CoreEditorUtils.GetContent("Default Frame Settings For");
-        static readonly GUIContent renderPipelineResourcesContent = CoreEditorUtils.GetContent("Render Pipeline Resources|Set of resources that need to be loaded when creating stand alone");
-        static readonly GUIContent renderPipelineEditorResourcesContent = CoreEditorUtils.GetContent("Render Pipeline Editor Resources|Set of resources that need to be loaded for working in editor");
-        static readonly GUIContent diffusionProfileSettingsContent = CoreEditorUtils.GetContent("Diffusion Profile List");
-        //static readonly GUIContent enableShaderVariantStrippingContent = CoreEditorUtils.GetContent("Shader Variant Stripping");
-        static readonly GUIContent enableSRPBatcher = CoreEditorUtils.GetContent("SRP Batcher (experimental)");
-        static readonly GUIContent enableVariantStrippingLog = CoreEditorUtils.GetContent("Shader Variant Log");
->>>>>>> af250233
+        //static readonly GUIContent enableShaderVariantStrippingContent = EditorGUIUtility.TrTextContent("Shader Variant Stripping");
+        static readonly GUIContent enableSRPBatcher = EditorGUIUtility.TrTextContent("SRP Batcher (experimental)");
+        static readonly GUIContent enableVariantStrippingLog = EditorGUIUtility.TrTextContent("Shader Variant Log");
 
         internal enum SelectedFrameSettings { Camera, BakedOrCustomReflection, RealtimeReflection };
         internal static SelectedFrameSettings selectedFrameSettings = SelectedFrameSettings.Camera;
