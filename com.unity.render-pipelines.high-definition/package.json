--- conflicted
+++ resolved
@@ -1,15 +1,9 @@
 {
     "name": "com.unity.render-pipelines.high-definition",
     "description": "The High Definition Render Pipeline (HDRP) is a high-fidelity Scriptable Render Pipeline built by Unity to target modern (Compute Shader compatible) platforms. The HDRP utilizes Physically-Based Lighting techniques, linear lighting, HDR lighting and a configurable hybrid Tile/Cluster deferred/Forward lighting architecture and gives you the tools you need to create games, technical demos, animations and more to a high graphical standard.",
-<<<<<<< HEAD
-    "version": "7.2.0",
-    "unity": "2019.3",
-    "unityRelease": "0b4",
-=======
     "version": "8.0.0",
     "unity": "2020.1",
     "unityRelease": "0a3",
->>>>>>> a84cfb47
     "displayName": "High Definition RP",
     "dependencies": {
         "com.unity.render-pipelines.core": "8.0.0",
