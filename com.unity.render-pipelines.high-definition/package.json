{
    "name": "com.unity.render-pipelines.high-definition",
    "description": "The High Definition Render Pipeline (HDRP) is a high-fidelity Scriptable Render Pipeline built by Unity to target modern (Compute Shader compatible) platforms. The HDRP utilizes Physically-Based Lighting techniques, linear lighting, HDR lighting and a configurable hybrid Tile/Cluster deferred/Forward lighting architecture and gives you the tools you need to create games, technical demos, animations and more to a high graphical standard.",
    "version": "6.0.0-preview",
    "unity": "2019.2",
    "displayName": "High Definition RP",
    "dependencies": {
<<<<<<< HEAD
        "com.unity.render-pipelines.core": "5.3.0",
        "com.unity.shadergraph": "5.3.0"
=======
        "com.unity.render-pipelines.core": "6.0.0",
        "com.unity.shadergraph": "6.0.0"
>>>>>>> d9709424
    }
}<|MERGE_RESOLUTION|>--- conflicted
+++ resolved
@@ -5,12 +5,7 @@
     "unity": "2019.2",
     "displayName": "High Definition RP",
     "dependencies": {
-<<<<<<< HEAD
-        "com.unity.render-pipelines.core": "5.3.0",
-        "com.unity.shadergraph": "5.3.0"
-=======
         "com.unity.render-pipelines.core": "6.0.0",
         "com.unity.shadergraph": "6.0.0"
->>>>>>> d9709424
     }
 }