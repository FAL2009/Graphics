using System;
using System.Collections.Generic;
using System.Linq;
using UnityEngine.Rendering.HighDefinition.Attributes;

namespace UnityEngine.Rendering.HighDefinition
{
    /// <summary>
    /// Full Screen Debug Mode.
    /// </summary>
    [GenerateHLSL]
    public enum FullScreenDebugMode
    {
        /// <summary>No Full Screen debug mode.</summary>
        None,

        // Lighting
        /// <summary>Minimum Full Screen Lighting debug mode value (used internally).</summary>
        MinLightingFullScreenDebug,
        /// <summary>Display Screen Space Ambient Occlusion buffer.</summary>
        SSAO,
        /// <summary>Display SCreen Space Reflections buffer.</summary>
        ScreenSpaceReflections,
        /// <summary>Display Contact Shadows buffer.</summary>
        ContactShadows,
        /// <summary>Display Contact Shadows fade.</summary>
        ContactShadowsFade,
        /// <summary>Display Screen Space Shadows.</summary>
        ScreenSpaceShadows,
        /// <summary>Displays the color pyramid before the refraction pass.</summary>
        PreRefractionColorPyramid,
        /// <summary>Display the Depth Pyramid.</summary>
        DepthPyramid,
        /// <summary>Display the final color pyramid for the frame.</summary>
        FinalColorPyramid,

        // Raytracing Only
        /// <summary>Display ray tracing light cluster.</summary>
        LightCluster,
        /// <summary>Display ray tracing global illumination.</summary>
        RayTracedGlobalIllumination,
        /// <summary>Display recursive ray tracing.</summary>
        RecursiveRayTracing,
        /// <summary>Display ray-traced sub-surface scattering.</summary>
        RayTracedSubSurface,
        /// <summary>Maximum Full Screen Lighting debug mode value (used internally).</summary>
        MaxLightingFullScreenDebug,

        // Rendering
        /// <summary>Minimum Full Screen Rendering debug mode value (used internally).</summary>
        MinRenderingFullScreenDebug,
        /// <summary>Display Motion Vectors.</summary>
        MotionVectors,
        /// <summary>Display NaNs.</summary>
        NanTracker,
        /// <summary>Display Log of the color buffer.</summary>
        ColorLog,
        /// <summary>Display Depth of Field circle of confusion.</summary>
        DepthOfFieldCoc,
        /// <summary>Display Transparency Overdraw.</summary>
        TransparencyOverdraw,
        /// <summary>Maximum Full Screen Rendering debug mode value (used internally).</summary>
        MaxRenderingFullScreenDebug,

        //Material
        /// <summary>Minimum Full Screen Material debug mode value (used internally).</summary>
        MinMaterialFullScreenDebug,
        /// <summary>Display Diffuse Color validation mode.</summary>
        ValidateDiffuseColor,
        /// <summary>Display specular Color validation mode.</summary>
        ValidateSpecularColor,
        /// <summary>Maximum Full Screen Material debug mode value (used internally).</summary>
        MaxMaterialFullScreenDebug
    }

    /// <summary>
    /// Class managing debug display in HDRP.
    /// </summary>
    public class DebugDisplaySettings : IDebugData
    {
        static string k_PanelDisplayStats = "Display Stats";
        static string k_PanelMaterials = "Material";
        static string k_PanelLighting = "Lighting";
        static string k_PanelRendering = "Rendering";
        static string k_PanelDecals = "Decals";

        DebugUI.Widget[] m_DebugDisplayStatsItems;
        DebugUI.Widget[] m_DebugMaterialItems;
        DebugUI.Widget[] m_DebugLightingItems;
        DebugUI.Widget[] m_DebugRenderingItems;
        DebugUI.Widget[] m_DebugDecalsItems;

        static GUIContent[] s_LightingFullScreenDebugStrings = null;
        static int[] s_LightingFullScreenDebugValues = null;
        static GUIContent[] s_RenderingFullScreenDebugStrings = null;
        static int[] s_RenderingFullScreenDebugValues = null;
        static GUIContent[] s_MaterialFullScreenDebugStrings = null;
        static int[] s_MaterialFullScreenDebugValues = null;
        static GUIContent[] s_MsaaSamplesDebugStrings = null;
        static int[] s_MsaaSamplesDebugValues = null;

        static List<GUIContent> s_CameraNames = new List<GUIContent>();
        static GUIContent[] s_CameraNamesStrings = null;
        static int[] s_CameraNamesValues = null;

        static bool needsRefreshingCameraFreezeList = true;

        List<ProfilingSampler> m_RecordedSamplers = new List<ProfilingSampler>();
        enum DebugProfilingType
        {
            CPU,
            GPU,
            InlineCPU
        }

        /// <summary>
        /// Debug data.
        /// </summary>
        public class DebugData
        {
            /// <summary>Ratio of the screen size in which overlays are rendered.</summary>
            public float debugOverlayRatio = 0.33f;
            /// <summary>Current full screen debug mode.</summary>
            public FullScreenDebugMode fullScreenDebugMode = FullScreenDebugMode.None;
            /// <summary>Current full screen debug mode mip level (when applicable).</summary>
            public float fullscreenDebugMip = 0.0f;
            /// <summary>Index of the light used for contact shadows display.</summary>
            public int fullScreenContactShadowLightIndex = 0;
            /// <summary>XR single pass test mode.</summary>
            public bool xrSinglePassTestMode = false;

            /// <summary>Current material debug settings.</summary>
            public MaterialDebugSettings materialDebugSettings = new MaterialDebugSettings();
            /// <summary>Current lighting debug settings.</summary>
            public LightingDebugSettings lightingDebugSettings = new LightingDebugSettings();
            /// <summary>Current mip map debug settings.</summary>
            public MipMapDebugSettings mipMapDebugSettings = new MipMapDebugSettings();
            /// <summary>Current colorr picker debug settings.</summary>
            public ColorPickerDebugSettings colorPickerDebugSettings = new ColorPickerDebugSettings();
            /// <summary>Current false color debug settings.</summary>
            public FalseColorDebugSettings falseColorDebugSettings = new FalseColorDebugSettings();
            /// <summary>Current decals debug settings.</summary>
            public DecalsDebugSettings decalsDebugSettings = new DecalsDebugSettings();
            /// <summary>Current transparency debug settings.</summary>
            public TransparencyDebugSettings transparencyDebugSettings = new TransparencyDebugSettings();
            /// <summary>Current number of samples for MSAA textures.</summary>
            public MSAASamples msaaSamples = MSAASamples.None;
            /// <summary>Index of screen space shadow to display.</summary>
            public uint screenSpaceShadowIndex = 0;
            /// <summary>Display ray tracing ray count per frame.</summary>
            public bool countRays = false;

            /// <summary>Index of the camera to freeze for visibility.</summary>
            public int debugCameraToFreeze = 0;

            // TODO: The only reason this exist is because of Material/Engine debug enums
            // They have repeating values, which caused issues when iterating through the enum, thus the need for explicit indices
            // Once we refactor material/engine debug to avoid repeating values, we should be able to remove that.
            //saved enum fields for when repainting
<<<<<<< HEAD
            public int lightingDebugModeEnumIndex;
            public int lightingFulscreenDebugModeEnumIndex;
            public int materialValidatorDebugModeEnumIndex;
            public int tileClusterDebugEnumIndex;
            public int mipMapsEnumIndex;
            public int engineEnumIndex;
            public int attributesEnumIndex;
            public int propertiesEnumIndex;
            public int gBufferEnumIndex;
            public int shadowDebugModeEnumIndex;
            public int tileClusterDebugByCategoryEnumIndex;
            public int lightVolumeDebugTypeEnumIndex;
            public int renderingFulscreenDebugModeEnumIndex;
            public int terrainTextureEnumIndex;
            public int colorPickerDebugModeEnumIndex;
            public int msaaSampleDebugModeEnumIndex;
            public int debugCameraToFreezeEnumIndex;
            public int probeVolumeDebugModeEnumIndex;
            public int probeVolumeAtlasSliceModeEnumIndex;
=======
            internal int lightingDebugModeEnumIndex;
            internal int lightingFulscreenDebugModeEnumIndex;
            internal int materialValidatorDebugModeEnumIndex;
            internal int tileClusterDebugEnumIndex;
            internal int mipMapsEnumIndex;
            internal int engineEnumIndex;
            internal int attributesEnumIndex;
            internal int propertiesEnumIndex;
            internal int gBufferEnumIndex;
            internal int shadowDebugModeEnumIndex;
            internal int tileClusterDebugByCategoryEnumIndex;
            internal int lightVolumeDebugTypeEnumIndex;
            internal int renderingFulscreenDebugModeEnumIndex;
            internal int terrainTextureEnumIndex;
            internal int colorPickerDebugModeEnumIndex;
            internal int msaaSampleDebugModeEnumIndex;
            internal int debugCameraToFreezeEnumIndex;
>>>>>>> b4356196

            // When settings mutually exclusives enum values, we need to reset the other ones.
            internal void ResetExclusiveEnumIndices()
            {
                materialDebugSettings.materialEnumIndex = 0;
                lightingDebugModeEnumIndex = 0;
                mipMapsEnumIndex = 0;
                engineEnumIndex = 0;
                attributesEnumIndex = 0;
                propertiesEnumIndex = 0;
                gBufferEnumIndex = 0;
                lightingFulscreenDebugModeEnumIndex = 0;
                renderingFulscreenDebugModeEnumIndex = 0;
            }
        }
        DebugData m_Data;

        /// <summary>
        /// Debug data.
        /// </summary>
        public DebugData data { get => m_Data; }

        // Had to keep those public because HDRP tests using it (as a workaround to access proper enum values for this debug)
        /// <summary>List of Full Screen Rendering Debug mode names.</summary>
        public static GUIContent[] renderingFullScreenDebugStrings => s_RenderingFullScreenDebugStrings;
        /// <summary>List of Full Screen Rendering Debug mode values.</summary>
        public static int[] renderingFullScreenDebugValues => s_RenderingFullScreenDebugValues;

        internal DebugDisplaySettings()
        {
            FillFullScreenDebugEnum(ref s_LightingFullScreenDebugStrings, ref s_LightingFullScreenDebugValues, FullScreenDebugMode.MinLightingFullScreenDebug, FullScreenDebugMode.MaxLightingFullScreenDebug);
            FillFullScreenDebugEnum(ref s_RenderingFullScreenDebugStrings, ref s_RenderingFullScreenDebugValues, FullScreenDebugMode.MinRenderingFullScreenDebug, FullScreenDebugMode.MaxRenderingFullScreenDebug);
            FillFullScreenDebugEnum(ref s_MaterialFullScreenDebugStrings, ref s_MaterialFullScreenDebugValues, FullScreenDebugMode.MinMaterialFullScreenDebug, FullScreenDebugMode.MaxMaterialFullScreenDebug);

            s_MaterialFullScreenDebugStrings[(int)FullScreenDebugMode.ValidateDiffuseColor - ((int)FullScreenDebugMode.MinMaterialFullScreenDebug)] = new GUIContent("Diffuse Color");
            s_MaterialFullScreenDebugStrings[(int)FullScreenDebugMode.ValidateSpecularColor - ((int)FullScreenDebugMode.MinMaterialFullScreenDebug)] = new GUIContent("Metal or SpecularColor");

            s_MsaaSamplesDebugStrings = Enum.GetNames(typeof(MSAASamples))
                .Select(t => new GUIContent(t))
                .ToArray();
            s_MsaaSamplesDebugValues = (int[])Enum.GetValues(typeof(MSAASamples));

            m_Data = new DebugData();
        }

        /// <summary>
        /// Get Reset action.
        /// </summary>
        /// <returns></returns>
        Action IDebugData.GetReset() => () => m_Data = new DebugData();

        internal float[] GetDebugMaterialIndexes()
        {
            return data.materialDebugSettings.GetDebugMaterialIndexes();
        }

        /// <summary>
        /// Returns the current Light filtering mode.
        /// </summary>
        /// <returns>Current Light filtering mode.</returns>
        public DebugLightFilterMode GetDebugLightFilterMode()
        {
            return data.lightingDebugSettings.debugLightFilterMode;
        }

        /// <summary>
        /// Returns the current Lighting Debug Mode.
        /// </summary>
        /// <returns>Current Lighting Debug Mode.</returns>
        public DebugLightingMode GetDebugLightingMode()
        {
            return data.lightingDebugSettings.debugLightingMode;
        }

        /// <summary>
        /// Returns the current Shadow Map Debug Mode.
        /// </summary>
        /// <returns>Current Shadow Map Debug Mode.</returns>
        public ShadowMapDebugMode GetDebugShadowMapMode()
        {
            return data.lightingDebugSettings.shadowDebugMode;
        }

        /// <summary>
        /// Returns the current Mip Map Debug Mode.
        /// </summary>
        /// <returns>Current Mip Map Debug Mode.</returns>
        public DebugMipMapMode GetDebugMipMapMode()
        {
            return data.mipMapDebugSettings.debugMipMapMode;
        }

        /// <summary>
        /// Returns the current Terrain Texture Mip Map Debug Mode.
        /// </summary>
        /// <returns>Current Terrain Texture Mip Map Debug Mode.</returns>
        public DebugMipMapModeTerrainTexture GetDebugMipMapModeTerrainTexture()
        {
            return data.mipMapDebugSettings.terrainTexture;
        }

        /// <summary>
        /// Returns the current Color Picker Mode.
        /// </summary>
        /// <returns>Current Color Picker Mode.</returns>
        public ColorPickerDebugMode GetDebugColorPickerMode()
        {
            return data.colorPickerDebugSettings.colorPickerMode;
        }

<<<<<<< HEAD
        public ProbeVolumeDebugMode GetProbeVolumeDebugMode()
        {
            return data.lightingDebugSettings.probeVolumeDebugMode;
        }

=======
        /// <summary>
        /// Returns true if camera visibility is frozen.
        /// </summary>
        /// <returns>True if camera visibility is frozen</returns>
>>>>>>> b4356196
        public bool IsCameraFreezeEnabled()
        {
            return data.debugCameraToFreeze != 0;
        }

        /// <summary>
        /// Returns true if a specific camera is frozen for visibility.
        /// </summary>
        /// <param name="camera">Camera to be tested.</param>
        /// <returns>True if a specific camera is frozen for visibility.</returns>
        public bool IsCameraFrozen(Camera camera)
        {
            return IsCameraFreezeEnabled() && camera.name.Equals(s_CameraNamesStrings[data.debugCameraToFreeze].text);
        }

        /// <summary>
        /// Returns true if any debug display is enabled.
        /// </summary>
        /// <returns>True if any debug display is enabled.</returns>
        public bool IsDebugDisplayEnabled()
        {
            return data.materialDebugSettings.IsDebugDisplayEnabled() || data.lightingDebugSettings.IsDebugDisplayEnabled() || data.mipMapDebugSettings.IsDebugDisplayEnabled() || IsDebugFullScreenEnabled();
        }

        /// <summary>
        /// Returns true if any material debug display is enabled.
        /// </summary>
        /// <returns>True if any material debug display is enabled.</returns>
        public bool IsDebugMaterialDisplayEnabled()
        {
            return data.materialDebugSettings.IsDebugDisplayEnabled();
        }

        /// <summary>
        /// Returns true if any full screen debug display is enabled.
        /// </summary>
        /// <returns>True if any full screen debug display is enabled.</returns>
        public bool IsDebugFullScreenEnabled()
        {
            return data.fullScreenDebugMode != FullScreenDebugMode.None;
        }

        /// <summary>
        /// Returns true if material validation is enabled.
        /// </summary>
        /// <returns>True if any material validation is enabled.</returns>
        public bool IsMaterialValidationEnabled()
        {
            return (data.fullScreenDebugMode == FullScreenDebugMode.ValidateDiffuseColor) || (data.fullScreenDebugMode == FullScreenDebugMode.ValidateSpecularColor);
        }

        /// <summary>
        /// Returns true if mip map debug display is enabled.
        /// </summary>
        /// <returns>True if any mip mapdebug display is enabled.</returns>
        public bool IsDebugMipMapDisplayEnabled()
        {
            return data.mipMapDebugSettings.IsDebugDisplayEnabled();
        }

        /// <summary>
        /// Returns true if matcap view is enabled for a particular camera.
        /// </summary>
        /// <param name="camera">Input camera.</param>
        /// <returns>True if matcap view is enabled for a particular camera.</returns>
        public bool IsMatcapViewEnabled(HDCamera camera)
        {
            bool sceneViewLightingDisabled = CoreUtils.IsSceneLightingDisabled(camera.camera);
            return sceneViewLightingDisabled || GetDebugLightingMode() == DebugLightingMode.MatcapView;
        }

        private void DisableNonMaterialDebugSettings()
        {
            data.fullScreenDebugMode = FullScreenDebugMode.None;
            data.lightingDebugSettings.debugLightingMode = DebugLightingMode.None;
            data.mipMapDebugSettings.debugMipMapMode = DebugMipMapMode.None;
        }

        /// <summary>
        /// Set the current shared material properties debug view.
        /// </summary>
        /// <param name="value">Desired shared material property to display.</param>
        public void SetDebugViewCommonMaterialProperty(MaterialSharedProperty value)
        {
            if (value != MaterialSharedProperty.None)
                DisableNonMaterialDebugSettings();
            data.materialDebugSettings.SetDebugViewCommonMaterialProperty(value);
        }

        /// <summary>
        /// Set the current material debug view.
        /// </summary>
        /// <param name="value">Desired material debug view.</param>
        public void SetDebugViewMaterial(int value)
        {
            if (value != 0)
                DisableNonMaterialDebugSettings();
            data.materialDebugSettings.SetDebugViewMaterial(value);
        }

        /// <summary>
        /// Set the current engine debug view.
        /// </summary>
        /// <param name="value">Desired engine debug view.</param>
        public void SetDebugViewEngine(int value)
        {
            if (value != 0)
                DisableNonMaterialDebugSettings();
            data.materialDebugSettings.SetDebugViewEngine(value);
        }

        /// <summary>
        /// Set current varying debug view.
        /// </summary>
        /// <param name="value">Desired varying debug view.</param>
        public void SetDebugViewVarying(DebugViewVarying value)
        {
            if (value != 0)
                DisableNonMaterialDebugSettings();
            data.materialDebugSettings.SetDebugViewVarying(value);
        }

        /// <summary>
        /// Set the current Material Property debug view.
        /// </summary>
        /// <param name="value">Desired property debug view.</param>
        public void SetDebugViewProperties(DebugViewProperties value)
        {
            if (value != 0)
                DisableNonMaterialDebugSettings();
            data.materialDebugSettings.SetDebugViewProperties(value);
        }

        /// <summary>
        /// Set the current GBuffer debug view.
        /// </summary>
        /// <param name="value">Desired GBuffer debug view.</param>
        public void SetDebugViewGBuffer(int value)
        {
            if (value != 0)
                DisableNonMaterialDebugSettings();
            data.materialDebugSettings.SetDebugViewGBuffer(value);
        }

        /// <summary>
        /// Set the current Full Screen Debug Mode.
        /// </summary>
        /// <param name="value">Desired Full Screen Debug mode.</param>
        public void SetFullScreenDebugMode(FullScreenDebugMode value)
        {
            if (data.lightingDebugSettings.shadowDebugMode == ShadowMapDebugMode.SingleShadow)
                value = 0;

            if (value != FullScreenDebugMode.None)
            {
                data.lightingDebugSettings.debugLightingMode = DebugLightingMode.None;
                data.materialDebugSettings.DisableMaterialDebug();
            }

            data.fullScreenDebugMode = value;
        }

        /// <summary>
        /// Set the current Shadow Map Debug Mode.
        /// </summary>
        /// <param name="value">Desired Shadow Map debug mode.</param>
        public void SetShadowDebugMode(ShadowMapDebugMode value)
        {
            // When SingleShadow is enabled, we don't render full screen debug modes
            if (value == ShadowMapDebugMode.SingleShadow)
                data.fullScreenDebugMode = 0;
            data.lightingDebugSettings.shadowDebugMode = value;
        }

        /// <summary>
        /// Set the current Light Filtering.
        /// </summary>
        /// <param name="value">Desired Light Filtering.</param>
        public void SetDebugLightFilterMode(DebugLightFilterMode value)
        {
            if (value != 0)
            {
                data.materialDebugSettings.DisableMaterialDebug();
                data.mipMapDebugSettings.debugMipMapMode = DebugMipMapMode.None;
            }
            data.lightingDebugSettings.debugLightFilterMode = value;
        }

<<<<<<< HEAD
        public void SetProbeVolumeDebugMode(ProbeVolumeDebugMode value)
        {
            data.lightingDebugSettings.probeVolumeDebugMode = value;
        }

        public void SetProbeVolumeAtlasSliceMode(ProbeVolumeAtlasSliceMode value)
        {
            data.lightingDebugSettings.probeVolumeAtlasSliceMode = value;
        }

=======
        /// <summary>
        /// Set the current Lighting Debug Mode.
        /// </summary>
        /// <param name="value">Desired Lighting Debug Mode.</param>
>>>>>>> b4356196
        public void SetDebugLightingMode(DebugLightingMode value)
        {
            if (value != 0)
            {
                data.fullScreenDebugMode = FullScreenDebugMode.None;
                data.materialDebugSettings.DisableMaterialDebug();
                data.mipMapDebugSettings.debugMipMapMode = DebugMipMapMode.None;
            }
            data.lightingDebugSettings.debugLightingMode = value;
        }

        /// <summary>
        /// Set the current Mip Map Debug Mode.
        /// </summary>
        /// <param name="value">Desired Mip Map debug mode.</param>
        public void SetMipMapMode(DebugMipMapMode value)
        {
            if (value != 0)
            {
                data.materialDebugSettings.DisableMaterialDebug();
                data.lightingDebugSettings.debugLightingMode = DebugLightingMode.None;
            }
            data.mipMapDebugSettings.debugMipMapMode = value;
        }

<<<<<<< HEAD
        public void UpdateMaterials()
        {
            if (data.mipMapDebugSettings.debugMipMapMode != 0)
                Texture.SetStreamingTextureMaterialDebugProperties();
        }

        public void UpdateCameraFreezeOptions()
        {
            if (needsRefreshingCameraFreezeList)
            {
                s_CameraNames.Insert(0, new GUIContent("None"));

                s_CameraNamesStrings = s_CameraNames.ToArray();
                s_CameraNamesValues = Enumerable.Range(0, s_CameraNames.Count()).ToArray();

                UnregisterDebugItems(k_PanelRendering, m_DebugRenderingItems);
                RegisterRenderingDebug();
                needsRefreshingCameraFreezeList = false;
            }
        }

        public bool DebugNeedsExposure()
        {
            DebugLightingMode debugLighting = data.lightingDebugSettings.debugLightingMode;
            DebugViewGbuffer debugGBuffer = (DebugViewGbuffer)data.materialDebugSettings.debugViewGBuffer;
            return (debugLighting == DebugLightingMode.DiffuseLighting || debugLighting == DebugLightingMode.SpecularLighting || debugLighting == DebugLightingMode.VisualizeCascade) ||
                (data.lightingDebugSettings.overrideAlbedo || data.lightingDebugSettings.overrideNormal || data.lightingDebugSettings.overrideSmoothness || data.lightingDebugSettings.overrideSpecularColor || data.lightingDebugSettings.overrideEmissiveColor || data.lightingDebugSettings.overrideAmbientOcclusion) ||
                (debugGBuffer == DebugViewGbuffer.BakeDiffuseLightingWithAlbedoPlusEmissive) ||
                (data.fullScreenDebugMode == FullScreenDebugMode.PreRefractionColorPyramid || data.fullScreenDebugMode == FullScreenDebugMode.FinalColorPyramid || data.fullScreenDebugMode == FullScreenDebugMode.ScreenSpaceReflections || data.fullScreenDebugMode == FullScreenDebugMode.LightCluster || data.fullScreenDebugMode == FullScreenDebugMode.ScreenSpaceShadows || data.fullScreenDebugMode == FullScreenDebugMode.NanTracker || data.fullScreenDebugMode == FullScreenDebugMode.ColorLog) || data.fullScreenDebugMode == FullScreenDebugMode.RayTracedGlobalIllumination ||
                (debugLighting == DebugLightingMode.ProbeVolume || data.lightingDebugSettings.probeVolumeDebugMode == ProbeVolumeDebugMode.VisualizeAtlas);
        }

=======
>>>>>>> b4356196
        void EnableProfilingRecorders()
        {
            Debug.Assert(m_RecordedSamplers.Count == 0);

            m_RecordedSamplers.Add(ProfilingSampler.Get(HDProfileId.HDRenderPipelineAllRenderRequest));
            m_RecordedSamplers.Add(ProfilingSampler.Get(HDProfileId.VolumeUpdate));
            m_RecordedSamplers.Add(ProfilingSampler.Get(HDProfileId.ClearBuffers));
            m_RecordedSamplers.Add(ProfilingSampler.Get(HDProfileId.RenderShadowMaps));
            m_RecordedSamplers.Add(ProfilingSampler.Get(HDProfileId.GBuffer));
            m_RecordedSamplers.Add(ProfilingSampler.Get(HDProfileId.PrepareLightsForGPU));
            m_RecordedSamplers.Add(ProfilingSampler.Get(HDProfileId.VolumeVoxelization));
            m_RecordedSamplers.Add(ProfilingSampler.Get(HDProfileId.VolumetricLighting));
            m_RecordedSamplers.Add(ProfilingSampler.Get(HDProfileId.RenderDeferredLightingCompute));
            m_RecordedSamplers.Add(ProfilingSampler.Get(HDProfileId.ForwardOpaque));
            m_RecordedSamplers.Add(ProfilingSampler.Get(HDProfileId.ForwardTransparent));
            m_RecordedSamplers.Add(ProfilingSampler.Get(HDProfileId.ForwardPreRefraction));
            m_RecordedSamplers.Add(ProfilingSampler.Get(HDProfileId.ColorPyramid));
            m_RecordedSamplers.Add(ProfilingSampler.Get(HDProfileId.DepthPyramid));
            m_RecordedSamplers.Add(ProfilingSampler.Get(HDProfileId.PostProcessing));
        }

        void DisableProfilingRecorders()
        {
            foreach (var sampler in m_RecordedSamplers)
            {
                sampler.enableRecording = false;
            }

            m_RecordedSamplers.Clear();
        }

        ObservableList<DebugUI.Widget> BuildProfilingSamplerList(DebugProfilingType type)
        {
            var result = new ObservableList<DebugUI.Widget>();
            foreach (var sampler in m_RecordedSamplers)
            {
                sampler.enableRecording = true;
                result.Add(new DebugUI.Value
                {
                    displayName = sampler.name,
                    getter = () => string.Format("{0:F2}", (type == DebugProfilingType.CPU) ? sampler.cpuElapsedTime : ((type == DebugProfilingType.GPU) ? sampler.gpuElapsedTime : sampler.inlineCpuElapsedTime)),
                    refreshRate = 1.0f / 5.0f
                });
            }

            return result;
        }

        void RegisterDisplayStatsDebug()
        {
            var list = new List<DebugUI.Widget>();
            list.Add(new DebugUI.Value { displayName = "Frame Rate (fps)", getter = () => 1f / Time.smoothDeltaTime, refreshRate = 1f / 5f });
            list.Add(new DebugUI.Value { displayName = "Frame Time (ms)", getter = () => Time.smoothDeltaTime * 1000f, refreshRate = 1f / 5f });

            EnableProfilingRecorders();
            list.Add(new DebugUI.Foldout("CPU timings (Command Buffers)", BuildProfilingSamplerList(DebugProfilingType.CPU)));
            list.Add(new DebugUI.Foldout("GPU timings", BuildProfilingSamplerList(DebugProfilingType.GPU)));
            list.Add(new DebugUI.Foldout("Inline CPU timings", BuildProfilingSamplerList(DebugProfilingType.InlineCPU)));

            list.Add(new DebugUI.BoolField { displayName = "Count Rays (MRays/Frame)", getter = () => data.countRays, setter = value => data.countRays = value, onValueChanged = RefreshDisplayStatsDebug });
            if (data.countRays)
            {
                list.Add(new DebugUI.Container
                {
                    children =
                    {
                        new DebugUI.Value { displayName = "Ambient Occlusion", getter = () => ((float)(RenderPipelineManager.currentPipeline as HDRenderPipeline).GetRaysPerFrame(RayCountValues.AmbientOcclusion)) / 1e6f, refreshRate = 1f / 30f },
                        new DebugUI.Value { displayName = "Shadows Directional", getter = () => ((float)(RenderPipelineManager.currentPipeline as HDRenderPipeline).GetRaysPerFrame(RayCountValues.ShadowDirectional)) / 1e6f, refreshRate = 1f / 30f },
                        new DebugUI.Value { displayName = "Shadows Area", getter = () => ((float)(RenderPipelineManager.currentPipeline as HDRenderPipeline).GetRaysPerFrame(RayCountValues.ShadowAreaLight)) / 1e6f, refreshRate = 1f / 30f },
                        new DebugUI.Value { displayName = "Shadows Point/Spot", getter = () => ((float)(RenderPipelineManager.currentPipeline as HDRenderPipeline).GetRaysPerFrame(RayCountValues.ShadowPointSpot)) / 1e6f, refreshRate = 1f / 30f },
                        new DebugUI.Value { displayName = "Reflections Forward ", getter = () => ((float)(RenderPipelineManager.currentPipeline as HDRenderPipeline).GetRaysPerFrame(RayCountValues.ReflectionForward)) / 1e6f, refreshRate = 1f / 30f },
                        new DebugUI.Value { displayName = "Reflections Deferred", getter = () => ((float)(RenderPipelineManager.currentPipeline as HDRenderPipeline).GetRaysPerFrame(RayCountValues.ReflectionDeferred)) / 1e6f, refreshRate = 1f / 30f },
                        new DebugUI.Value { displayName = "Diffuse GI Forward", getter = () => ((float)(RenderPipelineManager.currentPipeline as HDRenderPipeline).GetRaysPerFrame(RayCountValues.DiffuseGI_Forward)) / 1e6f, refreshRate = 1f / 30f },
                        new DebugUI.Value { displayName = "Diffuse GI Deferred", getter = () => ((float)(RenderPipelineManager.currentPipeline as HDRenderPipeline).GetRaysPerFrame(RayCountValues.DiffuseGI_Deferred)) / 1e6f, refreshRate = 1f / 30f },
                        new DebugUI.Value { displayName = "Recursive Rendering", getter = () => ((float)(RenderPipelineManager.currentPipeline as HDRenderPipeline).GetRaysPerFrame(RayCountValues.Recursive)) / 1e6f, refreshRate = 1f / 30f },
                        new DebugUI.Value { displayName = "Total", getter = () => ((float)(RenderPipelineManager.currentPipeline as HDRenderPipeline).GetRaysPerFrame(RayCountValues.Total)) / 1e6f, refreshRate = 1f / 30f },
                    }
                });
            }

#if DEVELOPMENT_BUILD || UNITY_EDITOR
            list.Add(new DebugUI.BoolField { displayName = "Debug XR Layout", getter = () => XRSystem.dumpDebugInfo, setter = value => XRSystem.dumpDebugInfo = value, onValueChanged = RefreshDisplayStatsDebug });
            if (XRSystem.dumpDebugInfo)
            {
                Func<object> Bind<T>(Func<T, object> func, T arg) => () => func(arg);

                for (int i = 0; i < XRSystem.passDebugInfos.Count; i++)
                    list.Add(new DebugUI.Value { displayName = "", getter = Bind(XRSystem.ReadPassDebugInfo, i) });
            }
#endif

            m_DebugDisplayStatsItems = list.ToArray();
            var panel = DebugManager.instance.GetPanel(k_PanelDisplayStats, true);
            panel.flags = DebugUI.Flags.RuntimeOnly;
            panel.children.Add(m_DebugDisplayStatsItems);
        }

        void RegisterMaterialDebug()
        {
            var list = new List<DebugUI.Widget>();

            list.Add(new DebugUI.EnumField { displayName = "Common Material Property", getter = () => (int)data.materialDebugSettings.debugViewMaterialCommonValue, setter = value => SetDebugViewCommonMaterialProperty((MaterialSharedProperty)value), autoEnum = typeof(MaterialSharedProperty), getIndex = () => (int)data.materialDebugSettings.debugViewMaterialCommonValue, setIndex = value => { data.ResetExclusiveEnumIndices(); data.materialDebugSettings.debugViewMaterialCommonValue = (MaterialSharedProperty)value; } });
            list.Add( new DebugUI.EnumField { displayName = "Material", getter = () => (data.materialDebugSettings.debugViewMaterial[0]) == 0 ? 0 : data.materialDebugSettings.debugViewMaterial[1], setter = value => SetDebugViewMaterial(value), enumNames = MaterialDebugSettings.debugViewMaterialStrings, enumValues = MaterialDebugSettings.debugViewMaterialValues, getIndex = () => data.materialDebugSettings.materialEnumIndex, setIndex = value => { data.ResetExclusiveEnumIndices(); data.materialDebugSettings.materialEnumIndex = value; } });
            list.Add( new DebugUI.EnumField { displayName = "Engine", getter = () => data.materialDebugSettings.debugViewEngine, setter = value => SetDebugViewEngine(value), enumNames = MaterialDebugSettings.debugViewEngineStrings, enumValues = MaterialDebugSettings.debugViewEngineValues, getIndex = () => data.engineEnumIndex, setIndex = value => { data.ResetExclusiveEnumIndices(); data.engineEnumIndex = value; } });
            list.Add( new DebugUI.EnumField { displayName = "Attributes", getter = () => (int)data.materialDebugSettings.debugViewVarying, setter = value => SetDebugViewVarying((DebugViewVarying)value), autoEnum = typeof(DebugViewVarying), getIndex = () => data.attributesEnumIndex, setIndex = value => { data.ResetExclusiveEnumIndices(); data.attributesEnumIndex = value; } });
            list.Add( new DebugUI.EnumField { displayName = "Properties", getter = () => (int)data.materialDebugSettings.debugViewProperties, setter = value => SetDebugViewProperties((DebugViewProperties)value), autoEnum = typeof(DebugViewProperties), getIndex = () => data.propertiesEnumIndex, setIndex = value => { data.ResetExclusiveEnumIndices(); data.propertiesEnumIndex = value; } });
            list.Add( new DebugUI.EnumField { displayName = "GBuffer", getter = () => data.materialDebugSettings.debugViewGBuffer, setter = value => SetDebugViewGBuffer(value), enumNames = MaterialDebugSettings.debugViewMaterialGBufferStrings, enumValues = MaterialDebugSettings.debugViewMaterialGBufferValues, getIndex = () => data.gBufferEnumIndex, setIndex = value => { data.ResetExclusiveEnumIndices(); data.gBufferEnumIndex = value; } });
            list.Add( new DebugUI.EnumField { displayName = "Material Validator", getter = () => (int)data.fullScreenDebugMode, setter = value => SetFullScreenDebugMode((FullScreenDebugMode)value), enumNames = s_MaterialFullScreenDebugStrings, enumValues = s_MaterialFullScreenDebugValues, onValueChanged = RefreshMaterialDebug, getIndex = () => data.materialValidatorDebugModeEnumIndex, setIndex = value => { data.ResetExclusiveEnumIndices(); data.materialValidatorDebugModeEnumIndex = value; } });

            if (data.fullScreenDebugMode == FullScreenDebugMode.ValidateDiffuseColor || data.fullScreenDebugMode == FullScreenDebugMode.ValidateSpecularColor)
            {
                list.Add(new DebugUI.Container
                {
                    children =
                    {
                        new DebugUI.ColorField { displayName = "Too High Color", getter = () => data.materialDebugSettings.materialValidateHighColor, setter = value => data.materialDebugSettings.materialValidateHighColor = value, showAlpha = false, hdr = true },
                        new DebugUI.ColorField { displayName = "Too Low Color", getter = () => data.materialDebugSettings.materialValidateLowColor, setter = value => data.materialDebugSettings.materialValidateLowColor = value, showAlpha = false, hdr = true },
                        new DebugUI.ColorField { displayName = "Not A Pure Metal Color", getter = () => data.materialDebugSettings.materialValidateTrueMetalColor, setter = value => data.materialDebugSettings.materialValidateTrueMetalColor = value, showAlpha = false, hdr = true },
                        new DebugUI.BoolField  { displayName = "Pure Metals", getter = () => data.materialDebugSettings.materialValidateTrueMetal, setter = (v) => data.materialDebugSettings.materialValidateTrueMetal = v },
                    }
                });
            }

            m_DebugMaterialItems = list.ToArray();
            var panel = DebugManager.instance.GetPanel(k_PanelMaterials, true);
            panel.children.Add(m_DebugMaterialItems);
        }

        void RefreshDisplayStatsDebug<T>(DebugUI.Field<T> field, T value)
        {
            UnregisterDebugItems(k_PanelDisplayStats, m_DebugDisplayStatsItems);
            RegisterDisplayStatsDebug();
        }

        // For now we just rebuild the lighting panel if needed, but ultimately it could be done in a better way
        void RefreshLightingDebug<T>(DebugUI.Field<T> field, T value)
        {
            UnregisterDebugItems(k_PanelLighting, m_DebugLightingItems);
            RegisterLightingDebug();
        }

        void RefreshDecalsDebug<T>(DebugUI.Field<T> field, T value)
        {
            UnregisterDebugItems(k_PanelDecals, m_DebugDecalsItems);
            RegisterDecalsDebug();
        }

        void RefreshRenderingDebug<T>(DebugUI.Field<T> field, T value)
        {
            UnregisterDebugItems(k_PanelRendering, m_DebugRenderingItems);
            RegisterRenderingDebug();
        }

        void RefreshMaterialDebug<T>(DebugUI.Field<T> field, T value)
        {
            UnregisterDebugItems(k_PanelMaterials, m_DebugMaterialItems);
            RegisterMaterialDebug();
        }

        void RegisterLightingDebug()
        {
            var list = new List<DebugUI.Widget>();

            list.Add(new DebugUI.Foldout
            {
                displayName = "Show Light By Type",
                children = {
                    new DebugUI.BoolField { displayName = "Show Directional Lights", getter = () => data.lightingDebugSettings.showDirectionalLight, setter = value => data.lightingDebugSettings.showDirectionalLight = value },
                    new DebugUI.BoolField { displayName = "Show Punctual Lights", getter = () => data.lightingDebugSettings.showPunctualLight, setter = value => data.lightingDebugSettings.showPunctualLight = value },
                    new DebugUI.BoolField { displayName = "Show Area Lights", getter = () => data.lightingDebugSettings.showAreaLight, setter = value => data.lightingDebugSettings.showAreaLight = value },
                    new DebugUI.BoolField { displayName = "Show Reflection Probe", getter = () => data.lightingDebugSettings.showReflectionProbe, setter = value => data.lightingDebugSettings.showReflectionProbe = value },
                }
            });

            list.Add(new DebugUI.EnumField { displayName = "Shadow Debug Mode", getter = () => (int)data.lightingDebugSettings.shadowDebugMode, setter = value => SetShadowDebugMode((ShadowMapDebugMode)value), autoEnum = typeof(ShadowMapDebugMode), onValueChanged = RefreshLightingDebug, getIndex = () => data.shadowDebugModeEnumIndex, setIndex = value => data.shadowDebugModeEnumIndex = value });

            list.Add(new DebugUI.EnumField { displayName = "Probe Volume Debug Mode", getter = () => (int)data.lightingDebugSettings.probeVolumeDebugMode, setter = value => SetProbeVolumeDebugMode((ProbeVolumeDebugMode)value), autoEnum = typeof(ProbeVolumeDebugMode), onValueChanged = RefreshLightingDebug, getIndex = () => data.probeVolumeDebugModeEnumIndex, setIndex = value => data.probeVolumeDebugModeEnumIndex = value });
            list.Add(new DebugUI.EnumField { displayName = "Probe Volume Atlas Slice Mode", getter = () => (int)data.lightingDebugSettings.probeVolumeAtlasSliceMode, setter = value => SetProbeVolumeAtlasSliceMode((ProbeVolumeAtlasSliceMode)value), autoEnum = typeof(ProbeVolumeAtlasSliceMode), onValueChanged = RefreshLightingDebug, getIndex = () => data.probeVolumeAtlasSliceModeEnumIndex, setIndex = value => data.probeVolumeAtlasSliceModeEnumIndex = value });
            list.Add(new DebugUI.FloatField { displayName = "Probe Volume Range Min Value", getter = () => data.lightingDebugSettings.probeVolumeMinValue, setter = value => data.lightingDebugSettings.probeVolumeMinValue = value });
            list.Add(new DebugUI.FloatField { displayName = "Probe Volume Range Max Value", getter = () => data.lightingDebugSettings.probeVolumeMaxValue, setter = value => data.lightingDebugSettings.probeVolumeMaxValue = value });
            if (data.lightingDebugSettings.shadowDebugMode == ShadowMapDebugMode.VisualizeShadowMap || data.lightingDebugSettings.shadowDebugMode == ShadowMapDebugMode.SingleShadow)
            {
                var container = new DebugUI.Container();
                container.children.Add(new DebugUI.BoolField { displayName = "Use Selection", getter = () => data.lightingDebugSettings.shadowDebugUseSelection, setter = value => data.lightingDebugSettings.shadowDebugUseSelection = value, flags = DebugUI.Flags.EditorOnly, onValueChanged = RefreshLightingDebug });

                if (!data.lightingDebugSettings.shadowDebugUseSelection)
                    container.children.Add(new DebugUI.UIntField { displayName = "Shadow Map Index", getter = () => data.lightingDebugSettings.shadowMapIndex, setter = value => data.lightingDebugSettings.shadowMapIndex = value, min = () => 0u, max = () => (uint)(Math.Max(0, (RenderPipelineManager.currentPipeline as HDRenderPipeline).GetCurrentShadowCount() - 1u)) });

                list.Add(container);
            }

            list.Add(new DebugUI.FloatField
            {
                displayName = "Global Shadow Scale Factor",
                getter = () => data.lightingDebugSettings.shadowResolutionScaleFactor,
                setter = (v) => data.lightingDebugSettings.shadowResolutionScaleFactor = v,
                min = () => 0.01f,
                max = () => 4.0f,
            });

            list.Add(new DebugUI.BoolField{
                displayName = "Clear Shadow Atlas",
                getter = () => data.lightingDebugSettings.clearShadowAtlas,
                setter = (v) => data.lightingDebugSettings.clearShadowAtlas = v
            });

            list.Add(new DebugUI.FloatField { displayName = "Shadow Range Minimum Value", getter = () => data.lightingDebugSettings.shadowMinValue, setter = value => data.lightingDebugSettings.shadowMinValue = value });
            list.Add(new DebugUI.FloatField { displayName = "Shadow Range Maximum Value", getter = () => data.lightingDebugSettings.shadowMaxValue, setter = value => data.lightingDebugSettings.shadowMaxValue = value });

            list.Add(new DebugUI.EnumField { displayName = "Lighting Debug Mode", getter = () => (int)data.lightingDebugSettings.debugLightingMode, setter = value => SetDebugLightingMode((DebugLightingMode)value), autoEnum = typeof(DebugLightingMode), onValueChanged = RefreshLightingDebug, getIndex = () => data.lightingDebugModeEnumIndex, setIndex = value => { data.ResetExclusiveEnumIndices(); data.lightingDebugModeEnumIndex = value; } });
            list.Add(new DebugUI.BitField { displayName = "Light Hierarchy Debug Mode", getter = () => data.lightingDebugSettings.debugLightFilterMode, setter = value => SetDebugLightFilterMode((DebugLightFilterMode)value), enumType = typeof(DebugLightFilterMode), onValueChanged = RefreshLightingDebug, });
            list.Add(new DebugUI.EnumField { displayName = "Fullscreen Debug Mode", getter = () => (int)data.fullScreenDebugMode, setter = value => SetFullScreenDebugMode((FullScreenDebugMode)value), enumNames = s_LightingFullScreenDebugStrings, enumValues = s_LightingFullScreenDebugValues, onValueChanged = RefreshLightingDebug, getIndex = () => data.lightingFulscreenDebugModeEnumIndex, setIndex = value => { data.ResetExclusiveEnumIndices(); data.lightingFulscreenDebugModeEnumIndex = value; } });

            if (data.fullScreenDebugMode == FullScreenDebugMode.ScreenSpaceShadows)
            {
                list.Add(new DebugUI.UIntField { displayName = "Screen Space Shadow Index", getter = () => data.screenSpaceShadowIndex, setter = value => data.screenSpaceShadowIndex = value, min = () => 0u, max = () => (uint)(RenderPipelineManager.currentPipeline as HDRenderPipeline).GetMaxScreenSpaceShadows() });
            }

            switch (data.fullScreenDebugMode)
            {
                case FullScreenDebugMode.PreRefractionColorPyramid:
                case FullScreenDebugMode.FinalColorPyramid:
                case FullScreenDebugMode.DepthPyramid:
                {
                    list.Add(new DebugUI.Container
                    {
                        children =
                        {
                            new DebugUI.UIntField
                            {
                                displayName = "Fullscreen Debug Mip",
                                getter = () =>
                                    {
                                        int id;
                                        switch (data.fullScreenDebugMode)
                                        {
                                            case FullScreenDebugMode.FinalColorPyramid:
                                            case FullScreenDebugMode.PreRefractionColorPyramid:
                                                id = HDShaderIDs._ColorPyramidScale;
                                                break;
                                            default:
                                                id = HDShaderIDs._DepthPyramidScale;
                                                break;
                                        }
                                        var size = Shader.GetGlobalVector(id);
                                        float lodCount = size.z;
                                        return (uint)(data.fullscreenDebugMip * lodCount);
                                    },
                                setter = value =>
                                    {
                                        int id;
                                        switch (data.fullScreenDebugMode)
                                        {
                                            case FullScreenDebugMode.FinalColorPyramid:
                                            case FullScreenDebugMode.PreRefractionColorPyramid:
                                                id = HDShaderIDs._ColorPyramidScale;
                                                break;
                                            default:
                                                id = HDShaderIDs._DepthPyramidScale;
                                                break;
                                        }
                                        var size = Shader.GetGlobalVector(id);
                                        float lodCount = size.z;
                                        data.fullscreenDebugMip = (float)Convert.ChangeType(value, typeof(float)) / lodCount;
                                    },
                                min = () => 0u,
                                max = () =>
                                    {
                                        int id;
                                        switch (data.fullScreenDebugMode)
                                        {
                                            case FullScreenDebugMode.FinalColorPyramid:
                                            case FullScreenDebugMode.PreRefractionColorPyramid:
                                                id = HDShaderIDs._ColorPyramidScale;
                                                break;
                                            default:
                                                id = HDShaderIDs._DepthPyramidScale;
                                                break;
                                        }
                                        var size = Shader.GetGlobalVector(id);
                                        float lodCount = size.z;
                                        return (uint)lodCount;
                                    }
                            }
                        }
                    });
                    break;
                }
                case FullScreenDebugMode.ContactShadows:
                    list.Add(new DebugUI.Container
                    {
                        children =
                        {
                            new DebugUI.IntField
                            {
                                displayName = "Light Index",
                                getter = () =>
                                {
                                    return data.fullScreenContactShadowLightIndex;
                                },
                                setter = value =>
                                {
                                    data.fullScreenContactShadowLightIndex = value;
                                },
                                min = () => -1, // -1 will display all contact shadow
                                max = () => LightDefinitions.s_LightListMaxPrunedEntries - 1
                            },
                        }
                    });
                    break;
                default:
                    data.fullscreenDebugMip = 0;
                    break;
            }

            list.Add(new DebugUI.BoolField { displayName = "Override Smoothness", getter = () => data.lightingDebugSettings.overrideSmoothness, setter = value => data.lightingDebugSettings.overrideSmoothness = value, onValueChanged = RefreshLightingDebug });
            if (data.lightingDebugSettings.overrideSmoothness)
            {
                list.Add(new DebugUI.Container
                {
                    children =
                    {
                        new DebugUI.FloatField { displayName = "Smoothness", getter = () => data.lightingDebugSettings.overrideSmoothnessValue, setter = value => data.lightingDebugSettings.overrideSmoothnessValue = value, min = () => 0f, max = () => 1f, incStep = 0.025f }
                    }
                });
            }

            list.Add(new DebugUI.BoolField { displayName = "Override Albedo", getter = () => data.lightingDebugSettings.overrideAlbedo, setter = value => data.lightingDebugSettings.overrideAlbedo = value, onValueChanged = RefreshLightingDebug });
            if (data.lightingDebugSettings.overrideAlbedo)
            {
                list.Add(new DebugUI.Container
                {
                    children =
                    {
                        new DebugUI.ColorField { displayName = "Albedo", getter = () => data.lightingDebugSettings.overrideAlbedoValue, setter = value => data.lightingDebugSettings.overrideAlbedoValue = value, showAlpha = false, hdr = false }
                    }
                });
            }

            list.Add(new DebugUI.BoolField { displayName = "Override Normal", getter = () => data.lightingDebugSettings.overrideNormal, setter = value => data.lightingDebugSettings.overrideNormal = value });

            list.Add(new DebugUI.BoolField { displayName = "Override Specular Color", getter = () => data.lightingDebugSettings.overrideSpecularColor, setter = value => data.lightingDebugSettings.overrideSpecularColor = value, onValueChanged = RefreshLightingDebug });
            if (data.lightingDebugSettings.overrideSpecularColor)
            {
                list.Add(new DebugUI.Container
                {
                    children =
                    {
                        new DebugUI.ColorField { displayName = "Specular Color", getter = () => data.lightingDebugSettings.overrideSpecularColorValue, setter = value => data.lightingDebugSettings.overrideSpecularColorValue = value, showAlpha = false, hdr = false }
                    }
                });
            }

            list.Add(new DebugUI.BoolField { displayName = "Override AmbientOcclusion", getter = () => data.lightingDebugSettings.overrideAmbientOcclusion, setter = value => data.lightingDebugSettings.overrideAmbientOcclusion = value, onValueChanged = RefreshLightingDebug });
            if (data.lightingDebugSettings.overrideAmbientOcclusion)
            {
                list.Add(new DebugUI.Container
                {
                    children =
                    {
                        new DebugUI.FloatField { displayName = "AmbientOcclusion", getter = () => data.lightingDebugSettings.overrideAmbientOcclusionValue, setter = value => data.lightingDebugSettings.overrideAmbientOcclusionValue = value, min = () => 0f, max = () => 1f, incStep = 0.025f }
                    }
                });
            }

            list.Add(new DebugUI.BoolField { displayName = "Override Emissive Color", getter = () => data.lightingDebugSettings.overrideEmissiveColor, setter = value => data.lightingDebugSettings.overrideEmissiveColor = value, onValueChanged = RefreshLightingDebug });
            if (data.lightingDebugSettings.overrideEmissiveColor)
            {
                list.Add(new DebugUI.Container
                {
                    children =
                    {
                        new DebugUI.ColorField { displayName = "Emissive Color", getter = () => data.lightingDebugSettings.overrideEmissiveColorValue, setter = value => data.lightingDebugSettings.overrideEmissiveColorValue = value, showAlpha = false, hdr = true }
                    }
                });
            }

            list.Add(new DebugUI.EnumField { displayName = "Tile/Cluster Debug", getter = () => (int)data.lightingDebugSettings.tileClusterDebug, setter = value => data.lightingDebugSettings.tileClusterDebug = (TileClusterDebug)value, autoEnum = typeof(TileClusterDebug), onValueChanged = RefreshLightingDebug, getIndex = () => data.tileClusterDebugEnumIndex, setIndex = value => data.tileClusterDebugEnumIndex = value });
            if (data.lightingDebugSettings.tileClusterDebug != TileClusterDebug.None && data.lightingDebugSettings.tileClusterDebug != TileClusterDebug.MaterialFeatureVariants)
            {
                list.Add(new DebugUI.Container
                {
                    children =
                    {
                        new DebugUI.EnumField { displayName = "Tile/Cluster Debug By Category", getter = () => (int)data.lightingDebugSettings.tileClusterDebugByCategory, setter = value => data.lightingDebugSettings.tileClusterDebugByCategory = (TileClusterCategoryDebug)value, autoEnum = typeof(TileClusterCategoryDebug), getIndex = () => data.tileClusterDebugByCategoryEnumIndex, setIndex = value => data.tileClusterDebugByCategoryEnumIndex = value }
                    }
                });
            }

            list.Add(new DebugUI.BoolField { displayName = "Display Sky Reflection", getter = () => data.lightingDebugSettings.displaySkyReflection, setter = value => data.lightingDebugSettings.displaySkyReflection = value, onValueChanged = RefreshLightingDebug });
            if (data.lightingDebugSettings.displaySkyReflection)
            {
                list.Add(new DebugUI.Container
                {
                    children =
                    {
                        new DebugUI.FloatField { displayName = "Sky Reflection Mipmap", getter = () => data.lightingDebugSettings.skyReflectionMipmap, setter = value => data.lightingDebugSettings.skyReflectionMipmap = value, min = () => 0f, max = () => 1f, incStep = 0.05f }
                    }
                });
            }

            list.Add(new DebugUI.BoolField { displayName = "Display Light Volumes", getter = () => data.lightingDebugSettings.displayLightVolumes, setter = value => data.lightingDebugSettings.displayLightVolumes = value, onValueChanged = RefreshLightingDebug });
            if (data.lightingDebugSettings.displayLightVolumes)
            {
                list.Add(new DebugUI.Container
                {
                    children =
                    {
                        new DebugUI.EnumField { displayName = "Light Volume Debug Type", getter = () => (int)data.lightingDebugSettings.lightVolumeDebugByCategory, setter = value => data.lightingDebugSettings.lightVolumeDebugByCategory = (LightVolumeDebug)value, autoEnum = typeof(LightVolumeDebug), getIndex = () => data.lightVolumeDebugTypeEnumIndex, setIndex = value => data.lightVolumeDebugTypeEnumIndex = value },
                        new DebugUI.UIntField { displayName = "Max Debug Light Count", getter = () => (uint)data.lightingDebugSettings.maxDebugLightCount, setter = value => data.lightingDebugSettings.maxDebugLightCount = value, min = () => 0, max = () => 24, incStep = 1 }
                    }
                });
            }

            list.Add(new DebugUI.BoolField { displayName = "Display Cookie Atlas", getter = () => data.lightingDebugSettings.displayCookieAtlas, setter = value => data.lightingDebugSettings.displayCookieAtlas = value, onValueChanged = RefreshLightingDebug});
            if (data.lightingDebugSettings.displayCookieAtlas)
            {
                list.Add(new DebugUI.Container
                {
                    children =
                    {
                        new DebugUI.UIntField { displayName = "Mip Level", getter = () => data.lightingDebugSettings.cookieAtlasMipLevel, setter = value => data.lightingDebugSettings.cookieAtlasMipLevel = value, min = () => 0, max = () => (uint)(RenderPipelineManager.currentPipeline as HDRenderPipeline).GetCookieAtlasMipCount()},
                        new DebugUI.Button { displayName = "Reset Cookie Atlas", action = () => data.lightingDebugSettings.clearCookieAtlas = true}
                    }
                });
            }

            list.Add(new DebugUI.BoolField { displayName = "Display Point Light Cookie Array", getter = () => data.lightingDebugSettings.displayCookieCubeArray, setter = value => data.lightingDebugSettings.displayCookieCubeArray = value, onValueChanged = RefreshLightingDebug});
            if (data.lightingDebugSettings.displayCookieCubeArray)
            {
                list.Add(new DebugUI.Container
                {
                    children =
                    {
                        new DebugUI.UIntField { displayName = "Slice Index", getter = () => data.lightingDebugSettings.cookieCubeArraySliceIndex, setter = value => data.lightingDebugSettings.cookieCubeArraySliceIndex = value, min = () => 0, max = () => (uint)(RenderPipelineManager.currentPipeline as HDRenderPipeline).GetCookieCubeArraySize() - 1},
                    }
                });
            }

            list.Add(new DebugUI.BoolField { displayName = "Display Planar Reflection Atlas", getter = () => data.lightingDebugSettings.displayPlanarReflectionProbeAtlas, setter = value => data.lightingDebugSettings.displayPlanarReflectionProbeAtlas = value, onValueChanged = RefreshLightingDebug});
            if (data.lightingDebugSettings.displayPlanarReflectionProbeAtlas)
            {
                list.Add(new DebugUI.Container
                {
                    children =
                    {
                        new DebugUI.UIntField { displayName = "Mip Level", getter = () => data.lightingDebugSettings.planarReflectionProbeMipLevel, setter = value => data.lightingDebugSettings.planarReflectionProbeMipLevel = value, min = () => 0, max = () => (uint)(RenderPipelineManager.currentPipeline as HDRenderPipeline).GetPlanarReflectionProbeMipCount()},
                        new DebugUI.Button { displayName = "Reset Planar Atlas", action = () => data.lightingDebugSettings.clearPlanarReflectionProbeAtlas = true },
                    }
                });
            }

            list.Add(new DebugUI.FloatField { displayName = "Debug Overlay Screen Ratio", getter = () => data.debugOverlayRatio, setter = v => data.debugOverlayRatio = v, min = () => 0.1f, max = () => 1f});

            if (DebugNeedsExposure() || data.lightingDebugSettings.displaySkyReflection
                    || data.lightingDebugSettings.displayPlanarReflectionProbeAtlas
                    || data.lightingDebugSettings.displayCookieAtlas
                    || data.lightingDebugSettings.displayCookieCubeArray)
                list.Add(new DebugUI.FloatField { displayName = "Debug Exposure", getter = () => data.lightingDebugSettings.debugExposure, setter = value => data.lightingDebugSettings.debugExposure = value });

            m_DebugLightingItems = list.ToArray();
            var panel = DebugManager.instance.GetPanel(k_PanelLighting, true);
            panel.children.Add(m_DebugLightingItems);
        }

        void RegisterRenderingDebug()
        {
            var widgetList = new List<DebugUI.Widget>();

            widgetList.Add(
                new DebugUI.EnumField { displayName = "Fullscreen Debug Mode", getter = () => (int)data.fullScreenDebugMode, setter = value => SetFullScreenDebugMode((FullScreenDebugMode)value), onValueChanged = RefreshRenderingDebug, enumNames = s_RenderingFullScreenDebugStrings, enumValues = s_RenderingFullScreenDebugValues, getIndex = () => data.renderingFulscreenDebugModeEnumIndex, setIndex = value => { data.ResetExclusiveEnumIndices(); data.renderingFulscreenDebugModeEnumIndex = value; } }
            );

            if (data.fullScreenDebugMode == FullScreenDebugMode.TransparencyOverdraw)
            {
                widgetList.Add(new DebugUI.Container
                {
                    children =
                    {
                        new DebugUI.FloatField {displayName = "Max Pixel Cost", getter = () => data.transparencyDebugSettings.maxPixelCost, setter = value => data.transparencyDebugSettings.maxPixelCost = value, min = () => 0.25f, max = () => 2048.0f}
                    }
                });
            }

            widgetList.AddRange(new DebugUI.Widget[]
            {
                new DebugUI.EnumField { displayName = "MipMaps", getter = () => (int)data.mipMapDebugSettings.debugMipMapMode, setter = value => SetMipMapMode((DebugMipMapMode)value), autoEnum = typeof(DebugMipMapMode), onValueChanged = RefreshRenderingDebug, getIndex = () => data.mipMapsEnumIndex, setIndex = value => { data.ResetExclusiveEnumIndices(); data.mipMapsEnumIndex = value; } },
            });

            if (data.mipMapDebugSettings.debugMipMapMode != DebugMipMapMode.None)
            {
                widgetList.Add(new DebugUI.Container
                {
                    children =
                    {
                        new DebugUI.EnumField { displayName = "Terrain Texture", getter = ()=>(int)data.mipMapDebugSettings.terrainTexture, setter = value => data.mipMapDebugSettings.terrainTexture = (DebugMipMapModeTerrainTexture)value, autoEnum = typeof(DebugMipMapModeTerrainTexture), getIndex = () => data.terrainTextureEnumIndex, setIndex = value => data.terrainTextureEnumIndex = value }
                    }
                });
            }

            widgetList.AddRange(new []
            {
                new DebugUI.Container
                {
                    displayName = "Color Picker",
                    flags = DebugUI.Flags.EditorOnly,
                    children =
                    {
                        new DebugUI.EnumField  { displayName = "Debug Mode", getter = () => (int)data.colorPickerDebugSettings.colorPickerMode, setter = value => data.colorPickerDebugSettings.colorPickerMode = (ColorPickerDebugMode)value, autoEnum = typeof(ColorPickerDebugMode), getIndex = () => data.colorPickerDebugModeEnumIndex, setIndex = value => data.colorPickerDebugModeEnumIndex = value },
                        new DebugUI.ColorField { displayName = "Font Color", flags = DebugUI.Flags.EditorOnly, getter = () => data.colorPickerDebugSettings.fontColor, setter = value => data.colorPickerDebugSettings.fontColor = value }
                    }
                }
            });

            widgetList.Add(new DebugUI.BoolField  { displayName = "False Color Mode", getter = () => data.falseColorDebugSettings.falseColor, setter = value => data.falseColorDebugSettings.falseColor = value, onValueChanged = RefreshRenderingDebug });
            if (data.falseColorDebugSettings.falseColor)
            {
                widgetList.Add(new DebugUI.Container{
                    flags = DebugUI.Flags.EditorOnly,
                    children =
                    {
                        new DebugUI.FloatField { displayName = "Range Threshold 0", getter = () => data.falseColorDebugSettings.colorThreshold0, setter = value => data.falseColorDebugSettings.colorThreshold0 = Mathf.Min(value, data.falseColorDebugSettings.colorThreshold1) },
                        new DebugUI.FloatField { displayName = "Range Threshold 1", getter = () => data.falseColorDebugSettings.colorThreshold1, setter = value => data.falseColorDebugSettings.colorThreshold1 = Mathf.Clamp(value, data.falseColorDebugSettings.colorThreshold0, data.falseColorDebugSettings.colorThreshold2) },
                        new DebugUI.FloatField { displayName = "Range Threshold 2", getter = () => data.falseColorDebugSettings.colorThreshold2, setter = value => data.falseColorDebugSettings.colorThreshold2 = Mathf.Clamp(value, data.falseColorDebugSettings.colorThreshold1, data.falseColorDebugSettings.colorThreshold3) },
                        new DebugUI.FloatField { displayName = "Range Threshold 3", getter = () => data.falseColorDebugSettings.colorThreshold3, setter = value => data.falseColorDebugSettings.colorThreshold3 = Mathf.Max(value, data.falseColorDebugSettings.colorThreshold2) },
                    }
                });
            }

            widgetList.AddRange(new DebugUI.Widget[]
            {
                new DebugUI.EnumField { displayName = "MSAA Samples", getter = () => (int)data.msaaSamples, setter = value => data.msaaSamples = (MSAASamples)value, enumNames = s_MsaaSamplesDebugStrings, enumValues = s_MsaaSamplesDebugValues, getIndex = () => data.msaaSampleDebugModeEnumIndex, setIndex = value => data.msaaSampleDebugModeEnumIndex = value },
            });

            widgetList.AddRange(new DebugUI.Widget[]
            {
                new DebugUI.EnumField { displayName = "Freeze Camera for culling", getter = () => data.debugCameraToFreeze, setter = value => data.debugCameraToFreeze = value, enumNames = s_CameraNamesStrings, enumValues = s_CameraNamesValues, getIndex = () => data.debugCameraToFreezeEnumIndex, setIndex = value => data.debugCameraToFreezeEnumIndex = value },
            });

            if (XRSystem.testModeEnabled)
            {
                widgetList.Add(new DebugUI.BoolField { displayName = "XR single-pass test mode", getter = () => data.xrSinglePassTestMode, setter = value => data.xrSinglePassTestMode = value });
            }

            m_DebugRenderingItems = widgetList.ToArray();
            var panel = DebugManager.instance.GetPanel(k_PanelRendering, true);
            panel.children.Add(m_DebugRenderingItems);
        }

        void RegisterDecalsDebug()
        {
            m_DebugDecalsItems = new DebugUI.Widget[]
            {
                new DebugUI.BoolField { displayName = "Display Atlas", getter = () => data.decalsDebugSettings.displayAtlas, setter = value => data.decalsDebugSettings.displayAtlas = value},
                new DebugUI.UIntField { displayName = "Mip Level", getter = () => data.decalsDebugSettings.mipLevel, setter = value => data.decalsDebugSettings.mipLevel = value, min = () => 0u, max = () => (uint)(RenderPipelineManager.currentPipeline as HDRenderPipeline).GetDecalAtlasMipCount() }
            };

            var panel = DebugManager.instance.GetPanel(k_PanelDecals, true);
            panel.children.Add(m_DebugDecalsItems);
        }

        internal void RegisterDebug()
        {
            RegisterDecalsDebug();
            RegisterDisplayStatsDebug();
            RegisterMaterialDebug();
            RegisterLightingDebug();
            RegisterRenderingDebug();
            DebugManager.instance.RegisterData(this);
        }

        internal void UnregisterDebug()
        {
            UnregisterDebugItems(k_PanelDecals, m_DebugDecalsItems);

            DisableProfilingRecorders();
            UnregisterDebugItems(k_PanelDisplayStats, m_DebugDisplayStatsItems);

            UnregisterDebugItems(k_PanelMaterials, m_DebugMaterialItems);
            UnregisterDebugItems(k_PanelLighting, m_DebugLightingItems);
            UnregisterDebugItems(k_PanelRendering, m_DebugRenderingItems);
            DebugManager.instance.UnregisterData(this);
        }

        void UnregisterDebugItems(string panelName, DebugUI.Widget[] items)
        {
            var panel = DebugManager.instance.GetPanel(panelName);
            if (panel != null)
                panel.children.Remove(items);
        }

        void FillFullScreenDebugEnum(ref GUIContent[] strings, ref int[] values, FullScreenDebugMode min, FullScreenDebugMode max)
        {
            int count = max - min - 1;
            strings = new GUIContent[count + 1];
            values = new int[count + 1];
            strings[0] = new GUIContent(FullScreenDebugMode.None.ToString());
            values[0] = (int)FullScreenDebugMode.None;
            int index = 1;
            for (int i = (int)min + 1; i < (int)max; ++i)
            {
                strings[index] = new GUIContent(((FullScreenDebugMode)i).ToString());
                values[index] = i;
                index++;
            }
        }

        static string FormatVector(Vector3 v)
        {
            return string.Format("({0:F6}, {1:F6}, {2:F6})", v.x, v.y, v.z);
        }

        internal static void RegisterCamera(IFrameSettingsHistoryContainer container)
        {
            string name = container.panelName;
            if (s_CameraNames.FindIndex(x => x.text.Equals(name)) < 0)
            {
                s_CameraNames.Add(new GUIContent(name));
                needsRefreshingCameraFreezeList = true;
            }

            if (!FrameSettingsHistory.IsRegistered(container))
            {
                var history = FrameSettingsHistory.RegisterDebug(container);
                DebugManager.instance.RegisterData(history);
            }
        }

        internal static void UnRegisterCamera(IFrameSettingsHistoryContainer container)
        {
            string name = container.panelName;
            int indexOfCamera = s_CameraNames.FindIndex(x => x.text.Equals(name));
            if (indexOfCamera > 0)
            {
                s_CameraNames.RemoveAt(indexOfCamera);
                needsRefreshingCameraFreezeList = true;
            }

            if (FrameSettingsHistory.IsRegistered(container))
            {
                DebugManager.instance.UnregisterData(container);
                FrameSettingsHistory.UnRegisterDebug(container);
            }
        }

        internal bool IsDebugDisplayRemovePostprocess()
        {
            // We want to keep post process when only the override more are enabled and none of the other
            return data.materialDebugSettings.IsDebugDisplayEnabled() || data.lightingDebugSettings.IsDebugDisplayRemovePostprocess() || data.mipMapDebugSettings.IsDebugDisplayEnabled();
        }

        internal void UpdateMaterials()
        {
            if (data.mipMapDebugSettings.debugMipMapMode != 0)
                Texture.SetStreamingTextureMaterialDebugProperties();
        }

        internal void UpdateCameraFreezeOptions()
        {
            if (needsRefreshingCameraFreezeList)
            {
                s_CameraNames.Insert(0, new GUIContent("None"));

                s_CameraNamesStrings = s_CameraNames.ToArray();
                s_CameraNamesValues = Enumerable.Range(0, s_CameraNames.Count()).ToArray();

                UnregisterDebugItems(k_PanelRendering, m_DebugRenderingItems);
                RegisterRenderingDebug();
                needsRefreshingCameraFreezeList = false;
            }
        }

        internal bool DebugNeedsExposure()
        {
            DebugLightingMode debugLighting = data.lightingDebugSettings.debugLightingMode;
            DebugViewGbuffer debugGBuffer = (DebugViewGbuffer)data.materialDebugSettings.debugViewGBuffer;
            return (debugLighting == DebugLightingMode.DiffuseLighting || debugLighting == DebugLightingMode.SpecularLighting || debugLighting == DebugLightingMode.VisualizeCascade) ||
                (data.lightingDebugSettings.overrideAlbedo || data.lightingDebugSettings.overrideNormal || data.lightingDebugSettings.overrideSmoothness || data.lightingDebugSettings.overrideSpecularColor || data.lightingDebugSettings.overrideEmissiveColor || data.lightingDebugSettings.overrideAmbientOcclusion) ||
                (debugGBuffer == DebugViewGbuffer.BakeDiffuseLightingWithAlbedoPlusEmissive) ||
                (data.fullScreenDebugMode == FullScreenDebugMode.PreRefractionColorPyramid || data.fullScreenDebugMode == FullScreenDebugMode.FinalColorPyramid || data.fullScreenDebugMode == FullScreenDebugMode.ScreenSpaceReflections || data.fullScreenDebugMode == FullScreenDebugMode.LightCluster || data.fullScreenDebugMode == FullScreenDebugMode.ScreenSpaceShadows || data.fullScreenDebugMode == FullScreenDebugMode.NanTracker || data.fullScreenDebugMode == FullScreenDebugMode.ColorLog) || data.fullScreenDebugMode == FullScreenDebugMode.RayTracedGlobalIllumination;
        }
    }
}<|MERGE_RESOLUTION|>--- conflicted
+++ resolved
@@ -157,27 +157,6 @@
             // They have repeating values, which caused issues when iterating through the enum, thus the need for explicit indices
             // Once we refactor material/engine debug to avoid repeating values, we should be able to remove that.
             //saved enum fields for when repainting
-<<<<<<< HEAD
-            public int lightingDebugModeEnumIndex;
-            public int lightingFulscreenDebugModeEnumIndex;
-            public int materialValidatorDebugModeEnumIndex;
-            public int tileClusterDebugEnumIndex;
-            public int mipMapsEnumIndex;
-            public int engineEnumIndex;
-            public int attributesEnumIndex;
-            public int propertiesEnumIndex;
-            public int gBufferEnumIndex;
-            public int shadowDebugModeEnumIndex;
-            public int tileClusterDebugByCategoryEnumIndex;
-            public int lightVolumeDebugTypeEnumIndex;
-            public int renderingFulscreenDebugModeEnumIndex;
-            public int terrainTextureEnumIndex;
-            public int colorPickerDebugModeEnumIndex;
-            public int msaaSampleDebugModeEnumIndex;
-            public int debugCameraToFreezeEnumIndex;
-            public int probeVolumeDebugModeEnumIndex;
-            public int probeVolumeAtlasSliceModeEnumIndex;
-=======
             internal int lightingDebugModeEnumIndex;
             internal int lightingFulscreenDebugModeEnumIndex;
             internal int materialValidatorDebugModeEnumIndex;
@@ -195,7 +174,8 @@
             internal int colorPickerDebugModeEnumIndex;
             internal int msaaSampleDebugModeEnumIndex;
             internal int debugCameraToFreezeEnumIndex;
->>>>>>> b4356196
+			internal int probeVolumeDebugModeEnumIndex;
+            internal int probeVolumeAtlasSliceModeEnumIndex;
 
             // When settings mutually exclusives enum values, we need to reset the other ones.
             internal void ResetExclusiveEnumIndices()
@@ -306,18 +286,19 @@
             return data.colorPickerDebugSettings.colorPickerMode;
         }
 
-<<<<<<< HEAD
-        public ProbeVolumeDebugMode GetProbeVolumeDebugMode()
+		/// <summary>
+        /// Returns the current Probe Volume Debug Mode.
+        /// </summary>
+        /// <returns>Current Probe Volume Debug Mode.</returns>
+		public ProbeVolumeDebugMode GetProbeVolumeDebugMode()
         {
             return data.lightingDebugSettings.probeVolumeDebugMode;
         }
 
-=======
         /// <summary>
         /// Returns true if camera visibility is frozen.
         /// </summary>
         /// <returns>True if camera visibility is frozen</returns>
->>>>>>> b4356196
         public bool IsCameraFreezeEnabled()
         {
             return data.debugCameraToFreeze != 0;
@@ -506,23 +487,10 @@
             data.lightingDebugSettings.debugLightFilterMode = value;
         }
 
-<<<<<<< HEAD
-        public void SetProbeVolumeDebugMode(ProbeVolumeDebugMode value)
-        {
-            data.lightingDebugSettings.probeVolumeDebugMode = value;
-        }
-
-        public void SetProbeVolumeAtlasSliceMode(ProbeVolumeAtlasSliceMode value)
-        {
-            data.lightingDebugSettings.probeVolumeAtlasSliceMode = value;
-        }
-
-=======
         /// <summary>
         /// Set the current Lighting Debug Mode.
         /// </summary>
         /// <param name="value">Desired Lighting Debug Mode.</param>
->>>>>>> b4356196
         public void SetDebugLightingMode(DebugLightingMode value)
         {
             if (value != 0)
@@ -534,6 +502,24 @@
             data.lightingDebugSettings.debugLightingMode = value;
         }
 
+		/// <summary>
+        /// Set the current Probe Volume Debug Mode.
+        /// </summary>
+        /// <param name="value">Desired Probe Volume Debug Mode.</param>
+		public void SetProbeVolumeDebugMode(ProbeVolumeDebugMode value)
+        {
+            data.lightingDebugSettings.probeVolumeDebugMode = value;
+        }
+
+		/// <summary>
+        /// Set the current Probe Volume Atlas Mode.
+        /// </summary>
+        /// <param name="value">Desired Probe Volume Atlas Mode.</param>
+        public void SetProbeVolumeAtlasSliceMode(ProbeVolumeAtlasSliceMode value)
+        {
+            data.lightingDebugSettings.probeVolumeAtlasSliceMode = value;
+        }
+
         /// <summary>
         /// Set the current Mip Map Debug Mode.
         /// </summary>
@@ -548,41 +534,6 @@
             data.mipMapDebugSettings.debugMipMapMode = value;
         }
 
-<<<<<<< HEAD
-        public void UpdateMaterials()
-        {
-            if (data.mipMapDebugSettings.debugMipMapMode != 0)
-                Texture.SetStreamingTextureMaterialDebugProperties();
-        }
-
-        public void UpdateCameraFreezeOptions()
-        {
-            if (needsRefreshingCameraFreezeList)
-            {
-                s_CameraNames.Insert(0, new GUIContent("None"));
-
-                s_CameraNamesStrings = s_CameraNames.ToArray();
-                s_CameraNamesValues = Enumerable.Range(0, s_CameraNames.Count()).ToArray();
-
-                UnregisterDebugItems(k_PanelRendering, m_DebugRenderingItems);
-                RegisterRenderingDebug();
-                needsRefreshingCameraFreezeList = false;
-            }
-        }
-
-        public bool DebugNeedsExposure()
-        {
-            DebugLightingMode debugLighting = data.lightingDebugSettings.debugLightingMode;
-            DebugViewGbuffer debugGBuffer = (DebugViewGbuffer)data.materialDebugSettings.debugViewGBuffer;
-            return (debugLighting == DebugLightingMode.DiffuseLighting || debugLighting == DebugLightingMode.SpecularLighting || debugLighting == DebugLightingMode.VisualizeCascade) ||
-                (data.lightingDebugSettings.overrideAlbedo || data.lightingDebugSettings.overrideNormal || data.lightingDebugSettings.overrideSmoothness || data.lightingDebugSettings.overrideSpecularColor || data.lightingDebugSettings.overrideEmissiveColor || data.lightingDebugSettings.overrideAmbientOcclusion) ||
-                (debugGBuffer == DebugViewGbuffer.BakeDiffuseLightingWithAlbedoPlusEmissive) ||
-                (data.fullScreenDebugMode == FullScreenDebugMode.PreRefractionColorPyramid || data.fullScreenDebugMode == FullScreenDebugMode.FinalColorPyramid || data.fullScreenDebugMode == FullScreenDebugMode.ScreenSpaceReflections || data.fullScreenDebugMode == FullScreenDebugMode.LightCluster || data.fullScreenDebugMode == FullScreenDebugMode.ScreenSpaceShadows || data.fullScreenDebugMode == FullScreenDebugMode.NanTracker || data.fullScreenDebugMode == FullScreenDebugMode.ColorLog) || data.fullScreenDebugMode == FullScreenDebugMode.RayTracedGlobalIllumination ||
-                (debugLighting == DebugLightingMode.ProbeVolume || data.lightingDebugSettings.probeVolumeDebugMode == ProbeVolumeDebugMode.VisualizeAtlas);
-        }
-
-=======
->>>>>>> b4356196
         void EnableProfilingRecorders()
         {
             Debug.Assert(m_RecordedSamplers.Count == 0);
