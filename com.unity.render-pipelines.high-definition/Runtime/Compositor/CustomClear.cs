using UnityEngine;
using UnityEngine.Rendering.HighDefinition;
using UnityEngine.Rendering;
using UnityEngine.Experimental.Rendering;

namespace UnityEngine.Rendering.HighDefinition.Compositor
{
    // A custom clear pass that is used internally in the compositor. The functionality includes:
    // - Always clears the stencil buffer
    // - Clears the alpha channel if desired
    // - Clears the RGB channel to the color of a texture using a specified stretching mode
    internal class CustomClear : CustomPass
    {
        internal class ShaderIDs
        {
            public static readonly int k_BlitScaleBiasRt = Shader.PropertyToID("_BlitScaleBiasRt");
            public static readonly int k_BlitScaleBias = Shader.PropertyToID("_BlitScaleBias");
            public static readonly int k_BlitTexture = Shader.PropertyToID("_BlitTexture");
            public static readonly int k_ClearAlpha = Shader.PropertyToID("_ClearAlpha");
        }

        enum PassType
        {
            ClearColorAndStencil = 0,
            DrawTextureAndClearStencil = 1
        };
        Material m_FullscreenPassMaterial;

        // It can be used to configure render targets and their clear state. Also to create temporary render target textures.
        // When empty this render pass will render to the active camera render target.
        // You should never call CommandBuffer.SetRenderTarget. Instead call <c>ConfigureTarget</c> and <c>ConfigureClear</c>.
        // The render pipeline will ensure target setup and clearing happens in an performance manner.
        protected override void Setup(ScriptableRenderContext renderContext, CommandBuffer cmd)
        {
            // Setup code here
            if (string.IsNullOrEmpty(name)) name = "CustomClear";

            var hdrpAsset = HDRenderPipeline.defaultAsset;
            if (hdrpAsset != null)
                m_FullscreenPassMaterial = CoreUtils.CreateEngineMaterial(hdrpAsset.renderPipelineResources.shaders.customClearPS);
        }

        protected override void Execute(CustomPassContext ctx)
        {
            // Executed every frame for all the camera inside the pass volume
<<<<<<< HEAD
            AdditionalCompositorData layerData = ctx.hdCamera.camera.gameObject.GetComponent<AdditionalCompositorData>();
=======
            AdditionalCompositorData layerData = null;
            ctx.hdCamera.camera.gameObject.TryGetComponent<AdditionalCompositorData>(out layerData);
>>>>>>> dedddbeb
            if (layerData == null || layerData.clearColorTexture == null)
            {
                return;
            }
            else
            {
                float cameraAspectRatio = (float)ctx.hdCamera.actualWidth / ctx.hdCamera.actualHeight;
                float imageAspectRatio = (float)layerData.clearColorTexture.width / layerData.clearColorTexture.height;

                var scaleBiasRt = new Vector4(1.0f, 1.0f, 0.0f, 0.0f);
                if (layerData.imageFitMode == BackgroundFitMode.FitHorizontally)
                {
                    scaleBiasRt.y = cameraAspectRatio / imageAspectRatio;
                    scaleBiasRt.w = (1 - scaleBiasRt.y) / 2.0f;
                }
                else if (layerData.imageFitMode == BackgroundFitMode.FitVertically)
                {
                    scaleBiasRt.x = imageAspectRatio / cameraAspectRatio;
                    scaleBiasRt.z = (1 - scaleBiasRt.x) / 2.0f;
                }
                //else stretch (nothing to do)

                // The texture might not cover the entire screen (letter boxing), so in this case clear first to the background color (and stencil)
                if (scaleBiasRt.x < 1.0f || scaleBiasRt.y < 1.0f)
                {
                    m_FullscreenPassMaterial.SetVector(ShaderIDs.k_BlitScaleBiasRt, new Vector4(1.0f, 1.0f, 0.0f, 0.0f));
                    m_FullscreenPassMaterial.SetVector(ShaderIDs.k_BlitScaleBias, new Vector4(1.0f, 1.0f, 0.0f, 0.0f));
                    ctx.cmd.DrawProcedural(Matrix4x4.identity, m_FullscreenPassMaterial, (int)PassType.ClearColorAndStencil, MeshTopology.Quads, 4, 1);
                }

                m_FullscreenPassMaterial.SetTexture(ShaderIDs.k_BlitTexture, layerData.clearColorTexture);
                m_FullscreenPassMaterial.SetVector(ShaderIDs.k_BlitScaleBiasRt, scaleBiasRt);
                m_FullscreenPassMaterial.SetVector(ShaderIDs.k_BlitScaleBias, new Vector4(1.0f, 1.0f, 0.0f, 0.0f));
                m_FullscreenPassMaterial.SetInt(ShaderIDs.k_ClearAlpha, layerData.clearAlpha ? 1 : 0);

                // draw a quad (not Triangle), to support letter boxing and stretching 
                ctx.cmd.DrawProcedural(Matrix4x4.identity, m_FullscreenPassMaterial, (int)PassType.DrawTextureAndClearStencil, MeshTopology.Quads, 4, 1);
            }
        }

        protected override void Cleanup()
        {
            // Cleanup code
            CoreUtils.Destroy(m_FullscreenPassMaterial);
        }
    }
}<|MERGE_RESOLUTION|>--- conflicted
+++ resolved
@@ -43,12 +43,8 @@
         protected override void Execute(CustomPassContext ctx)
         {
             // Executed every frame for all the camera inside the pass volume
-<<<<<<< HEAD
-            AdditionalCompositorData layerData = ctx.hdCamera.camera.gameObject.GetComponent<AdditionalCompositorData>();
-=======
             AdditionalCompositorData layerData = null;
             ctx.hdCamera.camera.gameObject.TryGetComponent<AdditionalCompositorData>(out layerData);
->>>>>>> dedddbeb
             if (layerData == null || layerData.clearColorTexture == null)
             {
                 return;
