--- conflicted
+++ resolved
@@ -21,7 +21,7 @@
         ComputeShader m_ScreenSpaceShadowsFilterCS;
 
         // Kernels
-            // Shared shadow kernels
+        // Shared shadow kernels
         int m_ClearShadowTexture;
         int m_OutputShadowTextureKernel;
         int m_OutputColorShadowTextureKernel;
@@ -195,7 +195,7 @@
             // Allocate the final result texture
             int numShadowTextures = Math.Max((int)Math.Ceiling(m_Asset.currentPlatformRenderPipelineSettings.hdShadowInitParams.maxScreenSpaceShadowSlots / 4.0f), 1);
             GraphicsFormat graphicsFormat = (GraphicsFormat)m_Asset.currentPlatformRenderPipelineSettings.hdShadowInitParams.screenSpaceShadowBufferFormat;
-            m_ScreenSpaceShadowTextureArray = RTHandles.Alloc(Vector2.one, slices: numShadowTextures * TextureXR.slices, dimension:TextureDimension.Tex2DArray, filterMode: FilterMode.Point, colorFormat: graphicsFormat, enableRandomWrite: true, useDynamicScale: true, useMipMap: false, name: "AreaShadowArrayBuffer");
+            m_ScreenSpaceShadowTextureArray = RTHandles.Alloc(Vector2.one, slices: numShadowTextures * TextureXR.slices, dimension: TextureDimension.Tex2DArray, filterMode: FilterMode.Point, colorFormat: graphicsFormat, enableRandomWrite: true, useDynamicScale: true, useMipMap: false, name: "AreaShadowArrayBuffer");
         }
 
         void ReleaseScreenSpaceShadows()
@@ -210,29 +210,7 @@
             cmd.SetGlobalTexture(HDShaderIDs._ScreenSpaceShadowsTexture, TextureXR.GetBlackTextureArray());
         }
 
-<<<<<<< HEAD
-        static RTHandle ShadowHistoryBufferAllocatorFunction(string viewName, int frameIndex, RTHandleSystem rtHandleSystem)
-        {
-            HDRenderPipelineAsset hdPipelineAsset = GraphicsSettings.renderPipelineAsset as HDRenderPipelineAsset;
-            GraphicsFormat graphicsFormat = (GraphicsFormat)hdPipelineAsset.currentPlatformRenderPipelineSettings.hdShadowInitParams.screenSpaceShadowBufferFormat;
-            HDRenderPipeline hdrp = (RenderPipelineManager.currentPipeline as HDRenderPipeline);
-            int numMaxShadows = Math.Max(hdrp.m_Asset.currentPlatformRenderPipelineSettings.hdShadowInitParams.maxScreenSpaceShadowSlots, 1);
-            return rtHandleSystem.Alloc(Vector2.one, slices: numMaxShadows * TextureXR.slices, dimension:TextureDimension.Tex2DArray, filterMode: FilterMode.Point, colorFormat: graphicsFormat,
-                enableRandomWrite: true, useDynamicScale: true, useMipMap: false, name: string.Format("ScreenSpaceShadowHistoryBuffer{0}", frameIndex));
-        }
-
-        static RTHandle AreaAnalyticHistoryBufferAllocatorFunction(string viewName, int frameIndex, RTHandleSystem rtHandleSystem)
-        {
-            HDRenderPipeline hdrp = (RenderPipelineManager.currentPipeline as HDRenderPipeline);
-            int numMaxShadows = Math.Max(hdrp.m_Asset.currentPlatformRenderPipelineSettings.hdShadowInitParams.maxScreenSpaceShadowSlots, 1);
-            return rtHandleSystem.Alloc(Vector2.one, slices: numMaxShadows * TextureXR.slices, dimension:TextureDimension.Tex2DArray, filterMode: FilterMode.Point, colorFormat: GraphicsFormat.R16_SFloat,
-                        enableRandomWrite: true, useDynamicScale: true, useMipMap: false, name: string.Format("AreaAnalyticHistoryBuffer{0}", frameIndex));
-        }
-
         void RenderScreenSpaceShadows(HDCameraInfo hdCamera, CommandBuffer cmd)
-=======
-        void RenderScreenSpaceShadows(HDCamera hdCamera, CommandBuffer cmd)
->>>>>>> fcc84f92
         {
             // If screen space shadows are not supported for this camera, we are done
             if (!hdCamera.frameSettings.IsEnabled(FrameSettingsField.ScreenSpaceShadows))
@@ -265,11 +243,8 @@
             }
         }
 
-<<<<<<< HEAD
-        void RenderDirectionalLightScreenSpaceShadow(CommandBuffer cmd, HDCameraInfo hdCamera)
-=======
         // Generic function that writes in the screen space shadow buffer
-        void WriteToScreenSpaceShadowBuffer(CommandBuffer cmd, HDCamera hdCamera, RTHandle source, int shadowSlot, ScreenSpaceShadowType shadowType)
+        void WriteToScreenSpaceShadowBuffer(CommandBuffer cmd, HDCameraInfo hdCamera, RTHandle source, int shadowSlot, ScreenSpaceShadowType shadowType)
         {
             // Texture dimensions
             int texWidth = hdCamera.actualWidth;
@@ -296,8 +271,7 @@
             cmd.DispatchCompute(m_ScreenSpaceShadowsCS, shadowKernel, numTilesX, numTilesY, hdCamera.viewCount);
         }
 
-        void RenderDirectionalLightScreenSpaceShadow(CommandBuffer cmd, HDCamera hdCamera)
->>>>>>> fcc84f92
+        void RenderDirectionalLightScreenSpaceShadow(CommandBuffer cmd, HDCameraInfo hdCamera)
         {
             // Render directional screen space shadow if required
             if (m_CurrentSunLightAdditionalLightData != null && m_CurrentSunLightAdditionalLightData.WillRenderScreenSpaceShadow())
@@ -409,14 +383,14 @@
                                 || !hdCamera.ValidShadowHistory(m_CurrentSunLightAdditionalLightData, dirShadowIndex))
                                 historyValidity = 0.0f;
 
-                        #if UNITY_HDRP_DXR_TESTS_DEFINE
+#if UNITY_HDRP_DXR_TESTS_DEFINE
                             if (Application.isPlaying)
                                 historyValidity = 0.0f;
                             else
-                        #endif
-                                // We need to check if something invalidated the history buffers
-                                historyValidity *= ValidRayTracingHistory(hdCamera) ? 1.0f : 0.0f;
-                        
+#endif
+                            // We need to check if something invalidated the history buffers
+                            historyValidity *= ValidRayTracingHistory(hdCamera) ? 1.0f : 0.0f;
+
                             // Apply the temporal denoiser
                             HDTemporalFilter temporalFilter = GetTemporalFilter();
                             temporalFilter.DenoiseBuffer(cmd, hdCamera, intermediateBuffer0, shadowHistoryArray, shadowHistoryValidityArray, intermediateBuffer1, dirShadowIndex / 4, m_ShadowChannelMask0, singleChannel: !m_CurrentSunLightAdditionalLightData.colorShadow, historyValidity: historyValidity);
@@ -478,16 +452,16 @@
                         switch (currentLight.lightType)
                         {
                             case GPULightType.Rectangle:
-                            {
-                                RenderAreaScreenSpaceShadow(cmd, hdCamera, currentLight, currentAdditionalLightData, m_CurrentScreenSpaceShadowData[lightIdx].lightDataIndex, shadowHistoryArray, shadowHistoryValidityArray);
-                            }
-                            break;
+                                {
+                                    RenderAreaScreenSpaceShadow(cmd, hdCamera, currentLight, currentAdditionalLightData, m_CurrentScreenSpaceShadowData[lightIdx].lightDataIndex, shadowHistoryArray, shadowHistoryValidityArray);
+                                }
+                                break;
                             case GPULightType.Point:
                             case GPULightType.Spot:
-                            {
-                                RenderPunctualScreenSpaceShadow(cmd, hdCamera, currentLight, currentAdditionalLightData, m_CurrentScreenSpaceShadowData[lightIdx].lightDataIndex, shadowHistoryArray, shadowHistoryValidityArray);
-                            }
-                            break;
+                                {
+                                    RenderPunctualScreenSpaceShadow(cmd, hdCamera, currentLight, currentAdditionalLightData, m_CurrentScreenSpaceShadowData[lightIdx].lightDataIndex, shadowHistoryArray, shadowHistoryValidityArray);
+                                }
+                                break;
                         }
                     }
                 }
@@ -495,385 +469,349 @@
             }
         }
 
-            void RenderAreaScreenSpaceShadow(CommandBuffer cmd, HDCameraInfo hdCamera
-                , in LightData lightData, HDAdditionalLightData additionalLightData, int lightIndex
-                , RTHandle shadowHistoryArray, RTHandle shadowHistoryValidityArray)
-            {
-                // We only support ray traced area shadows if we are in deferred mode
-                if (hdCamera.frameSettings.litShaderMode != LitShaderMode.Deferred)
-                    return;
-
-                // Texture dimensions
-                int texWidth = hdCamera.actualWidth;
-                int texHeight = hdCamera.actualHeight;
-
-                // Evaluate the dispatch parameters
-                int areaTileSize = 8;
-                int numTilesX = (texWidth + (areaTileSize - 1)) / areaTileSize;
-                int numTilesY = (texHeight + (areaTileSize - 1)) / areaTileSize;
-
-                RTHandle intermediateBufferRG0 = GetRayTracingBuffer(InternalRayTracingBuffers.RG0);
-                RTHandle intermediateBufferRGBA0 = GetRayTracingBuffer(InternalRayTracingBuffers.RGBA0);
-                RTHandle intermediateBufferRGBA1 = GetRayTracingBuffer(InternalRayTracingBuffers.RGBA1);
-                RTHandle directionBuffer = GetRayTracingBuffer(InternalRayTracingBuffers.Direction);
-                RTHandle distanceBuffer = GetRayTracingBuffer(InternalRayTracingBuffers.Distance);
-
-                // We need to build the world to area light matrix
-                m_WorldToLocalArea.SetColumn(0, lightData.right);
-                m_WorldToLocalArea.SetColumn(1, lightData.up);
-                m_WorldToLocalArea.SetColumn(2, lightData.forward);
-
-                // Compensate the  relative rendering if active
-                Vector3 lightPositionWS = lightData.positionRWS;
-                if (ShaderConfig.s_CameraRelativeRendering != 0)
-                {
-                    lightPositionWS += hdCamera.camera.transform.position;
-                }
-                m_WorldToLocalArea.SetColumn(3, lightPositionWS);
-                m_WorldToLocalArea.m33 = 1.0f;
-                m_WorldToLocalArea = m_WorldToLocalArea.inverse;
-
-                // We have noticed from extensive profiling that ray-trace shaders are not as effective for running per-pixel computation. In order to reduce that,
-                // we do a first prepass that compute the analytic term and probability and generates the first integration sample
-
+        void RenderAreaScreenSpaceShadow(CommandBuffer cmd, HDCameraInfo hdCamera
+            , in LightData lightData, HDAdditionalLightData additionalLightData, int lightIndex
+            , RTHandle shadowHistoryArray, RTHandle shadowHistoryValidityArray)
+        {
+            // We only support ray traced area shadows if we are in deferred mode
+            if (hdCamera.frameSettings.litShaderMode != LitShaderMode.Deferred)
+                return;
+
+            // Texture dimensions
+            int texWidth = hdCamera.actualWidth;
+            int texHeight = hdCamera.actualHeight;
+
+            // Evaluate the dispatch parameters
+            int areaTileSize = 8;
+            int numTilesX = (texWidth + (areaTileSize - 1)) / areaTileSize;
+            int numTilesY = (texHeight + (areaTileSize - 1)) / areaTileSize;
+
+            RTHandle intermediateBufferRG0 = GetRayTracingBuffer(InternalRayTracingBuffers.RG0);
+            RTHandle intermediateBufferRGBA0 = GetRayTracingBuffer(InternalRayTracingBuffers.RGBA0);
+            RTHandle intermediateBufferRGBA1 = GetRayTracingBuffer(InternalRayTracingBuffers.RGBA1);
+            RTHandle directionBuffer = GetRayTracingBuffer(InternalRayTracingBuffers.Direction);
+            RTHandle distanceBuffer = GetRayTracingBuffer(InternalRayTracingBuffers.Distance);
+
+            // We need to build the world to area light matrix
+            m_WorldToLocalArea.SetColumn(0, lightData.right);
+            m_WorldToLocalArea.SetColumn(1, lightData.up);
+            m_WorldToLocalArea.SetColumn(2, lightData.forward);
+
+            // Compensate the  relative rendering if active
+            Vector3 lightPositionWS = lightData.positionRWS;
+            if (ShaderConfig.s_CameraRelativeRendering != 0)
+            {
+                lightPositionWS += hdCamera.camera.transform.position;
+            }
+            m_WorldToLocalArea.SetColumn(3, lightPositionWS);
+            m_WorldToLocalArea.m33 = 1.0f;
+            m_WorldToLocalArea = m_WorldToLocalArea.inverse;
+
+            // We have noticed from extensive profiling that ray-trace shaders are not as effective for running per-pixel computation. In order to reduce that,
+            // we do a first prepass that compute the analytic term and probability and generates the first integration sample
+
+            // Bind the light data
+            cmd.SetComputeBufferParam(m_ScreenSpaceShadowsCS, m_AreaRaytracingAreaShadowPrepassKernel, HDShaderIDs._LightDatas, m_LightLoopLightData.lightData);
+            cmd.SetComputeMatrixParam(m_ScreenSpaceShadowsCS, HDShaderIDs._RaytracingAreaWorldToLocal, m_WorldToLocalArea);
+            cmd.SetComputeIntParam(m_ScreenSpaceShadowsCS, HDShaderIDs._RaytracingTargetAreaLight, lightIndex);
+            cmd.SetComputeIntParam(m_ScreenSpaceShadowsCS, HDShaderIDs._RaytracingNumSamples, additionalLightData.numRayTracingSamples);
+            int frameIndex = RayTracingFrameIndex(hdCamera);
+            cmd.SetComputeIntParam(m_ScreenSpaceShadowsCS, HDShaderIDs._RaytracingFrameIndex, frameIndex);
+
+            // Bind the input buffers
+            cmd.SetComputeTextureParam(m_ScreenSpaceShadowsCS, m_AreaRaytracingAreaShadowPrepassKernel, HDShaderIDs._DepthTexture, m_SharedRTManager.GetDepthStencilBuffer());
+            cmd.SetComputeTextureParam(m_ScreenSpaceShadowsCS, m_AreaRaytracingAreaShadowPrepassKernel, HDShaderIDs._NormalBufferTexture, m_SharedRTManager.GetNormalBuffer());
+            cmd.SetComputeTextureParam(m_ScreenSpaceShadowsCS, m_AreaRaytracingAreaShadowPrepassKernel, HDShaderIDs._GBufferTexture[0], m_GbufferManager.GetBuffer(0));
+            cmd.SetComputeTextureParam(m_ScreenSpaceShadowsCS, m_AreaRaytracingAreaShadowPrepassKernel, HDShaderIDs._GBufferTexture[1], m_GbufferManager.GetBuffer(1));
+            cmd.SetComputeTextureParam(m_ScreenSpaceShadowsCS, m_AreaRaytracingAreaShadowPrepassKernel, HDShaderIDs._GBufferTexture[2], m_GbufferManager.GetBuffer(2));
+            cmd.SetComputeTextureParam(m_ScreenSpaceShadowsCS, m_AreaRaytracingAreaShadowPrepassKernel, HDShaderIDs._GBufferTexture[3], m_GbufferManager.GetBuffer(3));
+            cmd.SetComputeTextureParam(m_ScreenSpaceShadowsCS, m_AreaRaytracingAreaShadowPrepassKernel, HDShaderIDs._AreaCookieTextures, m_TextureCaches.areaLightCookieManager.GetTexCache());
+
+            // Bind the output buffers
+            cmd.SetComputeTextureParam(m_ScreenSpaceShadowsCS, m_AreaRaytracingAreaShadowPrepassKernel, HDShaderIDs._RaytracedAreaShadowIntegration, intermediateBufferRGBA0);
+            cmd.SetComputeTextureParam(m_ScreenSpaceShadowsCS, m_AreaRaytracingAreaShadowPrepassKernel, HDShaderIDs._RaytracedAreaShadowSample, intermediateBufferRGBA1);
+            cmd.SetComputeTextureParam(m_ScreenSpaceShadowsCS, m_AreaRaytracingAreaShadowPrepassKernel, HDShaderIDs._RaytracingDirectionBuffer, directionBuffer);
+            cmd.SetComputeTextureParam(m_ScreenSpaceShadowsCS, m_AreaRaytracingAreaShadowPrepassKernel, HDShaderIDs._RaytracingDistanceBuffer, distanceBuffer);
+            cmd.SetComputeTextureParam(m_ScreenSpaceShadowsCS, m_AreaRaytracingAreaShadowPrepassKernel, HDShaderIDs._AnalyticProbBuffer, intermediateBufferRG0);
+            cmd.DispatchCompute(m_ScreenSpaceShadowsCS, m_AreaRaytracingAreaShadowPrepassKernel, numTilesX, numTilesY, hdCamera.viewCount);
+
+            // Set ray count texture
+            RayCountManager rayCountManager = GetRayCountManager();
+            cmd.SetRayTracingIntParam(m_ScreenSpaceShadowsRT, HDShaderIDs._RayCountEnabled, rayCountManager.RayCountIsEnabled());
+            cmd.SetRayTracingTextureParam(m_ScreenSpaceShadowsRT, HDShaderIDs._RayCountTexture, rayCountManager.GetRayCountTexture());
+
+            // Input data
+            cmd.SetRayTracingBufferParam(m_ScreenSpaceShadowsRT, HDShaderIDs._LightDatas, m_LightLoopLightData.lightData);
+            cmd.SetRayTracingTextureParam(m_ScreenSpaceShadowsRT, HDShaderIDs._DepthTexture, m_SharedRTManager.GetDepthStencilBuffer());
+            cmd.SetRayTracingTextureParam(m_ScreenSpaceShadowsRT, HDShaderIDs._NormalBufferTexture, m_SharedRTManager.GetNormalBuffer());
+            cmd.SetRayTracingTextureParam(m_ScreenSpaceShadowsRT, HDShaderIDs._AnalyticProbBuffer, intermediateBufferRG0);
+            cmd.SetRayTracingTextureParam(m_ScreenSpaceShadowsRT, HDShaderIDs._RaytracedAreaShadowSample, intermediateBufferRGBA1);
+            cmd.SetRayTracingTextureParam(m_ScreenSpaceShadowsRT, HDShaderIDs._RaytracingDirectionBuffer, directionBuffer);
+            cmd.SetRayTracingTextureParam(m_ScreenSpaceShadowsRT, HDShaderIDs._RaytracingDistanceBuffer, distanceBuffer);
+            cmd.SetRayTracingIntParam(m_ScreenSpaceShadowsRT, HDShaderIDs._RaytracingTargetAreaLight, lightIndex);
+            RayTracingSettings rayTracingSettings = hdCamera.volumeStack.GetComponent<RayTracingSettings>();
+            cmd.SetRayTracingFloatParam(m_ScreenSpaceShadowsRT, HDShaderIDs._RaytracingRayBias, rayTracingSettings.rayBias.value);
+
+            // Output data
+            cmd.SetRayTracingTextureParam(m_ScreenSpaceShadowsRT, HDShaderIDs._RaytracedAreaShadowIntegration, intermediateBufferRGBA0);
+
+            // Evaluate the intersection
+            cmd.DispatchRays(m_ScreenSpaceShadowsRT, m_RayGenAreaShadowSingleName, (uint)hdCamera.actualWidth, (uint)hdCamera.actualHeight, (uint)hdCamera.viewCount);
+
+            // Let's do the following samples (if any)
+            for (int sampleIndex = 1; sampleIndex < additionalLightData.numRayTracingSamples; ++sampleIndex)
+            {
                 // Bind the light data
-                cmd.SetComputeBufferParam(m_ScreenSpaceShadowsCS, m_AreaRaytracingAreaShadowPrepassKernel, HDShaderIDs._LightDatas, m_LightLoopLightData.lightData);
+                cmd.SetComputeBufferParam(m_ScreenSpaceShadowsCS, m_AreaRaytracingAreaShadowNewSampleKernel, HDShaderIDs._LightDatas, m_LightLoopLightData.lightData);
+                cmd.SetComputeIntParam(m_ScreenSpaceShadowsCS, HDShaderIDs._RaytracingTargetAreaLight, lightIndex);
+                cmd.SetComputeIntParam(m_ScreenSpaceShadowsCS, HDShaderIDs._RaytracingSampleIndex, sampleIndex);
                 cmd.SetComputeMatrixParam(m_ScreenSpaceShadowsCS, HDShaderIDs._RaytracingAreaWorldToLocal, m_WorldToLocalArea);
+                cmd.SetComputeIntParam(m_ScreenSpaceShadowsCS, HDShaderIDs._RaytracingNumSamples, additionalLightData.numRayTracingSamples);
+
+                // Input Buffers
+                cmd.SetComputeTextureParam(m_ScreenSpaceShadowsCS, m_AreaRaytracingAreaShadowNewSampleKernel, HDShaderIDs._DepthTexture, m_SharedRTManager.GetDepthStencilBuffer());
+                cmd.SetComputeTextureParam(m_ScreenSpaceShadowsCS, m_AreaRaytracingAreaShadowNewSampleKernel, HDShaderIDs._NormalBufferTexture, m_SharedRTManager.GetNormalBuffer());
+                cmd.SetComputeTextureParam(m_ScreenSpaceShadowsCS, m_AreaRaytracingAreaShadowNewSampleKernel, HDShaderIDs._GBufferTexture[0], m_GbufferManager.GetBuffer(0));
+                cmd.SetComputeTextureParam(m_ScreenSpaceShadowsCS, m_AreaRaytracingAreaShadowNewSampleKernel, HDShaderIDs._GBufferTexture[1], m_GbufferManager.GetBuffer(1));
+                cmd.SetComputeTextureParam(m_ScreenSpaceShadowsCS, m_AreaRaytracingAreaShadowNewSampleKernel, HDShaderIDs._GBufferTexture[2], m_GbufferManager.GetBuffer(2));
+                cmd.SetComputeTextureParam(m_ScreenSpaceShadowsCS, m_AreaRaytracingAreaShadowNewSampleKernel, HDShaderIDs._GBufferTexture[3], m_GbufferManager.GetBuffer(3));
+                cmd.SetComputeTextureParam(m_ScreenSpaceShadowsCS, m_AreaRaytracingAreaShadowNewSampleKernel, HDShaderIDs._AreaCookieTextures, m_TextureCaches.areaLightCookieManager.GetTexCache());
+
+                // Output buffers
+                cmd.SetComputeTextureParam(m_ScreenSpaceShadowsCS, m_AreaRaytracingAreaShadowNewSampleKernel, HDShaderIDs._RaytracedAreaShadowSample, intermediateBufferRGBA1);
+                cmd.SetComputeTextureParam(m_ScreenSpaceShadowsCS, m_AreaRaytracingAreaShadowNewSampleKernel, HDShaderIDs._RaytracingDirectionBuffer, directionBuffer);
+                cmd.SetComputeTextureParam(m_ScreenSpaceShadowsCS, m_AreaRaytracingAreaShadowNewSampleKernel, HDShaderIDs._RaytracingDistanceBuffer, distanceBuffer);
+                cmd.SetComputeTextureParam(m_ScreenSpaceShadowsCS, m_AreaRaytracingAreaShadowNewSampleKernel, HDShaderIDs._AnalyticProbBuffer, intermediateBufferRG0);
+                cmd.DispatchCompute(m_ScreenSpaceShadowsCS, m_AreaRaytracingAreaShadowNewSampleKernel, numTilesX, numTilesY, hdCamera.viewCount);
+
+                // Input buffers
+                cmd.SetRayTracingBufferParam(m_ScreenSpaceShadowsRT, HDShaderIDs._LightDatas, m_LightLoopLightData.lightData);
+                cmd.SetRayTracingTextureParam(m_ScreenSpaceShadowsRT, HDShaderIDs._DepthTexture, m_SharedRTManager.GetDepthStencilBuffer());
+                cmd.SetRayTracingTextureParam(m_ScreenSpaceShadowsRT, HDShaderIDs._NormalBufferTexture, m_SharedRTManager.GetNormalBuffer());
+                cmd.SetRayTracingTextureParam(m_ScreenSpaceShadowsRT, HDShaderIDs._RaytracedAreaShadowSample, intermediateBufferRGBA1);
+                cmd.SetRayTracingTextureParam(m_ScreenSpaceShadowsRT, HDShaderIDs._RaytracingDirectionBuffer, directionBuffer);
+                cmd.SetRayTracingTextureParam(m_ScreenSpaceShadowsRT, HDShaderIDs._RaytracingDistanceBuffer, distanceBuffer);
+                cmd.SetRayTracingTextureParam(m_ScreenSpaceShadowsRT, HDShaderIDs._AnalyticProbBuffer, intermediateBufferRG0);
+                cmd.SetRayTracingIntParam(m_ScreenSpaceShadowsRT, HDShaderIDs._RaytracingTargetAreaLight, lightIndex);
+
+                // Output buffers
+                cmd.SetRayTracingTextureParam(m_ScreenSpaceShadowsRT, HDShaderIDs._RaytracedAreaShadowIntegration, intermediateBufferRGBA0);
+
+                // Evaluate the intersection
+                cmd.DispatchRays(m_ScreenSpaceShadowsRT, m_RayGenAreaShadowSingleName, (uint)hdCamera.actualWidth, (uint)hdCamera.actualHeight, (uint)hdCamera.viewCount);
+            }
+
+            if (additionalLightData.filterTracedShadow)
+            {
+                int areaShadowSlot = m_lightList.lights[lightIndex].screenSpaceShadowIndex;
+                GetShadowChannelMask(areaShadowSlot, ScreenSpaceShadowType.Area, ref m_ShadowChannelMask0);
+                GetShadowChannelMask(areaShadowSlot, ScreenSpaceShadowType.GrayScale, ref m_ShadowChannelMask1);
+                GetShadowChannelMask(areaShadowSlot + 1, ScreenSpaceShadowType.GrayScale, ref m_ShadowChannelMask2);
+
+                // Global parameters
+                cmd.SetComputeIntParam(m_ScreenSpaceShadowsFilterCS, HDShaderIDs._RaytracingDenoiseRadius, additionalLightData.filterSizeTraced);
+                cmd.SetComputeIntParam(m_ScreenSpaceShadowsFilterCS, HDShaderIDs._DenoisingHistorySlice, areaShadowSlot / 4);
+                cmd.SetComputeVectorParam(m_ScreenSpaceShadowsFilterCS, HDShaderIDs._DenoisingHistoryMask, m_ShadowChannelMask0);
+                cmd.SetComputeVectorParam(m_ScreenSpaceShadowsFilterCS, HDShaderIDs._DenoisingHistoryMaskSn, m_ShadowChannelMask1);
+                cmd.SetComputeVectorParam(m_ScreenSpaceShadowsFilterCS, HDShaderIDs._DenoisingHistoryMaskUn, m_ShadowChannelMask2);
+
+                // Apply a vectorized temporal filtering pass and store it back in the denoisebuffer0 with the analytic value in the third channel
+                var historyScale = new Vector2(hdCamera.actualWidth / (float)shadowHistoryArray.rt.width, hdCamera.actualHeight / (float)shadowHistoryArray.rt.height);
+                cmd.SetComputeVectorParam(m_ScreenSpaceShadowsFilterCS, HDShaderIDs._RTHandleScaleHistory, historyScale);
+
+                float historyValidity = 1.0f;
+#if UNITY_HDRP_DXR_TESTS_DEFINE
+                    if (Application.isPlaying)
+                        historyValidity = 0.0f;
+                    else
+#endif
+                // We need to check if something invalidated the history buffers
+                historyValidity = ValidRayTracingHistory(hdCamera) ? 1.0f : 0.0f;
+
+                cmd.SetComputeTextureParam(m_ScreenSpaceShadowsFilterCS, m_AreaShadowApplyTAAKernel, HDShaderIDs._AnalyticProbBuffer, intermediateBufferRG0);
+                cmd.SetComputeTextureParam(m_ScreenSpaceShadowsFilterCS, m_AreaShadowApplyTAAKernel, HDShaderIDs._DepthTexture, m_SharedRTManager.GetDepthStencilBuffer());
+                cmd.SetComputeTextureParam(m_ScreenSpaceShadowsFilterCS, m_AreaShadowApplyTAAKernel, HDShaderIDs._AreaShadowHistory, shadowHistoryArray);
+                cmd.SetComputeTextureParam(m_ScreenSpaceShadowsFilterCS, m_AreaShadowApplyTAAKernel, HDShaderIDs._AnalyticHistoryBuffer, shadowHistoryValidityArray);
+                cmd.SetComputeTextureParam(m_ScreenSpaceShadowsFilterCS, m_AreaShadowApplyTAAKernel, HDShaderIDs._DenoiseInputTexture, intermediateBufferRGBA0);
+                cmd.SetComputeTextureParam(m_ScreenSpaceShadowsFilterCS, m_AreaShadowApplyTAAKernel, HDShaderIDs._DenoiseOutputTextureRW, intermediateBufferRGBA1);
+                cmd.SetComputeFloatParam(m_ScreenSpaceShadowsFilterCS, HDShaderIDs._HistoryValidity, historyValidity);
+                cmd.DispatchCompute(m_ScreenSpaceShadowsFilterCS, m_AreaShadowApplyTAAKernel, numTilesX, numTilesY, hdCamera.viewCount);
+
+                // Update the shadow history buffer
+                cmd.SetComputeTextureParam(m_ScreenSpaceShadowsFilterCS, m_AreaUpdateAnalyticHistoryKernel, HDShaderIDs._AnalyticProbBuffer, intermediateBufferRG0);
+                cmd.SetComputeTextureParam(m_ScreenSpaceShadowsFilterCS, m_AreaUpdateAnalyticHistoryKernel, HDShaderIDs._AnalyticHistoryBuffer, shadowHistoryValidityArray);
+                cmd.DispatchCompute(m_ScreenSpaceShadowsFilterCS, m_AreaUpdateAnalyticHistoryKernel, numTilesX, numTilesY, hdCamera.viewCount);
+
+                // Update the analytic history buffer
+                cmd.SetComputeTextureParam(m_ScreenSpaceShadowsFilterCS, m_AreaUpdateShadowHistoryKernel, HDShaderIDs._DenoiseInputTexture, intermediateBufferRGBA1);
+                cmd.SetComputeTextureParam(m_ScreenSpaceShadowsFilterCS, m_AreaUpdateShadowHistoryKernel, HDShaderIDs._AreaShadowHistoryRW, shadowHistoryArray);
+                cmd.DispatchCompute(m_ScreenSpaceShadowsFilterCS, m_AreaUpdateShadowHistoryKernel, numTilesX, numTilesY, hdCamera.viewCount);
+
+                // Inject parameters for noise estimation
+                cmd.SetComputeTextureParam(m_ScreenSpaceShadowsFilterCS, m_AreaEstimateNoiseKernel, HDShaderIDs._DepthTexture, m_SharedRTManager.GetDepthStencilBuffer());
+                cmd.SetComputeTextureParam(m_ScreenSpaceShadowsFilterCS, m_AreaEstimateNoiseKernel, HDShaderIDs._NormalBufferTexture, m_SharedRTManager.GetNormalBuffer());
+                cmd.SetComputeTextureParam(m_ScreenSpaceShadowsFilterCS, m_AreaEstimateNoiseKernel, HDShaderIDs._ScramblingTexture, m_Asset.renderPipelineResources.textures.scramblingTex);
+
+                // Noise estimation pre-pass
+                cmd.SetComputeTextureParam(m_ScreenSpaceShadowsFilterCS, m_AreaEstimateNoiseKernel, HDShaderIDs._DenoiseInputTexture, intermediateBufferRGBA1);
+                cmd.SetComputeTextureParam(m_ScreenSpaceShadowsFilterCS, m_AreaEstimateNoiseKernel, HDShaderIDs._DenoiseOutputTextureRW, intermediateBufferRGBA0);
+                cmd.DispatchCompute(m_ScreenSpaceShadowsFilterCS, m_AreaEstimateNoiseKernel, numTilesX, numTilesY, hdCamera.viewCount);
+
+                // Reinject parameters for denoising
+                cmd.SetComputeTextureParam(m_ScreenSpaceShadowsFilterCS, m_AreaFirstDenoiseKernel, HDShaderIDs._DepthTexture, m_SharedRTManager.GetDepthStencilBuffer());
+                cmd.SetComputeTextureParam(m_ScreenSpaceShadowsFilterCS, m_AreaFirstDenoiseKernel, HDShaderIDs._NormalBufferTexture, m_SharedRTManager.GetNormalBuffer());
+                cmd.SetComputeTextureParam(m_ScreenSpaceShadowsFilterCS, m_AreaFirstDenoiseKernel, HDShaderIDs._ScreenSpaceShadowsTextureRW, m_ScreenSpaceShadowTextureArray);
+
+                // First denoising pass
+                cmd.SetComputeTextureParam(m_ScreenSpaceShadowsFilterCS, m_AreaFirstDenoiseKernel, HDShaderIDs._DenoiseInputTexture, intermediateBufferRGBA0);
+                cmd.SetComputeTextureParam(m_ScreenSpaceShadowsFilterCS, m_AreaFirstDenoiseKernel, HDShaderIDs._DenoiseOutputTextureRW, intermediateBufferRGBA1);
+                cmd.DispatchCompute(m_ScreenSpaceShadowsFilterCS, m_AreaFirstDenoiseKernel, numTilesX, numTilesY, hdCamera.viewCount);
+
+                // Re-inject parameters for denoising
+                cmd.SetComputeTextureParam(m_ScreenSpaceShadowsFilterCS, m_AreaSecondDenoiseKernel, HDShaderIDs._DepthTexture, m_SharedRTManager.GetDepthStencilBuffer());
+                cmd.SetComputeTextureParam(m_ScreenSpaceShadowsFilterCS, m_AreaSecondDenoiseKernel, HDShaderIDs._NormalBufferTexture, m_SharedRTManager.GetNormalBuffer());
+
+                // Second (and final) denoising pass
+                cmd.SetComputeTextureParam(m_ScreenSpaceShadowsFilterCS, m_AreaSecondDenoiseKernel, HDShaderIDs._DenoiseInputTexture, intermediateBufferRGBA1);
+                cmd.SetComputeTextureParam(m_ScreenSpaceShadowsFilterCS, m_AreaSecondDenoiseKernel, HDShaderIDs._DenoiseOutputTextureRW, intermediateBufferRGBA0);
+                cmd.DispatchCompute(m_ScreenSpaceShadowsFilterCS, m_AreaSecondDenoiseKernel, numTilesX, numTilesY, hdCamera.viewCount);
+
+                // Write the result texture to the screen space shadow buffer
+                WriteToScreenSpaceShadowBuffer(cmd, hdCamera, intermediateBufferRGBA0, areaShadowSlot, ScreenSpaceShadowType.Area);
+
+                // Do not forget to update the identification of shadow history usage
+                hdCamera.PropagateShadowHistory(additionalLightData, areaShadowSlot);
+            }
+            else
+            {
+                int areaShadowSlot = lightData.screenSpaceShadowIndex;
+                int areaShadowSlice = areaShadowSlot / 4;
+                GetShadowChannelMask(areaShadowSlot, ScreenSpaceShadowType.Area, ref m_ShadowChannelMask0);
+                cmd.SetComputeVectorParam(m_ScreenSpaceShadowsFilterCS, HDShaderIDs._DenoisingHistoryMask, m_ShadowChannelMask0);
+                cmd.SetComputeIntParam(m_ScreenSpaceShadowsFilterCS, HDShaderIDs._DenoisingHistorySlice, areaShadowSlice);
+                cmd.SetComputeTextureParam(m_ScreenSpaceShadowsFilterCS, m_AreaShadowNoDenoiseKernel, HDShaderIDs._DenoiseInputTexture, intermediateBufferRGBA0);
+                cmd.SetComputeTextureParam(m_ScreenSpaceShadowsFilterCS, m_AreaShadowNoDenoiseKernel, HDShaderIDs._ScreenSpaceShadowsTextureRW, m_ScreenSpaceShadowTextureArray);
+                cmd.DispatchCompute(m_ScreenSpaceShadowsFilterCS, m_AreaShadowNoDenoiseKernel, numTilesX, numTilesY, hdCamera.viewCount);
+            }
+        }
+
+        void RenderPunctualScreenSpaceShadow(CommandBuffer cmd, HDCameraInfo hdCamera
+            , in LightData lightData, HDAdditionalLightData additionalLightData, int lightIndex
+            , RTHandle shadowHistoryArray, RTHandle shadowHistoryValidityArray)
+        {
+            // Texture dimensions
+            int texWidth = hdCamera.actualWidth;
+            int texHeight = hdCamera.actualHeight;
+
+            // Evaluate the dispatch parameters
+            int areaTileSize = 8;
+            int numTilesX = (texWidth + (areaTileSize - 1)) / areaTileSize;
+            int numTilesY = (texHeight + (areaTileSize - 1)) / areaTileSize;
+
+            // Request the intermediate buffers we shall be using
+            RTHandle intermediateBuffer0 = GetRayTracingBuffer(InternalRayTracingBuffers.RGBA0);
+            RTHandle intermediateBuffer1 = GetRayTracingBuffer(InternalRayTracingBuffers.RGBA1);
+            RTHandle directionBuffer = GetRayTracingBuffer(InternalRayTracingBuffers.Direction);
+            RTHandle distanceBuffer = GetRayTracingBuffer(InternalRayTracingBuffers.Distance);
+
+            // Clear the integration texture
+            cmd.SetComputeTextureParam(m_ScreenSpaceShadowsCS, m_ClearShadowTexture, HDShaderIDs._RaytracedShadowIntegration, intermediateBuffer0);
+            cmd.DispatchCompute(m_ScreenSpaceShadowsCS, m_ClearShadowTexture, numTilesX, numTilesY, hdCamera.viewCount);
+
+            // Bind the ray generation scalars
+            RayTracingSettings rayTracingSettings = hdCamera.volumeStack.GetComponent<RayTracingSettings>();
+            cmd.SetRayTracingFloatParam(m_ScreenSpaceShadowsRT, HDShaderIDs._RaytracingRayBias, rayTracingSettings.rayBias.value);
+
+            // Loop through the samples of this frame
+            for (int sampleIdx = 0; sampleIdx < additionalLightData.numRayTracingSamples; ++sampleIdx)
+            {
+                // Bind the right kernel
+                int shadowKernel = lightData.lightType == GPULightType.Point ? m_RaytracingPointShadowSample : m_RaytracingSpotShadowSample;
+
+                // Bind the light & sampling data
+                cmd.SetComputeBufferParam(m_ScreenSpaceShadowsCS, shadowKernel, HDShaderIDs._LightDatas, m_LightLoopLightData.lightData);
                 cmd.SetComputeIntParam(m_ScreenSpaceShadowsCS, HDShaderIDs._RaytracingTargetAreaLight, lightIndex);
+                cmd.SetComputeIntParam(m_ScreenSpaceShadowsCS, HDShaderIDs._RaytracingSampleIndex, sampleIdx);
                 cmd.SetComputeIntParam(m_ScreenSpaceShadowsCS, HDShaderIDs._RaytracingNumSamples, additionalLightData.numRayTracingSamples);
+                cmd.SetComputeFloatParam(m_ScreenSpaceShadowsCS, HDShaderIDs._RaytracingLightRadius, additionalLightData.shapeRadius);
                 int frameIndex = RayTracingFrameIndex(hdCamera);
                 cmd.SetComputeIntParam(m_ScreenSpaceShadowsCS, HDShaderIDs._RaytracingFrameIndex, frameIndex);
 
-                // Bind the input buffers
-                cmd.SetComputeTextureParam(m_ScreenSpaceShadowsCS, m_AreaRaytracingAreaShadowPrepassKernel, HDShaderIDs._DepthTexture, m_SharedRTManager.GetDepthStencilBuffer());
-                cmd.SetComputeTextureParam(m_ScreenSpaceShadowsCS, m_AreaRaytracingAreaShadowPrepassKernel, HDShaderIDs._NormalBufferTexture, m_SharedRTManager.GetNormalBuffer());
-                cmd.SetComputeTextureParam(m_ScreenSpaceShadowsCS, m_AreaRaytracingAreaShadowPrepassKernel, HDShaderIDs._GBufferTexture[0], m_GbufferManager.GetBuffer(0));
-                cmd.SetComputeTextureParam(m_ScreenSpaceShadowsCS, m_AreaRaytracingAreaShadowPrepassKernel, HDShaderIDs._GBufferTexture[1], m_GbufferManager.GetBuffer(1));
-                cmd.SetComputeTextureParam(m_ScreenSpaceShadowsCS, m_AreaRaytracingAreaShadowPrepassKernel, HDShaderIDs._GBufferTexture[2], m_GbufferManager.GetBuffer(2));
-                cmd.SetComputeTextureParam(m_ScreenSpaceShadowsCS, m_AreaRaytracingAreaShadowPrepassKernel, HDShaderIDs._GBufferTexture[3], m_GbufferManager.GetBuffer(3));
-                cmd.SetComputeTextureParam(m_ScreenSpaceShadowsCS, m_AreaRaytracingAreaShadowPrepassKernel, HDShaderIDs._AreaCookieTextures, m_TextureCaches.areaLightCookieManager.GetTexCache());
-
-                // Bind the output buffers
-                cmd.SetComputeTextureParam(m_ScreenSpaceShadowsCS, m_AreaRaytracingAreaShadowPrepassKernel, HDShaderIDs._RaytracedAreaShadowIntegration, intermediateBufferRGBA0);
-                cmd.SetComputeTextureParam(m_ScreenSpaceShadowsCS, m_AreaRaytracingAreaShadowPrepassKernel, HDShaderIDs._RaytracedAreaShadowSample, intermediateBufferRGBA1);
-                cmd.SetComputeTextureParam(m_ScreenSpaceShadowsCS, m_AreaRaytracingAreaShadowPrepassKernel, HDShaderIDs._RaytracingDirectionBuffer, directionBuffer);
-                cmd.SetComputeTextureParam(m_ScreenSpaceShadowsCS, m_AreaRaytracingAreaShadowPrepassKernel, HDShaderIDs._RaytracingDistanceBuffer, distanceBuffer);
-                cmd.SetComputeTextureParam(m_ScreenSpaceShadowsCS, m_AreaRaytracingAreaShadowPrepassKernel, HDShaderIDs._AnalyticProbBuffer, intermediateBufferRG0);
-                cmd.DispatchCompute(m_ScreenSpaceShadowsCS, m_AreaRaytracingAreaShadowPrepassKernel, numTilesX, numTilesY, hdCamera.viewCount);
+                // If this is a spot light, inject the spot angle in radians
+                if (lightData.lightType == GPULightType.Spot)
+                {
+                    float spotAngleRadians = additionalLightData.legacyLight.spotAngle * (float)Math.PI / 180.0f;
+                    cmd.SetComputeFloatParam(m_ScreenSpaceShadowsCS, HDShaderIDs._RaytracingSpotAngle, spotAngleRadians);
+                }
+
+                // Input Buffer
+                cmd.SetComputeTextureParam(m_ScreenSpaceShadowsCS, shadowKernel, HDShaderIDs._DepthTexture, m_SharedRTManager.GetDepthStencilBuffer());
+                cmd.SetComputeTextureParam(m_ScreenSpaceShadowsCS, shadowKernel, HDShaderIDs._NormalBufferTexture, m_SharedRTManager.GetNormalBuffer());
+
+                // Output buffers
+                cmd.SetComputeTextureParam(m_ScreenSpaceShadowsCS, shadowKernel, HDShaderIDs._RaytracingDirectionBuffer, directionBuffer);
+                cmd.SetComputeTextureParam(m_ScreenSpaceShadowsCS, shadowKernel, HDShaderIDs._RaytracingDistanceBuffer, distanceBuffer);
+
+                // Generate a new direction
+                cmd.DispatchCompute(m_ScreenSpaceShadowsCS, shadowKernel, numTilesX, numTilesY, hdCamera.viewCount);
+
+                // Define the shader pass to use for the shadow pass
+                cmd.SetRayTracingShaderPass(m_ScreenSpaceShadowsRT, "VisibilityDXR");
 
                 // Set ray count texture
                 RayCountManager rayCountManager = GetRayCountManager();
                 cmd.SetRayTracingIntParam(m_ScreenSpaceShadowsRT, HDShaderIDs._RayCountEnabled, rayCountManager.RayCountIsEnabled());
                 cmd.SetRayTracingTextureParam(m_ScreenSpaceShadowsRT, HDShaderIDs._RayCountTexture, rayCountManager.GetRayCountTexture());
 
-                // Input data
-                cmd.SetRayTracingBufferParam(m_ScreenSpaceShadowsRT, HDShaderIDs._LightDatas, m_LightLoopLightData.lightData);
+                // Input buffers
                 cmd.SetRayTracingTextureParam(m_ScreenSpaceShadowsRT, HDShaderIDs._DepthTexture, m_SharedRTManager.GetDepthStencilBuffer());
                 cmd.SetRayTracingTextureParam(m_ScreenSpaceShadowsRT, HDShaderIDs._NormalBufferTexture, m_SharedRTManager.GetNormalBuffer());
-                cmd.SetRayTracingTextureParam(m_ScreenSpaceShadowsRT, HDShaderIDs._AnalyticProbBuffer, intermediateBufferRG0);
-                cmd.SetRayTracingTextureParam(m_ScreenSpaceShadowsRT, HDShaderIDs._RaytracedAreaShadowSample, intermediateBufferRGBA1);
                 cmd.SetRayTracingTextureParam(m_ScreenSpaceShadowsRT, HDShaderIDs._RaytracingDirectionBuffer, directionBuffer);
                 cmd.SetRayTracingTextureParam(m_ScreenSpaceShadowsRT, HDShaderIDs._RaytracingDistanceBuffer, distanceBuffer);
-                cmd.SetRayTracingIntParam(m_ScreenSpaceShadowsRT, HDShaderIDs._RaytracingTargetAreaLight, lightIndex);
-                RayTracingSettings rayTracingSettings = hdCamera.volumeStack.GetComponent<RayTracingSettings>();
-                cmd.SetRayTracingFloatParam(m_ScreenSpaceShadowsRT, HDShaderIDs._RaytracingRayBias, rayTracingSettings.rayBias.value);
-
-                // Output data
-                cmd.SetRayTracingTextureParam(m_ScreenSpaceShadowsRT, HDShaderIDs._RaytracedAreaShadowIntegration, intermediateBufferRGBA0);
-
-                // Evaluate the intersection
-                cmd.DispatchRays(m_ScreenSpaceShadowsRT, m_RayGenAreaShadowSingleName, (uint)hdCamera.actualWidth, (uint)hdCamera.actualHeight, (uint)hdCamera.viewCount);
-
-                // Let's do the following samples (if any)
-                for (int sampleIndex = 1; sampleIndex < additionalLightData.numRayTracingSamples; ++sampleIndex)
-                {
-                    // Bind the light data
-                    cmd.SetComputeBufferParam(m_ScreenSpaceShadowsCS, m_AreaRaytracingAreaShadowNewSampleKernel, HDShaderIDs._LightDatas, m_LightLoopLightData.lightData);
-                    cmd.SetComputeIntParam(m_ScreenSpaceShadowsCS, HDShaderIDs._RaytracingTargetAreaLight, lightIndex);
-                    cmd.SetComputeIntParam(m_ScreenSpaceShadowsCS, HDShaderIDs._RaytracingSampleIndex, sampleIndex);
-                    cmd.SetComputeMatrixParam(m_ScreenSpaceShadowsCS, HDShaderIDs._RaytracingAreaWorldToLocal, m_WorldToLocalArea);
-                    cmd.SetComputeIntParam(m_ScreenSpaceShadowsCS, HDShaderIDs._RaytracingNumSamples, additionalLightData.numRayTracingSamples);
-
-                    // Input Buffers
-                    cmd.SetComputeTextureParam(m_ScreenSpaceShadowsCS, m_AreaRaytracingAreaShadowNewSampleKernel, HDShaderIDs._DepthTexture, m_SharedRTManager.GetDepthStencilBuffer());
-                    cmd.SetComputeTextureParam(m_ScreenSpaceShadowsCS, m_AreaRaytracingAreaShadowNewSampleKernel, HDShaderIDs._NormalBufferTexture, m_SharedRTManager.GetNormalBuffer());
-                    cmd.SetComputeTextureParam(m_ScreenSpaceShadowsCS, m_AreaRaytracingAreaShadowNewSampleKernel, HDShaderIDs._GBufferTexture[0], m_GbufferManager.GetBuffer(0));
-                    cmd.SetComputeTextureParam(m_ScreenSpaceShadowsCS, m_AreaRaytracingAreaShadowNewSampleKernel, HDShaderIDs._GBufferTexture[1], m_GbufferManager.GetBuffer(1));
-                    cmd.SetComputeTextureParam(m_ScreenSpaceShadowsCS, m_AreaRaytracingAreaShadowNewSampleKernel, HDShaderIDs._GBufferTexture[2], m_GbufferManager.GetBuffer(2));
-                    cmd.SetComputeTextureParam(m_ScreenSpaceShadowsCS, m_AreaRaytracingAreaShadowNewSampleKernel, HDShaderIDs._GBufferTexture[3], m_GbufferManager.GetBuffer(3));
-                    cmd.SetComputeTextureParam(m_ScreenSpaceShadowsCS, m_AreaRaytracingAreaShadowNewSampleKernel, HDShaderIDs._AreaCookieTextures, m_TextureCaches.areaLightCookieManager.GetTexCache());
-
-                    // Output buffers
-                    cmd.SetComputeTextureParam(m_ScreenSpaceShadowsCS, m_AreaRaytracingAreaShadowNewSampleKernel, HDShaderIDs._RaytracedAreaShadowSample, intermediateBufferRGBA1);
-                    cmd.SetComputeTextureParam(m_ScreenSpaceShadowsCS, m_AreaRaytracingAreaShadowNewSampleKernel, HDShaderIDs._RaytracingDirectionBuffer, directionBuffer);
-                    cmd.SetComputeTextureParam(m_ScreenSpaceShadowsCS, m_AreaRaytracingAreaShadowNewSampleKernel, HDShaderIDs._RaytracingDistanceBuffer, distanceBuffer);
-                    cmd.SetComputeTextureParam(m_ScreenSpaceShadowsCS, m_AreaRaytracingAreaShadowNewSampleKernel, HDShaderIDs._AnalyticProbBuffer, intermediateBufferRG0);
-                    cmd.DispatchCompute(m_ScreenSpaceShadowsCS, m_AreaRaytracingAreaShadowNewSampleKernel, numTilesX, numTilesY, hdCamera.viewCount);
-
-                    // Input buffers
-                    cmd.SetRayTracingBufferParam(m_ScreenSpaceShadowsRT, HDShaderIDs._LightDatas, m_LightLoopLightData.lightData);
-                    cmd.SetRayTracingTextureParam(m_ScreenSpaceShadowsRT, HDShaderIDs._DepthTexture, m_SharedRTManager.GetDepthStencilBuffer());
-                    cmd.SetRayTracingTextureParam(m_ScreenSpaceShadowsRT, HDShaderIDs._NormalBufferTexture, m_SharedRTManager.GetNormalBuffer());
-                    cmd.SetRayTracingTextureParam(m_ScreenSpaceShadowsRT, HDShaderIDs._RaytracedAreaShadowSample, intermediateBufferRGBA1);
-                    cmd.SetRayTracingTextureParam(m_ScreenSpaceShadowsRT, HDShaderIDs._RaytracingDirectionBuffer, directionBuffer);
-                    cmd.SetRayTracingTextureParam(m_ScreenSpaceShadowsRT, HDShaderIDs._RaytracingDistanceBuffer, distanceBuffer);
-                    cmd.SetRayTracingTextureParam(m_ScreenSpaceShadowsRT, HDShaderIDs._AnalyticProbBuffer, intermediateBufferRG0);
-                    cmd.SetRayTracingIntParam(m_ScreenSpaceShadowsRT, HDShaderIDs._RaytracingTargetAreaLight, lightIndex);
-
-                    // Output buffers
-                    cmd.SetRayTracingTextureParam(m_ScreenSpaceShadowsRT, HDShaderIDs._RaytracedAreaShadowIntegration, intermediateBufferRGBA0);
-
-                    // Evaluate the intersection
-                    cmd.DispatchRays(m_ScreenSpaceShadowsRT, m_RayGenAreaShadowSingleName, (uint)hdCamera.actualWidth, (uint)hdCamera.actualHeight, (uint)hdCamera.viewCount);
-                }
-
-                if (additionalLightData.filterTracedShadow)
-                {
-                    int areaShadowSlot = m_lightList.lights[lightIndex].screenSpaceShadowIndex;
-                    GetShadowChannelMask(areaShadowSlot, ScreenSpaceShadowType.Area, ref m_ShadowChannelMask0);
-                    GetShadowChannelMask(areaShadowSlot, ScreenSpaceShadowType.GrayScale, ref m_ShadowChannelMask1);
-                    GetShadowChannelMask(areaShadowSlot + 1, ScreenSpaceShadowType.GrayScale, ref m_ShadowChannelMask2);
-
-                    // Global parameters
-                    cmd.SetComputeIntParam(m_ScreenSpaceShadowsFilterCS, HDShaderIDs._RaytracingDenoiseRadius, additionalLightData.filterSizeTraced);
-                    cmd.SetComputeIntParam(m_ScreenSpaceShadowsFilterCS, HDShaderIDs._DenoisingHistorySlice, areaShadowSlot / 4);
-                    cmd.SetComputeVectorParam(m_ScreenSpaceShadowsFilterCS, HDShaderIDs._DenoisingHistoryMask, m_ShadowChannelMask0);
-                    cmd.SetComputeVectorParam(m_ScreenSpaceShadowsFilterCS, HDShaderIDs._DenoisingHistoryMaskSn, m_ShadowChannelMask1);
-                    cmd.SetComputeVectorParam(m_ScreenSpaceShadowsFilterCS, HDShaderIDs._DenoisingHistoryMaskUn, m_ShadowChannelMask2);
-
-                    // Apply a vectorized temporal filtering pass and store it back in the denoisebuffer0 with the analytic value in the third channel
-                    var historyScale = new Vector2(hdCamera.actualWidth / (float)shadowHistoryArray.rt.width, hdCamera.actualHeight / (float)shadowHistoryArray.rt.height);
-                    cmd.SetComputeVectorParam(m_ScreenSpaceShadowsFilterCS, HDShaderIDs._RTHandleScaleHistory, historyScale);
-
-                    float historyValidity = 1.0f;
-                #if UNITY_HDRP_DXR_TESTS_DEFINE
+                cmd.SetRayTracingIntParam(m_ScreenSpaceShadowsRT, HDShaderIDs._RaytracingNumSamples, additionalLightData.numRayTracingSamples);
+
+                // Output buffer
+                cmd.SetRayTracingTextureParam(m_ScreenSpaceShadowsRT, HDShaderIDs._RaytracedShadowIntegration, intermediateBuffer0);
+
+                // Evaluate the visibility
+                cmd.DispatchRays(m_ScreenSpaceShadowsRT, m_RayGenShadowSegmentSingleName, (uint)hdCamera.actualWidth, (uint)hdCamera.actualHeight, (uint)hdCamera.viewCount);
+            }
+
+            // Apply the simple denoiser (if required)
+            GetShadowChannelMask(lightData.screenSpaceShadowIndex, ScreenSpaceShadowType.GrayScale, ref m_ShadowChannelMask0);
+            if (additionalLightData.filterTracedShadow)
+            {
+                // We need to set the history as invalid if the light has moved (rotated or translated), 
+                float historyValidity = 1.0f;
+                if (additionalLightData.previousTransform != additionalLightData.transform.localToWorldMatrix
+                    || !hdCamera.ValidShadowHistory(additionalLightData, lightData.screenSpaceShadowIndex))
+                    historyValidity = 0.0f;
+
+#if UNITY_HDRP_DXR_TESTS_DEFINE
                     if (Application.isPlaying)
                         historyValidity = 0.0f;
                     else
-                #endif
-                    // We need to check if something invalidated the history buffers
-                    historyValidity = ValidRayTracingHistory(hdCamera) ? 1.0f : 0.0f;
-
-                    cmd.SetComputeTextureParam(m_ScreenSpaceShadowsFilterCS, m_AreaShadowApplyTAAKernel, HDShaderIDs._AnalyticProbBuffer, intermediateBufferRG0);
-                    cmd.SetComputeTextureParam(m_ScreenSpaceShadowsFilterCS, m_AreaShadowApplyTAAKernel, HDShaderIDs._DepthTexture, m_SharedRTManager.GetDepthStencilBuffer());
-                    cmd.SetComputeTextureParam(m_ScreenSpaceShadowsFilterCS, m_AreaShadowApplyTAAKernel, HDShaderIDs._AreaShadowHistory, shadowHistoryArray);
-                    cmd.SetComputeTextureParam(m_ScreenSpaceShadowsFilterCS, m_AreaShadowApplyTAAKernel, HDShaderIDs._AnalyticHistoryBuffer, shadowHistoryValidityArray);
-                    cmd.SetComputeTextureParam(m_ScreenSpaceShadowsFilterCS, m_AreaShadowApplyTAAKernel, HDShaderIDs._DenoiseInputTexture, intermediateBufferRGBA0);
-                    cmd.SetComputeTextureParam(m_ScreenSpaceShadowsFilterCS, m_AreaShadowApplyTAAKernel, HDShaderIDs._DenoiseOutputTextureRW, intermediateBufferRGBA1);
-                    cmd.SetComputeFloatParam(m_ScreenSpaceShadowsFilterCS, HDShaderIDs._HistoryValidity, historyValidity);
-                    cmd.DispatchCompute(m_ScreenSpaceShadowsFilterCS, m_AreaShadowApplyTAAKernel, numTilesX, numTilesY, hdCamera.viewCount);
-
-                    // Update the shadow history buffer
-                    cmd.SetComputeTextureParam(m_ScreenSpaceShadowsFilterCS, m_AreaUpdateAnalyticHistoryKernel, HDShaderIDs._AnalyticProbBuffer, intermediateBufferRG0);
-                    cmd.SetComputeTextureParam(m_ScreenSpaceShadowsFilterCS, m_AreaUpdateAnalyticHistoryKernel, HDShaderIDs._AnalyticHistoryBuffer, shadowHistoryValidityArray);
-                    cmd.DispatchCompute(m_ScreenSpaceShadowsFilterCS, m_AreaUpdateAnalyticHistoryKernel, numTilesX, numTilesY, hdCamera.viewCount);
-
-                    // Update the analytic history buffer
-                    cmd.SetComputeTextureParam(m_ScreenSpaceShadowsFilterCS, m_AreaUpdateShadowHistoryKernel, HDShaderIDs._DenoiseInputTexture, intermediateBufferRGBA1);
-                    cmd.SetComputeTextureParam(m_ScreenSpaceShadowsFilterCS, m_AreaUpdateShadowHistoryKernel, HDShaderIDs._AreaShadowHistoryRW, shadowHistoryArray);
-                    cmd.DispatchCompute(m_ScreenSpaceShadowsFilterCS, m_AreaUpdateShadowHistoryKernel, numTilesX, numTilesY, hdCamera.viewCount);
-
-                    // Inject parameters for noise estimation
-                    cmd.SetComputeTextureParam(m_ScreenSpaceShadowsFilterCS, m_AreaEstimateNoiseKernel, HDShaderIDs._DepthTexture, m_SharedRTManager.GetDepthStencilBuffer());
-                    cmd.SetComputeTextureParam(m_ScreenSpaceShadowsFilterCS, m_AreaEstimateNoiseKernel, HDShaderIDs._NormalBufferTexture, m_SharedRTManager.GetNormalBuffer());
-                    cmd.SetComputeTextureParam(m_ScreenSpaceShadowsFilterCS, m_AreaEstimateNoiseKernel, HDShaderIDs._ScramblingTexture, m_Asset.renderPipelineResources.textures.scramblingTex);
-
-                    // Noise estimation pre-pass
-                    cmd.SetComputeTextureParam(m_ScreenSpaceShadowsFilterCS, m_AreaEstimateNoiseKernel, HDShaderIDs._DenoiseInputTexture, intermediateBufferRGBA1);
-                    cmd.SetComputeTextureParam(m_ScreenSpaceShadowsFilterCS, m_AreaEstimateNoiseKernel, HDShaderIDs._DenoiseOutputTextureRW, intermediateBufferRGBA0);
-                    cmd.DispatchCompute(m_ScreenSpaceShadowsFilterCS, m_AreaEstimateNoiseKernel, numTilesX, numTilesY, hdCamera.viewCount);
-
-                    // Reinject parameters for denoising
-                    cmd.SetComputeTextureParam(m_ScreenSpaceShadowsFilterCS, m_AreaFirstDenoiseKernel, HDShaderIDs._DepthTexture, m_SharedRTManager.GetDepthStencilBuffer());
-                    cmd.SetComputeTextureParam(m_ScreenSpaceShadowsFilterCS, m_AreaFirstDenoiseKernel, HDShaderIDs._NormalBufferTexture, m_SharedRTManager.GetNormalBuffer());
-                    cmd.SetComputeTextureParam(m_ScreenSpaceShadowsFilterCS, m_AreaFirstDenoiseKernel, HDShaderIDs._ScreenSpaceShadowsTextureRW, m_ScreenSpaceShadowTextureArray);
-
-                    // First denoising pass
-                    cmd.SetComputeTextureParam(m_ScreenSpaceShadowsFilterCS, m_AreaFirstDenoiseKernel, HDShaderIDs._DenoiseInputTexture, intermediateBufferRGBA0);
-                    cmd.SetComputeTextureParam(m_ScreenSpaceShadowsFilterCS, m_AreaFirstDenoiseKernel, HDShaderIDs._DenoiseOutputTextureRW, intermediateBufferRGBA1);
-                    cmd.DispatchCompute(m_ScreenSpaceShadowsFilterCS, m_AreaFirstDenoiseKernel, numTilesX, numTilesY, hdCamera.viewCount);
-
-                    // Re-inject parameters for denoising
-                    cmd.SetComputeTextureParam(m_ScreenSpaceShadowsFilterCS, m_AreaSecondDenoiseKernel, HDShaderIDs._DepthTexture, m_SharedRTManager.GetDepthStencilBuffer());
-                    cmd.SetComputeTextureParam(m_ScreenSpaceShadowsFilterCS, m_AreaSecondDenoiseKernel, HDShaderIDs._NormalBufferTexture, m_SharedRTManager.GetNormalBuffer());
-
-                    // Second (and final) denoising pass
-                    cmd.SetComputeTextureParam(m_ScreenSpaceShadowsFilterCS, m_AreaSecondDenoiseKernel, HDShaderIDs._DenoiseInputTexture, intermediateBufferRGBA1);
-                    cmd.SetComputeTextureParam(m_ScreenSpaceShadowsFilterCS, m_AreaSecondDenoiseKernel, HDShaderIDs._DenoiseOutputTextureRW, intermediateBufferRGBA0);
-                    cmd.DispatchCompute(m_ScreenSpaceShadowsFilterCS, m_AreaSecondDenoiseKernel, numTilesX, numTilesY, hdCamera.viewCount);
-
-                    // Write the result texture to the screen space shadow buffer
-                    WriteToScreenSpaceShadowBuffer(cmd, hdCamera, intermediateBufferRGBA0, areaShadowSlot, ScreenSpaceShadowType.Area);
-
-                    // Do not forget to update the identification of shadow history usage
-                    hdCamera.PropagateShadowHistory(additionalLightData, areaShadowSlot);
-                }
-                else
-                {
-                    int areaShadowSlot = lightData.screenSpaceShadowIndex;
-                    int areaShadowSlice = areaShadowSlot / 4;
-                    GetShadowChannelMask(areaShadowSlot, ScreenSpaceShadowType.Area, ref m_ShadowChannelMask0);
-                    cmd.SetComputeVectorParam(m_ScreenSpaceShadowsFilterCS, HDShaderIDs._DenoisingHistoryMask, m_ShadowChannelMask0);
-                    cmd.SetComputeIntParam(m_ScreenSpaceShadowsFilterCS, HDShaderIDs._DenoisingHistorySlice, areaShadowSlice);
-                    cmd.SetComputeTextureParam(m_ScreenSpaceShadowsFilterCS, m_AreaShadowNoDenoiseKernel, HDShaderIDs._DenoiseInputTexture, intermediateBufferRGBA0);
-                    cmd.SetComputeTextureParam(m_ScreenSpaceShadowsFilterCS, m_AreaShadowNoDenoiseKernel, HDShaderIDs._ScreenSpaceShadowsTextureRW, m_ScreenSpaceShadowTextureArray);
-                    cmd.DispatchCompute(m_ScreenSpaceShadowsFilterCS, m_AreaShadowNoDenoiseKernel, numTilesX, numTilesY, hdCamera.viewCount);
-                }
-            }
-
-<<<<<<< HEAD
-            static void GetShadowChannelMask(int shadowSlot, ref Vector4 outputMask)
-            {
-                int outputChannel = shadowSlot % 4;
-                switch(outputChannel)
-                {
-                    case 0:
-                    {
-                        outputMask.Set(1.0f, 0.0f, 0.0f, 0.0f);
-                        break;
-                    }
-                    case 1:
-                    {
-                        outputMask.Set(0.0f, 1.0f, 0.0f, 0.0f);
-                        break;
-                    }
-                    case 2:
-                    {
-                        outputMask.Set(0.0f, 0.0f, 1.0f, 0.0f);
-                        break;
-                    }
-                    case 3:
-                    {
-                        outputMask.Set(0.0f, 0.0f, 0.0f, 1.0f);
-                        break;
-                    }
-                }
-            }
-
-            void RenderPunctualScreenSpaceShadow(CommandBuffer cmd, HDCameraInfo hdCamera
-=======
-            void RenderPunctualScreenSpaceShadow(CommandBuffer cmd, HDCamera hdCamera
->>>>>>> fcc84f92
-                , in LightData lightData, HDAdditionalLightData additionalLightData, int lightIndex
-                , RTHandle shadowHistoryArray, RTHandle shadowHistoryValidityArray)
-            {
-                // Texture dimensions
-                int texWidth = hdCamera.actualWidth;
-                int texHeight = hdCamera.actualHeight;
-
-                // Evaluate the dispatch parameters
-                int areaTileSize = 8;
-                int numTilesX = (texWidth + (areaTileSize - 1)) / areaTileSize;
-                int numTilesY = (texHeight + (areaTileSize - 1)) / areaTileSize;
-
-                // Request the intermediate buffers we shall be using
-                RTHandle intermediateBuffer0 = GetRayTracingBuffer(InternalRayTracingBuffers.RGBA0);
-                RTHandle intermediateBuffer1 = GetRayTracingBuffer(InternalRayTracingBuffers.RGBA1);
-                RTHandle directionBuffer = GetRayTracingBuffer(InternalRayTracingBuffers.Direction);
-                RTHandle distanceBuffer = GetRayTracingBuffer(InternalRayTracingBuffers.Distance);
-
-                // Clear the integration texture
-                cmd.SetComputeTextureParam(m_ScreenSpaceShadowsCS, m_ClearShadowTexture, HDShaderIDs._RaytracedShadowIntegration, intermediateBuffer0);
-                cmd.DispatchCompute(m_ScreenSpaceShadowsCS, m_ClearShadowTexture, numTilesX, numTilesY, hdCamera.viewCount);
-
-                // Bind the ray generation scalars
-                RayTracingSettings rayTracingSettings = hdCamera.volumeStack.GetComponent<RayTracingSettings>();
-                cmd.SetRayTracingFloatParam(m_ScreenSpaceShadowsRT, HDShaderIDs._RaytracingRayBias, rayTracingSettings.rayBias.value);
-
-                // Loop through the samples of this frame
-                for (int sampleIdx = 0; sampleIdx < additionalLightData.numRayTracingSamples; ++sampleIdx)
-                {
-                    // Bind the right kernel
-                    int shadowKernel = lightData.lightType == GPULightType.Point ? m_RaytracingPointShadowSample : m_RaytracingSpotShadowSample;
-
-                    // Bind the light & sampling data
-                    cmd.SetComputeBufferParam(m_ScreenSpaceShadowsCS, shadowKernel, HDShaderIDs._LightDatas, m_LightLoopLightData.lightData);
-                    cmd.SetComputeIntParam(m_ScreenSpaceShadowsCS, HDShaderIDs._RaytracingTargetAreaLight, lightIndex);
-                    cmd.SetComputeIntParam(m_ScreenSpaceShadowsCS, HDShaderIDs._RaytracingSampleIndex, sampleIdx);
-                    cmd.SetComputeIntParam(m_ScreenSpaceShadowsCS, HDShaderIDs._RaytracingNumSamples, additionalLightData.numRayTracingSamples);
-                    cmd.SetComputeFloatParam(m_ScreenSpaceShadowsCS, HDShaderIDs._RaytracingLightRadius, additionalLightData.shapeRadius);
-                    int frameIndex = RayTracingFrameIndex(hdCamera);
-                    cmd.SetComputeIntParam(m_ScreenSpaceShadowsCS, HDShaderIDs._RaytracingFrameIndex, frameIndex);
-
-                    // If this is a spot light, inject the spot angle in radians
-                    if (lightData.lightType == GPULightType.Spot)
-                    {
-                        float spotAngleRadians = additionalLightData.legacyLight.spotAngle * (float)Math.PI / 180.0f;
-                        cmd.SetComputeFloatParam(m_ScreenSpaceShadowsCS, HDShaderIDs._RaytracingSpotAngle, spotAngleRadians);
-                    }
-
-                    // Input Buffer
-                    cmd.SetComputeTextureParam(m_ScreenSpaceShadowsCS, shadowKernel, HDShaderIDs._DepthTexture, m_SharedRTManager.GetDepthStencilBuffer());
-                    cmd.SetComputeTextureParam(m_ScreenSpaceShadowsCS, shadowKernel, HDShaderIDs._NormalBufferTexture, m_SharedRTManager.GetNormalBuffer());
-
-                    // Output buffers
-                    cmd.SetComputeTextureParam(m_ScreenSpaceShadowsCS, shadowKernel, HDShaderIDs._RaytracingDirectionBuffer, directionBuffer);
-                    cmd.SetComputeTextureParam(m_ScreenSpaceShadowsCS, shadowKernel, HDShaderIDs._RaytracingDistanceBuffer, distanceBuffer);
-
-                    // Generate a new direction
-                    cmd.DispatchCompute(m_ScreenSpaceShadowsCS, shadowKernel, numTilesX, numTilesY, hdCamera.viewCount);
-
-                    // Define the shader pass to use for the shadow pass
-                    cmd.SetRayTracingShaderPass(m_ScreenSpaceShadowsRT, "VisibilityDXR");
-
-                    // Set ray count texture
-                    RayCountManager rayCountManager = GetRayCountManager();
-                    cmd.SetRayTracingIntParam(m_ScreenSpaceShadowsRT, HDShaderIDs._RayCountEnabled, rayCountManager.RayCountIsEnabled());
-                    cmd.SetRayTracingTextureParam(m_ScreenSpaceShadowsRT, HDShaderIDs._RayCountTexture, rayCountManager.GetRayCountTexture());
-
-                    // Input buffers
-                    cmd.SetRayTracingTextureParam(m_ScreenSpaceShadowsRT, HDShaderIDs._DepthTexture, m_SharedRTManager.GetDepthStencilBuffer());
-                    cmd.SetRayTracingTextureParam(m_ScreenSpaceShadowsRT, HDShaderIDs._NormalBufferTexture, m_SharedRTManager.GetNormalBuffer());
-                    cmd.SetRayTracingTextureParam(m_ScreenSpaceShadowsRT, HDShaderIDs._RaytracingDirectionBuffer, directionBuffer);
-                    cmd.SetRayTracingTextureParam(m_ScreenSpaceShadowsRT, HDShaderIDs._RaytracingDistanceBuffer, distanceBuffer);
-                    cmd.SetRayTracingIntParam(m_ScreenSpaceShadowsRT, HDShaderIDs._RaytracingNumSamples, additionalLightData.numRayTracingSamples);
-
-                    // Output buffer
-                    cmd.SetRayTracingTextureParam(m_ScreenSpaceShadowsRT, HDShaderIDs._RaytracedShadowIntegration, intermediateBuffer0);
-
-                    // Evaluate the visibility
-                    cmd.DispatchRays(m_ScreenSpaceShadowsRT, m_RayGenShadowSegmentSingleName, (uint)hdCamera.actualWidth, (uint)hdCamera.actualHeight, (uint)hdCamera.viewCount);
-                }
-
-                // Apply the simple denoiser (if required)
-                GetShadowChannelMask(lightData.screenSpaceShadowIndex, ScreenSpaceShadowType.GrayScale, ref m_ShadowChannelMask0);
-                if (additionalLightData.filterTracedShadow)
-                {
-                    // We need to set the history as invalid if the light has moved (rotated or translated), 
-                    float historyValidity = 1.0f;
-                    if (additionalLightData.previousTransform != additionalLightData.transform.localToWorldMatrix
-                        || !hdCamera.ValidShadowHistory(additionalLightData, lightData.screenSpaceShadowIndex))
-                        historyValidity = 0.0f;
-
-                #if UNITY_HDRP_DXR_TESTS_DEFINE
-                    if (Application.isPlaying)
-                        historyValidity = 0.0f;
-                    else
-                #endif
-                        // We need to check if something invalidated the history buffers
-                        historyValidity *= ValidRayTracingHistory(hdCamera) ? 1.0f : 0.0f;
-
-                    // Apply the temporal denoiser
-                    HDTemporalFilter temporalFilter = GetTemporalFilter();
-                    temporalFilter.DenoiseBuffer(cmd, hdCamera, intermediateBuffer0, shadowHistoryArray, shadowHistoryValidityArray, intermediateBuffer1, lightData.screenSpaceShadowIndex / 4, m_ShadowChannelMask0, singleChannel: true, historyValidity: historyValidity);
-
-                    // Apply the spatial denoiser
-                    HDSimpleDenoiser simpleDenoiser = GetSimpleDenoiser();
-                    simpleDenoiser.DenoiseBufferNoHistory(cmd, hdCamera, intermediateBuffer1, intermediateBuffer0, additionalLightData.filterSizeTraced, singleChannel: true);
+#endif
+                // We need to check if something invalidated the history buffers
+                historyValidity *= ValidRayTracingHistory(hdCamera) ? 1.0f : 0.0f;
+
+                // Apply the temporal denoiser
+                HDTemporalFilter temporalFilter = GetTemporalFilter();
+                temporalFilter.DenoiseBuffer(cmd, hdCamera, intermediateBuffer0, shadowHistoryArray, shadowHistoryValidityArray, intermediateBuffer1, lightData.screenSpaceShadowIndex / 4, m_ShadowChannelMask0, singleChannel: true, historyValidity: historyValidity);
+
+                // Apply the spatial denoiser
+                HDSimpleDenoiser simpleDenoiser = GetSimpleDenoiser();
+                simpleDenoiser.DenoiseBufferNoHistory(cmd, hdCamera, intermediateBuffer1, intermediateBuffer0, additionalLightData.filterSizeTraced, singleChannel: true);
 
                 // Now that we have overriden this history, mark is as used by this light
                 hdCamera.PropagateShadowHistory(additionalLightData, lightData.screenSpaceShadowIndex);
             }
 
-<<<<<<< HEAD
+            // Write the result texture to the screen space shadow buffer
+            WriteToScreenSpaceShadowBuffer(cmd, hdCamera, intermediateBuffer0, lightData.screenSpaceShadowIndex, ScreenSpaceShadowType.GrayScale);
+        }
+
         void EvaluateShadowDebugView(CommandBuffer cmd, HDCameraInfo hdCamera)
-=======
-                // Write the result texture to the screen space shadow buffer
-                WriteToScreenSpaceShadowBuffer(cmd, hdCamera, intermediateBuffer0, lightData.screenSpaceShadowIndex, ScreenSpaceShadowType.GrayScale);
-        }
-
-        void EvaluateShadowDebugView(CommandBuffer cmd, HDCamera hdCamera)
->>>>>>> fcc84f92
         {
             ComputeShader shadowFilter = m_Asset.renderPipelineRayTracingResources.shadowFilterCS;
 
