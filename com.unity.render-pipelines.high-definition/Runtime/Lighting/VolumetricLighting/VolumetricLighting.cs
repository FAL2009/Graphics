--- conflicted
+++ resolved
@@ -280,12 +280,7 @@
                                          hdCamera.camera.fieldOfView,
                                          controller.sliceDistributionUniformity.value);
         }
-
-<<<<<<< HEAD
-        internal void InitializeVBufferParameters(HDCameraInfo hdCamera)
-=======
-        internal void ReinitializeVolumetricBufferParams(HDCamera hdCamera, bool ignoreVolumeStack)
->>>>>>> 255a1047
+        internal void ReinitializeVolumetricBufferParams(HDCameraInfo hdCamera, bool ignoreVolumeStack)
         {
             bool fog  = Fog.IsVolumetricFogEnabled(hdCamera, ignoreVolumeStack);
             bool init = hdCamera.vBufferParams != null;
@@ -309,13 +304,9 @@
             }
         }
 
-<<<<<<< HEAD
-        internal void InitializeVolumetricLightingHistoryPerCamera(HDCameraInfo hdCamera, int bufferCount)
-=======
         // This function relies on being called once per camera per frame.
         // The results are undefined otherwise.
-        internal void UpdateVolumetricBufferParams(HDCamera hdCamera, bool ignoreVolumeStack)
->>>>>>> 255a1047
+        internal void UpdateVolumetricBufferParams(HDCameraInfo hdCamera, bool ignoreVolumeStack)
         {
             if (!Fog.IsVolumetricFogEnabled(hdCamera, ignoreVolumeStack))
                 return;
@@ -335,7 +326,7 @@
             hdCamera.vBufferParams[0] = parameters;
         }
 
-        internal void AllocateVolumetricHistoryBuffers(HDCamera hdCamera, int bufferCount)
+        internal void AllocateVolumetricHistoryBuffers(HDCameraInfo hdCamera, int bufferCount)
         {
             RTHandle HistoryBufferAllocatorFunction(string viewName, int frameIndex, RTHandleSystem rtHandleSystem)
             {
@@ -354,42 +345,7 @@
                     );
             }
 
-<<<<<<< HEAD
-            if (bufferCount != 0)
-            {
-                hdCamera.AllocHistoryFrameRT((int)HDCameraFrameHistoryType.VolumetricLighting, HistoryBufferAllocatorFunction, bufferCount);
-            }
-        }
-
-        internal void DeinitializeVolumetricLightingPerCameraData(HDCameraInfo hdCamera)
-        {
-            if (!hdCamera.frameSettings.IsEnabled(FrameSettingsField.Volumetrics))
-                return;
-
-            hdCamera.vBufferParams = null;
-
-            hdCamera.volumetricHistoryIsValid = false;
-
-            // Cannot free the history buffer from within this function.
-        }
-
-        // This function relies on being called once per camera per frame.
-        // The results are undefined otherwise.
-        internal void UpdateVolumetricLightingPerCameraData(HDCameraInfo hdCamera)
-        {
-            if (!hdCamera.frameSettings.IsEnabled(FrameSettingsField.Volumetrics))
-                return;
-
-            var parameters = ComputeVBufferParameters(hdCamera);
-
-            // Double-buffer. I assume the cost of copying is negligible (don't want to use the frame index).
-            hdCamera.vBufferParams[1] = hdCamera.vBufferParams[0];
-            hdCamera.vBufferParams[0] = parameters;
-
-            // Note: resizing of history buffer is automatic (handled by the BufferedRTHandleSystem).
-=======
             hdCamera.AllocHistoryFrameRT((int)HDCameraFrameHistoryType.VolumetricLighting, HistoryBufferAllocatorFunction, bufferCount);
->>>>>>> 255a1047
         }
 
         void DestroyVolumetricLightingBuffers()
@@ -465,7 +421,7 @@
             return new Vector3Int(w, h, d);
         }
 
-        void SetPreconvolvedAmbientLightProbe(HDCamera hdCamera, CommandBuffer cmd, float dimmer, float anisotropy)
+        void SetPreconvolvedAmbientLightProbe(HDCameraInfo hdCamera, CommandBuffer cmd, float dimmer, float anisotropy)
         {
             SphericalHarmonicsL2 probeSH = SphericalHarmonicMath.UndoCosineRescaling(m_SkyManager.GetAmbientProbe(hdCamera));
                                  probeSH = SphericalHarmonicMath.RescaleCoefficients(probeSH, dimmer);
