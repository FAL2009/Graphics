using System;
using System.Linq;
using System.Collections.Generic;
using JetBrains.Annotations;
using UnityEngine;
using UnityEngine.Rendering;
#if UNITY_EDITOR
using UnityEditor;
#endif
using UnityEngine.Serialization;

namespace UnityEngine.Rendering.HighDefinition
{
    // This structure contains all the old values for every recordable fields from the HD light editor
    // so we can force timeline to record changes on other fields from the LateUpdate function (editor only)
    struct TimelineWorkaround
    {
        public float oldSpotAngle;
        public Color oldLightColor;
        public Vector3 oldLossyScale;
        public bool oldDisplayAreaLightEmissiveMesh;
        public float oldLightColorTemperature;
        public float oldIntensity;
        public bool lightEnabled;
    }

    //@TODO: We should continuously move these values
    // into the engine when we can see them being generally useful
    /// <summary>
    /// HDRP Additional light data component. It contains the light API and fields used by HDRP.
    /// </summary>
    [HelpURL(Documentation.baseURL + Documentation.version + Documentation.subURL + "Light-Component" + Documentation.endURL)]
    [AddComponentMenu("")] // Hide in menu
    [RequireComponent(typeof(Light))]
    [ExecuteAlways]
    public partial class HDAdditionalLightData : MonoBehaviour, ISerializationCallbackReceiver
    {
        internal static class ScalableSettings
        {
            public static IntScalableSetting ShadowResolutionArea(HDRenderPipelineAsset hdrp) =>
                hdrp.currentPlatformRenderPipelineSettings.hdShadowInitParams.shadowResolutionArea;
            public static IntScalableSetting ShadowResolutionPunctual(HDRenderPipelineAsset hdrp) =>
                hdrp.currentPlatformRenderPipelineSettings.hdShadowInitParams.shadowResolutionPunctual;
            public static IntScalableSetting ShadowResolutionDirectional(HDRenderPipelineAsset hdrp) =>
                hdrp.currentPlatformRenderPipelineSettings.hdShadowInitParams.shadowResolutionDirectional;

            public static BoolScalableSetting UseContactShadow(HDRenderPipelineAsset hdrp) =>
                hdrp.currentPlatformRenderPipelineSettings.lightSettings.useContactShadow;
        }

        /// <summary>
        /// The default intensity value for directional lights in Lux
        /// </summary>
        public const float k_DefaultDirectionalLightIntensity = Mathf.PI; // In lux
        /// <summary>
        /// The default intensity value for punctual lights in Lumen
        /// </summary>
        public const float k_DefaultPunctualLightIntensity = 600.0f;      // Light default to 600 lumen, i.e ~48 candela
        /// <summary>
        /// The default intensity value for area lights in Lumen
        /// </summary>
        public const float k_DefaultAreaLightIntensity = 200.0f;          // Light default to 200 lumen to better match point light

        /// <summary>
        /// Minimum value for the spot light angle
        /// </summary>
        public const float k_MinSpotAngle = 1.0f;
        /// <summary>
        /// Maximum value for the spot light angle
        /// </summary>
        public const float k_MaxSpotAngle = 179.0f;

        /// <summary>
        /// Minimum aspect ratio for pyramid spot lights
        /// </summary>
        public const float k_MinAspectRatio = 0.05f;
        /// <summary>
        /// Maximum aspect ratio for pyramid spot lights
        /// </summary>
        public const float k_MaxAspectRatio = 20.0f;

        /// <summary>
        /// Minimum shadow map view bias scale
        /// </summary>
        public const float k_MinViewBiasScale = 0.0f;
        /// <summary>
        /// Maximum shadow map view bias scale
        /// </summary>
        public const float k_MaxViewBiasScale = 15.0f;

        /// <summary>
        /// Minimum area light size
        /// </summary>
        public const float k_MinAreaWidth = 0.01f; // Provide a small size of 1cm for line light

        /// <summary>
        /// Default shadow resolution
        /// </summary>
        public const int k_DefaultShadowResolution = 512;

        // EVSM limits
        internal const float k_MinEvsmExponent = 5.0f;
        internal const float k_MaxEvsmExponent = 42.0f;
        internal const float k_MinEvsmLightLeakBias = 0.0f;
        internal const float k_MaxEvsmLightLeakBias = 1.0f;
        internal const float k_MinEvsmVarianceBias = 0.0f;
        internal const float k_MaxEvsmVarianceBias = 0.001f;
        internal const int k_MinEvsmBlurPasses = 0;
        internal const int k_MaxEvsmBlurPasses = 8;

        internal const float k_MinSpotInnerPercent = 0.0f;
        internal const float k_MaxSpotInnerPercent = 100.0f;

        internal const float k_MinAreaLightShadowCone = 10.0f;
        internal const float k_MaxAreaLightShadowCone = 179.0f;

        /// <summary>List of the lights that overlaps when the OverlapLight scene view mode is enabled</summary>
        internal static HashSet<HDAdditionalLightData> s_overlappingHDLights = new HashSet<HDAdditionalLightData>();

#region HDLight Properties API

        [SerializeField, FormerlySerializedAs("displayLightIntensity")]
        float m_Intensity;
        /// <summary>
        /// Get/Set the intensity of the light using the current light unit.
        /// </summary>
        public float intensity
        {
            get => m_Intensity;
            set
            {
                if (m_Intensity == value)
                    return;

                m_Intensity = Mathf.Clamp(value, 0, float.MaxValue);
                UpdateLightIntensity();
            }
        }

        // Only for Spotlight, should be hide for other light
        [SerializeField, FormerlySerializedAs("enableSpotReflector")]
        bool m_EnableSpotReflector = false;
        /// <summary>
        /// Get/Set the Spot Reflection option on spot lights.
        /// </summary>
        public bool enableSpotReflector
        {
            get => m_EnableSpotReflector;
            set
            {
                if (m_EnableSpotReflector == value)
                    return;

                m_EnableSpotReflector = value;
                UpdateLightIntensity();
            }
        }

        // Lux unity for all light except directional require a distance
        [SerializeField, FormerlySerializedAs("luxAtDistance")]
        float m_LuxAtDistance = 1.0f;
        /// <summary>
        /// Set/Get the distance for spot lights where the emission intensity is matches the value set in the intensity property.
        /// </summary>
        public float luxAtDistance
        {
            get => m_LuxAtDistance;
            set
            {
                if (m_LuxAtDistance == value)
                    return;

                m_LuxAtDistance = Mathf.Clamp(value, 0, float.MaxValue);
                UpdateLightIntensity();
            }
        }

        [Range(k_MinSpotInnerPercent, k_MaxSpotInnerPercent)]
        [SerializeField]
        float m_InnerSpotPercent; // To display this field in the UI this need to be public
        /// <summary>
        /// Get/Set the inner spot radius in percent.
        /// </summary>
        public float innerSpotPercent
        {
            get => m_InnerSpotPercent;
            set
            {
                if (m_InnerSpotPercent == value)
                    return;

                m_InnerSpotPercent = Mathf.Clamp(value, k_MinSpotInnerPercent, k_MaxSpotInnerPercent);
                UpdateLightIntensity();
            }
        }

        /// <summary>
        /// Get the inner spot radius between 0 and 1.
        /// </summary>
        public float innerSpotPercent01 => innerSpotPercent / 100f;


        [Range(k_MinSpotInnerPercent, k_MaxSpotInnerPercent)]
        [SerializeField]
        float m_SpotIESCutoffPercent = 100.0f; // To display this field in the UI this need to be public
        /// <summary>
        /// Get/Set the spot ies cutoff.
        /// </summary>
        public float spotIESCutoffPercent
        {
            get => m_SpotIESCutoffPercent;
            set
            {
                if (m_SpotIESCutoffPercent == value)
                    return;

                m_SpotIESCutoffPercent = Mathf.Clamp(value, k_MinSpotInnerPercent, k_MaxSpotInnerPercent);
            }
        }

        /// <summary>
        /// Get the inner spot radius between 0 and 1.
        /// </summary>
        public float spotIESCutoffPercent01 => spotIESCutoffPercent/100f;

        [Range(0.0f, 16.0f)]
        [SerializeField, FormerlySerializedAs("lightDimmer")]
        float m_LightDimmer = 1.0f;
        /// <summary>
        /// Get/Set the light dimmer / multiplier, between 0 and 16.
        /// </summary>
        public float lightDimmer
        {
            get => m_LightDimmer;
            set
            {
                if (m_LightDimmer == value)
                    return;

                m_LightDimmer = Mathf.Clamp(value, 0.0f, 16.0f);
            }
        }

        [Range(0.0f, 16.0f), SerializeField, FormerlySerializedAs("volumetricDimmer")]
        float m_VolumetricDimmer = 1.0f;
        /// <summary>
        /// Get/Set the light dimmer / multiplier on volumetric effects, between 0 and 16.
        /// </summary>
        public float volumetricDimmer
        {
            get => useVolumetric ? m_VolumetricDimmer : 0.0f;
            set
            {
                if (m_VolumetricDimmer == value)
                    return;

                m_VolumetricDimmer = Mathf.Clamp(value, 0.0f, 16.0f);
            }
        }

        // Used internally to convert any light unit input into light intensity
        [SerializeField, FormerlySerializedAs("lightUnit")]
        LightUnit m_LightUnit = LightUnit.Lumen;
        /// <summary>
        /// Get/Set the light unit. When changing the light unit, the intensity will be converted to match the previous intensity in the new unit.
        /// </summary>
        public LightUnit lightUnit
        {
            get => m_LightUnit;
            set
            {
                if (m_LightUnit == value)
                    return;

                if (!IsValidLightUnitForType(type, m_SpotLightShape, value))
                {
                    var supportedTypes = String.Join(", ", GetSupportedLightUnits(type, m_SpotLightShape));
                    Debug.LogError($"Set Light Unit '{value}' to a {GetLightTypeName()} is not allowed, only {supportedTypes} are supported.");
                    return;
                }

                LightUtils.ConvertLightIntensity(m_LightUnit, value, this, legacyLight);

                m_LightUnit = value;
                UpdateLightIntensity();
            }
        }

        // Not used for directional lights.
        [SerializeField, FormerlySerializedAs("fadeDistance")]
        float m_FadeDistance = 10000.0f;
        /// <summary>
        /// Get/Set the light fade distance.
        /// </summary>
        public float fadeDistance
        {
            get => m_FadeDistance;
            set
            {
                if (m_FadeDistance == value)
                    return;

                m_FadeDistance = Mathf.Clamp(value, 0, float.MaxValue);
            }
        }

        [SerializeField, FormerlySerializedAs("affectDiffuse")]
        bool m_AffectDiffuse = true;
        /// <summary>
        /// Controls whether the light affects the diffuse or not
        /// </summary>
        public bool affectDiffuse
        {
            get => m_AffectDiffuse;
            set
            {
                if (m_AffectDiffuse == value)
                    return;

                m_AffectDiffuse = value;
            }
        }

        [SerializeField, FormerlySerializedAs("affectSpecular")]
        bool m_AffectSpecular = true;
        /// <summary>
        /// Controls whether the light affects the specular or not
        /// </summary>
        public bool affectSpecular
        {
            get => m_AffectSpecular;
            set
            {
                if (m_AffectSpecular == value)
                    return;

                m_AffectSpecular = value;
            }
        }

        // This property work only with shadow mask and allow to say we don't render any lightMapped object in the shadow map
        [SerializeField, FormerlySerializedAs("nonLightmappedOnly")]
        bool m_NonLightmappedOnly = false;
        /// <summary>
        /// Only used when the shadow masks are enabled, control if the we use ShadowMask or DistanceShadowmask for this light.
        /// </summary>
        public bool nonLightmappedOnly
        {
            get => m_NonLightmappedOnly;
            set
            {
                if (m_NonLightmappedOnly == value)
                    return;

                m_NonLightmappedOnly = value;
                legacyLight.lightShadowCasterMode = value ? LightShadowCasterMode.NonLightmappedOnly : LightShadowCasterMode.Everything;
            }
        }

        // Only for Rectangle/Line/box projector lights.
        [SerializeField, FormerlySerializedAs("shapeWidth")]
        float m_ShapeWidth = 0.5f;
        /// <summary>
        /// Control the width of an area, a box spot light or a directional light cookie.
        /// </summary>
        public float shapeWidth
        {
            get => m_ShapeWidth;
            set
            {
                if (m_ShapeWidth == value)
                    return;

                if (type == HDLightType.Area)
                    m_ShapeWidth = Mathf.Clamp(value, k_MinAreaWidth, float.MaxValue);
                else
                    m_ShapeWidth = Mathf.Clamp(value, 0, float.MaxValue);
                UpdateAllLightValues();
            }
        }

        // Only for Rectangle/box projector and rectangle area lights
        [SerializeField, FormerlySerializedAs("shapeHeight")]
        float m_ShapeHeight = 0.5f;
        /// <summary>
        /// Control the height of an area, a box spot light or a directional light cookie.
        /// </summary>
        public float shapeHeight
        {
            get => m_ShapeHeight;
            set
            {
                if (m_ShapeHeight == value)
                    return;

                if (type == HDLightType.Area)
                    m_ShapeHeight = Mathf.Clamp(value, k_MinAreaWidth, float.MaxValue);
                else
                    m_ShapeHeight = Mathf.Clamp(value, 0, float.MaxValue);
                UpdateAllLightValues();
            }
        }

        // Only for pyramid projector
        [SerializeField, FormerlySerializedAs("aspectRatio")]
        float m_AspectRatio = 1.0f;
        /// <summary>
        /// Get/Set the aspect ratio of a pyramid light
        /// </summary>
        public float aspectRatio
        {
            get => m_AspectRatio;
            set
            {
                if (m_AspectRatio == value)
                    return;

                m_AspectRatio = Mathf.Clamp(value, k_MinAspectRatio, k_MaxAspectRatio);
                UpdateAllLightValues();
            }
        }

        // Only for Punctual/Sphere/Disc. Default shape radius is not 0 so that specular highlight is visible by default, it matches the previous default of 0.99 for MaxSmoothness.
        [SerializeField, FormerlySerializedAs("shapeRadius")]
        float m_ShapeRadius = 0.025f;
        /// <summary>
        /// Get/Set the radius of a light
        /// </summary>
        public float shapeRadius
        {
            get => m_ShapeRadius;
            set
            {
                if (m_ShapeRadius == value)
                    return;

                m_ShapeRadius = Mathf.Clamp(value, 0, float.MaxValue);
                UpdateAllLightValues();
            }
        }

        [SerializeField]
        float m_SoftnessScale = 1.0f;
        /// <summary>
        /// Get/Set the scale factor applied to shape radius or angular diameter for the softness calculation.
        /// </summary>
        public float softnessScale
        {
            get => m_SoftnessScale;
            set
            {
                if (m_SoftnessScale == value)
                    return;

                m_SoftnessScale = Mathf.Clamp(value, 0, float.MaxValue);
                UpdateAllLightValues();
            }
        }

        [SerializeField, FormerlySerializedAs("useCustomSpotLightShadowCone")]
        bool m_UseCustomSpotLightShadowCone = false;
        // Custom spot angle for spotlight shadows
        /// <summary>
        /// Toggle the custom spot light shadow cone.
        /// </summary>
        public bool useCustomSpotLightShadowCone
        {
            get => m_UseCustomSpotLightShadowCone;
            set
            {
                if (m_UseCustomSpotLightShadowCone == value)
                    return;

                m_UseCustomSpotLightShadowCone = value;
            }
        }

        [SerializeField, FormerlySerializedAs("customSpotLightShadowCone")]
        float m_CustomSpotLightShadowCone = 30.0f;
        /// <summary>
        /// Get/Set the custom spot shadow cone value.
        /// </summary>
        /// <value></value>
        public float customSpotLightShadowCone
        {
            get => m_CustomSpotLightShadowCone;
            set
            {
                if (m_CustomSpotLightShadowCone == value)
                    return;

                m_CustomSpotLightShadowCone = value;
            }
        }

        // Only for Spot/Point/Directional - use to cheaply fake specular spherical area light
        // It is not 1 to make sure the highlight does not disappear.
        [Range(0.0f, 1.0f)]
        [SerializeField, FormerlySerializedAs("maxSmoothness")]
        float m_MaxSmoothness = 0.99f;
        /// <summary>
        /// Get/Set the maximum smoothness of a punctual or directional light.
        /// </summary>
        public float maxSmoothness
        {
            get => m_MaxSmoothness;
            set
            {
                if (m_MaxSmoothness == value)
                    return;

                m_MaxSmoothness = Mathf.Clamp01(value);
            }
        }

        // If true, we apply the smooth attenuation factor on the range attenuation to get 0 value, else the attenuation is just inverse square and never reach 0
        [SerializeField, FormerlySerializedAs("applyRangeAttenuation")]
        bool m_ApplyRangeAttenuation = true;
        /// <summary>
        /// If enabled, apply a smooth attenuation factor so at the end of the range, the attenuation is 0.
        /// Otherwise the inverse-square attenuation is used and the value never reaches 0.
        /// </summary>
        public bool applyRangeAttenuation
        {
            get => m_ApplyRangeAttenuation;
            set
            {
                if (m_ApplyRangeAttenuation == value)
                    return;

                m_ApplyRangeAttenuation = value;
                UpdateAllLightValues();
            }
        }

        // When true, a mesh will be display to represent the area light (Can only be change in editor, component is added in Editor)
        [SerializeField, FormerlySerializedAs("displayAreaLightEmissiveMesh")]
        bool m_DisplayAreaLightEmissiveMesh = false;
        /// <summary>
        /// If enabled, display an emissive mesh rect synchronized with the intensity and color of the light.
        /// </summary>
        public bool displayAreaLightEmissiveMesh
        {
            get => m_DisplayAreaLightEmissiveMesh;
            set
            {
                if (m_DisplayAreaLightEmissiveMesh == value)
                    return;

                m_DisplayAreaLightEmissiveMesh = value;

                UpdateAllLightValues();
            }
        }

        // Optional cookie for rectangular area lights
        [SerializeField, FormerlySerializedAs("areaLightCookie")]
        Texture m_AreaLightCookie = null;
        /// <summary>
        /// Get/Set cookie texture for area lights.
        /// </summary>
        public Texture areaLightCookie
        {
            get => m_AreaLightCookie;
            set
            {
                if (m_AreaLightCookie == value)
                    return;

                m_AreaLightCookie = value;
                UpdateAllLightValues();
            }
        }


        // Optional IES (Cubemap for PointLight)
        [SerializeField]
        internal Texture m_IESPoint;
        // Optional IES (2D Square texture for Spot or rectangular light)
        [SerializeField]
        internal Texture m_IESSpot;

        /// <summary>
        /// Get/Set IES texture for Point
        /// </summary>
        internal Texture IESPoint
        {
            get => m_IESPoint;
            set
            {
                if (value.dimension == TextureDimension.Cube)
                {
                    m_IESPoint = value;
                    UpdateAllLightValues();
                }
                else
                {
                    Debug.LogError("Texture dimension " + value.dimension + " is not supported for point lights.");
                    m_IESPoint = null;
                }
            }
        }

        /// <summary>
        /// Get/Set IES texture for Spot or rectangular light.
        /// </summary>
        internal Texture IESSpot
        {
            get => m_IESSpot;
            set
            {
                if (value.dimension == TextureDimension.Tex2D && value.width == value.height)
                {
                    m_IESSpot = value;
                    UpdateAllLightValues();
                }
                else
                {
                    Debug.LogError("Texture dimension " + value.dimension + " is not supported for spot lights or rectangular light (only square images).");
                    m_IESSpot = null;
                }
            }
        }

        [Range(k_MinAreaLightShadowCone, k_MaxAreaLightShadowCone)]
        [SerializeField, FormerlySerializedAs("areaLightShadowCone")]
        float m_AreaLightShadowCone = 120.0f;
        /// <summary>
        /// Get/Set area light shadow cone value.
        /// </summary>
        public float areaLightShadowCone
        {
            get => m_AreaLightShadowCone;
            set
            {
                if (m_AreaLightShadowCone == value)
                    return;

                m_AreaLightShadowCone = Mathf.Clamp(value, k_MinAreaLightShadowCone, k_MaxAreaLightShadowCone);
                UpdateAllLightValues();
            }
        }

        // Flag that tells us if the shadow should be screen space
        [SerializeField, FormerlySerializedAs("useScreenSpaceShadows")]
        bool m_UseScreenSpaceShadows = false;
        /// <summary>
        /// Controls if we resolve the directional light shadows in screen space (ray tracing only).
        /// </summary>
        public bool useScreenSpaceShadows
        {
            get => m_UseScreenSpaceShadows;
            set
            {
                if (m_UseScreenSpaceShadows == value)
                    return;

                m_UseScreenSpaceShadows = value;
            }
        }

        // Directional lights only.
        [SerializeField, FormerlySerializedAs("interactsWithSky")]
        bool m_InteractsWithSky = true;
        /// <summary>
        /// Controls if the directional light affect the Physically Based sky.
        /// This have no effect on other skies.
        /// </summary>
        public bool interactsWithSky
        {
            get => m_InteractsWithSky;
            set
            {
                if (m_InteractsWithSky == value)
                    return;

                m_InteractsWithSky = value;
            }
        }
        [SerializeField, FormerlySerializedAs("angularDiameter")]
        float m_AngularDiameter = 0.5f;
        /// <summary>
        /// Angular diameter of the emissive celestial body represented by the light as seen from the camera (in degrees).
        /// Used to render the sun/moon disk.
        /// </summary>
        public float angularDiameter
        {
            get => m_AngularDiameter;
            set
            {
                if (m_AngularDiameter == value)
                    return;

                m_AngularDiameter = value; // Serialization code clamps
            }
        }

        [SerializeField, FormerlySerializedAs("flareSize")]
        float m_FlareSize = 2.0f;
        /// <summary>
        /// Size the flare around the celestial body (in degrees).
        /// </summary>
        public float flareSize
        {
            get => m_FlareSize;
            set
            {
                if (m_FlareSize == value)
                    return;

                m_FlareSize = value; // Serialization code clamps
            }
        }

        [SerializeField, FormerlySerializedAs("flareTint")]
        Color m_FlareTint = Color.white;
        /// <summary>
        /// Tints the flare of the celestial body.
        /// </summary>
        public Color flareTint
        {
            get => m_FlareTint;
            set
            {
                if (m_FlareTint == value)
                    return;

                m_FlareTint = value;
            }
        }

        [SerializeField, FormerlySerializedAs("flareFalloff")]
        float m_FlareFalloff = 4.0f;
        /// <summary>
        /// The falloff rate of flare intensity as the angle from the light increases.
        /// </summary>
        public float flareFalloff
        {
            get => m_FlareFalloff;
            set
            {
                if (m_FlareFalloff == value)
                    return;

                m_FlareFalloff = value; // Serialization code clamps
            }
        }

        [SerializeField, FormerlySerializedAs("surfaceTexture")]
        Texture2D m_SurfaceTexture = null;
        /// <summary>
        /// 2D (disk) texture of the surface of the celestial body. Acts like a multiplier.
        /// </summary>
        public Texture2D surfaceTexture
        {
            get => m_SurfaceTexture;
            set
            {
                if (m_SurfaceTexture == value)
                    return;

                m_SurfaceTexture = value;
            }
        }

        [SerializeField, FormerlySerializedAs("surfaceTint")]
        Color m_SurfaceTint = Color.white;
        /// <summary>
        /// Tints the surface of the celestial body.
        /// </summary>
        public Color surfaceTint
        {
            get => m_SurfaceTint;
            set
            {
                if (m_SurfaceTint == value)
                    return;

                m_SurfaceTint = value;
            }
        }

        [SerializeField, FormerlySerializedAs("distance")]
        float m_Distance = 150000000000; // Sun to Earth
        /// <summary>
        /// Distance from the camera to the emissive celestial body represented by the light.
        /// </summary>
        public float distance
        {
            get => m_Distance;
            set
            {
                if (m_Distance == value)
                    return;

                m_Distance = value; // Serialization code clamps
            }
        }

        [SerializeField, FormerlySerializedAs("useRayTracedShadows")]
        bool m_UseRayTracedShadows = false;
        /// <summary>
        /// Controls if we use ray traced shadows.
        /// </summary>
        public bool useRayTracedShadows
        {
            get => m_UseRayTracedShadows;
            set
            {
                if (m_UseRayTracedShadows == value)
                    return;

                m_UseRayTracedShadows = value;
            }
        }

        [Range(1, 32)]
        [SerializeField, FormerlySerializedAs("numRayTracingSamples")]
        int m_NumRayTracingSamples = 4;
        /// <summary>
        /// Controls the number of sample used for the ray traced shadows.
        /// </summary>
        public int numRayTracingSamples
        {
            get => m_NumRayTracingSamples;
            set
            {
                if (m_NumRayTracingSamples == value)
                    return;

                m_NumRayTracingSamples = Mathf.Clamp(value, 1, 32);
            }
        }

        [SerializeField, FormerlySerializedAs("filterTracedShadow")]
        bool m_FilterTracedShadow = true;
        /// <summary>
        /// Toggle the filtering of ray traced shadows.
        /// </summary>
        public bool filterTracedShadow
        {
            get => m_FilterTracedShadow;
            set
            {
                if (m_FilterTracedShadow == value)
                    return;

                m_FilterTracedShadow = value;
            }
        }

        [Range(1, 32)]
        [SerializeField, FormerlySerializedAs("filterSizeTraced")]
        int m_FilterSizeTraced = 16;
        /// <summary>
        /// Control the size of the filter used for ray traced shadows
        /// </summary>
        public int filterSizeTraced
        {
            get => m_FilterSizeTraced;
            set
            {
                if (m_FilterSizeTraced == value)
                    return;

                m_FilterSizeTraced = Mathf.Clamp(value, 1, 32);
            }
        }

        [Range(0.0f, 2.0f)]
        [SerializeField, FormerlySerializedAs("sunLightConeAngle")]
        float m_SunLightConeAngle = 0.5f;
        /// <summary>
        /// Angular size of the sun in degree.
        /// </summary>
        public float sunLightConeAngle
        {
            get => m_SunLightConeAngle;
            set
            {
                if (m_SunLightConeAngle == value)
                    return;

                m_SunLightConeAngle = Mathf.Clamp(value, 0.0f, 2.0f);
            }
        }

        [SerializeField, FormerlySerializedAs("lightShadowRadius")]
        float m_LightShadowRadius = 0.5f;
        /// <summary>
        /// Angular size of the sun in degree.
        /// </summary>
        public float lightShadowRadius
        {
            get => m_LightShadowRadius;
            set
            {
                if (m_LightShadowRadius == value)
                    return;

                m_LightShadowRadius = Mathf.Max(value, 0.001f);
            }
        }

        [SerializeField]
        bool m_SemiTransparentShadow = false;
        /// <summary>
        /// Enable semi-transparent shadows on the light.
        /// </summary>
        public bool semiTransparentShadow
        {
            get => m_SemiTransparentShadow;
            set
            {
                if (m_SemiTransparentShadow == value)
                    return;

                m_SemiTransparentShadow = value;
            }
        }

        [SerializeField]
        bool m_ColorShadow = true;
        /// <summary>
        /// Enable color shadows on the light.
        /// </summary>
        public bool colorShadow
        {
            get => m_ColorShadow;
            set
            {
                if (m_ColorShadow == value)
                    return;

                m_ColorShadow = value;
            }
        }

        [SerializeField]
        bool m_DistanceBasedFiltering = false;
        /// <summary>
        /// Uses the distance to the occluder to improve the shadow denoising.
        /// </summary>
        internal bool distanceBasedFiltering
        {
            get => m_DistanceBasedFiltering;
            set
            {
                if (m_DistanceBasedFiltering == value)
                    return;

                m_DistanceBasedFiltering = value;
            }
        }

        [Range(k_MinEvsmExponent, k_MaxEvsmExponent)]
        [SerializeField, FormerlySerializedAs("evsmExponent")]
        float m_EvsmExponent = 15.0f;
        /// <summary>
        /// Controls the exponent used for EVSM shadows.
        /// </summary>
        public float evsmExponent
        {
            get => m_EvsmExponent;
            set
            {
                if (m_EvsmExponent == value)
                    return;

                m_EvsmExponent = Mathf.Clamp(value, k_MinEvsmExponent, k_MaxEvsmExponent);
            }
        }

        [Range(k_MinEvsmLightLeakBias, k_MaxEvsmLightLeakBias)]
        [SerializeField, FormerlySerializedAs("evsmLightLeakBias")]
        float m_EvsmLightLeakBias = 0.0f;
        /// <summary>
        /// Controls the light leak bias value for EVSM shadows.
        /// </summary>
        public float evsmLightLeakBias
        {
            get => m_EvsmLightLeakBias;
            set
            {
                if (m_EvsmLightLeakBias == value)
                    return;

                m_EvsmLightLeakBias = Mathf.Clamp(value, k_MinEvsmLightLeakBias, k_MaxEvsmLightLeakBias);
            }
        }

        [Range(k_MinEvsmVarianceBias, k_MaxEvsmVarianceBias)]
        [SerializeField, FormerlySerializedAs("evsmVarianceBias")]
        float m_EvsmVarianceBias = 1e-5f;
        /// <summary>
        /// Controls the variance bias used for EVSM shadows.
        /// </summary>
        public float evsmVarianceBias
        {
            get => m_EvsmVarianceBias;
            set
            {
                if (m_EvsmVarianceBias == value)
                    return;

                m_EvsmVarianceBias = Mathf.Clamp(value, k_MinEvsmVarianceBias, k_MaxEvsmVarianceBias);
            }
        }

        [Range(k_MinEvsmBlurPasses, k_MaxEvsmBlurPasses)]
        [SerializeField, FormerlySerializedAs("evsmBlurPasses")]
        int m_EvsmBlurPasses = 0;
        /// <summary>
        /// Controls the number of blur passes used for EVSM shadows.
        /// </summary>
        public int evsmBlurPasses
        {
            get => m_EvsmBlurPasses;
            set
            {
                if (m_EvsmBlurPasses == value)
                    return;

                m_EvsmBlurPasses = Mathf.Clamp(value, k_MinEvsmBlurPasses, k_MaxEvsmBlurPasses);
            }
        }

        // Now the renderingLayerMask is used for shadow layers and not light layers
        [SerializeField, FormerlySerializedAs("lightlayersMask")]
        LightLayerEnum m_LightlayersMask = LightLayerEnum.LightLayerDefault;
        /// <summary>
        /// Controls which layer will be affected by this light
        /// </summary>
        /// <value></value>
        public LightLayerEnum lightlayersMask
        {
            get => linkShadowLayers ? (LightLayerEnum)RenderingLayerMaskToLightLayer(legacyLight.renderingLayerMask) : m_LightlayersMask;
            set
            {
                m_LightlayersMask = value;

                if (linkShadowLayers)
                    legacyLight.renderingLayerMask = LightLayerToRenderingLayerMask((int)m_LightlayersMask, legacyLight.renderingLayerMask);
            }
        }

        [SerializeField, FormerlySerializedAs("linkShadowLayers")]
        bool m_LinkShadowLayers = true;
        /// <summary>
        /// Controls if we want to synchronize shadow map light layers and light layers or not.
        /// </summary>
        public bool linkShadowLayers
        {
            get => m_LinkShadowLayers;
            set => m_LinkShadowLayers = value;
        }

        /// <summary>
        /// Returns a mask of light layers as uint and handle the case of Everything as being 0xFF and not -1
        /// </summary>
        /// <returns></returns>
        public uint GetLightLayers()
        {
            int value = (int)lightlayersMask;
            return value < 0 ? (uint)LightLayerEnum.Everything : (uint)value;
        }

        /// <summary>
        /// Returns a mask of shadow light layers as uint and handle the case of Everything as being 0xFF and not -1
        /// </summary>
        /// <returns></returns>
        public uint GetShadowLayers()
        {
            int value = RenderingLayerMaskToLightLayer(legacyLight.renderingLayerMask);
            return value < 0 ? (uint)LightLayerEnum.Everything : (uint)value;
        }

        // Shadow Settings
        [SerializeField, FormerlySerializedAs("shadowNearPlane")]
        float    m_ShadowNearPlane = 0.1f;
        /// <summary>
        /// Controls the near plane distance of the shadows.
        /// </summary>
        public float shadowNearPlane
        {
            get => m_ShadowNearPlane;
            set
            {
                if (m_ShadowNearPlane == value)
                    return;

                m_ShadowNearPlane = Mathf.Clamp(value, HDShadowUtils.k_MinShadowNearPlane, HDShadowUtils.k_MaxShadowNearPlane);
            }
        }

        // PCSS settings
        [Range(1, 64)]
        [SerializeField, FormerlySerializedAs("blockerSampleCount")]
        int      m_BlockerSampleCount = 24;
        /// <summary>
        /// Controls the number of samples used to detect blockers for PCSS shadows.
        /// </summary>
        public int blockerSampleCount
        {
            get => m_BlockerSampleCount;
            set
            {
                if (m_BlockerSampleCount == value)
                    return;

                m_BlockerSampleCount = Mathf.Clamp(value, 1, 64);
            }
        }

        [Range(1, 64)]
        [SerializeField, FormerlySerializedAs("filterSampleCount")]
        int      m_FilterSampleCount = 16;
        /// <summary>
        /// Controls the number of samples used to filter for PCSS shadows.
        /// </summary>
        public int filterSampleCount
        {
            get => m_FilterSampleCount;
            set
            {
                if (m_FilterSampleCount == value)
                    return;

                m_FilterSampleCount = Mathf.Clamp(value, 1, 64);
            }
        }

        [Range(0, 1.0f)]
        [SerializeField, FormerlySerializedAs("minFilterSize")]
        float m_MinFilterSize = 0.1f;
        /// <summary>
        /// Controls the minimum filter size of PCSS shadows.
        /// </summary>
        public float minFilterSize
        {
            get => m_MinFilterSize;
            set
            {
                if (m_MinFilterSize == value)
                    return;

                m_MinFilterSize = Mathf.Clamp(value, 0.0f, 1.0f);
            }
        }

        // Improved Moment Shadows settings
        [Range(1, 32)]
        [SerializeField, FormerlySerializedAs("kernelSize")]
        int m_KernelSize = 5;
        /// <summary>
        /// Controls the kernel size for IMSM shadows.
        /// </summary>
        public int kernelSize
        {
            get => m_KernelSize;
            set
            {
                if (m_KernelSize == value)
                    return;

                m_KernelSize = Mathf.Clamp(value, 1, 32);
            }
        }

        [Range(0.0f, 9.0f)]
        [SerializeField, FormerlySerializedAs("lightAngle")]
        float m_LightAngle = 1.0f;
        /// <summary>
        /// Controls the light angle for IMSM shadows.
        /// </summary>
        public float lightAngle
        {
            get => m_LightAngle;
            set
            {
                if (m_LightAngle == value)
                    return;

                m_LightAngle = Mathf.Clamp(value, 0.0f, 9.0f);
            }
        }

        [Range(0.0001f, 0.01f)]
        [SerializeField, FormerlySerializedAs("maxDepthBias")]
        float m_MaxDepthBias = 0.001f;
        /// <summary>
        /// Controls the max depth bias for IMSM shadows.
        /// </summary>
        public float maxDepthBias
        {
            get => m_MaxDepthBias;
            set
            {
                if (m_MaxDepthBias == value)
                    return;

                m_MaxDepthBias = Mathf.Clamp(value, 0.0001f, 0.01f);
            }
        }

        /// <summary>
        /// The range of the light.
        /// </summary>
        /// <value></value>
        public float range
        {
            get => legacyLight.range;
            set => legacyLight.range = value;
        }

        /// <summary>
        /// Color of the light.
        /// </summary>
        public Color color
        {
            get => legacyLight.color;
            set
            {
                legacyLight.color = value;

                // Update Area Light Emissive mesh color
                UpdateAreaLightEmissiveMesh();
            }
        }

        #endregion

        #region HDShadow Properties API (from AdditionalShadowData)
        [SerializeField] private IntScalableSettingValue m_ShadowResolution = new IntScalableSettingValue
        {
            @override = k_DefaultShadowResolution,
            useOverride = true,
        };

        /// <summary>
        /// Retrieve the scalable setting for shadow resolution. Use the SetShadowResolution function to set a custom resolution.
        /// </summary>
        public IntScalableSettingValue shadowResolution => m_ShadowResolution;

        [Range(0.0f, 1.0f)]
        [SerializeField]
        float m_ShadowDimmer = 1.0f;
        /// <summary>
        /// Get/Set the shadow dimmer.
        /// </summary>
        public float shadowDimmer
        {
            get => m_ShadowDimmer;
            set
            {
                if (m_ShadowDimmer == value)
                    return;

                m_ShadowDimmer = Mathf.Clamp01(value);
            }
        }

        [Range(0.0f, 1.0f)]
        [SerializeField]
        float m_VolumetricShadowDimmer = 1.0f;
        /// <summary>
        /// Get/Set the volumetric shadow dimmer value, between 0 and 1.
        /// </summary>
        public float volumetricShadowDimmer
        {
            get => useVolumetric ? m_VolumetricShadowDimmer : 0.0f;
            set
            {
                if (m_VolumetricShadowDimmer == value)
                    return;

                m_VolumetricShadowDimmer = Mathf.Clamp01(value);
            }
        }

        [SerializeField]
        float m_ShadowFadeDistance = 10000.0f;
        /// <summary>
        /// Get/Set the shadow fade distance.
        /// </summary>
        public float shadowFadeDistance
        {
            get => m_ShadowFadeDistance;
            set
            {
                if (m_ShadowFadeDistance == value)
                    return;

                m_ShadowFadeDistance = Mathf.Clamp(value, 0, float.MaxValue);
            }
        }

        [SerializeField]
        BoolScalableSettingValue m_UseContactShadow = new BoolScalableSettingValue { useOverride = true };

        /// <summary>
        /// Retrieve the scalable setting to use/ignore contact shadows. Toggle the use contact shadow using @override property of the ScalableSetting.
        /// </summary>
        public BoolScalableSettingValue useContactShadow => m_UseContactShadow;

        [SerializeField]
        bool m_RayTracedContactShadow = false;
        /// <summary>
        /// Controls if we want to ray trace the contact shadow.
        /// </summary>
        public bool rayTraceContactShadow
        {
            get => m_RayTracedContactShadow;
            set
            {
                if (m_RayTracedContactShadow == value)
                    return;

                m_RayTracedContactShadow = value;
            }
        }

        [SerializeField]
        Color m_ShadowTint = Color.black;
        /// <summary>
        /// Controls the tint of the shadows.
        /// </summary>
        /// <value></value>
        public Color shadowTint
        {
            get => m_ShadowTint;
            set
            {
                if (m_ShadowTint == value)
                    return;

                m_ShadowTint = value;
            }
        }

        [SerializeField]
        bool m_PenumbraTint = false;
        /// <summary>
        /// Controls if we want to ray trace the contact shadow.
        /// </summary>
        public bool penumbraTint
        {
            get => m_PenumbraTint;
            set
            {
                if (m_PenumbraTint == value)
                    return;

                m_PenumbraTint = value;
            }
        }

        [SerializeField]
        float m_NormalBias = 0.75f;
        /// <summary>
        /// Get/Set the normal bias of the shadow maps.
        /// </summary>
        /// <value></value>
        public float normalBias
        {
            get => m_NormalBias;
            set
            {
                if (m_NormalBias == value)
                    return;

                m_NormalBias = value;
            }
        }

        [SerializeField]
        float m_SlopeBias = 0.5f;
        /// <summary>
        /// Get/Set the slope bias of the shadow maps.
        /// </summary>
        /// <value></value>
        public float slopeBias
        {
            get => m_SlopeBias;
            set
            {
                if (m_SlopeBias == value)
                    return;

                m_SlopeBias = value;
            }
        }

        [SerializeField]
        ShadowUpdateMode m_ShadowUpdateMode = ShadowUpdateMode.EveryFrame;
        /// <summary>
        /// Get/Set the shadow update mode.
        /// </summary>
        /// <value></value>
        public ShadowUpdateMode shadowUpdateMode
        {
            get => m_ShadowUpdateMode;
            set
            {
                if (m_ShadowUpdateMode == value)
                    return;

                if (m_ShadowUpdateMode != ShadowUpdateMode.EveryFrame && value == ShadowUpdateMode.EveryFrame)
                {
                    if(!preserveCachedShadow)
                    {
                        HDShadowManager.cachedShadowManager.EvictLight(this);
                    }
                }
                else if(legacyLight.shadows != LightShadows.None && m_ShadowUpdateMode == ShadowUpdateMode.EveryFrame && value != ShadowUpdateMode.EveryFrame)
                {
                    HDShadowManager.cachedShadowManager.RegisterLight(this);
                }

                m_ShadowUpdateMode = value;
            }
        }

        // Only for Rectangle area lights.
        [Range(0.0f, 90.0f)]
        [SerializeField]
        float m_BarnDoorAngle = 90.0f;
        /// <summary>
        /// Get/Set the angle so that it behaves like a barn door.
        /// </summary>
        public float barnDoorAngle
        {
            get => m_BarnDoorAngle;
            set
            {
                if (m_BarnDoorAngle == value)
                    return;

                m_BarnDoorAngle = Mathf.Clamp(value, 0.0f, 90.0f);
                UpdateAllLightValues();
            }
        }

        // Only for Rectangle area lights
        [SerializeField]
        float m_BarnDoorLength = 0.05f;
        /// <summary>
        /// Get/Set the length for the barn door sides.
        /// </summary>
        public float barnDoorLength
        {
            get => m_BarnDoorLength;
            set
            {
                if (m_BarnDoorLength == value)
                    return;

                m_BarnDoorLength = Mathf.Clamp(value, 0.0f, float.MaxValue);
                UpdateAllLightValues();
            }
        }

        [SerializeField]
        bool m_preserveCachedShadow = false;
        /// <summary>
        /// Controls whether the cached shadow maps for this light is preserved upon disabling the light.
        /// If this field is set to true, then the light will maintain its space in the cached shadow atlas until it is destroyed.
        /// </summary>
        public bool preserveCachedShadow
        {
            get => m_preserveCachedShadow;
            set
            {
                if (m_preserveCachedShadow == value)
                    return;

                m_preserveCachedShadow = value;
            }
        }

        /// <summary>
        /// True if the light affects volumetric fog, false otherwise
        /// </summary>
        public bool affectsVolumetric
        {
            get => useVolumetric;
            set => useVolumetric = value;
        }

#endregion

#region Internal API for moving shadow datas from AdditionalShadowData to HDAdditionalLightData

        [SerializeField]
        float[] m_ShadowCascadeRatios = new float[3] { 0.05f, 0.2f, 0.3f };
        internal float[] shadowCascadeRatios
        {
            get => m_ShadowCascadeRatios;
            set => m_ShadowCascadeRatios = value;
        }

        [SerializeField]
        float[] m_ShadowCascadeBorders = new float[4] { 0.2f, 0.2f, 0.2f, 0.2f };
        internal float[] shadowCascadeBorders
        {
            get => m_ShadowCascadeBorders;
            set => m_ShadowCascadeBorders = value;
        }

        [SerializeField]
        int m_ShadowAlgorithm = 0;
        internal int shadowAlgorithm
        {
            get => m_ShadowAlgorithm;
            set => m_ShadowAlgorithm = value;
        }

        [SerializeField]
        int m_ShadowVariant = 0;
        internal int shadowVariant
        {
            get => m_ShadowVariant;
            set => m_ShadowVariant = value;
        }

        [SerializeField]
        int m_ShadowPrecision = 0;
        internal int shadowPrecision
        {
            get => m_ShadowPrecision;
            set => m_ShadowPrecision = value;
        }

#endregion

#pragma warning disable 0414 // The field '...' is assigned but its value is never used, these fields are used by the inspector
        // This is specific for the LightEditor GUI and not use at runtime
        [SerializeField, FormerlySerializedAs("useOldInspector")]
        bool useOldInspector = false;
        [SerializeField, FormerlySerializedAs("useVolumetric")]
        bool useVolumetric = true;
        [SerializeField, FormerlySerializedAs("featuresFoldout")]
        bool featuresFoldout = true;
        [SerializeField, FormerlySerializedAs("showAdditionalSettings")]
        byte showAdditionalSettings = 0;
#pragma warning restore 0414

        HDShadowRequest[]   shadowRequests;
        bool                m_WillRenderShadowMap;
        bool                m_WillRenderScreenSpaceShadow;
        bool                m_WillRenderRayTracedShadow;
        int[]               m_ShadowRequestIndices;


        // Data for cached shadow maps
        [System.NonSerialized]
        internal int lightIdxForCachedShadows = -1;
        Vector3 m_CachedViewPos = new Vector3(0, 0, 0);


        [System.NonSerialized]
        Plane[]             m_ShadowFrustumPlanes = new Plane[6];

        // temporary matrix that stores the previous light data (mainly used to discard history for ray traced screen space shadows)
        [System.NonSerialized] internal Matrix4x4 previousTransform = Matrix4x4.identity;
        // Temporary index that stores the current shadow index for the light
        [System.NonSerialized] internal int shadowIndex = -1;

        // Runtime datas used to compute light intensity
        Light m_Light;
        internal Light legacyLight
        {
            get
            {
                // Calling TryGetComponent only when needed is faster than letting the null check happen inside TryGetComponent
                if (m_Light == null)
                    TryGetComponent<Light>(out m_Light);

                return m_Light;
            }
        }

        const string k_EmissiveMeshViewerName = "EmissiveMeshViewer";

        GameObject m_ChildEmissiveMeshViewer;
        MeshFilter m_EmissiveMeshFilter;
        internal MeshRenderer emissiveMeshRenderer { get; private set; }

#if UNITY_EDITOR
        bool m_NeedsPrefabInstanceCheck = false;
        bool needRefreshPrefabInstanceEmissiveMeshes = false;
#endif
        bool needRefreshEmissiveMeshesFromTimeLineUpdate = false;

        void CreateChildEmissiveMeshViewerIfNeeded()
        {
#if UNITY_EDITOR
            if (PrefabUtility.IsPartOfPrefabAsset(this))
                    return;
#endif
            bool here = m_ChildEmissiveMeshViewer != null && !m_ChildEmissiveMeshViewer.Equals(null);

#if UNITY_EDITOR
            //if not parented anymore, destroy it
            if (here && m_ChildEmissiveMeshViewer.transform.parent != transform)
            {
                if (Application.isPlaying)
                    Destroy(m_ChildEmissiveMeshViewer);
                else
                    DestroyImmediate(m_ChildEmissiveMeshViewer);
                m_ChildEmissiveMeshViewer = null;
                m_EmissiveMeshFilter = null;
                here = false;
            }
#endif

            //if not here, try to find it first
            if (!here)
            {
                foreach (Transform child in transform)
                {
                    var test = child.GetComponents(typeof(Component));
                    if (child.name == k_EmissiveMeshViewerName
                        && child.hideFlags == (HideFlags.NotEditable | HideFlags.DontSaveInBuild | HideFlags.DontSaveInEditor)
                        && child.GetComponents(typeof(MeshFilter)).Length == 1
                        && child.GetComponents(typeof(MeshRenderer)).Length == 1
                        && child.GetComponents(typeof(Component)).Length == 3) // Transform + MeshFilter + MeshRenderer
                    {
                        m_ChildEmissiveMeshViewer = child.gameObject;
                        m_ChildEmissiveMeshViewer.transform.localPosition = Vector3.zero;
                        m_ChildEmissiveMeshViewer.transform.localRotation = Quaternion.identity;
                        m_ChildEmissiveMeshViewer.transform.localScale = Vector3.one;
                        m_ChildEmissiveMeshViewer.layer = areaLightEmissiveMeshLayer == -1 ? gameObject.layer : areaLightEmissiveMeshLayer;

                        m_EmissiveMeshFilter = m_ChildEmissiveMeshViewer.GetComponent<MeshFilter>();
                        emissiveMeshRenderer = m_ChildEmissiveMeshViewer.GetComponent<MeshRenderer>();
                        emissiveMeshRenderer.shadowCastingMode = m_AreaLightEmissiveMeshShadowCastingMode;
                        emissiveMeshRenderer.motionVectorGenerationMode = m_AreaLightEmissiveMeshMotionVectorGenerationMode;

                        here = true;
                        break;
                    }
                }
            }

            //if still not here, create it
            if (!here)
            {
                m_ChildEmissiveMeshViewer = new GameObject(k_EmissiveMeshViewerName, typeof(MeshFilter), typeof(MeshRenderer));
                m_ChildEmissiveMeshViewer.hideFlags = HideFlags.NotEditable | HideFlags.DontSaveInBuild | HideFlags.DontSaveInEditor;
                m_ChildEmissiveMeshViewer.transform.SetParent(transform);
                m_ChildEmissiveMeshViewer.transform.localPosition = Vector3.zero;
                m_ChildEmissiveMeshViewer.transform.localRotation = Quaternion.identity;
                m_ChildEmissiveMeshViewer.transform.localScale = Vector3.one;
                m_ChildEmissiveMeshViewer.layer = areaLightEmissiveMeshLayer == -1 ? gameObject.layer : areaLightEmissiveMeshLayer;

                m_EmissiveMeshFilter = m_ChildEmissiveMeshViewer.GetComponent<MeshFilter>();
                emissiveMeshRenderer = m_ChildEmissiveMeshViewer.GetComponent<MeshRenderer>();
                emissiveMeshRenderer.shadowCastingMode = m_AreaLightEmissiveMeshShadowCastingMode;
                emissiveMeshRenderer.motionVectorGenerationMode = m_AreaLightEmissiveMeshMotionVectorGenerationMode;
            }
        }

        void DestroyChildEmissiveMeshViewer()
        {
            m_EmissiveMeshFilter = null;

            emissiveMeshRenderer.enabled = false;
            emissiveMeshRenderer = null;

            CoreUtils.Destroy(m_ChildEmissiveMeshViewer);
            m_ChildEmissiveMeshViewer = null;
        }

        [SerializeField]
        ShadowCastingMode m_AreaLightEmissiveMeshShadowCastingMode = ShadowCastingMode.Off;
        [SerializeField]
        MotionVectorGenerationMode m_AreaLightEmissiveMeshMotionVectorGenerationMode;
        [SerializeField]
        int m_AreaLightEmissiveMeshLayer = -1; //Special value that means we need to grab the one in the Light for initialization (for migration purpose)

        /// <summary> Change the Shadow Casting Mode of the generated emissive mesh for Area Light </summary>
        public ShadowCastingMode areaLightEmissiveMeshShadowCastingMode
        {
            get => m_AreaLightEmissiveMeshShadowCastingMode;
            set
            {
                if (m_AreaLightEmissiveMeshShadowCastingMode == value)
                    return;

                m_AreaLightEmissiveMeshShadowCastingMode = value;
                if (emissiveMeshRenderer != null && !emissiveMeshRenderer.Equals(null))
                {
                    emissiveMeshRenderer.shadowCastingMode = m_AreaLightEmissiveMeshShadowCastingMode;
                }
            }
        }

        /// <summary> Change the Motion Vector Generation Mode of the generated emissive mesh for Area Light </summary>
        public MotionVectorGenerationMode areaLightEmissiveMeshMotionVectorGenerationMode
        {
            get => m_AreaLightEmissiveMeshMotionVectorGenerationMode;
            set
            {
                if (m_AreaLightEmissiveMeshMotionVectorGenerationMode == value)
                    return;

                m_AreaLightEmissiveMeshMotionVectorGenerationMode = value;
                if (emissiveMeshRenderer != null && !emissiveMeshRenderer.Equals(null))
                {
                    emissiveMeshRenderer.motionVectorGenerationMode = m_AreaLightEmissiveMeshMotionVectorGenerationMode;
                }
            }
        }

        /// <summary> Change the Layer of the generated emissive mesh for Area Light </summary>
        public int areaLightEmissiveMeshLayer
        {
            get => m_AreaLightEmissiveMeshLayer;
            set
            {
                if (m_AreaLightEmissiveMeshLayer == value)
                    return;

                m_AreaLightEmissiveMeshLayer = value;
                if (emissiveMeshRenderer != null && !emissiveMeshRenderer.Equals(null) && m_AreaLightEmissiveMeshLayer != -1)
                {
                    emissiveMeshRenderer.gameObject.layer = m_AreaLightEmissiveMeshLayer;
                }
            }
        }


        void OnDestroy()
        {
            if(lightIdxForCachedShadows >= 0) // If it is within the cached system we need to evict it.
                HDShadowManager.cachedShadowManager.EvictLight(this);
        }

        void OnDisable()
        {
            // If it is within the cached system we need to evict it, unless user explicitly requires not to.
            if (!preserveCachedShadow && lightIdxForCachedShadows >= 0)
            {
                HDShadowManager.cachedShadowManager.EvictLight(this);
            }

            SetEmissiveMeshRendererEnabled(false);
            s_overlappingHDLights.Remove(this);
        }

        void SetEmissiveMeshRendererEnabled(bool enabled)
        {
            if (displayAreaLightEmissiveMesh && emissiveMeshRenderer)
            {
                emissiveMeshRenderer.enabled = enabled;
            }
        }

        int GetShadowRequestCount(HDShadowSettings shadowSettings, HDLightType lightType)
        {
            return lightType == HDLightType.Point
                ? 6
                : lightType == HDLightType.Directional
                    ? shadowSettings.cascadeShadowSplitCount.value
                    : 1;
        }

        /// <summary>
        /// Request shadow map rendering when Update Mode is set to On Demand.
        /// </summary>
        public void RequestShadowMapRendering()
        {
            if(shadowUpdateMode == ShadowUpdateMode.OnDemand)
                HDShadowManager.cachedShadowManager.ScheduleShadowUpdate(this);
        }

        /// <summary>
        /// Some lights render more than one shadow maps (e.g. cascade shadow maps or point lights). This method is used to request the rendering of specific shadow map
        /// when Update Mode is set to On Demand. For example, to request the update of a second cascade, shadowIndex should be 1.
        /// Note: if shadowIndex is a 0-based index and it must be lower than the number of shadow maps a light renders (i.e. cascade count for directional lights, 6 for point lights).
        /// </summary>
        /// <param name="shadowIndex">The index of the subshadow to update.</param>
        public void RequestSubShadowMapRendering(int shadowIndex)
        {
            if (shadowUpdateMode == ShadowUpdateMode.OnDemand)
                HDShadowManager.cachedShadowManager.ScheduleShadowUpdate(this, shadowIndex);
        }

        internal bool ShadowIsUpdatedEveryFrame()
        {
            return shadowUpdateMode == ShadowUpdateMode.EveryFrame;
        }

        internal void EvaluateShadowState(HDCamera hdCamera, in ProcessedLightData processedLight, CullingResults cullResults, FrameSettings frameSettings, int lightIndex)
        {
            Bounds bounds;

            m_WillRenderShadowMap = legacyLight.shadows != LightShadows.None && frameSettings.IsEnabled(FrameSettingsField.ShadowMaps);

            m_WillRenderShadowMap &= cullResults.GetShadowCasterBounds(lightIndex, out bounds);
            // When creating a new light, at the first frame, there is no AdditionalShadowData so we can't really render shadows
            m_WillRenderShadowMap &= shadowDimmer > 0;
            // If the shadow is too far away, we don't render it
            m_WillRenderShadowMap &= processedLight.lightType == HDLightType.Directional || processedLight.distanceToCamera < shadowFadeDistance;

            if (processedLight.lightType == HDLightType.Area && areaLightShape != AreaLightShape.Rectangle)
            {
                m_WillRenderShadowMap = false;
            }

            // First we reset the ray tracing and screen space shadow data
            m_WillRenderScreenSpaceShadow = false;
            m_WillRenderRayTracedShadow = false;

            // If this camera does not allow screen space shadows we are done, set the target parameters to false and leave the function
            if (!hdCamera.frameSettings.IsEnabled(FrameSettingsField.ScreenSpaceShadows) || !m_WillRenderShadowMap)
                return;

            // Flag the ray tracing only shadows
            if (frameSettings.IsEnabled(FrameSettingsField.RayTracing) && m_UseRayTracedShadows)
            {
                bool validShadow = false;
                if (processedLight.gpuLightType == GPULightType.Point
                        || processedLight.gpuLightType == GPULightType.Rectangle
                        || (processedLight.gpuLightType == GPULightType.Spot && processedLight.lightVolumeType == LightVolumeType.Cone))
                {
                    validShadow = true;
                }

                if (validShadow)
                {
                    m_WillRenderScreenSpaceShadow = true;
                    m_WillRenderRayTracedShadow = true;
                }
            }

            // Flag the directional shadow
            if (useScreenSpaceShadows && processedLight.gpuLightType == GPULightType.Directional)
            {
                m_WillRenderScreenSpaceShadow = true;
                if (frameSettings.IsEnabled(FrameSettingsField.RayTracing) && m_UseRayTracedShadows)
                {
                    m_WillRenderRayTracedShadow = true;
                }
            }
        }

        internal int GetResolutionFromSettings(ShadowMapType shadowMapType, HDShadowInitParameters initParameters)
        {
            switch (shadowMapType)
            {
                case ShadowMapType.CascadedDirectional:
                    return Math.Min(m_ShadowResolution.Value(initParameters.shadowResolutionDirectional), initParameters.maxDirectionalShadowMapResolution);
                case ShadowMapType.PunctualAtlas:
                    return Math.Min(m_ShadowResolution.Value(initParameters.shadowResolutionPunctual), initParameters.maxPunctualShadowMapResolution);
                case ShadowMapType.AreaLightAtlas:
                    return Math.Min(m_ShadowResolution.Value(initParameters.shadowResolutionArea), initParameters.maxAreaShadowMapResolution);
                default:
                    return 0;
            }
        }

        internal void ReserveShadowMap(Camera camera, HDShadowManager shadowManager, HDShadowSettings shadowSettings, HDShadowInitParameters initParameters, Rect screenRect, HDLightType lightType)
        {
            if (!m_WillRenderShadowMap)
                return;

            // Create shadow requests array using the light type
            if (shadowRequests == null || m_ShadowRequestIndices == null)
            {
                const int maxLightShadowRequestsCount = 6;
                shadowRequests = new HDShadowRequest[maxLightShadowRequestsCount];
                m_ShadowRequestIndices = new int[maxLightShadowRequestsCount];

                for (int i = 0; i < maxLightShadowRequestsCount; i++)
                {
                    shadowRequests[i] = new HDShadowRequest();
                }
            }

            ShadowMapType shadowType = GetShadowMapType(lightType);

            // Reserve wanted resolution in the shadow atlas
            int resolution = GetResolutionFromSettings(shadowType, initParameters);
            Vector2 viewportSize = new Vector2(resolution, resolution);

            bool viewPortRescaling = false;

            // Compute dynamic shadow resolution
            viewPortRescaling |= (shadowType == ShadowMapType.PunctualAtlas && initParameters.punctualLightShadowAtlas.useDynamicViewportRescale);
            viewPortRescaling |= (shadowType == ShadowMapType.AreaLightAtlas && initParameters.areaLightShadowAtlas.useDynamicViewportRescale);

            bool shadowIsInCacheSystem = !ShadowIsUpdatedEveryFrame();

            if (viewPortRescaling && !shadowIsInCacheSystem)
            {
                // resize viewport size by the normalized size of the light on screen
                float screenArea = screenRect.width * screenRect.height;
                viewportSize *= Mathf.Lerp(64f / viewportSize.x, 1f, screenArea);
                viewportSize = Vector2.Max(new Vector2(64f, 64f) / viewportSize, viewportSize);

                // Prevent flickering caused by the floating size of the viewport
                viewportSize.x = Mathf.Round(viewportSize.x);
                viewportSize.y = Mathf.Round(viewportSize.y);
            }

            viewportSize = Vector2.Max(viewportSize, new Vector2(HDShadowManager.k_MinShadowMapResolution, HDShadowManager.k_MinShadowMapResolution));

            // Update the directional shadow atlas size
            if (lightType == HDLightType.Directional)
                shadowManager.UpdateDirectionalShadowResolution((int)viewportSize.x, shadowSettings.cascadeShadowSplitCount.value);

            int count = GetShadowRequestCount(shadowSettings, lightType);

            bool needResolutionRequestNow = !shadowIsInCacheSystem || lightType == HDLightType.Directional;
            for (int index = 0; index < count; index++)
            {
                m_ShadowRequestIndices[index] = shadowManager.ReserveShadowResolutions(shadowIsInCacheSystem ? new Vector2(resolution, resolution) : viewportSize, shadowMapType, GetInstanceID(), index, needResolutionRequestNow);
            }
        }

        internal bool WillRenderShadowMap()
        {
            return m_WillRenderShadowMap;
        }

        internal bool WillRenderScreenSpaceShadow()
        {
            return m_WillRenderScreenSpaceShadow;
        }

        internal bool WillRenderRayTracedShadow()
        {
            return m_WillRenderRayTracedShadow;
        }

        // This offset shift the position of the spotlight used to approximate the area light shadows. The offset is the minimum such that the full
        // area light shape is included in the cone spanned by the spot light.
        internal static float GetAreaLightOffsetForShadows(Vector2 shapeSize, float coneAngle)
        {
            float rectangleDiagonal = shapeSize.magnitude;
            float halfAngle = coneAngle * 0.5f;
            float cotanHalfAngle = 1.0f / Mathf.Tan(halfAngle * Mathf.Deg2Rad);
            float offset = rectangleDiagonal * cotanHalfAngle;

            return -offset;
        }

        private void UpdateDirectionalShadowRequest(HDShadowManager manager, HDShadowSettings shadowSettings, VisibleLight visibleLight, CullingResults cullResults, Vector2 viewportSize, int requestIndex, int lightIndex, Vector3 cameraPos, HDShadowRequest shadowRequest, out Matrix4x4 invViewProjection)
        {
            Vector4 cullingSphere;
            float nearPlaneOffset = QualitySettings.shadowNearPlaneOffset;

            HDShadowUtils.ExtractDirectionalLightData(
                visibleLight, viewportSize, (uint)requestIndex, shadowSettings.cascadeShadowSplitCount.value,
                shadowSettings.cascadeShadowSplits, nearPlaneOffset, cullResults, lightIndex,
                out shadowRequest.view, out invViewProjection, out shadowRequest.deviceProjectionYFlip,
                out shadowRequest.deviceProjection, out shadowRequest.splitData
            );

            cullingSphere = shadowRequest.splitData.cullingSphere;

            // Camera relative for directional light culling sphere
            if (ShaderConfig.s_CameraRelativeRendering != 0)
            {
                cullingSphere.x -= cameraPos.x;
                cullingSphere.y -= cameraPos.y;
                cullingSphere.z -= cameraPos.z;
            }

            manager.UpdateCascade(requestIndex, cullingSphere, shadowSettings.cascadeShadowBorders[requestIndex]);
        }

        // Must return the first executed shadow request
        internal int UpdateShadowRequest(HDCamera hdCamera, HDShadowManager manager, HDShadowSettings shadowSettings, VisibleLight visibleLight,
                                         CullingResults cullResults, int lightIndex, LightingDebugSettings lightingDebugSettings, HDShadowFilteringQuality filteringQuality, out int shadowRequestCount)
        {
            int                 firstShadowRequestIndex = -1;
            Vector3             cameraPos = hdCamera.mainViewConstants.worldSpaceCameraPos;
            shadowRequestCount = 0;

            HDLightType lightType = type;

            int count = GetShadowRequestCount(shadowSettings, lightType);

            bool shadowIsInCachedSystem = !ShadowIsUpdatedEveryFrame();
            // Note if we are in cached system, but if a placement has not been found by this point we bail out shadows
            bool shadowHasAtlasPlacement = true;
            if (shadowIsInCachedSystem)
            {
                // If we force evicted the light, it will have lightIdxForCachedShadows == -1
                shadowHasAtlasPlacement = !HDShadowManager.cachedShadowManager.LightIsPendingPlacement(this, shadowMapType) && (lightIdxForCachedShadows != -1);
            }

            for (int index = 0; index < count; index++)
            {
                var         shadowRequest = shadowRequests[index];

                Matrix4x4   invViewProjection = Matrix4x4.identity;
                int         shadowRequestIndex = m_ShadowRequestIndices[index];

                HDShadowResolutionRequest resolutionRequest = manager.GetResolutionRequest(shadowRequestIndex);

                if (resolutionRequest == null)
                    continue;

                int cachedShadowID = lightIdxForCachedShadows + index;
                bool shadowNeedsRendering = shadowHasAtlasPlacement;

                if (shadowIsInCachedSystem && shadowHasAtlasPlacement)
                {
                    shadowNeedsRendering = HDShadowManager.cachedShadowManager.ShadowIsPendingUpdate(cachedShadowID, shadowMapType);
                    HDShadowManager.cachedShadowManager.UpdateResolutionRequest(ref resolutionRequest, cachedShadowID, shadowMapType);
                }

                shadowRequest.isInCachedAtlas = shadowIsInCachedSystem;

                Vector2 viewportSize = resolutionRequest.resolution;

                if (shadowRequestIndex == -1)
                    continue;

                shadowRequest.atlasViewport = resolutionRequest.atlasViewport;

                if (!shadowNeedsRendering)
                {
                    shadowRequest.cachedShadowData.cacheTranslationDelta = cameraPos - m_CachedViewPos;
                    shadowRequest.shouldUseCachedShadow = true;

                    // If directional we still need to calculate the split data.
                    if (lightType == HDLightType.Directional)
                        UpdateDirectionalShadowRequest(manager, shadowSettings, visibleLight, cullResults, viewportSize, index, lightIndex, cameraPos, shadowRequest, out invViewProjection);
                }
                else
                {
                    m_CachedViewPos = cameraPos;
                    shadowRequest.shouldUseCachedShadow = false;

                    // Write per light type matrices, splitDatas and culling parameters
                    switch (lightType)
                    {
                        case HDLightType.Point:
                            HDShadowUtils.ExtractPointLightData(
                                visibleLight, viewportSize, shadowNearPlane,
                                normalBias, (uint)index, filteringQuality, out shadowRequest.view,
                                out invViewProjection, out shadowRequest.deviceProjectionYFlip,
                                out shadowRequest.deviceProjection, out shadowRequest.splitData
                            );
                            break;
                        case HDLightType.Spot:
                            float spotAngleForShadows = useCustomSpotLightShadowCone ? Math.Min(customSpotLightShadowCone, visibleLight.light.spotAngle)  : visibleLight.light.spotAngle;
                            HDShadowUtils.ExtractSpotLightData(
                                spotLightShape, spotAngleForShadows, shadowNearPlane, aspectRatio, shapeWidth,
                                shapeHeight, visibleLight, viewportSize, normalBias, filteringQuality,
                                out shadowRequest.view, out invViewProjection, out shadowRequest.deviceProjectionYFlip,
                                out shadowRequest.deviceProjection, out shadowRequest.splitData
                            );
                            break;
                        case HDLightType.Directional:
                            UpdateDirectionalShadowRequest(manager, shadowSettings, visibleLight, cullResults, viewportSize, index, lightIndex, cameraPos, shadowRequest, out invViewProjection);
                            break;
                        case HDLightType.Area:
                            switch (areaLightShape)
                            {
                                case AreaLightShape.Rectangle:
                                    Vector2 shapeSize = new Vector2(shapeWidth, m_ShapeHeight);
                                    float offset = GetAreaLightOffsetForShadows(shapeSize, areaLightShadowCone);
                                    Vector3 shadowOffset = offset * visibleLight.GetForward();
                                    HDShadowUtils.ExtractRectangleAreaLightData(visibleLight, visibleLight.GetPosition() + shadowOffset, areaLightShadowCone, shadowNearPlane, shapeSize, viewportSize, normalBias, filteringQuality,
                                        out shadowRequest.view, out invViewProjection, out shadowRequest.deviceProjectionYFlip, out shadowRequest.deviceProjection, out shadowRequest.splitData);
                                    break;
                                case AreaLightShape.Tube:
                                    //Tube do not cast shadow at the moment.
                                    //They should not call this method.
                                    break;
                            }
                            break;
                    }

                    // Assign all setting common to every lights
                    SetCommonShadowRequestSettings(shadowRequest, visibleLight, cameraPos, invViewProjection, viewportSize, lightIndex, lightType, filteringQuality);
                }

                manager.UpdateShadowRequest(shadowRequestIndex, shadowRequest, shadowIsInCachedSystem);

                if(shadowIsInCachedSystem && shadowNeedsRendering)
                {
                    // Handshake with the cached shadow manager to notify about the rendering.
                    // Technically the rendering has not happened yet, but it is scheduled.
                    HDShadowManager.cachedShadowManager.MarkShadowAsRendered(cachedShadowID, shadowMapType);
                }

                // Store the first shadow request id to return it
                if (firstShadowRequestIndex == -1)
                    firstShadowRequestIndex = shadowRequestIndex;

                shadowRequestCount++;
            }

            return shadowHasAtlasPlacement ? firstShadowRequestIndex : -1;
        }

        void SetCommonShadowRequestSettings(HDShadowRequest shadowRequest, VisibleLight visibleLight, Vector3 cameraPos, Matrix4x4 invViewProjection, Vector2 viewportSize, int lightIndex, HDLightType lightType, HDShadowFilteringQuality filteringQuality)
        {
            // zBuffer param to reconstruct depth position (for transmission)
            float f = legacyLight.range;
            float n = shadowNearPlane;
            shadowRequest.zBufferParam = new Vector4((f-n)/n, 1.0f, (f-n)/(n*f), 1.0f/f);
            shadowRequest.worldTexelSize = 2.0f / shadowRequest.deviceProjectionYFlip.m00 / viewportSize.x * Mathf.Sqrt(2.0f);
            shadowRequest.normalBias = normalBias;

            // Make light position camera relative:
            // TODO: think about VR (use different camera position for each eye)
            if (ShaderConfig.s_CameraRelativeRendering != 0)
            {
                CoreMatrixUtils.MatrixTimesTranslation(ref shadowRequest.view, cameraPos);
                CoreMatrixUtils.TranslationTimesMatrix(ref invViewProjection, -cameraPos);
            }

            bool hasOrthoMatrix = false;
            if (lightType == HDLightType.Directional || lightType == HDLightType.Spot && spotLightShape == SpotLightShape.Box)
            {
                hasOrthoMatrix = true;
                shadowRequest.position = new Vector3(shadowRequest.view.m03, shadowRequest.view.m13, shadowRequest.view.m23);
            }
            else
            {
                var vlPos = visibleLight.GetPosition();
                shadowRequest.position = (ShaderConfig.s_CameraRelativeRendering != 0) ? vlPos - cameraPos : vlPos;
            }

            shadowRequest.shadowToWorld = invViewProjection.transpose;
            shadowRequest.zClip = (lightType != HDLightType.Directional);
            shadowRequest.lightIndex = lightIndex;
            // We don't allow shadow resize for directional cascade shadow
            if (lightType == HDLightType.Directional)
            {
                shadowRequest.shadowMapType = ShadowMapType.CascadedDirectional;
            }
            else if (lightType == HDLightType.Area && areaLightShape == AreaLightShape.Rectangle)
            {
                shadowRequest.shadowMapType = ShadowMapType.AreaLightAtlas;
            }
            else
            {
                shadowRequest.shadowMapType = ShadowMapType.PunctualAtlas;
            }

            // shadow clip planes (used for tessellation clipping)
            GeometryUtility.CalculateFrustumPlanes(CoreMatrixUtils.MultiplyProjectionMatrix(shadowRequest.deviceProjectionYFlip, shadowRequest.view, hasOrthoMatrix), m_ShadowFrustumPlanes);
            if (shadowRequest.frustumPlanes?.Length != 6)
                shadowRequest.frustumPlanes = new Vector4[6];
            // Left, right, top, bottom, near, far.
            for (int i = 0; i < 6; i++)
            {
                shadowRequest.frustumPlanes[i] = new Vector4(
                    m_ShadowFrustumPlanes[i].normal.x,
                    m_ShadowFrustumPlanes[i].normal.y,
                    m_ShadowFrustumPlanes[i].normal.z,
                    m_ShadowFrustumPlanes[i].distance
                );
            }


            float softness = 0.0f;
            if (lightType == HDLightType.Directional)
            {
                var devProj = shadowRequest.deviceProjection;
                float frustumExtentZ = Vector4.Dot(new Vector4(devProj.m32, -devProj.m32, -devProj.m22, devProj.m22), new Vector4(devProj.m22, devProj.m32, devProj.m23, devProj.m33)) /
                        (devProj.m22 * (devProj.m22 - devProj.m32));

                // We use the light view frustum derived from view projection matrix and angular diameter to work out a filter size in
                // shadow map space, essentially figuring out the footprint of the cone subtended by the light on the shadow map
                float halfAngleTan = Mathf.Tan(0.5f * Mathf.Deg2Rad * (softnessScale * m_AngularDiameter) / 2);
                softness = Mathf.Abs(halfAngleTan * frustumExtentZ / (2.0f * shadowRequest.splitData.cullingSphere.w));
                float range = 2.0f * (1.0f / devProj.m22);
                float rangeScale = Mathf.Abs(range)  / 100.0f;
                shadowRequest.zBufferParam.x = rangeScale;
            }
            else
            {
                // This derivation has been fitted with quartic regression checking against raytracing reference and with a resolution of 512
                float x = m_ShapeRadius * softnessScale;
                float x2 = x * x;
                softness = 0.02403461f + 3.452916f * x - 1.362672f * x2 + 0.6700115f * x2 * x + 0.2159474f * x2 * x2;
                softness /= 100.0f;
            }

            softness *= (shadowRequest.atlasViewport.width / 512);  // Make it resolution independent whereas the baseline is 512

            // Bias
            // This base bias is a good value if we expose a [0..1] since values within [0..5] are empirically shown to be sensible for the slope-scale bias with the width of our PCF.
            float baseBias = 5.0f;
            // If we are PCSS, the blur radius can be quite big, hence we need to tweak up the slope bias
            if (filteringQuality == HDShadowFilteringQuality.High)
            {
                if(softness > 0.01f)
                {
                    // maxBaseBias is an empirically set value, also the lerp stops at a shadow softness of 0.05, then is clamped.
                    float maxBaseBias = 18.0f;
                    baseBias = Mathf.Lerp(baseBias, maxBaseBias, Mathf.Min(1.0f, (softness * 100) / 5));
                }
            }

            shadowRequest.slopeBias = HDShadowUtils.GetSlopeBias(baseBias, slopeBias);

            // Shadow algorithm parameters
            shadowRequest.shadowSoftness = softness;
            shadowRequest.blockerSampleCount = blockerSampleCount;
            shadowRequest.filterSampleCount = filterSampleCount;
            shadowRequest.minFilterSize = minFilterSize * 0.001f; // This divide by 1000 is here to have a range [0...1] exposed to user

            shadowRequest.kernelSize = (uint)kernelSize;
            shadowRequest.lightAngle = (lightAngle * Mathf.PI / 180.0f);
            shadowRequest.maxDepthBias = maxDepthBias;
            // We transform it to base two for faster computation.
            // So e^x = 2^y where y = x * log2 (e)
            const float log2e = 1.44269504089f;
            shadowRequest.evsmParams.x = evsmExponent * log2e;
            shadowRequest.evsmParams.y = evsmLightLeakBias;
            shadowRequest.evsmParams.z = m_EvsmVarianceBias;
            shadowRequest.evsmParams.w = evsmBlurPasses;
        }

        // We need these old states to make timeline and the animator record the intensity value and the emissive mesh changes
        [System.NonSerialized]
        TimelineWorkaround timelineWorkaround = new TimelineWorkaround();

#if UNITY_EDITOR

        // Force to retrieve color light's m_UseColorTemperature because it's private
        [System.NonSerialized]
        SerializedProperty m_UseColorTemperatureProperty;
        SerializedProperty useColorTemperatureProperty
        {
            get
            {
                if (m_UseColorTemperatureProperty == null)
                {
                    m_UseColorTemperatureProperty = lightSerializedObject.FindProperty("m_UseColorTemperature");
                }

                return m_UseColorTemperatureProperty;
            }
        }

        [System.NonSerialized]
        SerializedObject m_LightSerializedObject;
        SerializedObject lightSerializedObject
        {
            get
            {
                if (m_LightSerializedObject == null)
                {
                    m_LightSerializedObject = new SerializedObject(legacyLight);
                }

                return m_LightSerializedObject;
            }
        }

#endif

        internal bool useColorTemperature
        {
            get => legacyLight.useColorTemperature;
            set
            {
                if (legacyLight.useColorTemperature == value)
                    return;

                legacyLight.useColorTemperature = value;
            }
        }

        // TODO: we might be able to get rid to that
        [System.NonSerialized]
        bool m_Animated;

        private void Start()
        {
            // If there is an animator attached ot the light, we assume that some of the light properties
            // might be driven by this animator (using timeline or animations) so we force the LateUpdate
            // to sync the animated HDAdditionalLightData properties with the light component.
            m_Animated = GetComponent<Animator>() != null;
        }

        // TODO: There are a lot of old != current checks and assignation in this function, maybe think about using another system ?
        void LateUpdate()
        {
            // We force the animation in the editor and in play mode when there is an animator component attached to the light
#if !UNITY_EDITOR
            if (!m_Animated)
                return;
#endif

#if UNITY_EDITOR

            // If modification are due to change on prefab asset that are non overridden on this prefab instance
            if (m_NeedsPrefabInstanceCheck && PrefabUtility.IsPartOfPrefabInstance(this) && ((PrefabUtility.GetCorrespondingObjectFromOriginalSource(this) as HDAdditionalLightData)?.needRefreshPrefabInstanceEmissiveMeshes ?? false))
            {
                needRefreshPrefabInstanceEmissiveMeshes = true;
            }
            m_NeedsPrefabInstanceCheck = false;

            // Update the list of overlapping lights for the LightOverlap scene view mode
            if (IsOverlapping())
                s_overlappingHDLights.Add(this);
            else
                s_overlappingHDLights.Remove(this);
#endif

#if UNITY_EDITOR

            // If we requested an emissive mesh but for some reason (e.g. Reload scene unchecked in the Enter Playmode options) Awake has not been called,
            // we need to create it manually.
            if (m_DisplayAreaLightEmissiveMesh && (m_ChildEmissiveMeshViewer == null || m_ChildEmissiveMeshViewer.Equals(null)))
            {
                UpdateAreaLightEmissiveMesh();
            }

            //if not parented anymore, refresh it
            if (m_ChildEmissiveMeshViewer != null && !m_ChildEmissiveMeshViewer.Equals(null))
            {
                if (m_ChildEmissiveMeshViewer.transform.parent != transform)
                {
                    CreateChildEmissiveMeshViewerIfNeeded();
                    UpdateAreaLightEmissiveMesh();
                }
                if (m_ChildEmissiveMeshViewer.gameObject.isStatic != gameObject.isStatic)
                    m_ChildEmissiveMeshViewer.gameObject.isStatic = gameObject.isStatic;
                if (GameObjectUtility.GetStaticEditorFlags(m_ChildEmissiveMeshViewer.gameObject) != GameObjectUtility.GetStaticEditorFlags(gameObject))
                    GameObjectUtility.SetStaticEditorFlags(m_ChildEmissiveMeshViewer.gameObject, GameObjectUtility.GetStaticEditorFlags(gameObject));
            }
#endif

            //auto change layer on emissive mesh
            if (areaLightEmissiveMeshLayer == -1
                && m_ChildEmissiveMeshViewer != null && !m_ChildEmissiveMeshViewer.Equals(null)
                && m_ChildEmissiveMeshViewer.gameObject.layer != gameObject.layer)
                m_ChildEmissiveMeshViewer.gameObject.layer = gameObject.layer;

            // Delayed cleanup when removing emissive mesh from timeline
            if (needRefreshEmissiveMeshesFromTimeLineUpdate)
            {
                needRefreshEmissiveMeshesFromTimeLineUpdate = false;
                UpdateAreaLightEmissiveMesh();
            }

#if UNITY_EDITOR
            // Prefab instance child emissive mesh update
            if (needRefreshPrefabInstanceEmissiveMeshes)
            {
                // We must not call the update on Prefab Asset that are already updated or we will enter infinite loop
                if (!PrefabUtility.IsPartOfPrefabAsset(this))
                {
                    UpdateAreaLightEmissiveMesh();
                }
                needRefreshPrefabInstanceEmissiveMeshes = false;
            }
#endif

            Vector3 shape = new Vector3(shapeWidth, m_ShapeHeight, shapeRadius);

            if (legacyLight.enabled != timelineWorkaround.lightEnabled)
            {
                SetEmissiveMeshRendererEnabled(legacyLight.enabled);
                timelineWorkaround.lightEnabled = legacyLight.enabled;
            }

            // Check if the intensity have been changed by the inspector or an animator
            if (timelineWorkaround.oldLossyScale != transform.lossyScale
                || intensity != timelineWorkaround.oldIntensity
                || legacyLight.colorTemperature != timelineWorkaround.oldLightColorTemperature)
            {
                UpdateLightIntensity();
                UpdateAreaLightEmissiveMesh();
                timelineWorkaround.oldLossyScale = transform.lossyScale;
                timelineWorkaround.oldIntensity = intensity;
                timelineWorkaround.oldLightColorTemperature = legacyLight.colorTemperature;
            }

            // Same check for light angle to update intensity using spot angle
            if (type == HDLightType.Spot && (timelineWorkaround.oldSpotAngle != legacyLight.spotAngle))
            {
                UpdateLightIntensity();
                timelineWorkaround.oldSpotAngle = legacyLight.spotAngle;
            }

            if (legacyLight.color != timelineWorkaround.oldLightColor
                || timelineWorkaround.oldLossyScale != transform.lossyScale
                || displayAreaLightEmissiveMesh != timelineWorkaround.oldDisplayAreaLightEmissiveMesh
                || legacyLight.colorTemperature != timelineWorkaround.oldLightColorTemperature)
            {
                UpdateAreaLightEmissiveMesh();
                timelineWorkaround.oldLightColor = legacyLight.color;
                timelineWorkaround.oldLossyScale = transform.lossyScale;
                timelineWorkaround.oldDisplayAreaLightEmissiveMesh = displayAreaLightEmissiveMesh;
                timelineWorkaround.oldLightColorTemperature = legacyLight.colorTemperature;
            }
        }

        void OnDidApplyAnimationProperties()
        {
            UpdateAllLightValues(fromTimeLine: true);
        }

        /// <summary>
        /// Copy all field from this to an additional light data
        /// </summary>
        /// <param name="data">Destination component</param>
        public void CopyTo(HDAdditionalLightData data)
        {
            data.enableSpotReflector = enableSpotReflector;
            data.luxAtDistance = luxAtDistance;
            data.m_InnerSpotPercent = m_InnerSpotPercent;
            data.lightDimmer = lightDimmer;
            data.volumetricDimmer = volumetricDimmer;
            data.lightUnit = lightUnit;
            data.m_FadeDistance = m_FadeDistance;
            data.affectDiffuse = affectDiffuse;
            data.m_AffectSpecular = m_AffectSpecular;
            data.nonLightmappedOnly = nonLightmappedOnly;
            data.m_PointlightHDType = m_PointlightHDType;
            data.spotLightShape = spotLightShape;
            data.shapeWidth = shapeWidth;
            data.m_ShapeHeight = m_ShapeHeight;
            data.aspectRatio = aspectRatio;
            data.shapeRadius = shapeRadius;
            data.m_MaxSmoothness = maxSmoothness;
            data.m_ApplyRangeAttenuation = m_ApplyRangeAttenuation;
            data.useOldInspector = useOldInspector;
            data.featuresFoldout = featuresFoldout;
            data.showAdditionalSettings = showAdditionalSettings;
            data.m_Intensity = m_Intensity;
            data.displayAreaLightEmissiveMesh = displayAreaLightEmissiveMesh;
            data.interactsWithSky = interactsWithSky;
            data.angularDiameter = angularDiameter;
            data.flareSize = flareSize;
            data.flareTint = flareTint;
            data.surfaceTexture = surfaceTexture;
            data.surfaceTint = surfaceTint;
            data.distance = distance;

            shadowResolution.CopyTo(data.shadowResolution);
            data.shadowDimmer = shadowDimmer;
            data.volumetricShadowDimmer = volumetricShadowDimmer;
            data.shadowFadeDistance = shadowFadeDistance;
            useContactShadow.CopyTo(data.useContactShadow);
            data.slopeBias = slopeBias;
            data.normalBias = normalBias;
            data.shadowCascadeRatios = new float[shadowCascadeRatios.Length];
            shadowCascadeRatios.CopyTo(data.shadowCascadeRatios, 0);
            data.shadowCascadeBorders = new float[shadowCascadeBorders.Length];
            shadowCascadeBorders.CopyTo(data.shadowCascadeBorders, 0);
            data.shadowAlgorithm = shadowAlgorithm;
            data.shadowVariant = shadowVariant;
            data.shadowPrecision = shadowPrecision;
            data.shadowUpdateMode = shadowUpdateMode;

            data.m_UseCustomSpotLightShadowCone = useCustomSpotLightShadowCone;
            data.m_CustomSpotLightShadowCone = customSpotLightShadowCone;

#if UNITY_EDITOR
            data.timelineWorkaround = timelineWorkaround;
#endif
        }

        // As we have our own default value, we need to initialize the light intensity correctly
        /// <summary>
        /// Initialize an HDAdditionalLightData that have just beeing created.
        /// </summary>
        /// <param name="lightData"></param>
        public static void InitDefaultHDAdditionalLightData(HDAdditionalLightData lightData)
        {
            // Special treatment for Unity built-in area light. Change it to our rectangle light
            var light = lightData.gameObject.GetComponent<Light>();

            // Set light intensity and unit using its type
            //note: requiring type convert Rectangle and Disc to Area and correctly set areaLight
            switch (lightData.type)
            {
                case HDLightType.Directional:
                    lightData.lightUnit = LightUnit.Lux;
                    lightData.intensity = k_DefaultDirectionalLightIntensity;
                    break;
                case HDLightType.Area: // Rectangle by default when light is created
                    switch (lightData.areaLightShape)
                    {
                        case AreaLightShape.Rectangle:
                            lightData.lightUnit = LightUnit.Lumen;
                            lightData.intensity = k_DefaultAreaLightIntensity;
                            light.shadows = LightShadows.None;
                            break;
                        case AreaLightShape.Disc:
                            //[TODO: to be defined]
                            break;
                    }
                    break;
                case HDLightType.Point:
                case HDLightType.Spot:
                    lightData.lightUnit = LightUnit.Lumen;
                    lightData.intensity = k_DefaultPunctualLightIntensity;
                    break;
            }

            // We don't use the global settings of shadow mask by default
            light.lightShadowCasterMode = LightShadowCasterMode.Everything;

            lightData.normalBias           = 0.75f;
            lightData.slopeBias            = 0.5f;
        }

        void OnValidate()
        {
            UpdateBounds();

            RefreshCachedShadow();

<<<<<<< HEAD
#if UNITY_EDITOR
            if (emissiveMeshRenderer != null && !emissiveMeshRenderer.Equals(null))
            // If modification are due to change on prefab asset that are non overridden on this prefab instance
                // As we cannot Create/Destroy in OnValidate, delay call to next Update
                needRefreshPrefabInstanceEmissiveMeshes = true;
=======
            if (emissiveMeshRenderer != null && !emissiveMeshRenderer.Equals(null) && m_AreaLightEmissiveMeshLayer != -1)
            {
                emissiveMeshRenderer.gameObject.layer = m_AreaLightEmissiveMeshLayer;
            }
>>>>>>> cae9c184

            // If modification are due to change on prefab asset, we want to have prefab instances to self-update, but we cannot check in OnValidate if this is part of
            // prefab instance. So we delay the check on next update (and before teh LateUpdate logic)
            m_NeedsPrefabInstanceCheck = true;
#endif
        }

#region Update functions to patch values in the Light component when we change properties inside HDAdditionalLightData

        void SetLightIntensityPunctual(float intensity)
        {
            switch (type)
            {
                case HDLightType.Directional:
                    legacyLight.intensity = intensity; // Always in lux
                    break;
                case HDLightType.Point:
                    if (lightUnit == LightUnit.Candela)
                        legacyLight.intensity = intensity;
                    else
                        legacyLight.intensity = LightUtils.ConvertPointLightLumenToCandela(intensity);
                    break;
                case HDLightType.Spot:
                    if (lightUnit == LightUnit.Candela)
                    {
                        // When using candela, reflector don't have any effect. Our intensity is candela = lumens/steradian and the user
                        // provide desired value for an angle of 1 steradian.
                        legacyLight.intensity = intensity;
                    }
                    else  // lumen
                    {
                        if (enableSpotReflector)
                        {
                            // If reflector is enabled all the lighting from the sphere is focus inside the solid angle of current shape
                            if (spotLightShape == SpotLightShape.Cone)
                            {
                                legacyLight.intensity = LightUtils.ConvertSpotLightLumenToCandela(intensity, legacyLight.spotAngle * Mathf.Deg2Rad, true);
                            }
                            else if (spotLightShape == SpotLightShape.Pyramid)
                            {
                                float angleA, angleB;
                                LightUtils.CalculateAnglesForPyramid(aspectRatio, legacyLight.spotAngle * Mathf.Deg2Rad, out angleA, out angleB);

                                legacyLight.intensity = LightUtils.ConvertFrustrumLightLumenToCandela(intensity, angleA, angleB);
                            }
                            else // Box shape, fallback to punctual light.
                            {
                                legacyLight.intensity = LightUtils.ConvertPointLightLumenToCandela(intensity);
                            }
                        }
                        else
                        {
                            // No reflector, angle act as occlusion of point light.
                            legacyLight.intensity = LightUtils.ConvertPointLightLumenToCandela(intensity);
                        }
                    }
                    break;
            }
        }

        void UpdateLightIntensity()
        {
            if (lightUnit == LightUnit.Lumen)
            {
                if (m_PointlightHDType == PointLightHDType.Punctual)
                    SetLightIntensityPunctual(intensity);
                else
                    legacyLight.intensity = LightUtils.ConvertAreaLightLumenToLuminance(areaLightShape, intensity, shapeWidth, m_ShapeHeight);
            }
            else if (lightUnit == LightUnit.Ev100)
            {
                legacyLight.intensity = LightUtils.ConvertEvToLuminance(m_Intensity);
            }
            else
            {
                HDLightType lightType = type;
                if ((lightType == HDLightType.Spot || lightType == HDLightType.Point) && lightUnit == LightUnit.Lux)
                {
                    // Box are local directional light with lux unity without at distance
                    if ((lightType == HDLightType.Spot) && (spotLightShape == SpotLightShape.Box))
                        legacyLight.intensity = m_Intensity;
                    else
                        legacyLight.intensity = LightUtils.ConvertLuxToCandela(m_Intensity, luxAtDistance);
                }
                else
                    legacyLight.intensity = m_Intensity;
            }

#if UNITY_EDITOR
            legacyLight.SetLightDirty(); // Should be apply only to parameter that's affect GI, but make the code cleaner
#endif
        }

        void Awake()
        {
            Migrate();

            // We need to reconstruct the emissive mesh at Light creation if needed due to not beeing able to change hierarchy in prefab asset.
            // This is especially true at Tuntime as there is no code path that will trigger the rebuild of emissive mesh until one of the property modifying it is changed.
            UpdateAreaLightEmissiveMesh();
        }

        internal void UpdateAreaLightEmissiveMesh(bool fromTimeLine = false)
        {
            bool isAreaLight = type == HDLightType.Area;
            bool displayEmissiveMesh = isAreaLight && displayAreaLightEmissiveMesh;

            // Only show childEmissiveMeshViewer if type is Area and requested
            if (!isAreaLight || !displayEmissiveMesh)
            {
                if (m_ChildEmissiveMeshViewer)
                {
                    if (fromTimeLine)
                    {
                        // Cannot perform destroy in OnDidApplyAnimationProperties
                        // So shut down rendering instead and set up a flag for cleaning later
                        emissiveMeshRenderer.enabled = false;
                        needRefreshEmissiveMeshesFromTimeLineUpdate = true;
                    }
                    else
                        DestroyChildEmissiveMeshViewer();
                }

                // We don't have anything to do left if the dislay emissive mesh option is disabled
                return;
            }
#if UNITY_EDITOR
            else if (PrefabUtility.IsPartOfPrefabAsset(this))
            {
                // Child emissive mesh should not be handled in asset but we must trigger every instance to update themselves. Will be done in OnValidate
                needRefreshPrefabInstanceEmissiveMeshes = true;

                // We don't have anything to do left as the child will never appear while editing the prefab asset
                return;
            }
#endif
            else
            {
                CreateChildEmissiveMeshViewerIfNeeded();

#if UNITY_EDITOR
                // In Prefab Instance, as we can be called from OnValidate due to Prefab Asset modification, we need to refresh modification on child emissive mesh
                if (needRefreshPrefabInstanceEmissiveMeshes && PrefabUtility.IsPartOfPrefabInstance(this))
                {
                    emissiveMeshRenderer.shadowCastingMode = m_AreaLightEmissiveMeshShadowCastingMode;
                    emissiveMeshRenderer.motionVectorGenerationMode = m_AreaLightEmissiveMeshMotionVectorGenerationMode;
                }
#endif
            }

            // Update Mesh
            switch (areaLightShape)
            {
                case AreaLightShape.Tube:
                    if (m_EmissiveMeshFilter.sharedMesh != HDRenderPipeline.defaultAsset.renderPipelineResources.assets.emissiveCylinderMesh)
                        m_EmissiveMeshFilter.sharedMesh = HDRenderPipeline.defaultAsset.renderPipelineResources.assets.emissiveCylinderMesh;
                    break;
                case AreaLightShape.Rectangle:
                default:
                    if (m_EmissiveMeshFilter.sharedMesh != HDRenderPipeline.defaultAsset.renderPipelineResources.assets.emissiveQuadMesh)
                        m_EmissiveMeshFilter.sharedMesh = HDRenderPipeline.defaultAsset.renderPipelineResources.assets.emissiveQuadMesh;
                    break;
            }

            // Update light area size with clamping
            Vector3 lightSize = new Vector3(m_ShapeWidth, m_ShapeHeight, 0);
            if (areaLightShape == AreaLightShape.Tube)
                lightSize.y = 0;
            lightSize = Vector3.Max(Vector3.one * k_MinAreaWidth, lightSize);

            switch (areaLightShape)
            {
                case AreaLightShape.Rectangle:
                    m_ShapeWidth = lightSize.x;
                    m_ShapeHeight = lightSize.y;
                    break;
                case AreaLightShape.Tube:
                    m_ShapeWidth = lightSize.x;
                    break;
                default:
                    break;
            }

#if UNITY_EDITOR
            legacyLight.areaSize = lightSize;
#endif

            // Update child emissive mesh scale
            Vector3 lossyScale = emissiveMeshRenderer.transform.localRotation * transform.lossyScale;
            emissiveMeshRenderer.transform.localScale = new Vector3(lightSize.x / lossyScale.x, lightSize.y / lossyScale.y, k_MinAreaWidth / lossyScale.z);

            // NOTE: When the user duplicates a light in the editor, the material is not duplicated and when changing the properties of one of them (source or duplication)
            // It either overrides both or is overriden. Given that when we duplicate an object the name changes, this approach works. When the name of the game object is then changed again
            // the material is not re-created until one of the light properties is changed again.
            if (emissiveMeshRenderer.sharedMaterial == null || emissiveMeshRenderer.sharedMaterial.name != gameObject.name)
            {
                emissiveMeshRenderer.sharedMaterial = new Material(Shader.Find("HDRP/Unlit"));
                emissiveMeshRenderer.sharedMaterial.SetFloat("_IncludeIndirectLighting", 0.0f);
                emissiveMeshRenderer.sharedMaterial.name = gameObject.name;
            }

            // Update Mesh emissive properties
            emissiveMeshRenderer.sharedMaterial.SetColor("_UnlitColor", Color.black);

            // m_Light.intensity is in luminance which is the value we need for emissive color
            Color value = legacyLight.color.linear * legacyLight.intensity;

// We don't have access to the color temperature in the player because it's a private member of the Light component
#if UNITY_EDITOR
            if (useColorTemperature)
                value *= Mathf.CorrelatedColorTemperatureToRGB(legacyLight.colorTemperature);
#endif

            value *= lightDimmer;

            emissiveMeshRenderer.sharedMaterial.SetColor("_EmissiveColor", value);

            bool enableEmissiveColorMap = false;
            // Set the cookie (if there is one) and raise or remove the shader feature
            if (displayEmissiveMesh && areaLightCookie != null && areaLightCookie != Texture2D.whiteTexture)
            {
                emissiveMeshRenderer.sharedMaterial.SetTexture("_EmissiveColorMap", areaLightCookie);
                enableEmissiveColorMap = true;
            }
            else if (displayEmissiveMesh && IESSpot != null && IESSpot != Texture2D.whiteTexture)
            {
                emissiveMeshRenderer.sharedMaterial.SetTexture("_EmissiveColorMap", IESSpot);
                enableEmissiveColorMap = true;
            }
            else
            {
                emissiveMeshRenderer.sharedMaterial.SetTexture("_EmissiveColorMap", Texture2D.whiteTexture);
            }
            CoreUtils.SetKeyword(emissiveMeshRenderer.sharedMaterial, "_EMISSIVE_COLOR_MAP", enableEmissiveColorMap);
        }

        void UpdateRectangleLightBounds()
        {
            legacyLight.useShadowMatrixOverride = false;
            legacyLight.useBoundingSphereOverride = true;
            float halfWidth = m_ShapeWidth * 0.5f;
            float halfHeight = m_ShapeHeight * 0.5f;
            float diag = Mathf.Sqrt(halfWidth * halfWidth + halfHeight * halfHeight);
            legacyLight.boundingSphereOverride = new Vector4(0.0f, 0.0f, 0.0f, Mathf.Max(range, diag));
        }

        void UpdateTubeLightBounds()
        {
            legacyLight.useShadowMatrixOverride = false;
            legacyLight.useBoundingSphereOverride = true;
            legacyLight.boundingSphereOverride = new Vector4(0.0f, 0.0f, 0.0f, Mathf.Max(range, m_ShapeWidth * 0.5f));
        }

        void UpdateBoxLightBounds()
        {
            legacyLight.useShadowMatrixOverride = true;
            legacyLight.useBoundingSphereOverride = true;

            // Need to inverse scale because culling != rendering convention apparently
            Matrix4x4 scaleMatrix = Matrix4x4.Scale(new Vector3(1.0f, 1.0f, -1.0f));
            legacyLight.shadowMatrixOverride = HDShadowUtils.ExtractBoxLightProjectionMatrix(legacyLight.range, shapeWidth, m_ShapeHeight, shadowNearPlane) * scaleMatrix;

            // Very conservative bounding sphere taking the diagonal of the shape as the radius
            float diag = new Vector3(shapeWidth * 0.5f, m_ShapeHeight * 0.5f, legacyLight.range * 0.5f).magnitude;
            legacyLight.boundingSphereOverride = new Vector4(0.0f, 0.0f, legacyLight.range * 0.5f, diag);
        }

        void UpdatePyramidLightBounds()
        {
            legacyLight.useShadowMatrixOverride = true;
            legacyLight.useBoundingSphereOverride = true;

            // Need to inverse scale because culling != rendering convention apparently
            Matrix4x4 scaleMatrix = Matrix4x4.Scale(new Vector3(1.0f, 1.0f, -1.0f));
            legacyLight.shadowMatrixOverride = HDShadowUtils.ExtractSpotLightProjectionMatrix(legacyLight.range, legacyLight.spotAngle, shadowNearPlane, aspectRatio, 0.0f) * scaleMatrix;
            legacyLight.boundingSphereOverride = new Vector4(0.0f, 0.0f, 0.0f, legacyLight.range);
        }

        void UpdateBounds()
        {
            switch (type)
            {
                case HDLightType.Spot:
                    switch (spotLightShape)
                    {
                        case SpotLightShape.Box:
                            UpdateBoxLightBounds();
                            break;
                        case SpotLightShape.Pyramid:
                            UpdatePyramidLightBounds();
                            break;
                        default: // Cone
                            legacyLight.useBoundingSphereOverride = false;
                            legacyLight.useShadowMatrixOverride = false;
                            break;
                    }
                    break;
                case HDLightType.Area:
                    switch (areaLightShape)
                    {
                        case AreaLightShape.Rectangle:
                            UpdateRectangleLightBounds();
                            break;
                        case AreaLightShape.Tube:
                            UpdateTubeLightBounds();
                            break;
                    }
                    break;
                default:
                    legacyLight.useBoundingSphereOverride = false;
                    legacyLight.useShadowMatrixOverride = false;
                    break;
            }
        }

        void UpdateShapeSize()
        {
            // Force to clamp the shape if we changed the type of the light
            shapeWidth = m_ShapeWidth;
            shapeHeight = m_ShapeHeight;

#if UNITY_EDITOR
            // We don't want to update the disc area since their shape is largely handled by builtin.
            if (GetLightTypeAndShape() != HDLightTypeAndShape.DiscArea)
                legacyLight.areaSize = new Vector2(shapeWidth, shapeHeight);
#endif
        }

        /// <summary>
        /// Synchronize all the HD Additional Light values with the Light component.
        /// </summary>
        public void UpdateAllLightValues()
        {
            UpdateAllLightValues(false);
        }

        internal void UpdateAllLightValues(bool fromTimeLine)
        {
            UpdateShapeSize();

            // Update light intensity
            UpdateLightIntensity();

            // Patch bounds
            UpdateBounds();

            UpdateAreaLightEmissiveMesh(fromTimeLine: fromTimeLine);
        }

        internal void RefreshCachedShadow()
        {
            bool wentThroughCachedShadowSystem = lightIdxForCachedShadows >= 0;
            if (wentThroughCachedShadowSystem)
                HDShadowManager.cachedShadowManager.EvictLight(this);

            if (!ShadowIsUpdatedEveryFrame() && legacyLight.shadows != LightShadows.None)
            {
                HDShadowManager.cachedShadowManager.RegisterLight(this);
            }
        }

        #endregion

#region User API functions

        /// <summary>
        /// Set the color of the light.
        /// </summary>
        /// <param name="color">Color</param>
        /// <param name="colorTemperature">Optional color temperature</param>
        public void SetColor(Color color, float colorTemperature = -1)
        {
            if (colorTemperature != -1)
            {
                legacyLight.colorTemperature = colorTemperature;
                useColorTemperature = true;
            }

            this.color = color;
        }

        /// <summary>
        /// Toggle the usage of color temperature.
        /// </summary>
        /// <param name="enable"></param>
        public void EnableColorTemperature(bool enable)
        {
            useColorTemperature = enable;
        }

        /// <summary>
        /// Set the intensity of the light using the current unit.
        /// </summary>
        /// <param name="intensity"></param>
        public void SetIntensity(float intensity) => this.intensity = intensity;

        /// <summary>
        /// Set the intensity of the light using unit in parameter.
        /// </summary>
        /// <param name="intensity"></param>
        /// <param name="unit">Unit must be a valid Light Unit for the current light type</param>
        public void SetIntensity(float intensity, LightUnit unit)
        {
            this.lightUnit = unit;
            this.intensity = intensity;
        }

        /// <summary>
        /// For Spot Lights only, set the intensity that the spot should emit at a certain distance in meter
        /// </summary>
        /// <param name="luxIntensity"></param>
        /// <param name="distance"></param>
        public void SetSpotLightLuxAt(float luxIntensity, float distance)
        {
            lightUnit = LightUnit.Lux;
            luxAtDistance = distance;
            intensity = luxIntensity;
        }

        /// <summary>
        /// Set light cookie. Note that the texture must have a power of two size.
        /// </summary>
        /// <param name="cookie">Cookie texture, must be 2D for Directional, Spot and Area light and Cubemap for Point lights</param>
        /// <param name="directionalLightCookieSize">area light </param>
        public void SetCookie(Texture cookie, Vector2 directionalLightCookieSize)
        {
            HDLightType lightType = type;
            if (lightType == HDLightType.Area)
            {
                if (cookie.dimension != TextureDimension.Tex2D)
                {
                    Debug.LogError("Texture dimension " + cookie.dimension + " is not supported for area lights.");
                    return ;
                }
                areaLightCookie = cookie;
            }
            else
            {
                if (lightType == HDLightType.Point && cookie.dimension != TextureDimension.Cube)
                {
                    Debug.LogError("Texture dimension " + cookie.dimension + " is not supported for point lights.");
                    return ;
                }
                else if ((lightType == HDLightType.Directional || lightType == HDLightType.Spot) && cookie.dimension != TextureDimension.Tex2D) // Only 2D cookie are supported for Directional and Spot lights
                {
                    Debug.LogError("Texture dimension " + cookie.dimension + " is not supported for Directional/Spot lights.");
                    return ;
                }
                if (lightType == HDLightType.Directional)
                {
                    shapeWidth = directionalLightCookieSize.x;
                    shapeHeight = directionalLightCookieSize.y;
                }
                legacyLight.cookie = cookie;
            }
        }

        /// <summary>
        /// Set light cookie.
        /// </summary>
        /// <param name="cookie">Cookie texture, must be 2D for Directional, Spot and Area light and Cubemap for Point lights</param>
        public void SetCookie(Texture cookie) => SetCookie(cookie, Vector2.zero);

        /// <summary>
        /// Set the spot light angle and inner spot percent. We don't use Light.innerSpotAngle.
        /// </summary>
        /// <param name="angle">inner spot angle in degree</param>
        /// <param name="innerSpotPercent">inner spot angle in percent</param>
        public void SetSpotAngle(float angle, float innerSpotPercent = 0)
        {
            this.legacyLight.spotAngle = angle;
            this.innerSpotPercent = innerSpotPercent;
        }

        /// <summary>
        /// Set the dimmer for light and volumetric light.
        /// </summary>
        /// <param name="dimmer">Dimmer for the light</param>
        /// <param name="volumetricDimmer">Dimmer for the volumetrics</param>
        public void SetLightDimmer(float dimmer = 1, float volumetricDimmer = 1)
        {
            this.lightDimmer = dimmer;
            this.volumetricDimmer = volumetricDimmer;
        }

        /// <summary>
        /// Set the light unit.
        /// </summary>
        /// <param name="unit">Unit of the light</param>
        public void SetLightUnit(LightUnit unit) => lightUnit = unit;

        /// <summary>
        /// Enable shadows on a light.
        /// </summary>
        /// <param name="enabled"></param>
        public void EnableShadows(bool enabled) => legacyLight.shadows = enabled ? LightShadows.Soft : LightShadows.None;

        /// <summary>
        /// Set the shadow resolution.
        /// </summary>
        /// <param name="resolution">Must be between 16 and 16384</param>
        public void SetShadowResolution(int resolution)
        {
            if (shadowResolution.@override != resolution)
            {
                shadowResolution.@override = resolution;
                RefreshCachedShadow();
            }
        }

        /// <summary>
        /// Set the shadow resolution quality level.
        /// </summary>
        /// <param name="level">The quality level to use</param>
        public void SetShadowResolutionLevel(int level)
        {
            if (shadowResolution.level != level)
            {
                shadowResolution.level = level;
                RefreshCachedShadow();
            }
        }

        /// <summary>
        /// Set whether the shadow resolution use the override value.
        /// </summary>
        /// <param name="useOverride">True to use the override value, false otherwise.</param>
        public void SetShadowResolutionOverride(bool useOverride)
        {
            if (shadowResolution.useOverride != useOverride)
            {
                shadowResolution.useOverride = useOverride;
                RefreshCachedShadow();
            }
        }

        /// <summary>
        /// Set the near plane of the shadow.
        /// </summary>
        /// <param name="nearPlaneDistance"></param>
        public void SetShadowNearPlane(float nearPlaneDistance) => shadowNearPlane = nearPlaneDistance;

        /// <summary>
        /// Set parameters for PCSS shadows.
        /// </summary>
        /// <param name="blockerSampleCount">Number of samples used to detect blockers</param>
        /// <param name="filterSampleCount">Number of samples used to filter the shadow map</param>
        /// <param name="minFilterSize">Minimum filter intensity</param>
        /// <param name="radiusScaleForSoftness">Scale applied to shape radius or angular diameter in the softness calculations.</param>
        public void SetPCSSParams(int blockerSampleCount = 16, int filterSampleCount = 24, float minFilterSize = 0.01f, float radiusScaleForSoftness = 1)
        {
            this.blockerSampleCount = blockerSampleCount;
            this.filterSampleCount = filterSampleCount;
            this.minFilterSize = minFilterSize;
            this.softnessScale = radiusScaleForSoftness;
        }

        /// <summary>
        /// Set the light layer and shadow map light layer masks. The feature must be enabled in the HDRP asset in norder to work.
        /// </summary>
        /// <param name="lightLayerMask">Layer mask for receiving light</param>
        /// <param name="shadowLayerMask">Layer mask for shadow rendering</param>
        public void SetLightLayer(LightLayerEnum lightLayerMask, LightLayerEnum shadowLayerMask)
        {
            // disable the shadow / light layer link
            linkShadowLayers = false;
            legacyLight.renderingLayerMask = LightLayerToRenderingLayerMask((int)shadowLayerMask, (int)legacyLight.renderingLayerMask);
            lightlayersMask = lightLayerMask;
        }

        /// <summary>
        /// Set the shadow dimmer.
        /// </summary>
        /// <param name="shadowDimmer">Dimmer between 0 and 1</param>
        /// <param name="volumetricShadowDimmer">Dimmer between 0 and 1 for volumetrics</param>
        public void SetShadowDimmer(float shadowDimmer = 1, float volumetricShadowDimmer = 1)
        {
            this.shadowDimmer = shadowDimmer;
            this.volumetricShadowDimmer = volumetricShadowDimmer;
        }

        /// <summary>
        /// Shadow fade distance in meter.
        /// </summary>
        /// <param name="distance"></param>
        public void SetShadowFadeDistance(float distance) => shadowFadeDistance = distance;

        /// <summary>
        /// Set the Shadow tint for the directional light.
        /// </summary>
        /// <param name="tint"></param>
        public void SetDirectionalShadowTint(Color tint) => shadowTint = tint;

        /// <summary>
        /// Set the shadow update mode.
        /// </summary>
        /// <param name="updateMode"></param>
        public void SetShadowUpdateMode(ShadowUpdateMode updateMode) => shadowUpdateMode = updateMode;

        // A bunch of function that changes stuff on the legacy light so users don't have to get the
        // light component which would lead to synchronization problem with ou HD datas.

        /// <summary>
        /// Set the range of the light.
        /// </summary>
        /// <param name="range"></param>
        public void SetRange(float range) => legacyLight.range = range;

        /// <summary>
        /// Set the shadow map light layer masks. The feature must be enabled in the HDRP asset in norder to work.
        /// </summary>
        /// <param name="shadowLayerMask"></param>
        public void SetShadowLightLayer(LightLayerEnum shadowLayerMask) => legacyLight.renderingLayerMask = LightLayerToRenderingLayerMask((int)shadowLayerMask, (int)legacyLight.renderingLayerMask);

        /// <summary>
        /// Set the light culling mask.
        /// </summary>
        /// <param name="cullingMask"></param>
        public void SetCullingMask(int cullingMask) => legacyLight.cullingMask = cullingMask;

        /// <summary>
        /// Set the light layer shadow cull distances.
        /// </summary>
        /// <param name="layerShadowCullDistances"></param>
        /// <returns></returns>
        public float[] SetLayerShadowCullDistances(float[] layerShadowCullDistances) => legacyLight.layerShadowCullDistances = layerShadowCullDistances;

        /// <summary>
        /// Get the list of supported light units depending on the current light type.
        /// </summary>
        /// <returns></returns>
        public LightUnit[] GetSupportedLightUnits() => GetSupportedLightUnits(type, m_SpotLightShape);

        /// <summary>
        /// Set the area light size.
        /// </summary>
        /// <param name="size"></param>
        public void SetAreaLightSize(Vector2 size)
        {
            if (type == HDLightType.Area)
            {
                m_ShapeWidth = size.x;
                m_ShapeHeight = size.y;
                UpdateAllLightValues();
            }
        }

        /// <summary>
        /// Set the box spot light size.
        /// </summary>
        /// <param name="size"></param>
        public void SetBoxSpotSize(Vector2 size)
        {
            if (type == HDLightType.Spot)
            {
                shapeWidth = size.x;
                shapeHeight = size.y;
            }
        }

#if UNITY_EDITOR
        /// <summary> [Editor Only] Set the lightmap bake type. </summary>
        public LightmapBakeType lightmapBakeType
        {
            get => legacyLight.lightmapBakeType;
            set => legacyLight.lightmapBakeType = value;
        }
#endif

#endregion

        /// <summary>
        /// Converts a light layer into a rendering layer mask.
        ///
        /// Light layer is stored in the first 8 bit of the rendering layer mask.
        ///
        /// NOTE: light layers are obsolete, use directly renderingLayerMask.
        /// </summary>
        /// <param name="lightLayer">The light layer, only the first 8 bits will be used.</param>
        /// <param name="renderingLayerMask">Current renderingLayerMask, only the last 24 bits will be used.</param>
        /// <returns></returns>
        internal static int LightLayerToRenderingLayerMask(int lightLayer, int renderingLayerMask)
        {
            var renderingLayerMask_u32 = (uint)renderingLayerMask;
            var lightLayer_u8 = (byte)lightLayer;
            return (int)((renderingLayerMask_u32 & 0xFFFFFF00) | lightLayer_u8);
        }

        /// <summary>
        /// Converts a renderingLayerMask into a lightLayer.
        ///
        /// NOTE: light layers are obsolete, use directly renderingLayerMask.
        /// </summary>
        /// <param name="renderingLayerMask"></param>
        /// <returns></returns>
        internal static int RenderingLayerMaskToLightLayer(int renderingLayerMask)
            => (byte)renderingLayerMask;

        ShadowMapType shadowMapType
            => (type == HDLightType.Area && areaLightShape == AreaLightShape.Rectangle)
            ? ShadowMapType.AreaLightAtlas
            : type != HDLightType.Directional
                ? ShadowMapType.PunctualAtlas
                : ShadowMapType.CascadedDirectional;

        void OnEnable()
        {
            if (shadowUpdateMode != ShadowUpdateMode.EveryFrame && legacyLight.shadows != LightShadows.None)
            {
                HDShadowManager.cachedShadowManager.RegisterLight(this);
            }

            SetEmissiveMeshRendererEnabled(true);
        }

        /// <summary>
        /// Deserialization callback
        /// </summary>
        void ISerializationCallbackReceiver.OnAfterDeserialize() { }

        /// <summary>
        /// Serialization callback
        /// </summary>
        void ISerializationCallbackReceiver.OnBeforeSerialize()
        {
            // When reseting, Light component can be not available (will be called later in Reset)
            if (m_Light == null || m_Light.Equals(null))
                return;

            UpdateBounds();
        }

        void Reset()
            => UpdateBounds();

        // This is faster than the above property if lightType is known given that type does a non-trivial amount of work.
        internal ShadowMapType GetShadowMapType(HDLightType lightType)
        {
            return (lightType == HDLightType.Area && areaLightShape == AreaLightShape.Rectangle) ? ShadowMapType.AreaLightAtlas
                : lightType != HDLightType.Directional
                    ? ShadowMapType.PunctualAtlas
                    : ShadowMapType.CascadedDirectional;
        }

        /// <summary>Tell if the light is overlapping for the light overlap debug mode</summary>
        internal bool IsOverlapping()
        {
            var baking = GetComponent<Light>().bakingOutput;
            bool isOcclusionSeparatelyBaked = baking.occlusionMaskChannel != -1;
            bool isDirectUsingBakedOcclusion = baking.mixedLightingMode == MixedLightingMode.Shadowmask || baking.mixedLightingMode == MixedLightingMode.Subtractive;
            return isDirectUsingBakedOcclusion && !isOcclusionSeparatelyBaked;
        }
    }
}<|MERGE_RESOLUTION|>--- conflicted
+++ resolved
@@ -2518,18 +2518,11 @@
 
             RefreshCachedShadow();
 
-<<<<<<< HEAD
 #if UNITY_EDITOR
-            if (emissiveMeshRenderer != null && !emissiveMeshRenderer.Equals(null))
+            if (emissiveMeshRenderer != null && !emissiveMeshRenderer.Equals(null) && m_AreaLightEmissiveMeshLayer != -1)
             // If modification are due to change on prefab asset that are non overridden on this prefab instance
                 // As we cannot Create/Destroy in OnValidate, delay call to next Update
                 needRefreshPrefabInstanceEmissiveMeshes = true;
-=======
-            if (emissiveMeshRenderer != null && !emissiveMeshRenderer.Equals(null) && m_AreaLightEmissiveMeshLayer != -1)
-            {
-                emissiveMeshRenderer.gameObject.layer = m_AreaLightEmissiveMeshLayer;
-            }
->>>>>>> cae9c184
 
             // If modification are due to change on prefab asset, we want to have prefab instances to self-update, but we cannot check in OnValidate if this is part of
             // prefab instance. So we delay the check on next update (and before teh LateUpdate logic)
