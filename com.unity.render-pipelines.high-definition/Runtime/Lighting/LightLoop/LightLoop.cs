using System;
using System.Collections.Generic;
using UnityEngine.Experimental.Rendering;

namespace UnityEngine.Rendering.HighDefinition
{
    static class VisibleLightExtensionMethods
    {
        public struct VisibleLightAxisAndPosition
        {
            public Vector3 Position;
            public Vector3 Forward;
            public Vector3 Up;
            public Vector3 Right;
        }

        public static Vector3 GetPosition(this VisibleLight value)
        {
            return value.localToWorldMatrix.GetColumn(3);
        }

        public static Vector3 GetForward(this VisibleLight value)
        {
            return value.localToWorldMatrix.GetColumn(2);
        }

        public static Vector3 GetUp(this VisibleLight value)
        {
            return value.localToWorldMatrix.GetColumn(1);
        }

        public static Vector3 GetRight(this VisibleLight value)
        {
            return value.localToWorldMatrix.GetColumn(0);
        }

        public static VisibleLightAxisAndPosition GetAxisAndPosition(this VisibleLight value)
        {
            var matrix = value.localToWorldMatrix;
            VisibleLightAxisAndPosition output;
            output.Position = matrix.GetColumn(3);
            output.Forward  = matrix.GetColumn(2);
            output.Up       = matrix.GetColumn(1);
            output.Right    = matrix.GetColumn(0);
            return output;
        }
    }

    //-----------------------------------------------------------------------------
    // structure definition
    //-----------------------------------------------------------------------------

    [GenerateHLSL]
    internal enum LightVolumeType
    {
        Cone,
        Sphere,
        Box,
        Count
    }

    [GenerateHLSL]
    internal enum LightCategory
    {
        Punctual,
        Area,
        Env,
        ProbeVolume,
        Decal,
        DensityVolume, // WARNING: Currently lightlistbuild.compute assumes density volume is the last element in the LightCategory enum. Do not append new LightCategory types after DensityVolume. TODO: Fix .compute code.
        Count
    }

    [GenerateHLSL]
    internal enum LightFeatureFlags
    {
        // Light bit mask must match LightDefinitions.s_LightFeatureMaskFlags value
        Punctual    = 1 << 12,
        Area        = 1 << 13,
        Directional = 1 << 14,
        Env         = 1 << 15,
        Sky         = 1 << 16,
        SSRefraction = 1 << 17,
        SSReflection = 1 << 18,
        ProbeVolume = 1 << 19
            // If adding more light be sure to not overflow LightDefinitions.s_LightFeatureMaskFlags
    }

    [GenerateHLSL]
    class LightDefinitions
    {
        public static int s_MaxNrBigTileLightsPlusOne = 512;      // may be overkill but the footprint is 2 bits per pixel using uint16.
        public static float s_ViewportScaleZ = 1.0f;
        public static int s_UseLeftHandCameraSpace = 1;

        public static int s_TileSizeFptl = 16;
        public static int s_TileSizeClustered = 32;
        public static int s_TileSizeBigTile = 64;

        // Tile indexing constants for indirect dispatch deferred pass : [2 bits for eye index | 15 bits for tileX | 15 bits for tileY]
        public static int s_TileIndexMask = 0x7FFF;
        public static int s_TileIndexShiftX = 0;
        public static int s_TileIndexShiftY = 15;
        public static int s_TileIndexShiftEye = 30;

        // feature variants
        public static int s_NumFeatureVariants = 29;

        // light list limits
        public static int s_LightListMaxCoarseEntries = 64;
        public static int s_LightListMaxPrunedEntries = 24;
        public static int s_LightClusterMaxCoarseEntries = 128;

        // Following define the maximum number of bits use in each feature category.
        public static uint s_LightFeatureMaskFlags = 0xFFF000;
        public static uint s_LightFeatureMaskFlagsOpaque = 0xFFF000 & ~((uint)LightFeatureFlags.SSRefraction); // Opaque don't support screen space refraction
        public static uint s_LightFeatureMaskFlagsTransparent = 0xFFF000 & ~((uint)LightFeatureFlags.SSReflection); // Transparent don't support screen space reflection
        public static uint s_MaterialFeatureMaskFlags = 0x000FFF;   // don't use all bits just to be safe from signed and/or float conversions :/

        // Screen space shadow flags
        public static uint s_ScreenSpaceColorShadowFlag = 0x100;
        public static uint s_InvalidScreenSpaceShadow = 0xff;
        public static uint s_ScreenSpaceShadowIndexMask = 0xff;

        // Indirect diffuse flags
        public static int k_IndirectDiffuseFlagOff = 0x00;
        public static int k_ScreenSpaceIndirectDiffuseFlag = 0x01;
        public static int k_RayTracedIndirectDiffuseFlag = 0x02;
    }

    [GenerateHLSL]
    struct SFiniteLightBound
    {
        public Vector3 boxAxisX; // Scaled by the extents (half-size)
        public Vector3 boxAxisY; // Scaled by the extents (half-size)
        public Vector3 boxAxisZ; // Scaled by the extents (half-size)
        public Vector3 center;   // Center of the bounds (box) in camera space
        public Vector2 scaleXY;  // Scale applied to the top of the box to turn it into a truncated pyramid
        public float radius;     // Circumscribed sphere for the bounds (box)
    };

    [GenerateHLSL]
    struct LightVolumeData
    {
        public Vector3 lightPos;     // Of light's "origin"
        public uint lightVolume;     // Type index

        public Vector3 lightAxisX;   // Normalized
        public uint lightCategory;   // Category index

        public Vector3 lightAxisY;   // Normalized
        public float radiusSq;       // Cone and sphere: light range squared

        public Vector3 lightAxisZ;   // Normalized
        public float cotan;          // Cone: cotan of the aperture (half-angle)

        public Vector3 boxInnerDist; // Box: extents (half-size) of the inner box
        public uint featureFlags;

        public Vector3 boxInvRange;  // Box: 1 / (OuterBoxExtents - InnerBoxExtents)
        public float unused2;
    };

    /// <summary>
    /// Tile and Cluster Debug Mode.
    /// </summary>
    public enum TileClusterDebug : int
    {
        /// <summary>No Tile and Cluster debug.</summary>
        None,
        /// <summary>Display lighting tiles debug.</summary>
        Tile,
        /// <summary>Display lighting clusters debug.</summary>
        Cluster,
        /// <summary>Display material feautre variants.</summary>
        MaterialFeatureVariants
    };

    /// <summary>
    /// Light Volume Debug Mode.
    /// </summary>
    public enum LightVolumeDebug : int
    {
        /// <summary>Display light volumes as a gradient.</summary>
        Gradient,
        /// <summary>Display light volumes as shapes will color and edges depending on the light type.</summary>
        ColorAndEdge
    };

    /// <summary>
    /// Tile and Cluster Debug Categories.
    /// </summary>
    public enum TileClusterCategoryDebug : int
    {
        /// <summary>Punctual lights.</summary>
        Punctual = 1,
        /// <summary>Area lights.</summary>
        Area = 2,
        /// <summary>Area and punctual lights.</summary>
        AreaAndPunctual = 3,
        /// <summary>Environment lights.</summary>
        Environment = 4,
        /// <summary>Environment and punctual lights.</summary>
        EnvironmentAndPunctual = 5,
        /// <summary>Environment and area lights.</summary>
        EnvironmentAndArea = 6,
        /// <summary>All lights.</summary>
        EnvironmentAndAreaAndPunctual = 7,
		/// <summary>Probe Volumes.</summary>
        ProbeVolumes = 8,
        /// <summary>Decals.</summary>
        Decal = 16,
        /// <summary>Density Volumes.</summary>
        DensityVolumes = 32
    };

    [GenerateHLSL(needAccessors = false, generateCBuffer = true)]
    unsafe struct ShaderVariablesLightList
    {
        [HLSLArray((int)ShaderOptions.XrMaxViews, typeof(Matrix4x4))]
        public fixed float  g_mInvScrProjectionArr[(int)ShaderOptions.XrMaxViews * 16];
        [HLSLArray((int)ShaderOptions.XrMaxViews, typeof(Matrix4x4))]
        public fixed float  g_mScrProjectionArr[(int)ShaderOptions.XrMaxViews * 16];
        [HLSLArray((int)ShaderOptions.XrMaxViews, typeof(Matrix4x4))]
        public fixed float  g_mInvProjectionArr[(int)ShaderOptions.XrMaxViews * 16];
        [HLSLArray((int)ShaderOptions.XrMaxViews, typeof(Matrix4x4))]
        public fixed float  g_mProjectionArr[(int)ShaderOptions.XrMaxViews * 16];

        public Vector4      g_screenSize;

        public Vector2Int   g_viDimensions;
        public int          g_iNrVisibLights;
        public uint         g_isOrthographic;

        public uint         g_BaseFeatureFlags;
        public int          g_iNumSamplesMSAA;
        public uint         _EnvLightIndexShift;
        public uint         _DecalIndexShift;

        public uint         _DensityVolumeIndexShift;
        public uint         _ProbeVolumeIndexShift;
<<<<<<< HEAD
=======
        public uint         _Pad0_SVLL;
        public uint         _Pad1_SVLL;
>>>>>>> bea41bd2
    }

    internal struct ProcessedLightData
    {
        public HDAdditionalLightData    additionalLightData;
        public HDLightType              lightType;
        public LightCategory            lightCategory;
        public GPULightType             gpuLightType;
        public LightVolumeType          lightVolumeType;
        public float                    distanceToCamera;
        public float                    lightDistanceFade;
        public bool                     isBakedShadowMask;
    }

    internal struct ProcessedProbeData
    {
        public HDProbe  hdProbe;
        public float    weight;
    }

    public partial class HDRenderPipeline
    {
        internal const int k_MaxCacheSize = 2000000000; //2 GigaByte
        internal const int k_MaxDirectionalLightsOnScreen = 16;
        internal const int k_MaxPunctualLightsOnScreen    = 512;
        internal const int k_MaxAreaLightsOnScreen        = 128;
        internal const int k_MaxDecalsOnScreen = 512;
        internal const int k_MaxLightsOnScreen = k_MaxDirectionalLightsOnScreen + k_MaxPunctualLightsOnScreen + k_MaxAreaLightsOnScreen + k_MaxEnvLightsOnScreen;
        internal const int k_MaxEnvLightsOnScreen = 128;
        internal static readonly Vector3 k_BoxCullingExtentThreshold = Vector3.one * 0.01f;

        #if UNITY_SWITCH
        static bool k_PreferFragment = true;
        #else
        static bool k_PreferFragment = false;
        #endif
        #if !UNITY_EDITOR && UNITY_SWITCH
        const bool k_HasNativeQuadSupport = true;
        #else
        const bool k_HasNativeQuadSupport = false;
        #endif

        #if !UNITY_EDITOR && UNITY_SWITCH
        const int k_ThreadGroupOptimalSize = 32;
        #else
        const int k_ThreadGroupOptimalSize = 64;
        #endif

        int m_MaxDirectionalLightsOnScreen;
        int m_MaxPunctualLightsOnScreen;
        int m_MaxAreaLightsOnScreen;
        int m_MaxDecalsOnScreen;
        int m_MaxLightsOnScreen;
        int m_MaxEnvLightsOnScreen;
        int m_MaxPlanarReflectionOnScreen;

        Texture2DArray  m_DefaultTexture2DArray;
        Cubemap         m_DefaultTextureCube;

        internal class LightLoopTextureCaches
        {
            // Structure for cookies used by directional and spotlights
            public LightCookieManager           lightCookieManager { get; private set; }
            public ReflectionProbeCache         reflectionProbeCache { get; private set; }
            public PlanarReflectionProbeCache   reflectionPlanarProbeCache { get; private set; }
            public List<Matrix4x4>              env2DCaptureVP { get; private set; }
            public List<Vector4>                env2DCaptureForward { get; private set; }
            public List<Vector4>                env2DAtlasScaleOffset {get; private set; } = new List<Vector4>();

            Material m_CubeToPanoMaterial;

            public void Initialize(HDRenderPipelineAsset hdrpAsset, RenderPipelineResources defaultResources,  IBLFilterBSDF[] iBLFilterBSDFArray)
            {
                var lightLoopSettings = hdrpAsset.currentPlatformRenderPipelineSettings.lightLoopSettings;

                m_CubeToPanoMaterial = CoreUtils.CreateEngineMaterial(defaultResources.shaders.cubeToPanoPS);

                lightCookieManager = new LightCookieManager(hdrpAsset, k_MaxCacheSize);

                env2DCaptureVP = new List<Matrix4x4>();
                env2DCaptureForward = new List<Vector4>();
                for (int i = 0, c = Mathf.Max(1, lightLoopSettings.maxPlanarReflectionOnScreen); i < c; ++i)
                {
                    env2DCaptureVP.Add(Matrix4x4.identity);
                    env2DCaptureForward.Add(Vector4.zero);
                    env2DAtlasScaleOffset.Add(Vector4.zero);
                }

                // For regular reflection probes, we need to convolve with all the BSDF functions
                GraphicsFormat probeCacheFormat = lightLoopSettings.reflectionCacheCompressed ? GraphicsFormat.RGB_BC6H_SFloat : GraphicsFormat.R16G16B16A16_SFloat;
                int reflectionCubeSize = lightLoopSettings.reflectionProbeCacheSize;
                int reflectionCubeResolution = (int)lightLoopSettings.reflectionCubemapSize;
                if (ReflectionProbeCache.GetApproxCacheSizeInByte(reflectionCubeSize, reflectionCubeResolution, iBLFilterBSDFArray.Length) > k_MaxCacheSize)
                    reflectionCubeSize = ReflectionProbeCache.GetMaxCacheSizeForWeightInByte(k_MaxCacheSize, reflectionCubeResolution, iBLFilterBSDFArray.Length);
                reflectionProbeCache = new ReflectionProbeCache(defaultResources, iBLFilterBSDFArray, reflectionCubeSize, reflectionCubeResolution, probeCacheFormat, true);

                // For planar reflection we only convolve with the GGX filter, otherwise it would be too expensive
                GraphicsFormat planarProbeCacheFormat = lightLoopSettings.planarReflectionCacheCompressed ? GraphicsFormat.RGB_BC6H_SFloat : GraphicsFormat.R16G16B16A16_SFloat;
                int reflectionPlanarResolution = (int)lightLoopSettings.planarReflectionAtlasSize;
                reflectionPlanarProbeCache = new PlanarReflectionProbeCache(defaultResources, (IBLFilterGGX)iBLFilterBSDFArray[0], reflectionPlanarResolution, planarProbeCacheFormat, true);
            }

            public void Cleanup()
            {
                reflectionProbeCache.Release();
                reflectionPlanarProbeCache.Release();
                lightCookieManager.Release();

                CoreUtils.Destroy(m_CubeToPanoMaterial);
            }

            public void NewFrame()
            {
                lightCookieManager.NewFrame();
                reflectionProbeCache.NewFrame();
                reflectionPlanarProbeCache.NewFrame();
            }
        }

        internal class LightLoopLightData
        {
            public ComputeBuffer    directionalLightData { get; private set; }
            public ComputeBuffer    lightData { get; private set; }
            public ComputeBuffer    envLightData { get; private set; }
            public ComputeBuffer    decalData { get; private set; }

            public void Initialize(int directionalCount, int punctualCount, int areaLightCount, int envLightCount, int decalCount)
            {
                directionalLightData = new ComputeBuffer(directionalCount, System.Runtime.InteropServices.Marshal.SizeOf(typeof(DirectionalLightData)));
                lightData = new ComputeBuffer(punctualCount + areaLightCount, System.Runtime.InteropServices.Marshal.SizeOf(typeof(LightData)));
                envLightData = new ComputeBuffer(envLightCount, System.Runtime.InteropServices.Marshal.SizeOf(typeof(EnvLightData)));
                decalData = new ComputeBuffer(decalCount, System.Runtime.InteropServices.Marshal.SizeOf(typeof(DecalData)));
            }

            public void Cleanup()
            {
                CoreUtils.SafeRelease(directionalLightData);
                CoreUtils.SafeRelease(lightData);
                CoreUtils.SafeRelease(envLightData);
                CoreUtils.SafeRelease(decalData);
            }
        }

        class TileAndClusterData
        {
            // Internal to light list building
            public ComputeBuffer lightVolumeDataBuffer { get; private set; }
            public ComputeBuffer convexBoundsBuffer { get; private set; }
            public ComputeBuffer AABBBoundsBuffer { get; private set; }
            public ComputeBuffer globalLightListAtomic { get; private set; }

            // Tile Output
            public ComputeBuffer tileFeatureFlags { get; private set; } // Deferred
            public ComputeBuffer dispatchIndirectBuffer { get; private set; } // Deferred
            public ComputeBuffer tileList { get; private set; } // Deferred
            public ComputeBuffer lightList { get; private set; } // ContactShadows, Deferred, Forward w/ fptl

            // Cluster Output
            public ComputeBuffer perVoxelOffset { get; private set; } // Cluster
            public ComputeBuffer perTileLogBaseTweak { get; private set; } // Cluster
            // used for pre-pass coarse culling on 64x64 tiles
            public ComputeBuffer bigTileLightList { get; private set; } // Volumetric
            public ComputeBuffer perVoxelLightLists { get; private set; } // Cluster

            public bool listsAreClear = false;

            public bool clusterNeedsDepth { get; private set; }
            public bool hasTileBuffers { get; private set; }

            public void Initialize(bool allocateTileBuffers, bool clusterNeedsDepth)
            {
                hasTileBuffers = allocateTileBuffers;
                this.clusterNeedsDepth = clusterNeedsDepth;
                globalLightListAtomic = new ComputeBuffer(1, sizeof(uint));
            }

            public void AllocateResolutionDependentBuffers(HDCamera hdCamera, int width, int height, int viewCount, int maxLightOnScreen)
            {
                if (hasTileBuffers)
                {
                    var nrTilesX = (width + LightDefinitions.s_TileSizeFptl - 1) / LightDefinitions.s_TileSizeFptl;
                    var nrTilesY = (height + LightDefinitions.s_TileSizeFptl - 1) / LightDefinitions.s_TileSizeFptl;
                    var nrTiles = nrTilesX * nrTilesY * viewCount;
                    const int capacityUShortsPerTile = 32;
                    const int dwordsPerTile = (capacityUShortsPerTile + 1) >> 1;        // room for 31 lights and a nrLights value.

                    // note that nrTiles include the viewCount in allocation below
                    lightList = new ComputeBuffer((int)LightCategory.Count * dwordsPerTile * nrTiles, sizeof(uint));       // enough list memory for a 4k x 4k display
                    tileList = new ComputeBuffer((int)LightDefinitions.s_NumFeatureVariants * nrTiles, sizeof(uint));
                    tileFeatureFlags = new ComputeBuffer(nrTiles, sizeof(uint));

                    // DispatchIndirect: Buffer with arguments has to have three integer numbers at given argsOffset offset: number of work groups in X dimension, number of work groups in Y dimension, number of work groups in Z dimension.
                    // DrawProceduralIndirect: Buffer with arguments has to have four integer numbers at given argsOffset offset: vertex count per instance, instance count, start vertex location, and start instance location
                    // Use use max size of 4 unit for allocation
                    dispatchIndirectBuffer = new ComputeBuffer(viewCount * LightDefinitions.s_NumFeatureVariants * 4, sizeof(uint), ComputeBufferType.IndirectArguments);
                }

                // Cluster
                {
                    var nrClustersX = (width + LightDefinitions.s_TileSizeClustered - 1) / LightDefinitions.s_TileSizeClustered;
                    var nrClustersY = (height + LightDefinitions.s_TileSizeClustered - 1) / LightDefinitions.s_TileSizeClustered;
                    var nrClusterTiles = nrClustersX * nrClustersY * viewCount;

                    perVoxelOffset = new ComputeBuffer((int)LightCategory.Count * (1 << k_Log2NumClusters) * nrClusterTiles, sizeof(uint));
                    perVoxelLightLists = new ComputeBuffer(NumLightIndicesPerClusteredTile() * nrClusterTiles, sizeof(uint));

                    if (clusterNeedsDepth)
                    {
                        perTileLogBaseTweak = new ComputeBuffer(nrClusterTiles, sizeof(float));
                    }
                }

                if (hdCamera.frameSettings.IsEnabled(FrameSettingsField.BigTilePrepass))
                {
                    var nrBigTilesX = (width + 63) / 64;
                    var nrBigTilesY = (height + 63) / 64;
                    var nrBigTiles = nrBigTilesX * nrBigTilesY * viewCount;
                    // TODO: (Nick) In the case of Probe Volumes, this buffer could be trimmed down / tuned more specifically to probe volumes if we added a s_MaxNrBigTileProbeVolumesPlusOne value.
                    bigTileLightList = new ComputeBuffer(LightDefinitions.s_MaxNrBigTileLightsPlusOne * nrBigTiles, sizeof(uint));
                }

                // The bounds and light volumes are view-dependent, and AABB is additionally projection dependent.
                AABBBoundsBuffer = new ComputeBuffer(viewCount * 2 * maxLightOnScreen, 4 * sizeof(float));
                convexBoundsBuffer = new ComputeBuffer(viewCount * maxLightOnScreen, System.Runtime.InteropServices.Marshal.SizeOf(typeof(SFiniteLightBound)));
                lightVolumeDataBuffer = new ComputeBuffer(viewCount * maxLightOnScreen, System.Runtime.InteropServices.Marshal.SizeOf(typeof(LightVolumeData)));
            }

            public void ReleaseResolutionDependentBuffers()
            {
                CoreUtils.SafeRelease(lightList);
                CoreUtils.SafeRelease(tileList);
                CoreUtils.SafeRelease(tileFeatureFlags);

                // enableClustered
                CoreUtils.SafeRelease(perVoxelLightLists);
                CoreUtils.SafeRelease(perVoxelOffset);
                CoreUtils.SafeRelease(perTileLogBaseTweak);

                // enableBigTilePrepass
                CoreUtils.SafeRelease(bigTileLightList);

                // LightList building
                CoreUtils.SafeRelease(AABBBoundsBuffer);
                CoreUtils.SafeRelease(convexBoundsBuffer);
                CoreUtils.SafeRelease(lightVolumeDataBuffer);
                CoreUtils.SafeRelease(dispatchIndirectBuffer);
            }

            public void Cleanup()
            {
                CoreUtils.SafeRelease(globalLightListAtomic);

                ReleaseResolutionDependentBuffers();
            }
        }

        // TODO: Remove the internal
        internal LightLoopTextureCaches m_TextureCaches = new LightLoopTextureCaches();
        // TODO: Remove the internal
        internal LightLoopLightData m_LightLoopLightData = new LightLoopLightData();
        TileAndClusterData m_TileAndClusterData = new TileAndClusterData();
        TileAndClusterData m_ProbeVolumeClusterData;

        // HDRenderPipeline needs to cache m_ProbeVolumeList as a member variable, as it cannot be passed in directly into BuildGPULightListProbeVolumesCommon() async compute
        // due to the HDGPUAsyncTask API. We could have extended HDGPUAsyncTaskParams definition to contain a ProbeVolumeList, but this seems worse, as all other async compute
        // tasks do not care about it.
        ProbeVolumeList m_ProbeVolumeList;

        // This control if we use cascade borders for directional light by default
        static internal readonly bool s_UseCascadeBorders = true;

        // Keep sorting array around to avoid garbage
        uint[] m_SortKeys = null;
        DynamicArray<ProcessedLightData> m_ProcessedLightData = new DynamicArray<ProcessedLightData>();
        DynamicArray<ProcessedProbeData> m_ProcessedReflectionProbeData = new DynamicArray<ProcessedProbeData>();
        DynamicArray<ProcessedProbeData> m_ProcessedPlanarProbeData = new DynamicArray<ProcessedProbeData>();

        void UpdateSortKeysArray(int count)
        {
            if (m_SortKeys == null ||count > m_SortKeys.Length)
            {
                m_SortKeys = new uint[count];
            }
        }

        static readonly Matrix4x4 s_FlipMatrixLHSRHS = Matrix4x4.Scale(new Vector3(1, 1, -1));

        Matrix4x4 GetWorldToViewMatrix(HDCamera hdCamera, int viewIndex)
        {
            var viewMatrix = (hdCamera.xr.enabled ? hdCamera.xr.GetViewMatrix(viewIndex) : hdCamera.camera.worldToCameraMatrix);

            // camera.worldToCameraMatrix is RHS and Unity's transforms are LHS, we need to flip it to work with transforms.
            // Note that this is equivalent to s_FlipMatrixLHSRHS * viewMatrix, but faster given that it doesn't need full matrix multiply
            // However if for some reason s_FlipMatrixLHSRHS changes from Matrix4x4.Scale(new Vector3(1, 1, -1)), this need to change as well.
            viewMatrix.m20 *= -1;
            viewMatrix.m21 *= -1;
            viewMatrix.m22 *= -1;
            viewMatrix.m23 *= -1;

            return viewMatrix;
        }

        // Matrix used for LightList building, keep them around to avoid GC
        Matrix4x4[] m_LightListProjMatrices = new Matrix4x4[ShaderConfig.s_XrMaxViews];

        internal class LightList
        {
            public List<DirectionalLightData> directionalLights;
            public List<LightData> lights;
            public List<EnvLightData> envLights;
            public int punctualLightCount;
            public int areaLightCount;

            public struct LightsPerView
            {
                public List<SFiniteLightBound> bounds;
                public List<LightVolumeData> lightVolumes;
                public List<SFiniteLightBound> probeVolumesBounds;
                public List<LightVolumeData> probeVolumesLightVolumes;
            }

            public List<LightsPerView> lightsPerView;

            public void Clear()
            {
                directionalLights.Clear();
                lights.Clear();
                envLights.Clear();
                punctualLightCount = 0;
                areaLightCount = 0;

                for (int i = 0; i < lightsPerView.Count; ++i)
                {
                    lightsPerView[i].bounds.Clear();
                    lightsPerView[i].lightVolumes.Clear();
                    lightsPerView[i].probeVolumesBounds.Clear();
                    lightsPerView[i].probeVolumesLightVolumes.Clear();
                }
            }

            public void Allocate()
            {
                directionalLights = new List<DirectionalLightData>();
                lights = new List<LightData>();
                envLights = new List<EnvLightData>();

                lightsPerView = new List<LightsPerView>();
                for (int i = 0; i < TextureXR.slices; ++i)
                {
                    lightsPerView.Add(new LightsPerView { bounds = new List<SFiniteLightBound>(), lightVolumes = new List<LightVolumeData>(), probeVolumesBounds = new List<SFiniteLightBound>(), probeVolumesLightVolumes = new List<LightVolumeData>() });
                }
            }
        }

        internal LightList m_lightList;
        int m_TotalLightCount = 0;
        int m_DensityVolumeCount = 0;
        int m_ProbeVolumeCount = 0;
        bool m_EnableBakeShadowMask = false; // Track if any light require shadow mask. In this case we will need to enable the keyword shadow mask

        ComputeShader buildScreenAABBShader { get { return defaultResources.shaders.buildScreenAABBCS; } }
        ComputeShader buildPerTileLightListShader { get { return defaultResources.shaders.buildPerTileLightListCS; } }
        ComputeShader buildPerBigTileLightListShader { get { return defaultResources.shaders.buildPerBigTileLightListCS; } }
        ComputeShader buildPerVoxelLightListShader { get { return defaultResources.shaders.buildPerVoxelLightListCS; } }
        ComputeShader clearClusterAtomicIndexShader { get { return defaultResources.shaders.lightListClusterClearAtomicIndexCS; } }
        ComputeShader buildMaterialFlagsShader { get { return defaultResources.shaders.buildMaterialFlagsCS; } }
        ComputeShader buildDispatchIndirectShader { get { return defaultResources.shaders.buildDispatchIndirectCS; } }
        ComputeShader clearDispatchIndirectShader { get { return defaultResources.shaders.clearDispatchIndirectCS; } }
        ComputeShader deferredComputeShader { get { return defaultResources.shaders.deferredCS; } }
        ComputeShader contactShadowComputeShader { get { return defaultResources.shaders.contactShadowCS; } }
        Shader screenSpaceShadowsShader { get { return defaultResources.shaders.screenSpaceShadowPS; } }

        Shader deferredTilePixelShader { get { return defaultResources.shaders.deferredTilePS; } }

        ShaderVariablesLightList m_ShaderVariablesLightListCB = new ShaderVariablesLightList();
        ShaderVariablesLightList m_ShaderVariablesProbeVolumeLightListCB = new ShaderVariablesLightList();


        enum ClusterPrepassSource : int
        {
            None = 0,
            BigTile = 1,
            Count = 2,
        }

        enum ClusterDepthSource : int
        {
            NoDepth = 0,
            Depth = 1,
            MSAA_Depth = 2,
            Count = 3,
        }

        static string[,] s_ClusterKernelNames = new string[(int)ClusterPrepassSource.Count, (int)ClusterDepthSource.Count]
        {
            { "TileLightListGen_NoDepthRT", "TileLightListGen_DepthRT", "TileLightListGen_DepthRT_MSAA" },
            { "TileLightListGen_NoDepthRT_SrcBigTile", "TileLightListGen_DepthRT_SrcBigTile", "TileLightListGen_DepthRT_MSAA_SrcBigTile" }
        };
        static string[,] s_ClusterObliqueKernelNames = new string[(int)ClusterPrepassSource.Count, (int)ClusterDepthSource.Count]
        {
            { "TileLightListGen_NoDepthRT", "TileLightListGen_DepthRT_Oblique", "TileLightListGen_DepthRT_MSAA_Oblique" },
            { "TileLightListGen_NoDepthRT_SrcBigTile", "TileLightListGen_DepthRT_SrcBigTile_Oblique", "TileLightListGen_DepthRT_MSAA_SrcBigTile_Oblique" }
        };

        static int s_GenAABBKernel;
        static int s_GenListPerTileKernel;
        static int[,] s_ClusterKernels = new int[(int)ClusterPrepassSource.Count, (int)ClusterDepthSource.Count];
        static int[,] s_ClusterObliqueKernels = new int[(int)ClusterPrepassSource.Count, (int)ClusterDepthSource.Count];
        static int s_ClearVoxelAtomicKernel;
        static int s_ClearDispatchIndirectKernel;
        static int s_BuildIndirectKernel;
        static int s_ClearDrawProceduralIndirectKernel;
        static int s_BuildMaterialFlagsWriteKernel;
        static int s_BuildMaterialFlagsOrKernel;

        static int s_shadeOpaqueDirectFptlKernel;
        static int s_shadeOpaqueDirectFptlDebugDisplayKernel;
        static int s_shadeOpaqueDirectShadowMaskFptlKernel;
        static int s_shadeOpaqueDirectShadowMaskFptlDebugDisplayKernel;

        static int[] s_shadeOpaqueIndirectFptlKernels = new int[LightDefinitions.s_NumFeatureVariants];

        static int s_deferredContactShadowKernel;

        static int s_GenListPerBigTileKernel;

        const bool k_UseDepthBuffer = true;      // only has an impact when EnableClustered is true (requires a depth-prepass)

#if !UNITY_EDITOR && UNITY_SWITCH
        const int k_Log2NumClusters = 5;     // accepted range is from 0 to 5 (NR_THREADS is set to 32 on Switch). NumClusters is 1<<g_iLog2NumClusters
#else
        const int k_Log2NumClusters = 6;     // accepted range is from 0 to 6 (NR_THREADS is set to 64 on other platforms). NumClusters is 1<<g_iLog2NumClusters
#endif
        const float k_ClustLogBase = 1.02f;     // each slice 2% bigger than the previous
        float m_ClusterScale;

        static DebugLightVolumes s_lightVolumes = null;


        static Material s_DeferredTileRegularLightingMat;   // stencil-test set to touch regular pixels only
        static Material s_DeferredTileSplitLightingMat;     // stencil-test set to touch split-lighting pixels only
        static Material s_DeferredTileMat;                  // fallback when regular and split-lighting pixels must be touch
        static String[] s_variantNames = new String[LightDefinitions.s_NumFeatureVariants];

        ContactShadows m_ContactShadows = null;
        bool m_EnableContactShadow = false;

        IndirectLightingController m_indirectLightingController = null;

        // Following is an array of material of size eight for all combination of keyword: OUTPUT_SPLIT_LIGHTING - LIGHTLOOP_DISABLE_TILE_AND_CLUSTER - SHADOWS_SHADOWMASK - USE_FPTL_LIGHTLIST/USE_CLUSTERED_LIGHTLIST - DEBUG_DISPLAY
        Material[] m_deferredLightingMaterial;
        Material m_DebugViewTilesMaterial;
        Material m_DebugHDShadowMapMaterial;
        Material m_DebugBlitMaterial;
        Material m_DebugDisplayProbeVolumeMaterial;

        HashSet<HDAdditionalLightData> m_ScreenSpaceShadowsUnion = new HashSet<HDAdditionalLightData>();

        // Directional light
        Light m_CurrentSunLight;
        int m_CurrentShadowSortedSunLightIndex = -1;
        HDAdditionalLightData m_CurrentSunLightAdditionalLightData;
        DirectionalLightData m_CurrentSunLightDirectionalLightData;
        Light GetCurrentSunLight() { return m_CurrentSunLight; }

        // Screen space shadow data
        struct ScreenSpaceShadowData
        {
            public HDAdditionalLightData additionalLightData;
            public int lightDataIndex;
            public bool valid;
        }

        int m_ScreenSpaceShadowIndex = 0;
        int m_ScreenSpaceShadowChannelSlot = 0;
        ScreenSpaceShadowData[] m_CurrentScreenSpaceShadowData;

        // Contact shadow index reseted at the beginning of each frame, used to generate the contact shadow mask
        int m_ContactShadowIndex;

        // shadow related stuff
        HDShadowManager m_ShadowManager;
        HDShadowInitParameters m_ShadowInitParameters;

        // Used to shadow shadow maps with use selection enabled in the debug menu
        int m_DebugSelectedLightShadowIndex;
        int m_DebugSelectedLightShadowCount;

        // Data needed for the PrepareGPULightdata
        List<Matrix4x4> m_WorldToViewMatrices = new List<Matrix4x4>(ShaderConfig.s_XrMaxViews);

        static MaterialPropertyBlock m_LightLoopDebugMaterialProperties = new MaterialPropertyBlock();

        bool HasLightToCull()
        {
            return m_TotalLightCount > 0;
        }

        static int GetNumTileBigTileX(HDCamera hdCamera)
        {
            return HDUtils.DivRoundUp((int)hdCamera.screenSize.x, LightDefinitions.s_TileSizeBigTile);
        }

        static int GetNumTileBigTileY(HDCamera hdCamera)
        {
            return HDUtils.DivRoundUp((int)hdCamera.screenSize.y, LightDefinitions.s_TileSizeBigTile);
        }

        static int GetNumTileFtplX(HDCamera hdCamera)
        {
            return HDUtils.DivRoundUp((int)hdCamera.screenSize.x, LightDefinitions.s_TileSizeFptl);
        }

        static int GetNumTileFtplY(HDCamera hdCamera)
        {
            return HDUtils.DivRoundUp((int)hdCamera.screenSize.y, LightDefinitions.s_TileSizeFptl);
        }

        static int GetNumTileClusteredX(HDCamera hdCamera)
        {
            return HDUtils.DivRoundUp((int)hdCamera.screenSize.x, LightDefinitions.s_TileSizeClustered);
        }

        static int GetNumTileClusteredY(HDCamera hdCamera)
        {
            return HDUtils.DivRoundUp((int)hdCamera.screenSize.y, LightDefinitions.s_TileSizeClustered);
        }

        void InitShadowSystem(HDRenderPipelineAsset hdAsset, RenderPipelineResources defaultResources)
        {
            m_ShadowInitParameters = hdAsset.currentPlatformRenderPipelineSettings.hdShadowInitParams;
            m_ShadowManager = HDShadowManager.instance;
            m_ShadowManager.InitShadowManager(
                defaultResources,
                m_ShadowInitParameters,
                defaultResources.shaders.shadowClearPS
            );
        }

        void DeinitShadowSystem()
        {
            if(m_ShadowManager != null)
            {
                m_ShadowManager.Dispose();
                m_ShadowManager = null;
            }
        }

        static bool GetFeatureVariantsEnabled(FrameSettings frameSettings) =>
            frameSettings.litShaderMode == LitShaderMode.Deferred
            && frameSettings.IsEnabled(FrameSettingsField.DeferredTile)
            && (frameSettings.IsEnabled(FrameSettingsField.ComputeLightVariants) || frameSettings.IsEnabled(FrameSettingsField.ComputeMaterialVariants));

        int GetDeferredLightingMaterialIndex(int outputSplitLighting, int shadowMask, int debugDisplay)
        {
            return (outputSplitLighting) | (shadowMask << 1) | (debugDisplay << 2);
        }

        Material GetDeferredLightingMaterial(bool outputSplitLighting, bool shadowMask, bool debugDisplayEnabled)
        {
            int index = GetDeferredLightingMaterialIndex(outputSplitLighting ? 1 : 0,
                shadowMask ? 1 : 0,
                debugDisplayEnabled ? 1 : 0);

            return m_deferredLightingMaterial[index];
        }

        void InitializeLightLoop(IBLFilterBSDF[] iBLFilterBSDFArray)
        {
            var lightLoopSettings = asset.currentPlatformRenderPipelineSettings.lightLoopSettings;

            m_lightList = new LightList();
            m_lightList.Allocate();

            m_DebugViewTilesMaterial = CoreUtils.CreateEngineMaterial(defaultResources.shaders.debugViewTilesPS);
            m_DebugHDShadowMapMaterial = CoreUtils.CreateEngineMaterial(defaultResources.shaders.debugHDShadowMapPS);
            m_DebugBlitMaterial = CoreUtils.CreateEngineMaterial(defaultResources.shaders.debugBlitQuad);
            m_DebugDisplayProbeVolumeMaterial = CoreUtils.CreateEngineMaterial(defaultResources.shaders.debugDisplayProbeVolumePS);

            m_MaxDirectionalLightsOnScreen = lightLoopSettings.maxDirectionalLightsOnScreen;
            m_MaxPunctualLightsOnScreen = lightLoopSettings.maxPunctualLightsOnScreen;
            m_MaxAreaLightsOnScreen = lightLoopSettings.maxAreaLightsOnScreen;
            m_MaxDecalsOnScreen = lightLoopSettings.maxDecalsOnScreen;
            m_MaxEnvLightsOnScreen = lightLoopSettings.maxEnvLightsOnScreen;
            m_MaxLightsOnScreen = m_MaxDirectionalLightsOnScreen + m_MaxPunctualLightsOnScreen + m_MaxAreaLightsOnScreen + m_MaxEnvLightsOnScreen;
            m_MaxPlanarReflectionOnScreen = lightLoopSettings.maxPlanarReflectionOnScreen;

            s_GenAABBKernel = buildScreenAABBShader.FindKernel("ScreenBoundsAABB");

            // Cluster
            {
                s_ClearVoxelAtomicKernel = clearClusterAtomicIndexShader.FindKernel("ClearAtomic");

                for (int i = 0; i < (int)ClusterPrepassSource.Count; ++i)
                {
                    for (int j = 0; j < (int)ClusterDepthSource.Count; ++j)
                    {
                        s_ClusterKernels[i, j] = buildPerVoxelLightListShader.FindKernel(s_ClusterKernelNames[i, j]);
                        s_ClusterObliqueKernels[i, j] = buildPerVoxelLightListShader.FindKernel(s_ClusterObliqueKernelNames[i, j]);
                    }
                }
            }

            s_GenListPerTileKernel = buildPerTileLightListShader.FindKernel("TileLightListGen");

            s_GenListPerBigTileKernel = buildPerBigTileLightListShader.FindKernel("BigTileLightListGen");

            s_BuildIndirectKernel = buildDispatchIndirectShader.FindKernel("BuildIndirect");
            s_ClearDispatchIndirectKernel = clearDispatchIndirectShader.FindKernel("ClearDispatchIndirect");

            s_ClearDrawProceduralIndirectKernel = clearDispatchIndirectShader.FindKernel("ClearDrawProceduralIndirect");

            s_BuildMaterialFlagsWriteKernel = buildMaterialFlagsShader.FindKernel("MaterialFlagsGen");

            s_shadeOpaqueDirectFptlKernel = deferredComputeShader.FindKernel("Deferred_Direct_Fptl");
            s_shadeOpaqueDirectFptlDebugDisplayKernel = deferredComputeShader.FindKernel("Deferred_Direct_Fptl_DebugDisplay");

            s_deferredContactShadowKernel = contactShadowComputeShader.FindKernel("DeferredContactShadow");

            for (int variant = 0; variant < LightDefinitions.s_NumFeatureVariants; variant++)
            {
                s_shadeOpaqueIndirectFptlKernels[variant] = deferredComputeShader.FindKernel("Deferred_Indirect_Fptl_Variant" + variant);
            }

            m_TextureCaches.Initialize(asset, defaultResources, iBLFilterBSDFArray);
            // All the allocation of the compute buffers need to happened after the kernel finding in order to avoid the leak loop when a shader does not compile or is not available
            m_LightLoopLightData.Initialize(m_MaxDirectionalLightsOnScreen, m_MaxPunctualLightsOnScreen, m_MaxAreaLightsOnScreen, m_MaxEnvLightsOnScreen, m_MaxDecalsOnScreen);

            m_TileAndClusterData.Initialize(allocateTileBuffers: true, clusterNeedsDepth: k_UseDepthBuffer);
            if (ShaderConfig.s_ProbeVolumesEvaluationMode == ProbeVolumesEvaluationModes.MaterialPass)
            {
                m_ProbeVolumeClusterData = new TileAndClusterData();
                m_ProbeVolumeClusterData.Initialize(allocateTileBuffers: false, clusterNeedsDepth: false);
            }

            // OUTPUT_SPLIT_LIGHTING - SHADOWS_SHADOWMASK - DEBUG_DISPLAY
            m_deferredLightingMaterial = new Material[8];
            int stencilMask = (int)StencilUsage.RequiresDeferredLighting | (int)StencilUsage.SubsurfaceScattering;

            for (int outputSplitLighting = 0; outputSplitLighting < 2; ++outputSplitLighting)
            {
                for (int shadowMask = 0; shadowMask < 2; ++shadowMask)
                {
                    for (int debugDisplay = 0; debugDisplay < 2; ++debugDisplay)
                    {
                        int index = GetDeferredLightingMaterialIndex(outputSplitLighting, shadowMask, debugDisplay);

                        m_deferredLightingMaterial[index] = CoreUtils.CreateEngineMaterial(defaultResources.shaders.deferredPS);
                        m_deferredLightingMaterial[index].name = string.Format("{0}_{1}", defaultResources.shaders.deferredPS.name, index);
                        CoreUtils.SetKeyword(m_deferredLightingMaterial[index], "OUTPUT_SPLIT_LIGHTING", outputSplitLighting == 1);
                        CoreUtils.SetKeyword(m_deferredLightingMaterial[index], "SHADOWS_SHADOWMASK", shadowMask == 1);
                        CoreUtils.SetKeyword(m_deferredLightingMaterial[index], "DEBUG_DISPLAY", debugDisplay == 1);

                        int stencilRef = (int)StencilUsage.RequiresDeferredLighting;

                        if (outputSplitLighting == 1)
                        {
                            stencilRef |= (int)StencilUsage.SubsurfaceScattering;
                        }

                        m_deferredLightingMaterial[index].SetInt(HDShaderIDs._StencilMask, stencilMask);
                        m_deferredLightingMaterial[index].SetInt(HDShaderIDs._StencilRef, stencilRef);
                        m_deferredLightingMaterial[index].SetInt(HDShaderIDs._StencilCmp, (int)CompareFunction.Equal);
                    }
                }
            }

            // Stencil set to only touch "regular lighting" pixels.
            s_DeferredTileRegularLightingMat = CoreUtils.CreateEngineMaterial(deferredTilePixelShader);
            s_DeferredTileRegularLightingMat.SetInt(HDShaderIDs._StencilMask, (int)StencilUsage.RequiresDeferredLighting | (int)StencilUsage.SubsurfaceScattering);
            s_DeferredTileRegularLightingMat.SetInt(HDShaderIDs._StencilRef, (int)StencilUsage.RequiresDeferredLighting);
            s_DeferredTileRegularLightingMat.SetInt(HDShaderIDs._StencilCmp, (int)CompareFunction.Equal);

            // Stencil set to only touch "split-lighting" pixels.
            s_DeferredTileSplitLightingMat = CoreUtils.CreateEngineMaterial(deferredTilePixelShader);
            s_DeferredTileSplitLightingMat.SetInt(HDShaderIDs._StencilMask, (int)StencilUsage.SubsurfaceScattering);
            s_DeferredTileSplitLightingMat.SetInt(HDShaderIDs._StencilRef, (int)StencilUsage.SubsurfaceScattering);
            s_DeferredTileSplitLightingMat.SetInt(HDShaderIDs._StencilCmp, (int)CompareFunction.Equal);

            // Stencil set to touch all pixels excepted background/sky.
            s_DeferredTileMat = CoreUtils.CreateEngineMaterial(deferredTilePixelShader);
            s_DeferredTileMat.SetInt(HDShaderIDs._StencilMask, (int)StencilUsage.RequiresDeferredLighting);
            s_DeferredTileMat.SetInt(HDShaderIDs._StencilRef, (int)StencilUsage.Clear);
            s_DeferredTileMat.SetInt(HDShaderIDs._StencilCmp, (int)CompareFunction.NotEqual);

            for (int i = 0; i < LightDefinitions.s_NumFeatureVariants; ++i)
                s_variantNames[i] = "VARIANT" + i;

            m_DefaultTexture2DArray = new Texture2DArray(1, 1, 1, TextureFormat.ARGB32, false);
            m_DefaultTexture2DArray.hideFlags = HideFlags.HideAndDontSave;
            m_DefaultTexture2DArray.name = CoreUtils.GetTextureAutoName(1, 1, TextureFormat.ARGB32, depth: 1, dim: TextureDimension.Tex2DArray, name: "LightLoopDefault");
            m_DefaultTexture2DArray.SetPixels32(new Color32[1] { new Color32(128, 128, 128, 128) }, 0);
            m_DefaultTexture2DArray.Apply();

            m_DefaultTextureCube = new Cubemap(16, TextureFormat.ARGB32, false);
            m_DefaultTextureCube.Apply();

            // Setup shadow algorithms
            var shadowParams = asset.currentPlatformRenderPipelineSettings.hdShadowInitParams;
            var shadowKeywords = new[]{"SHADOW_LOW", "SHADOW_MEDIUM", "SHADOW_HIGH"};
            foreach (var p in shadowKeywords)
                Shader.DisableKeyword(p);
            Shader.EnableKeyword(shadowKeywords[(int)shadowParams.shadowFilteringQuality]);

            InitShadowSystem(asset, defaultResources);

            s_lightVolumes = new DebugLightVolumes();
            s_lightVolumes.InitData(defaultResources);

            // Screen space shadow
            int numMaxShadows = Math.Max(m_Asset.currentPlatformRenderPipelineSettings.hdShadowInitParams.maxScreenSpaceShadowSlots, 1);
            m_CurrentScreenSpaceShadowData = new ScreenSpaceShadowData[numMaxShadows];
        }

        void CleanupLightLoop()
        {
            s_lightVolumes.ReleaseData();

            DeinitShadowSystem();

            CoreUtils.Destroy(m_DefaultTexture2DArray);
            CoreUtils.Destroy(m_DefaultTextureCube);

            m_TextureCaches.Cleanup();
            m_LightLoopLightData.Cleanup();
            m_TileAndClusterData.Cleanup();
            if (m_ProbeVolumeClusterData != null)
                m_ProbeVolumeClusterData.Cleanup();

            LightLoopReleaseResolutionDependentBuffers();

            for (int outputSplitLighting = 0; outputSplitLighting < 2; ++outputSplitLighting)
            {
                for (int shadowMask = 0; shadowMask < 2; ++shadowMask)
                {
                    for (int debugDisplay = 0; debugDisplay < 2; ++debugDisplay)
                    {
                        int index = GetDeferredLightingMaterialIndex(outputSplitLighting, shadowMask, debugDisplay);
                        CoreUtils.Destroy(m_deferredLightingMaterial[index]);
                    }
                }
            }

            CoreUtils.Destroy(s_DeferredTileRegularLightingMat);
            CoreUtils.Destroy(s_DeferredTileSplitLightingMat);
            CoreUtils.Destroy(s_DeferredTileMat);

            CoreUtils.Destroy(m_DebugViewTilesMaterial);
            CoreUtils.Destroy(m_DebugHDShadowMapMaterial);
            CoreUtils.Destroy(m_DebugBlitMaterial);
            CoreUtils.Destroy(m_DebugDisplayProbeVolumeMaterial);
        }

        void LightLoopNewRender()
        {
            m_ScreenSpaceShadowsUnion.Clear();
        }

        void LightLoopNewFrame(CommandBuffer cmd, HDCamera hdCamera)
        {
            var frameSettings = hdCamera.frameSettings;

            m_ContactShadows = hdCamera.volumeStack.GetComponent<ContactShadows>();
            m_EnableContactShadow = frameSettings.IsEnabled(FrameSettingsField.ContactShadows) && m_ContactShadows.enable.value && m_ContactShadows.length.value > 0;
            m_indirectLightingController = hdCamera.volumeStack.GetComponent<IndirectLightingController>();

            m_ContactShadowIndex = 0;

            m_TextureCaches.NewFrame();

            m_WorldToViewMatrices.Clear();
            int viewCount = hdCamera.viewCount;
            for (int viewIndex = 0; viewIndex < viewCount; ++viewIndex)
            {
                m_WorldToViewMatrices.Add(GetWorldToViewMatrix(hdCamera, viewIndex));
            }

            // Clear the cookie atlas if needed at the beginning of the frame.
            if (m_DebugDisplaySettings.data.lightingDebugSettings.clearCookieAtlas)
            {
                m_TextureCaches.lightCookieManager.ResetAllocator();
                m_TextureCaches.lightCookieManager.ClearAtlasTexture(cmd);
            }
        }

        void LightLoopReleaseResolutionDependentBuffers()
        {
            m_TileAndClusterData.ReleaseResolutionDependentBuffers();
            if (m_ProbeVolumeClusterData != null)
                m_ProbeVolumeClusterData.ReleaseResolutionDependentBuffers();
        }

        static int NumLightIndicesPerClusteredTile()
        {
            return 32 * (1 << k_Log2NumClusters);       // total footprint for all layers of the tile (measured in light index entries)
        }

        void LightLoopAllocResolutionDependentBuffers(HDCamera hdCamera, int width, int height)
        {
            m_TileAndClusterData.AllocateResolutionDependentBuffers(hdCamera, width, height, m_MaxViewCount, m_MaxLightsOnScreen);
            if (m_ProbeVolumeClusterData != null)
                m_ProbeVolumeClusterData.AllocateResolutionDependentBuffers(hdCamera, width, height, m_MaxViewCount, k_MaxVisibleProbeVolumeCount);
        }

        internal static Matrix4x4 WorldToCamera(Camera camera)
        {
            // camera.worldToCameraMatrix is RHS and Unity's transforms are LHS
            // We need to flip it to work with transforms
            return s_FlipMatrixLHSRHS * camera.worldToCameraMatrix;
        }

        // For light culling system, we need non oblique projection matrices
        static Matrix4x4 CameraProjectionNonObliqueLHS(HDCamera camera)
        {
            // camera.projectionMatrix expect RHS data and Unity's transforms are LHS
            // We need to flip it to work with transforms
            return camera.nonObliqueProjMatrix * s_FlipMatrixLHSRHS;
        }

        internal static Vector3 GetLightColor(VisibleLight light)
        {
            return new Vector3(light.finalColor.r, light.finalColor.g, light.finalColor.b);
        }

        static float Saturate(float x)
        {
            return Mathf.Max(0, Mathf.Min(x, 1));
        }

        static float Rcp(float x)
        {
            return 1.0f / x;
        }

        static float Rsqrt(float x)
        {
            return Rcp(Mathf.Sqrt(x));
        }

        static float ComputeCosineOfHorizonAngle(float r, float R)
        {
            float sinHoriz = R * Rcp(r);
            return -Mathf.Sqrt(Saturate(1 - sinHoriz * sinHoriz));
        }

        static float ChapmanUpperApprox(float z, float cosTheta)
        {
            float c = cosTheta;
            float n = 0.761643f * ((1 + 2 * z) - (c * c * z));
            float d = c * z + Mathf.Sqrt(z * (1.47721f + 0.273828f * (c * c * z)));

            return 0.5f * c + (n * Rcp(d));
        }

        static float ChapmanHorizontal(float z)
        {
            float r = Rsqrt(z);
            float s = z * r; // sqrt(z)

            return 0.626657f * (r + 2 * s);
        }

        static Vector3 ComputeAtmosphericOpticalDepth(PhysicallyBasedSky skySettings, float r, float cosTheta, bool alwaysAboveHorizon = false)
        {
            float R = skySettings.GetPlanetaryRadius();

            Vector2 H    = new Vector2(skySettings.GetAirScaleHeight(), skySettings.GetAerosolScaleHeight());
            Vector2 rcpH = new Vector2(Rcp(H.x), Rcp(H.y));

            Vector2 z = r * rcpH;
            Vector2 Z = R * rcpH;

            float cosHoriz = ComputeCosineOfHorizonAngle(r, R);
	        float sinTheta = Mathf.Sqrt(Saturate(1 - cosTheta * cosTheta));

            Vector2 ch;
            ch.x = ChapmanUpperApprox(z.x, Mathf.Abs(cosTheta)) * Mathf.Exp(Z.x - z.x); // Rescaling adds 'exp'
            ch.y = ChapmanUpperApprox(z.y, Mathf.Abs(cosTheta)) * Mathf.Exp(Z.y - z.y); // Rescaling adds 'exp'

            if ((!alwaysAboveHorizon) && (cosTheta < cosHoriz)) // Below horizon, intersect sphere
	        {
		        float sinGamma = (r / R) * sinTheta;
		        float cosGamma = Mathf.Sqrt(Saturate(1 - sinGamma * sinGamma));

		        Vector2 ch_2;
                ch_2.x = ChapmanUpperApprox(Z.x, cosGamma); // No need to rescale
                ch_2.y = ChapmanUpperApprox(Z.y, cosGamma); // No need to rescale

		        ch = ch_2 - ch;
            }
            else if (cosTheta < 0)   // Above horizon, lower hemisphere
            {
    	        // z_0 = n * r_0 = (n * r) * sin(theta) = z * sin(theta).
                // Ch(z, theta) = 2 * exp(z - z_0) * Ch(z_0, Pi/2) - Ch(z, Pi - theta).
                Vector2 z_0  = z * sinTheta;
                Vector2 b    = new Vector2(Mathf.Exp(Z.x - z_0.x), Mathf.Exp(Z.x - z_0.x)); // Rescaling cancels out 'z' and adds 'Z'
                Vector2 a;
                a.x         = 2 * ChapmanHorizontal(z_0.x);
                a.y         = 2 * ChapmanHorizontal(z_0.y);
                Vector2 ch_2 = a * b;

                ch = ch_2 - ch;
            }

            Vector2 optDepth = ch * H;

            Vector3 airExtinction     = skySettings.GetAirExtinctionCoefficient();
            float   aerosolExtinction = skySettings.GetAerosolExtinctionCoefficient();

            return new Vector3(optDepth.x * airExtinction.x + optDepth.y * aerosolExtinction,
                               optDepth.x * airExtinction.y + optDepth.y * aerosolExtinction,
                               optDepth.x * airExtinction.z + optDepth.y * aerosolExtinction);
        }

        // Computes transmittance along the light path segment.
        static Vector3 EvaluateAtmosphericAttenuation(PhysicallyBasedSky skySettings, Vector3 L, Vector3 X)
        {
            Vector3 C = skySettings.GetPlanetCenterPosition(X); // X = camPosWS

            float r = Vector3.Distance(X, C);
            float R = skySettings.GetPlanetaryRadius();
            float cosHoriz = ComputeCosineOfHorizonAngle(r, R);
            float cosTheta = Vector3.Dot(X - C, L) * Rcp(r);

            if (cosTheta > cosHoriz) // Above horizon
            {
                Vector3 oDepth = ComputeAtmosphericOpticalDepth(skySettings, r, cosTheta, true);
                Vector3 transm;

                transm.x = Mathf.Exp(-oDepth.x);
                transm.y = Mathf.Exp(-oDepth.y);
                transm.z = Mathf.Exp(-oDepth.z);

                return transm;
            }
            else
            {
                return Vector3.zero;
            }
        }

        internal void GetDirectionalLightData(CommandBuffer cmd, HDCamera hdCamera, VisibleLight light, Light lightComponent, int lightIndex, int shadowIndex,
            int sortedIndex, bool isPhysicallyBasedSkyActive, ref int screenSpaceShadowIndex, ref int screenSpaceShadowslot)
        {
            var processedData = m_ProcessedLightData[lightIndex];
            var additionalLightData = processedData.additionalLightData;
            var gpuLightType = processedData.gpuLightType;

            var lightData = new DirectionalLightData();

            lightData.lightLayers = hdCamera.frameSettings.IsEnabled(FrameSettingsField.LightLayers) ? additionalLightData.GetLightLayers() : uint.MaxValue;

            // Light direction for directional is opposite to the forward direction
            lightData.forward = light.GetForward();
            // Rescale for cookies and windowing.
            lightData.right      = light.GetRight() * 2 / Mathf.Max(additionalLightData.shapeWidth, 0.001f);
            lightData.up         = light.GetUp() * 2 / Mathf.Max(additionalLightData.shapeHeight, 0.001f);
            lightData.positionRWS = light.GetPosition();
            lightData.color = GetLightColor(light);

            // Caution: This is bad but if additionalData == HDUtils.s_DefaultHDAdditionalLightData it mean we are trying to promote legacy lights, which is the case for the preview for example, so we need to multiply by PI as legacy Unity do implicit divide by PI for direct intensity.
            // So we expect that all light with additionalData == HDUtils.s_DefaultHDAdditionalLightData are currently the one from the preview, light in scene MUST have additionalData
            lightData.color *= (HDUtils.s_DefaultHDAdditionalLightData == additionalLightData) ? Mathf.PI : 1.0f;

            lightData.lightDimmer           = additionalLightData.lightDimmer;
            lightData.diffuseDimmer         = additionalLightData.affectDiffuse  ? additionalLightData.lightDimmer : 0;
            lightData.specularDimmer        = additionalLightData.affectSpecular ? additionalLightData.lightDimmer * hdCamera.frameSettings.specularGlobalDimmer : 0;
            lightData.volumetricLightDimmer = additionalLightData.volumetricDimmer;

            lightData.shadowIndex = -1;
            lightData.screenSpaceShadowIndex = (int)LightDefinitions.s_InvalidScreenSpaceShadow;
            lightData.isRayTracedContactShadow = 0.0f;

            if (lightComponent != null && lightComponent.cookie != null)
            {
                lightData.cookieMode = lightComponent.cookie.wrapMode == TextureWrapMode.Repeat ? CookieMode.Repeat : CookieMode.Clamp;
                lightData.cookieScaleOffset = m_TextureCaches.lightCookieManager.Fetch2DCookie(cmd, lightComponent.cookie);
            }
            else
            {
                lightData.cookieMode = CookieMode.None;
            }

            if (additionalLightData.surfaceTexture == null)
            {
                lightData.surfaceTextureScaleOffset = Vector4.zero;
            }
            else
            {
                lightData.surfaceTextureScaleOffset = m_TextureCaches.lightCookieManager.Fetch2DCookie(cmd, additionalLightData.surfaceTexture);
            }

            lightData.shadowDimmer           = additionalLightData.shadowDimmer;
            lightData.volumetricShadowDimmer = additionalLightData.volumetricShadowDimmer;
            GetContactShadowMask(additionalLightData, HDAdditionalLightData.ScalableSettings.UseContactShadow(m_Asset), hdCamera, isRasterization: true, ref lightData.contactShadowMask,ref lightData.isRayTracedContactShadow);

            // We want to have a colored penumbra if the flag is on and the color is not gray
            bool penumbraTint = additionalLightData.penumbraTint && ((additionalLightData.shadowTint.r != additionalLightData.shadowTint.g) || (additionalLightData.shadowTint.g != additionalLightData.shadowTint.b));
            lightData.penumbraTint = penumbraTint ? 1.0f : 0.0f;
            if (penumbraTint)
                lightData.shadowTint = new Vector3(additionalLightData.shadowTint.r * additionalLightData.shadowTint.r, additionalLightData.shadowTint.g * additionalLightData.shadowTint.g, additionalLightData.shadowTint.b * additionalLightData.shadowTint.b);
            else
                lightData.shadowTint = new Vector3(additionalLightData.shadowTint.r, additionalLightData.shadowTint.g, additionalLightData.shadowTint.b);

            // fix up shadow information
            lightData.shadowIndex = shadowIndex;
            if (shadowIndex != -1)
            {
                if (additionalLightData.WillRenderScreenSpaceShadow())
                {
                    lightData.screenSpaceShadowIndex = screenSpaceShadowslot;
                    if (additionalLightData.colorShadow && additionalLightData.WillRenderRayTracedShadow())
                    {
                        screenSpaceShadowslot += 3;
                        lightData.screenSpaceShadowIndex |= (int)LightDefinitions.s_ScreenSpaceColorShadowFlag;
                    }
                    else
                    {
                        screenSpaceShadowslot++;
                    }
                    screenSpaceShadowIndex++;
                    m_ScreenSpaceShadowsUnion.Add(additionalLightData);
                }
                m_CurrentSunLight = lightComponent;
                m_CurrentSunLightAdditionalLightData = additionalLightData;
                m_CurrentSunLightDirectionalLightData = lightData;
                m_CurrentShadowSortedSunLightIndex = sortedIndex;

            }
            //Value of max smoothness is derived from AngularDiameter. Formula results from eyeballing. Angular diameter of 0 results in 1 and angular diameter of 80 results in 0.
            float maxSmoothness = Mathf.Clamp01(1.35f / (1.0f + Mathf.Pow(1.15f * (0.0315f * additionalLightData.angularDiameter + 0.4f),2f)) - 0.11f);
            // Value of max smoothness is from artists point of view, need to convert from perceptual smoothness to roughness
            lightData.minRoughness = (1.0f - maxSmoothness) * (1.0f - maxSmoothness);

            lightData.shadowMaskSelector = Vector4.zero;

            if (processedData.isBakedShadowMask)
            {
                lightData.shadowMaskSelector[lightComponent.bakingOutput.occlusionMaskChannel] = 1.0f;
                lightData.nonLightMappedOnly = lightComponent.lightShadowCasterMode == LightShadowCasterMode.NonLightmappedOnly ? 1 : 0;
            }
            else
            {
                // use -1 to say that we don't use shadow mask
                lightData.shadowMaskSelector.x = -1.0f;
                lightData.nonLightMappedOnly = 0;
            }

            bool interactsWithSky = isPhysicallyBasedSkyActive && additionalLightData.interactsWithSky;

            lightData.distanceFromCamera = -1; // Encode 'interactsWithSky'

            if (interactsWithSky)
            {
                lightData.distanceFromCamera = additionalLightData.distance;

                if (ShaderConfig.s_PrecomputedAtmosphericAttenuation != 0)
                {
                    var skySettings = hdCamera.volumeStack.GetComponent<PhysicallyBasedSky>();

                    // Ignores distance (at infinity).
                    Vector3 transm = EvaluateAtmosphericAttenuation(skySettings, - lightData.forward, hdCamera.camera.transform.position);
                    lightData.color.x *= transm.x;
                    lightData.color.y *= transm.y;
                    lightData.color.z *= transm.z;
                }
            }

            lightData.angularDiameter = additionalLightData.angularDiameter * Mathf.Deg2Rad;
            lightData.flareSize       = Mathf.Max(additionalLightData.flareSize * Mathf.Deg2Rad, 5.960464478e-8f);
            lightData.flareFalloff    = additionalLightData.flareFalloff;
            lightData.flareTint       = (Vector3)(Vector4)additionalLightData.flareTint;
            lightData.surfaceTint     = (Vector3)(Vector4)additionalLightData.surfaceTint;

            // Fallback to the first non shadow casting directional light.
            m_CurrentSunLight = m_CurrentSunLight == null ? lightComponent : m_CurrentSunLight;

            m_lightList.directionalLights.Add(lightData);
        }

        // This function evaluates if there is currently enough screen space sahdow slots of a given light based on its light type
        bool EnoughScreenSpaceShadowSlots(GPULightType gpuLightType, int screenSpaceChannelSlot)
        {
            if(gpuLightType == GPULightType.Rectangle)
            {
                // Area lights require two shadow slots
                return (screenSpaceChannelSlot + 1) < m_Asset.currentPlatformRenderPipelineSettings.hdShadowInitParams.maxScreenSpaceShadowSlots;
            }
            else
            {
                return screenSpaceChannelSlot < m_Asset.currentPlatformRenderPipelineSettings.hdShadowInitParams.maxScreenSpaceShadowSlots;
            }
        }

        internal void GetLightData(CommandBuffer cmd, HDCamera hdCamera, HDShadowSettings shadowSettings, VisibleLight light, Light lightComponent,
            in ProcessedLightData processedData, int shadowIndex,  BoolScalableSetting contactShadowsScalableSetting, bool isRasterization, ref Vector3 lightDimensions, ref int screenSpaceShadowIndex, ref int screenSpaceChannelSlot, ref LightData lightData)
        {
            var additionalLightData = processedData.additionalLightData;
            var gpuLightType = processedData.gpuLightType;
            var lightType = processedData.lightType;

            var visibleLightAxisAndPosition = light.GetAxisAndPosition();
            lightData.lightLayers = hdCamera.frameSettings.IsEnabled(FrameSettingsField.LightLayers) ? additionalLightData.GetLightLayers() : uint.MaxValue;

            lightData.lightType = gpuLightType;

            lightData.positionRWS = visibleLightAxisAndPosition.Position;

            lightData.range = light.range;

            if (additionalLightData.applyRangeAttenuation)
            {
                lightData.rangeAttenuationScale = 1.0f / (light.range * light.range);
                lightData.rangeAttenuationBias  = 1.0f;

                if (lightData.lightType == GPULightType.Rectangle)
                {
                    // Rect lights are currently a special case because they use the normalized
                    // [0, 1] attenuation range rather than the regular [0, r] one.
                    lightData.rangeAttenuationScale = 1.0f;
                }
            }
            else // Don't apply any attenuation but do a 'step' at range
            {
                // Solve f(x) = b - (a * x)^2 where x = (d/r)^2.
                // f(0) = huge -> b = huge.
                // f(1) = 0    -> huge - a^2 = 0 -> a = sqrt(huge).
                const float hugeValue = 16777216.0f;
                const float sqrtHuge  = 4096.0f;
                lightData.rangeAttenuationScale = sqrtHuge / (light.range * light.range);
                lightData.rangeAttenuationBias  = hugeValue;

                if (lightData.lightType == GPULightType.Rectangle)
                {
                    // Rect lights are currently a special case because they use the normalized
                    // [0, 1] attenuation range rather than the regular [0, r] one.
                    lightData.rangeAttenuationScale = sqrtHuge;
                }
            }

            lightData.color = GetLightColor(light);

            lightData.forward = visibleLightAxisAndPosition.Forward;
            lightData.up = visibleLightAxisAndPosition.Up;
            lightData.right = visibleLightAxisAndPosition.Right;

            lightDimensions.x = additionalLightData.shapeWidth;
            lightDimensions.y = additionalLightData.shapeHeight;
            lightDimensions.z = light.range;

            lightData.boxLightSafeExtent = 1.0f;
            if (lightData.lightType == GPULightType.ProjectorBox)
            {
                // Rescale for cookies and windowing.
                lightData.right *= 2.0f / Mathf.Max(additionalLightData.shapeWidth, 0.001f);
                lightData.up    *= 2.0f / Mathf.Max(additionalLightData.shapeHeight, 0.001f);

                // If we have shadows, we need to shrink the valid range so that we don't leak light due to filtering going out of bounds.
                if (shadowIndex >= 0)
                {
                    // We subtract a bit from the safe extent depending on shadow resolution
                    float shadowRes = additionalLightData.shadowResolution.Value(m_ShadowInitParameters.shadowResolutionPunctual);
                    shadowRes = Mathf.Clamp(shadowRes, 128.0f, 2048.0f); // Clamp in a somewhat plausible range.
                    // The idea is to subtract as much as 0.05 for small resolutions.
                    float shadowResFactor = Mathf.Lerp(0.05f, 0.01f, Mathf.Max(shadowRes / 2048.0f, 0.0f));
                    lightData.boxLightSafeExtent = 1.0f - shadowResFactor;
                }
            }
            else if (lightData.lightType == GPULightType.ProjectorPyramid)
            {
                // Get width and height for the current frustum
                var spotAngle = light.spotAngle;

                float frustumWidth, frustumHeight;

                if (additionalLightData.aspectRatio >= 1.0f)
                {
                    frustumHeight = 2.0f * Mathf.Tan(spotAngle * 0.5f * Mathf.Deg2Rad);
                    frustumWidth = frustumHeight * additionalLightData.aspectRatio;
                }
                else
                {
                    frustumWidth = 2.0f * Mathf.Tan(spotAngle * 0.5f * Mathf.Deg2Rad);
                    frustumHeight = frustumWidth / additionalLightData.aspectRatio;
                }

                // Adjust based on the new parametrization.
                lightDimensions.x = frustumWidth;
                lightDimensions.y = frustumHeight;

                // Rescale for cookies and windowing.
                lightData.right *= 2.0f / frustumWidth;
                lightData.up *= 2.0f / frustumHeight;
            }

            if (lightData.lightType == GPULightType.Spot)
            {
                var spotAngle = light.spotAngle;

                var innerConePercent = additionalLightData.innerSpotPercent01;
                var cosSpotOuterHalfAngle = Mathf.Clamp(Mathf.Cos(spotAngle * 0.5f * Mathf.Deg2Rad), 0.0f, 1.0f);
                var sinSpotOuterHalfAngle = Mathf.Sqrt(1.0f - cosSpotOuterHalfAngle * cosSpotOuterHalfAngle);
                var cosSpotInnerHalfAngle = Mathf.Clamp(Mathf.Cos(spotAngle * 0.5f * innerConePercent * Mathf.Deg2Rad), 0.0f, 1.0f); // inner cone

                var val = Mathf.Max(0.0001f, (cosSpotInnerHalfAngle - cosSpotOuterHalfAngle));
                lightData.angleScale = 1.0f / val;
                lightData.angleOffset = -cosSpotOuterHalfAngle * lightData.angleScale;

                // Rescale for cookies and windowing.
                float cotOuterHalfAngle = cosSpotOuterHalfAngle / sinSpotOuterHalfAngle;
                lightData.up    *= cotOuterHalfAngle;
                lightData.right *= cotOuterHalfAngle;
            }
            else
            {
                // These are the neutral values allowing GetAngleAnttenuation in shader code to return 1.0
                lightData.angleScale = 0.0f;
                lightData.angleOffset = 1.0f;
            }

            if (lightData.lightType != GPULightType.Directional && lightData.lightType != GPULightType.ProjectorBox)
            {
                // Store the squared radius of the light to simulate a fill light.
                lightData.size = new Vector4(additionalLightData.shapeRadius * additionalLightData.shapeRadius, 0, 0, 0);
            }

            if (lightData.lightType == GPULightType.Rectangle || lightData.lightType == GPULightType.Tube)
            {
                lightData.size = new Vector4(additionalLightData.shapeWidth, additionalLightData.shapeHeight, Mathf.Cos(additionalLightData.barnDoorAngle * Mathf.PI / 180.0f), additionalLightData.barnDoorLength);
            }

            lightData.lightDimmer           = processedData.lightDistanceFade * (additionalLightData.lightDimmer);
            lightData.diffuseDimmer         = processedData.lightDistanceFade * (additionalLightData.affectDiffuse  ? additionalLightData.lightDimmer : 0);
            lightData.specularDimmer        = processedData.lightDistanceFade * (additionalLightData.affectSpecular ? additionalLightData.lightDimmer * hdCamera.frameSettings.specularGlobalDimmer : 0);
            lightData.volumetricLightDimmer = processedData.lightDistanceFade * (additionalLightData.volumetricDimmer);

            lightData.cookieMode = CookieMode.None;
            lightData.cookieIndex = -1;
            lightData.shadowIndex = -1;
            lightData.screenSpaceShadowIndex = (int)LightDefinitions.s_InvalidScreenSpaceShadow;
            lightData.isRayTracedContactShadow = 0.0f;

            if (lightComponent != null && lightComponent.cookie != null)
            {
                switch (lightType)
                {
                    case HDLightType.Spot:
                        lightData.cookieMode = (lightComponent.cookie.wrapMode == TextureWrapMode.Repeat) ? CookieMode.Repeat : CookieMode.Clamp;
                        lightData.cookieScaleOffset = m_TextureCaches.lightCookieManager.Fetch2DCookie(cmd, lightComponent.cookie);
                        break;
                    case HDLightType.Point:
                        lightData.cookieMode = CookieMode.Clamp;
                        lightData.cookieIndex = m_TextureCaches.lightCookieManager.FetchCubeCookie(cmd, lightComponent.cookie);
                        break;
                }
            }
            else if (lightType == HDLightType.Spot && additionalLightData.spotLightShape != SpotLightShape.Cone)
            {
                // Projectors lights must always have a cookie texture.
                // As long as the cache is a texture array and not an atlas, the 4x4 white texture will be rescaled to 128
                lightData.cookieMode = CookieMode.Clamp;
                lightData.cookieScaleOffset = m_TextureCaches.lightCookieManager.Fetch2DCookie(cmd, Texture2D.whiteTexture);
            }
            else if (lightData.lightType == GPULightType.Rectangle && additionalLightData.areaLightCookie != null)
            {
                lightData.cookieMode = CookieMode.Clamp;
                lightData.cookieScaleOffset = m_TextureCaches.lightCookieManager.FetchAreaCookie(cmd, additionalLightData.areaLightCookie);
            }

            float shadowDistanceFade         = HDUtils.ComputeLinearDistanceFade(processedData.distanceToCamera, Mathf.Min(shadowSettings.maxShadowDistance.value, additionalLightData.shadowFadeDistance));
            lightData.shadowDimmer           = shadowDistanceFade * additionalLightData.shadowDimmer;
            lightData.volumetricShadowDimmer = shadowDistanceFade * additionalLightData.volumetricShadowDimmer;
            GetContactShadowMask(additionalLightData, contactShadowsScalableSetting, hdCamera, isRasterization: isRasterization, ref lightData.contactShadowMask, ref lightData.isRayTracedContactShadow);

            // We want to have a colored penumbra if the flag is on and the color is not gray
            bool penumbraTint = additionalLightData.penumbraTint && ((additionalLightData.shadowTint.r != additionalLightData.shadowTint.g) || (additionalLightData.shadowTint.g != additionalLightData.shadowTint.b));
            lightData.penumbraTint = penumbraTint ? 1.0f : 0.0f;
            if (penumbraTint)
                lightData.shadowTint = new Vector3(Mathf.Pow(additionalLightData.shadowTint.r, 2.2f), Mathf.Pow(additionalLightData.shadowTint.g, 2.2f), Mathf.Pow(additionalLightData.shadowTint.b, 2.2f));
            else
                lightData.shadowTint = new Vector3(additionalLightData.shadowTint.r, additionalLightData.shadowTint.g, additionalLightData.shadowTint.b);

            // If there is still a free slot in the screen space shadow array and this needs to render a screen space shadow
            if (hdCamera.frameSettings.IsEnabled(FrameSettingsField.RayTracing)
                && EnoughScreenSpaceShadowSlots(lightData.lightType, screenSpaceChannelSlot)
                && additionalLightData.WillRenderScreenSpaceShadow()
                && isRasterization)
            {
                if (lightData.lightType == GPULightType.Rectangle)
                {
                    // Rectangle area lights require 2 consecutive slots.
                    // Meaning if (screenSpaceChannelSlot % 4 ==3), we'll need to skip a slot
                    // so that the area shadow gets the first two slots of the next following texture
                    if (screenSpaceChannelSlot % 4 == 3)
                    {
                        screenSpaceChannelSlot++;
                    }
                }

                // Bind the next available slot to the light
                lightData.screenSpaceShadowIndex = screenSpaceChannelSlot;

                // Keep track of the screen space shadow data
                m_CurrentScreenSpaceShadowData[screenSpaceShadowIndex].additionalLightData = additionalLightData;
                m_CurrentScreenSpaceShadowData[screenSpaceShadowIndex].lightDataIndex = m_lightList.lights.Count;
                m_CurrentScreenSpaceShadowData[screenSpaceShadowIndex].valid = true;
                m_ScreenSpaceShadowsUnion.Add(additionalLightData);

                // increment the number of screen space shadows
                screenSpaceShadowIndex++;

                // Based on the light type, increment the slot usage
                if (lightData.lightType == GPULightType.Rectangle)
                    screenSpaceChannelSlot += 2;
                else
                    screenSpaceChannelSlot++;
            }

            lightData.shadowIndex = shadowIndex;

            if (isRasterization)
            {
                // Keep track of the shadow map (for indirect lighting and transparents)
                additionalLightData.shadowIndex = shadowIndex;
            }


            //Value of max smoothness is derived from Radius. Formula results from eyeballing. Radius of 0 results in 1 and radius of 2.5 results in 0.
            float maxSmoothness = Mathf.Clamp01(1.1725f / (1.01f + Mathf.Pow(1.0f * (additionalLightData.shapeRadius + 0.1f), 2f)) - 0.15f);
            // Value of max smoothness is from artists point of view, need to convert from perceptual smoothness to roughness
            lightData.minRoughness = (1.0f - maxSmoothness) * (1.0f - maxSmoothness);

            lightData.shadowMaskSelector = Vector4.zero;

            if (processedData.isBakedShadowMask)
            {
                lightData.shadowMaskSelector[lightComponent.bakingOutput.occlusionMaskChannel] = 1.0f;
                lightData.nonLightMappedOnly = lightComponent.lightShadowCasterMode == LightShadowCasterMode.NonLightmappedOnly ? 1 : 0;
            }
            else
            {
                // use -1 to say that we don't use shadow mask
                lightData.shadowMaskSelector.x = -1.0f;
                lightData.nonLightMappedOnly = 0;
            }
        }

        // TODO: we should be able to do this calculation only with LightData without VisibleLight light, but for now pass both
        void GetLightVolumeDataAndBound(LightCategory lightCategory, GPULightType gpuLightType, LightVolumeType lightVolumeType,
            VisibleLight light, LightData lightData, Vector3 lightDimensions, Matrix4x4 worldToView, int viewIndex)
        {
            // Then Culling side
            var range = lightDimensions.z;
            var lightToWorld = light.localToWorldMatrix;
            Vector3 positionWS = lightData.positionRWS;
            Vector3 positionVS = worldToView.MultiplyPoint(positionWS);

            Vector3 xAxisVS = worldToView.MultiplyVector(lightToWorld.GetColumn(0));
            Vector3 yAxisVS = worldToView.MultiplyVector(lightToWorld.GetColumn(1));
            Vector3 zAxisVS = worldToView.MultiplyVector(lightToWorld.GetColumn(2));

            // Fill bounds
            var bound = new SFiniteLightBound();
            var lightVolumeData = new LightVolumeData();

            lightVolumeData.lightCategory = (uint)lightCategory;
            lightVolumeData.lightVolume = (uint)lightVolumeType;

            if (gpuLightType == GPULightType.Spot || gpuLightType == GPULightType.ProjectorPyramid)
            {
                Vector3 lightDir = lightToWorld.GetColumn(2);

                // represents a left hand coordinate system in world space since det(worldToView)<0
                Vector3 vx = xAxisVS;
                Vector3 vy = yAxisVS;
                Vector3 vz = zAxisVS;

                const float pi = 3.1415926535897932384626433832795f;
                const float degToRad = (float)(pi / 180.0);

                var sa = light.spotAngle;
                var cs = Mathf.Cos(0.5f * sa * degToRad);
                var si = Mathf.Sin(0.5f * sa * degToRad);

                if (gpuLightType == GPULightType.ProjectorPyramid)
                {
                    Vector3 lightPosToProjWindowCorner = (0.5f * lightDimensions.x) * vx + (0.5f * lightDimensions.y) * vy + 1.0f * vz;
                    cs = Vector3.Dot(vz, Vector3.Normalize(lightPosToProjWindowCorner));
                    si = Mathf.Sqrt(1.0f - cs * cs);
                }

                const float FltMax = 3.402823466e+38F;
                var ta = cs > 0.0f ? (si / cs) : FltMax;
                var cota = si > 0.0f ? (cs / si) : FltMax;

                //const float cotasa = l.GetCotanHalfSpotAngle();

                // apply nonuniform scale to OBB of spot light
                var squeeze = true;//sa < 0.7f * 90.0f;      // arb heuristic
                var fS = squeeze ? ta : si;
                bound.center = worldToView.MultiplyPoint(positionWS + ((0.5f * range) * lightDir));    // use mid point of the spot as the center of the bounding volume for building screen-space AABB for tiled lighting.

                // scale axis to match box or base of pyramid
                bound.boxAxisX = (fS * range) * vx;
                bound.boxAxisY = (fS * range) * vy;
                bound.boxAxisZ = (0.5f * range) * vz;

                // generate bounding sphere radius
                var fAltDx = si;
                var fAltDy = cs;
                fAltDy = fAltDy - 0.5f;
                //if(fAltDy<0) fAltDy=-fAltDy;

                fAltDx *= range; fAltDy *= range;

                // Handle case of pyramid with this select (currently unused)
                var altDist = Mathf.Sqrt(fAltDy * fAltDy + (true ? 1.0f : 2.0f) * fAltDx * fAltDx);
                bound.radius = altDist > (0.5f * range) ? altDist : (0.5f * range);       // will always pick fAltDist
                bound.scaleXY = squeeze ? new Vector2(0.01f, 0.01f) : new Vector2(1.0f, 1.0f);

                lightVolumeData.lightAxisX = vx;
                lightVolumeData.lightAxisY = vy;
                lightVolumeData.lightAxisZ = vz;
                lightVolumeData.lightPos = positionVS;
                lightVolumeData.radiusSq = range * range;
                lightVolumeData.cotan = cota;
                lightVolumeData.featureFlags = (uint)LightFeatureFlags.Punctual;
            }
            else if (gpuLightType == GPULightType.Point)
            {
                Vector3 vx = xAxisVS;
                Vector3 vy = yAxisVS;
                Vector3 vz = zAxisVS;

                bound.center = positionVS;
                bound.boxAxisX = vx * range;
                bound.boxAxisY = vy * range;
                bound.boxAxisZ = vz * range;
                bound.scaleXY.Set(1.0f, 1.0f);
                bound.radius = range;

                // fill up ldata
                lightVolumeData.lightAxisX = vx;
                lightVolumeData.lightAxisY = vy;
                lightVolumeData.lightAxisZ = vz;
                lightVolumeData.lightPos = bound.center;
                lightVolumeData.radiusSq = range * range;
                lightVolumeData.featureFlags = (uint)LightFeatureFlags.Punctual;
            }
            else if (gpuLightType == GPULightType.Tube)
            {
                Vector3 dimensions = new Vector3(lightDimensions.x + 2 * range, 2 * range, 2 * range); // Omni-directional
                Vector3 extents    = 0.5f * dimensions;
                Vector3 centerVS   = positionVS;

                bound.center   = centerVS;
                bound.boxAxisX = extents.x * xAxisVS;
                bound.boxAxisY = extents.y * yAxisVS;
                bound.boxAxisZ = extents.z * zAxisVS;
                bound.radius   = extents.magnitude;
                bound.scaleXY.Set(1.0f, 1.0f);

                lightVolumeData.lightPos   = centerVS;
                lightVolumeData.lightAxisX = xAxisVS;
                lightVolumeData.lightAxisY = yAxisVS;
                lightVolumeData.lightAxisZ = zAxisVS;
                lightVolumeData.boxInvRange.Set(1.0f / extents.x, 1.0f / extents.y, 1.0f / extents.z);
                lightVolumeData.featureFlags = (uint)LightFeatureFlags.Area;
            }
            else if (gpuLightType == GPULightType.Rectangle)
            {
                Vector3 dimensions = new Vector3(lightDimensions.x + 2 * range, lightDimensions.y + 2 * range, range); // One-sided
                Vector3 extents    = 0.5f * dimensions;
                Vector3 centerVS   = positionVS + extents.z * zAxisVS;

                bound.center   = centerVS;
                bound.boxAxisX = extents.x * xAxisVS;
                bound.boxAxisY = extents.y * yAxisVS;
                bound.boxAxisZ = extents.z * zAxisVS;
                bound.radius   = extents.magnitude;
                bound.scaleXY.Set(1.0f, 1.0f);

                lightVolumeData.lightPos   = centerVS;
                lightVolumeData.lightAxisX = xAxisVS;
                lightVolumeData.lightAxisY = yAxisVS;
                lightVolumeData.lightAxisZ = zAxisVS;
                lightVolumeData.boxInvRange.Set(1.0f / extents.x, 1.0f / extents.y, 1.0f / extents.z);
                lightVolumeData.featureFlags = (uint)LightFeatureFlags.Area;
            }
            else if (gpuLightType == GPULightType.ProjectorBox)
            {
                Vector3 dimensions = new Vector3(lightDimensions.x, lightDimensions.y, range);  // One-sided
                Vector3 extents    = 0.5f * dimensions;
                Vector3 centerVS   = positionVS + extents.z * zAxisVS;

                bound.center   = centerVS;
                bound.boxAxisX = extents.x * xAxisVS;
                bound.boxAxisY = extents.y * yAxisVS;
                bound.boxAxisZ = extents.z * zAxisVS;
                bound.radius   = extents.magnitude;
                bound.scaleXY.Set(1.0f, 1.0f);

                lightVolumeData.lightPos   = centerVS;
                lightVolumeData.lightAxisX = xAxisVS;
                lightVolumeData.lightAxisY = yAxisVS;
                lightVolumeData.lightAxisZ = zAxisVS;
                lightVolumeData.boxInvRange.Set(1.0f / extents.x, 1.0f / extents.y, 1.0f / extents.z);
                lightVolumeData.featureFlags = (uint)LightFeatureFlags.Punctual;
            }
            else if (gpuLightType == GPULightType.Disc)
            {
                //not supported at real time at the moment
            }
            else
            {
                Debug.Assert(false, "TODO: encountered an unknown GPULightType.");
            }

            m_lightList.lightsPerView[viewIndex].bounds.Add(bound);
            m_lightList.lightsPerView[viewIndex].lightVolumes.Add(lightVolumeData);
        }

        internal bool GetEnvLightData(CommandBuffer cmd, HDCamera hdCamera, in ProcessedProbeData processedProbe, ref EnvLightData envLightData)
        {
            Camera camera = hdCamera.camera;
            HDProbe probe = processedProbe.hdProbe;

            // Skip the probe if the probe has never rendered (in realtime cases) or if texture is null
            if (!probe.HasValidRenderedData()) return false;

            var capturePosition = Vector3.zero;
            var influenceToWorld = probe.influenceToWorld;
            Vector4 atlasScaleOffset = Vector4.zero;

            // 31 bits index, 1 bit cache type
            var envIndex = int.MinValue;
            switch (probe)
            {
                case PlanarReflectionProbe planarProbe:
                    {
                        if (probe.mode == ProbeSettings.Mode.Realtime
                            && !hdCamera.frameSettings.IsEnabled(FrameSettingsField.PlanarProbe))
                            break;

                        var scaleOffset = m_TextureCaches.reflectionPlanarProbeCache.FetchSlice(cmd, probe.texture, out int fetchIndex);
                        // Indices start at 1, because -0 == 0, we can know from the bit sign which cache to use
                        envIndex = scaleOffset == Vector4.zero ? int.MinValue : -(fetchIndex + 1);

                        // If the max number of planar on screen is reached
                        if (fetchIndex >= m_MaxPlanarReflectionOnScreen)
                        {
                            Debug.LogWarning("Maximum planar reflection probe on screen reached. To fix this error, increase the maximum number of planar reflections on screen in the HDRP asset.");
                            break;
                        }

                        atlasScaleOffset = scaleOffset;

                        var renderData = planarProbe.renderData;
                        var worldToCameraRHSMatrix = renderData.worldToCameraRHS;
                        var projectionMatrix = renderData.projectionMatrix;

                        // We don't need to provide the capture position
                        // It is already encoded in the 'worldToCameraRHSMatrix'
                        capturePosition = Vector3.zero;

                        // get the device dependent projection matrix
                        var gpuProj = GL.GetGPUProjectionMatrix(projectionMatrix, true);
                        var gpuView = worldToCameraRHSMatrix;
                        var vp = gpuProj * gpuView;
                        m_TextureCaches.env2DAtlasScaleOffset[fetchIndex] = scaleOffset;
                        m_TextureCaches.env2DCaptureVP[fetchIndex] = vp;

                        var capturedForwardWS = renderData.captureRotation * Vector3.forward;
                        //capturedForwardWS.z *= -1; // Transform to RHS standard
                        m_TextureCaches.env2DCaptureForward[fetchIndex] = new Vector4(capturedForwardWS.x, capturedForwardWS.y, capturedForwardWS.z, 0.0f);
                        break;
                    }
                case HDAdditionalReflectionData _:
                    {
                        envIndex = m_TextureCaches.reflectionProbeCache.FetchSlice(cmd, probe.texture);
                        // Indices start at 1, because -0 == 0, we can know from the bit sign which cache to use
                        envIndex = envIndex == -1 ? int.MinValue : (envIndex + 1);

                        // Calculate settings to use for the probe
                        var probePositionSettings = ProbeCapturePositionSettings.ComputeFrom(probe, camera.transform);
                        HDRenderUtilities.ComputeCameraSettingsFromProbeSettings(
                            probe.settings, probePositionSettings,
                            out _, out var cameraPositionSettings, 0
                        );
                        capturePosition = cameraPositionSettings.position;

                        break;
                    }
            }
            // int.MinValue means that the texture is not ready yet (ie not convolved/compressed yet)
            if (envIndex == int.MinValue)
                return false;

            InfluenceVolume influence = probe.influenceVolume;
            envLightData.lightLayers = hdCamera.frameSettings.IsEnabled(FrameSettingsField.LightLayers) ? probe.lightLayersAsUInt : uint.MaxValue;
            envLightData.influenceShapeType = influence.envShape;
            envLightData.weight = processedProbe.weight;
            envLightData.multiplier = probe.multiplier * m_indirectLightingController.indirectSpecularIntensity.value;
            envLightData.rangeCompressionFactorCompensation = Mathf.Max(probe.rangeCompressionFactor, 1e-6f);
            envLightData.influenceExtents = influence.extents;
            switch (influence.envShape)
            {
                case EnvShapeType.Box:
                    envLightData.blendNormalDistancePositive = influence.boxBlendNormalDistancePositive;
                    envLightData.blendNormalDistanceNegative = influence.boxBlendNormalDistanceNegative;
                    envLightData.blendDistancePositive = influence.boxBlendDistancePositive;
                    envLightData.blendDistanceNegative = influence.boxBlendDistanceNegative;
                    envLightData.boxSideFadePositive = influence.boxSideFadePositive;
                    envLightData.boxSideFadeNegative = influence.boxSideFadeNegative;
                    break;
                case EnvShapeType.Sphere:
                    envLightData.blendNormalDistancePositive.x = influence.sphereBlendNormalDistance;
                    envLightData.blendDistancePositive.x = influence.sphereBlendDistance;
                    break;
                default:
                    throw new ArgumentOutOfRangeException("Unknown EnvShapeType");
            }

            envLightData.influenceRight = influenceToWorld.GetColumn(0).normalized;
            envLightData.influenceUp = influenceToWorld.GetColumn(1).normalized;
            envLightData.influenceForward = influenceToWorld.GetColumn(2).normalized;
            envLightData.capturePositionRWS = capturePosition;
            envLightData.influencePositionRWS = influenceToWorld.GetColumn(3);

            envLightData.envIndex = envIndex;

            // Proxy data
            var proxyToWorld = probe.proxyToWorld;
            envLightData.proxyExtents = probe.proxyExtents;
            envLightData.minProjectionDistance = probe.isProjectionInfinite ? 65504f : 0;
            envLightData.proxyRight = proxyToWorld.GetColumn(0).normalized;
            envLightData.proxyUp = proxyToWorld.GetColumn(1).normalized;
            envLightData.proxyForward = proxyToWorld.GetColumn(2).normalized;
            envLightData.proxyPositionRWS = proxyToWorld.GetColumn(3);

            return true;
        }

        void GetEnvLightVolumeDataAndBound(HDProbe probe, LightVolumeType lightVolumeType, Matrix4x4 worldToView, int viewIndex)
        {
            var bound = new SFiniteLightBound();
            var lightVolumeData = new LightVolumeData();

            // C is reflection volume center in world space (NOT same as cube map capture point)
            var influenceExtents = probe.influenceExtents;       // 0.5f * Vector3.Max(-boxSizes[p], boxSizes[p]);

            var influenceToWorld = probe.influenceToWorld;

            // transform to camera space (becomes a left hand coordinate frame in Unity since Determinant(worldToView)<0)
            var influenceRightVS = worldToView.MultiplyVector(influenceToWorld.GetColumn(0).normalized);
            var influenceUpVS = worldToView.MultiplyVector(influenceToWorld.GetColumn(1).normalized);
            var influenceForwardVS = worldToView.MultiplyVector(influenceToWorld.GetColumn(2).normalized);
            var influencePositionVS = worldToView.MultiplyPoint(influenceToWorld.GetColumn(3));

            lightVolumeData.lightCategory = (uint)LightCategory.Env;
            lightVolumeData.lightVolume = (uint)lightVolumeType;
            lightVolumeData.featureFlags = (uint)LightFeatureFlags.Env;

            switch (lightVolumeType)
            {
                case LightVolumeType.Sphere:
                {
                    lightVolumeData.lightPos = influencePositionVS;
                    lightVolumeData.radiusSq = influenceExtents.x * influenceExtents.x;
                    lightVolumeData.lightAxisX = influenceRightVS;
                    lightVolumeData.lightAxisY = influenceUpVS;
                    lightVolumeData.lightAxisZ = influenceForwardVS;

                    bound.center = influencePositionVS;
                    bound.boxAxisX = influenceRightVS * influenceExtents.x;
                    bound.boxAxisY = influenceUpVS * influenceExtents.x;
                    bound.boxAxisZ = influenceForwardVS * influenceExtents.x;
                    bound.scaleXY.Set(1.0f, 1.0f);
                    bound.radius = influenceExtents.x;
                    break;
                }
                case LightVolumeType.Box:
                {
                    bound.center = influencePositionVS;
                    bound.boxAxisX = influenceExtents.x * influenceRightVS;
                    bound.boxAxisY = influenceExtents.y * influenceUpVS;
                    bound.boxAxisZ = influenceExtents.z * influenceForwardVS;
                    bound.scaleXY.Set(1.0f, 1.0f);
                    bound.radius = influenceExtents.magnitude;

                    // The culling system culls pixels that are further
                    //   than a threshold to the box influence extents.
                    // So we use an arbitrary threshold here (k_BoxCullingExtentOffset)
                    lightVolumeData.lightPos = influencePositionVS;
                    lightVolumeData.lightAxisX = influenceRightVS;
                    lightVolumeData.lightAxisY = influenceUpVS;
                    lightVolumeData.lightAxisZ = influenceForwardVS;
                    lightVolumeData.boxInnerDist = influenceExtents - k_BoxCullingExtentThreshold;
                    lightVolumeData.boxInvRange.Set(1.0f / k_BoxCullingExtentThreshold.x, 1.0f / k_BoxCullingExtentThreshold.y, 1.0f / k_BoxCullingExtentThreshold.z);
                    break;
                }
            }

            m_lightList.lightsPerView[viewIndex].bounds.Add(bound);
            m_lightList.lightsPerView[viewIndex].lightVolumes.Add(lightVolumeData);
        }

        void AddBoxVolumeDataAndBound(OrientedBBox obb, LightCategory category, LightFeatureFlags featureFlags, Matrix4x4 worldToView, int viewIndex, bool isProbeVolume = false, float normalBiasDilation = 0.0f)
        {
            var bound      = new SFiniteLightBound();
            var volumeData = new LightVolumeData();

            // Used in Probe Volumes:
            // Conservatively dilate bounds used for tile / cluster assignment by normal bias.
            // Otherwise, surfaces could bias outside of valid data within a tile.
            var extentConservativeX = obb.extentX + normalBiasDilation;
            var extentConservativeY = obb.extentY + normalBiasDilation;
            var extentConservativeZ = obb.extentZ + normalBiasDilation;
            var extentConservativeMagnitude = Mathf.Sqrt(extentConservativeX * extentConservativeX + extentConservativeY * extentConservativeY + extentConservativeZ * extentConservativeZ);

            // transform to camera space (becomes a left hand coordinate frame in Unity since Determinant(worldToView)<0)
            var positionVS = worldToView.MultiplyPoint(obb.center);
            var rightVS    = worldToView.MultiplyVector(obb.right);
            var upVS       = worldToView.MultiplyVector(obb.up);
            var forwardVS  = Vector3.Cross(upVS, rightVS);
            var extents    = new Vector3(extentConservativeX, extentConservativeY, extentConservativeZ);

            volumeData.lightVolume   = (uint)LightVolumeType.Box;
            volumeData.lightCategory = (uint)category;
            volumeData.featureFlags  = (uint)featureFlags;

            bound.center   = positionVS;
            bound.boxAxisX = extentConservativeX * rightVS;
            bound.boxAxisY = extentConservativeY * upVS;
            bound.boxAxisZ = extentConservativeZ * forwardVS;
            bound.radius   = extentConservativeMagnitude;
            bound.scaleXY.Set(1.0f, 1.0f);

            // The culling system culls pixels that are further
            //   than a threshold to the box influence extents.
            // So we use an arbitrary threshold here (k_BoxCullingExtentOffset)
            volumeData.lightPos     = positionVS;
            volumeData.lightAxisX   = rightVS;
            volumeData.lightAxisY   = upVS;
            volumeData.lightAxisZ   = forwardVS;
            volumeData.boxInnerDist = extents - k_BoxCullingExtentThreshold; // We have no blend range, but the culling code needs a small EPS value for some reason???
            volumeData.boxInvRange.Set(1.0f / k_BoxCullingExtentThreshold.x, 1.0f / k_BoxCullingExtentThreshold.y, 1.0f / k_BoxCullingExtentThreshold.z);

            if (isProbeVolume && (ShaderConfig.s_ProbeVolumesEvaluationMode == ProbeVolumesEvaluationModes.MaterialPass))
            {
                // Only probe volume evaluation in the material pass use these custom probe volume specific lists.
                // Probe volumes evaluated in the light loop, as well as other volume data such as Decals get folded into the standard list data.
                m_lightList.lightsPerView[viewIndex].probeVolumesBounds.Add(bound);
                m_lightList.lightsPerView[viewIndex].probeVolumesLightVolumes.Add(volumeData);
            }
            else
            {
                m_lightList.lightsPerView[viewIndex].bounds.Add(bound);
                m_lightList.lightsPerView[viewIndex].lightVolumes.Add(volumeData);
            }
        }

        internal int GetCurrentShadowCount()
        {
            return m_ShadowManager.GetShadowRequestCount();
        }

        void LightLoopUpdateCullingParameters(ref ScriptableCullingParameters cullingParams, HDCamera hdCamera)
        {
            var shadowMaxDistance = hdCamera.volumeStack.GetComponent<HDShadowSettings>().maxShadowDistance.value;
            m_ShadowManager.UpdateCullingParameters(ref cullingParams, shadowMaxDistance);

            // In HDRP we don't need per object light/probe info so we disable the native code that handles it.
            cullingParams.cullingOptions |= CullingOptions.DisablePerObjectCulling;
        }

        internal static bool IsBakedShadowMaskLight(Light light)
        {
            // This can happen for particle lights.
            if (light == null)
                return false;

            return light.bakingOutput.lightmapBakeType == LightmapBakeType.Mixed &&
                light.bakingOutput.mixedLightingMode == MixedLightingMode.Shadowmask &&
                light.bakingOutput.occlusionMaskChannel != -1;     // We need to have an occlusion mask channel assign, else we have no shadow mask
        }

        internal static void EvaluateGPULightType(HDLightType lightType, SpotLightShape spotLightShape, AreaLightShape areaLightShape,
            ref LightCategory lightCategory, ref GPULightType gpuLightType, ref LightVolumeType lightVolumeType)
        {
            lightCategory = LightCategory.Count;
            gpuLightType = GPULightType.Point;
            lightVolumeType = LightVolumeType.Count;

            switch (lightType)
            {
                case HDLightType.Spot:
                    lightCategory = LightCategory.Punctual;

                    switch (spotLightShape)
                    {
                        case SpotLightShape.Cone:
                            gpuLightType = GPULightType.Spot;
                            lightVolumeType = LightVolumeType.Cone;
                            break;
                        case SpotLightShape.Pyramid:
                            gpuLightType = GPULightType.ProjectorPyramid;
                            lightVolumeType = LightVolumeType.Cone;
                            break;
                        case SpotLightShape.Box:
                            gpuLightType = GPULightType.ProjectorBox;
                            lightVolumeType = LightVolumeType.Box;
                            break;
                        default:
                            Debug.Assert(false, "Encountered an unknown SpotLightShape.");
                            break;
                    }
                    break;

                case HDLightType.Directional:
                    lightCategory = LightCategory.Punctual;
                    gpuLightType = GPULightType.Directional;
                    // No need to add volume, always visible
                    lightVolumeType = LightVolumeType.Count; // Count is none
                    break;

                case HDLightType.Point:
                    lightCategory = LightCategory.Punctual;
                    gpuLightType = GPULightType.Point;
                    lightVolumeType = LightVolumeType.Sphere;
                    break;

                case HDLightType.Area:
                    lightCategory = LightCategory.Area;

                    switch (areaLightShape)
                    {
                        case AreaLightShape.Rectangle:
                            gpuLightType = GPULightType.Rectangle;
                            lightVolumeType = LightVolumeType.Box;
                            break;

                        case AreaLightShape.Tube:
                            gpuLightType = GPULightType.Tube;
                            lightVolumeType = LightVolumeType.Box;
                            break;

                        case AreaLightShape.Disc:
                            //not used in real-time at the moment anyway
                            gpuLightType = GPULightType.Disc;
                            lightVolumeType = LightVolumeType.Sphere;
                            break;

                        default:
                            Debug.Assert(false, "Encountered an unknown AreaLightShape.");
                            break;
                    }
                    break;

                default:
                    Debug.Assert(false, "Encountered an unknown LightType.");
                    break;
            }
        }

        bool TrivialRejectLight(VisibleLight light, HDCamera hdCamera, in AOVRequestData aovRequest)
        {
            // We can skip the processing of lights that are so small to not affect at least a pixel on screen.
            // TODO: The minimum pixel size on screen should really be exposed as parameter, to allow small lights to be culled to user's taste.
            const int minimumPixelAreaOnScreen = 1;
            if ((light.screenRect.height * hdCamera.actualHeight) * (light.screenRect.width * hdCamera.actualWidth) < minimumPixelAreaOnScreen)
            {
                return true;
            }

            if (light.light != null && !aovRequest.IsLightEnabled(light.light.gameObject))
                return true;

            return false;
        }

        // Compute data that will be used during the light loop for a particular light.
        void PreprocessLightData(ref ProcessedLightData processedData, VisibleLight light, HDCamera hdCamera)
        {
            Light lightComponent = light.light;
            HDAdditionalLightData additionalLightData = GetHDAdditionalLightData(lightComponent);

            processedData.additionalLightData = additionalLightData;
            processedData.lightType = additionalLightData.ComputeLightType(lightComponent);
            processedData.distanceToCamera = (additionalLightData.transform.position - hdCamera.camera.transform.position).magnitude;

            // Evaluate the types that define the current light
            processedData.lightCategory = LightCategory.Count;
            processedData.gpuLightType = GPULightType.Point;
            processedData.lightVolumeType = LightVolumeType.Count;
            HDRenderPipeline.EvaluateGPULightType(processedData.lightType, processedData.additionalLightData.spotLightShape, processedData.additionalLightData.areaLightShape,
                                                    ref processedData.lightCategory, ref processedData.gpuLightType, ref processedData.lightVolumeType);

            processedData.lightDistanceFade = processedData.gpuLightType == GPULightType.Directional ? 1.0f : HDUtils.ComputeLinearDistanceFade(processedData.distanceToCamera, additionalLightData.fadeDistance);
            processedData.isBakedShadowMask = IsBakedShadowMaskLight(lightComponent);
        }

        // This will go through the list of all visible light and do two main things:
        // - Precompute data that will be reused through the light loop
        // - Discard all lights considered unnecessary (too far away, explicitly discarded by type, ...)
        int PreprocessVisibleLights(HDCamera hdCamera, CullingResults cullResults, DebugDisplaySettings debugDisplaySettings, in AOVRequestData aovRequest)
        {
            var hdShadowSettings = hdCamera.volumeStack.GetComponent<HDShadowSettings>();

            var debugLightFilter = debugDisplaySettings.GetDebugLightFilterMode();
            var hasDebugLightFilter = debugLightFilter != DebugLightFilterMode.None;

            // 1. Count the number of lights and sort all lights by category, type and volume - This is required for the fptl/cluster shader code
            // If we reach maximum of lights available on screen, then we discard the light.
            // Lights are processed in order, so we don't discards light based on their importance but based on their ordering in visible lights list.
            int directionalLightcount = 0;
            int punctualLightcount = 0;
            int areaLightCount = 0;

            m_ProcessedLightData.Resize(cullResults.visibleLights.Length);

            int lightCount = Math.Min(cullResults.visibleLights.Length, m_MaxLightsOnScreen);
            UpdateSortKeysArray(lightCount);
            int sortCount = 0;
            for (int lightIndex = 0, numLights = cullResults.visibleLights.Length; (lightIndex < numLights) && (sortCount < lightCount); ++lightIndex)
            {
                var light = cullResults.visibleLights[lightIndex];

                // First we do all the trivial rejects.
                if (TrivialRejectLight(light, hdCamera, aovRequest))
                    continue;

                // Then we compute all light data that will be reused for the rest of the light loop.
                ref ProcessedLightData processedData = ref m_ProcessedLightData[lightIndex];
                PreprocessLightData(ref processedData, light, hdCamera);

                // Then we can reject lights based on processed data.
                var additionalData = processedData.additionalLightData;
                var lightType = processedData.lightType;

                if (ShaderConfig.s_AreaLights == 0 && (lightType == HDLightType.Area && (additionalData.areaLightShape == AreaLightShape.Rectangle || additionalData.areaLightShape == AreaLightShape.Tube)))
                    continue;

                bool contributesToLighting = ((additionalData.lightDimmer > 0) && (additionalData.affectDiffuse || additionalData.affectSpecular)) || (additionalData.volumetricDimmer > 0);
                contributesToLighting = contributesToLighting && (processedData.lightDistanceFade > 0);

                if (!contributesToLighting)
                    continue;

                // Do NOT process lights beyond the specified limit!
                switch (processedData.lightCategory)
                {
                    case LightCategory.Punctual:
                        if (processedData.gpuLightType == GPULightType.Directional) // Our directional lights are "punctual"...
                        {
                            if (!debugDisplaySettings.data.lightingDebugSettings.showDirectionalLight || directionalLightcount >= m_MaxDirectionalLightsOnScreen) continue;
                            directionalLightcount++;
                            break;
                        }
                        if (!debugDisplaySettings.data.lightingDebugSettings.showPunctualLight || punctualLightcount >= m_MaxPunctualLightsOnScreen) continue;
                        punctualLightcount++;
                        break;
                    case LightCategory.Area:
                        if (!debugDisplaySettings.data.lightingDebugSettings.showAreaLight || areaLightCount >= m_MaxAreaLightsOnScreen) continue;
                        areaLightCount++;
                        break;
                    default:
                        break;
                }

                // First we should evaluate the shadow information for this frame
                additionalData.EvaluateShadowState(hdCamera, processedData, cullResults, hdCamera.frameSettings, lightIndex);

                // Reserve shadow map resolutions and check if light needs to render shadows
                if (additionalData.WillRenderShadowMap())
                {
                    additionalData.ReserveShadowMap(hdCamera.camera, m_ShadowManager, hdShadowSettings, m_ShadowInitParameters, light.screenRect, lightType);
                }

                // Reserve the cookie resolution in the 2D atlas
                ReserveCookieAtlasTexture(additionalData, light.light, lightType);

                if (hasDebugLightFilter
                    && !debugLightFilter.IsEnabledFor(processedData.gpuLightType, additionalData.spotLightShape))
                    continue;

                // 5 bit (0x1F) light category, 5 bit (0x1F) GPULightType, 5 bit (0x1F) lightVolume, 1 bit for shadow casting, 16 bit index
                m_SortKeys[sortCount++] = (uint)processedData.lightCategory << 27 | (uint)processedData.gpuLightType << 22 | (uint)processedData.lightVolumeType << 17 | (uint)lightIndex;
            }

            CoreUnsafeUtils.QuickSort(m_SortKeys, 0, sortCount - 1); // Call our own quicksort instead of Array.Sort(sortKeys, 0, sortCount) so we don't allocate memory (note the SortCount-1 that is different from original call).
            return sortCount;
        }

        void PrepareGPULightdata(CommandBuffer cmd, HDCamera hdCamera, CullingResults cullResults, int processedLightCount)
        {
            Vector3 camPosWS = hdCamera.mainViewConstants.worldSpaceCameraPos;

            int directionalLightcount = 0;
            int punctualLightcount = 0;
            int areaLightCount = 0;

            // Now that all the lights have requested a shadow resolution, we can layout them in the atlas
            // And if needed rescale the whole atlas
            m_ShadowManager.LayoutShadowMaps(m_CurrentDebugDisplaySettings.data.lightingDebugSettings);

            // Using the same pattern than shadowmaps, light have requested space in the atlas for their
            // cookies and now we can layout the atlas (re-insert all entries by order of size) if needed
            m_TextureCaches.lightCookieManager.LayoutIfNeeded();

            var visualEnvironment = hdCamera.volumeStack.GetComponent<VisualEnvironment>();
            Debug.Assert(visualEnvironment != null);

            bool isPbrSkyActive = visualEnvironment.skyType.value == (int)SkyType.PhysicallyBased;

            var hdShadowSettings = hdCamera.volumeStack.GetComponent<HDShadowSettings>();

            // TODO: Refactor shadow management
            // The good way of managing shadow:
            // Here we sort everyone and we decide which light is important or not (this is the responsibility of the lightloop)
            // we allocate shadow slot based on maximum shadow allowed on screen and attribute slot by bigger solid angle
            // THEN we ask to the ShadowRender to render the shadow, not the reverse as it is today (i.e render shadow than expect they
            // will be use...)
            // The lightLoop is in charge, not the shadow pass.
            // For now we will still apply the maximum of shadow here but we don't apply the sorting by priority + slot allocation yet

            BoolScalableSetting contactShadowScalableSetting = HDAdditionalLightData.ScalableSettings.UseContactShadow(m_Asset);
            var shadowFilteringQuality = HDRenderPipeline.currentAsset.currentPlatformRenderPipelineSettings.hdShadowInitParams.shadowFilteringQuality;

            // 2. Go through all lights, convert them to GPU format.
            // Simultaneously create data for culling (LightVolumeData and SFiniteLightBound)

            for (int sortIndex = 0; sortIndex < processedLightCount; ++sortIndex)
            {
                // In 1. we have already classify and sorted the light, we need to use this sorted order here
                uint sortKey = m_SortKeys[sortIndex];
                LightCategory lightCategory = (LightCategory)((sortKey >> 27) & 0x1F);
                GPULightType gpuLightType = (GPULightType)((sortKey >> 22) & 0x1F);
                LightVolumeType lightVolumeType = (LightVolumeType)((sortKey >> 17) & 0x1F);
                int lightIndex = (int)(sortKey & 0xFFFF);

                var light = cullResults.visibleLights[lightIndex];
                var lightComponent = light.light;
                ProcessedLightData processedData = m_ProcessedLightData[lightIndex];

                m_EnableBakeShadowMask = m_EnableBakeShadowMask || processedData.isBakedShadowMask;

                // Light should always have additional data, however preview light right don't have, so we must handle the case by assigning HDUtils.s_DefaultHDAdditionalLightData
                var additionalLightData = processedData.additionalLightData;

                int shadowIndex = -1;

                // Manage shadow requests
                if (additionalLightData.WillRenderShadowMap())
                {
                    int shadowRequestCount;
                    shadowIndex = additionalLightData.UpdateShadowRequest(hdCamera, m_ShadowManager, hdShadowSettings, light, cullResults, lightIndex, m_CurrentDebugDisplaySettings.data.lightingDebugSettings, shadowFilteringQuality, out shadowRequestCount);

#if UNITY_EDITOR
                    if ((m_CurrentDebugDisplaySettings.data.lightingDebugSettings.shadowDebugUseSelection
                            || m_CurrentDebugDisplaySettings.data.lightingDebugSettings.shadowDebugMode == ShadowMapDebugMode.SingleShadow)
                        && UnityEditor.Selection.activeGameObject == lightComponent.gameObject)
                    {
                        m_DebugSelectedLightShadowIndex = shadowIndex;
                        m_DebugSelectedLightShadowCount = shadowRequestCount;
                    }
#endif
                }

                // Directional rendering side, it is separated as it is always visible so no volume to handle here
                if (gpuLightType == GPULightType.Directional)
                {
                    GetDirectionalLightData(cmd, hdCamera, light, lightComponent, lightIndex, shadowIndex, directionalLightcount, isPbrSkyActive, ref m_ScreenSpaceShadowIndex, ref m_ScreenSpaceShadowChannelSlot);

                    directionalLightcount++;

                    // We make the light position camera-relative as late as possible in order
                    // to allow the preceding code to work with the absolute world space coordinates.
                    if (ShaderConfig.s_CameraRelativeRendering != 0)
                    {
                        // Caution: 'DirectionalLightData.positionWS' is camera-relative after this point.
                        int last = m_lightList.directionalLights.Count - 1;
                        DirectionalLightData lightData = m_lightList.directionalLights[last];
                        lightData.positionRWS -= camPosWS;
                        m_lightList.directionalLights[last] = lightData;
                    }
                }
                else
                {
                    Vector3 lightDimensions = new Vector3(); // X = length or width, Y = height, Z = range (depth)

                    // Allocate a light data
                    LightData lightData = new LightData();

                    // Punctual, area, projector lights - the rendering side.
                    GetLightData(cmd, hdCamera, hdShadowSettings, light, lightComponent, in m_ProcessedLightData[lightIndex], shadowIndex, contactShadowScalableSetting, isRasterization: true, ref lightDimensions, ref m_ScreenSpaceShadowIndex, ref m_ScreenSpaceShadowChannelSlot, ref lightData);

                    // Add the previously created light data
                    m_lightList.lights.Add(lightData);

                    switch (lightCategory)
                    {
                        case LightCategory.Punctual:
                            punctualLightcount++;
                            break;
                        case LightCategory.Area:
                            areaLightCount++;
                            break;
                        default:
                            Debug.Assert(false, "TODO: encountered an unknown LightCategory.");
                            break;
                    }

                    // Then culling side. Must be call in this order as we pass the created Light data to the function
                    for (int viewIndex = 0; viewIndex < hdCamera.viewCount; ++viewIndex)
                    {
                        GetLightVolumeDataAndBound(lightCategory, gpuLightType, lightVolumeType, light, m_lightList.lights[m_lightList.lights.Count - 1], lightDimensions, m_WorldToViewMatrices[viewIndex], viewIndex);
                    }

                    // We make the light position camera-relative as late as possible in order
                    // to allow the preceding code to work with the absolute world space coordinates.
                    if (ShaderConfig.s_CameraRelativeRendering != 0)
                    {
                        // Caution: 'LightData.positionWS' is camera-relative after this point.
                        int last = m_lightList.lights.Count - 1;
                        lightData = m_lightList.lights[last];
                        lightData.positionRWS -= camPosWS;
                        m_lightList.lights[last] = lightData;
                    }
                }
            }

            // Sanity check
            Debug.Assert(m_lightList.directionalLights.Count == directionalLightcount);
            Debug.Assert(m_lightList.lights.Count == areaLightCount + punctualLightcount);

            m_lightList.punctualLightCount = punctualLightcount;
            m_lightList.areaLightCount = areaLightCount;
        }

        bool TrivialRejectProbe(in ProcessedProbeData processedProbe, HDCamera hdCamera)
        {
            // For now we won't display real time probe when rendering one.
            // TODO: We may want to display last frame result but in this case we need to be careful not to update the atlas before all realtime probes are rendered (for frame coherency).
            // Unfortunately we don't have this information at the moment.
            if (processedProbe.hdProbe.mode == ProbeSettings.Mode.Realtime && hdCamera.camera.cameraType == CameraType.Reflection)
                return true;

            // Discard probe if disabled in debug menu
            if (!m_CurrentDebugDisplaySettings.data.lightingDebugSettings.showReflectionProbe)
                return true;

            // Discard probe if its distance is too far or if its weight is at 0
            if (processedProbe.weight <= 0f)
                return true;

            // Exclude env lights based on hdCamera.probeLayerMask
            if ((hdCamera.probeLayerMask.value & (1 << processedProbe.hdProbe.gameObject.layer)) == 0)
                return true;

            // probe.texture can be null when we are adding a reflection probe in the editor
            if (processedProbe.hdProbe.texture == null)
                return true;

            return false;
        }

        internal static void PreprocessReflectionProbeData(ref ProcessedProbeData processedData, VisibleReflectionProbe probe, HDCamera hdCamera)
        {
            var add = probe.reflectionProbe.GetComponent<HDAdditionalReflectionData>();
            if (add == null)
            {
                add = HDUtils.s_DefaultHDAdditionalReflectionData;
                Vector3 distance = Vector3.one * probe.blendDistance;
                add.influenceVolume.boxBlendDistancePositive = distance;
                add.influenceVolume.boxBlendDistanceNegative = distance;
                add.influenceVolume.shape = InfluenceShape.Box;
            }

            PreprocessProbeData(ref processedData, add, hdCamera);
        }

        internal static void PreprocessProbeData(ref ProcessedProbeData processedData, HDProbe probe, HDCamera hdCamera)
        {
            processedData.hdProbe = probe;
            processedData.weight = HDUtils.ComputeWeightedLinearFadeDistance(processedData.hdProbe.transform.position, hdCamera.camera.transform.position, processedData.hdProbe.weight, processedData.hdProbe.fadeDistance);
        }

        int PreprocessVisibleProbes(HDCamera hdCamera, CullingResults cullResults, HDProbeCullingResults hdProbeCullingResults, in AOVRequestData aovRequest)
        {
            var debugLightFilter = m_CurrentDebugDisplaySettings.GetDebugLightFilterMode();
            var hasDebugLightFilter = debugLightFilter != DebugLightFilterMode.None;

            // Redo everything but this time with envLights
            Debug.Assert(m_MaxEnvLightsOnScreen <= 256); //for key construction
            int envLightCount = 0;

            var totalProbes = cullResults.visibleReflectionProbes.Length + hdProbeCullingResults.visibleProbes.Count;

            m_ProcessedReflectionProbeData.Resize(cullResults.visibleReflectionProbes.Length);
            m_ProcessedPlanarProbeData.Resize(hdProbeCullingResults.visibleProbes.Count);

            int maxProbeCount = Math.Min(totalProbes, m_MaxEnvLightsOnScreen);
            UpdateSortKeysArray(maxProbeCount);

            var enableReflectionProbes = hdCamera.frameSettings.IsEnabled(FrameSettingsField.ReflectionProbe) &&
                                            (!hasDebugLightFilter || debugLightFilter.IsEnabledFor(ProbeSettings.ProbeType.ReflectionProbe));

            var enablePlanarProbes = hdCamera.frameSettings.IsEnabled(FrameSettingsField.PlanarProbe) &&
                                        (!hasDebugLightFilter || debugLightFilter.IsEnabledFor(ProbeSettings.ProbeType.PlanarProbe));

            if (enableReflectionProbes)
            {
                for (int probeIndex = 0; probeIndex < cullResults.visibleReflectionProbes.Length; probeIndex++)
                {
                    var probe = cullResults.visibleReflectionProbes[probeIndex];

                    if (probe.reflectionProbe == null
                        || probe.reflectionProbe.Equals(null) || !probe.reflectionProbe.isActiveAndEnabled
                        || !aovRequest.IsLightEnabled(probe.reflectionProbe.gameObject))
                        continue;

                    ref ProcessedProbeData processedData = ref m_ProcessedReflectionProbeData[probeIndex];
                    PreprocessReflectionProbeData(ref processedData, probe, hdCamera);

                    if (TrivialRejectProbe(processedData, hdCamera))
                        continue;

                    // Work around the data issues.
                    if (probe.localToWorldMatrix.determinant == 0)
                    {
                        Debug.LogError("Reflection probe " + probe.reflectionProbe.name + " has an invalid local frame and needs to be fixed.");
                        continue;
                    }

                    // This test needs to be the last one otherwise we may consume an available slot and then discard the probe.
                    if (envLightCount >= maxProbeCount)
                        continue;

                    LightVolumeType lightVolumeType = LightVolumeType.Box;
                    if (processedData.hdProbe != null && processedData.hdProbe.influenceVolume.shape == InfluenceShape.Sphere)
                        lightVolumeType = LightVolumeType.Sphere;

                    var logVolume = CalculateProbeLogVolume(probe.bounds);

                    m_SortKeys[envLightCount++] = PackProbeKey(logVolume, lightVolumeType, 0u, probeIndex); // Sort by volume
                }
            }

            if (enablePlanarProbes)
            {
                for (int planarProbeIndex = 0; planarProbeIndex < hdProbeCullingResults.visibleProbes.Count; planarProbeIndex++)
                {
                    var probe = hdProbeCullingResults.visibleProbes[planarProbeIndex];

                    ref ProcessedProbeData processedData = ref m_ProcessedPlanarProbeData[planarProbeIndex];
                    PreprocessProbeData(ref processedData, probe, hdCamera);

                    if (!aovRequest.IsLightEnabled(probe.gameObject))
                        continue;

                    // This test needs to be the last one otherwise we may consume an available slot and then discard the probe.
                    if (envLightCount >= maxProbeCount)
                        continue;

                    var lightVolumeType = LightVolumeType.Box;
                    if (probe.influenceVolume.shape == InfluenceShape.Sphere)
                        lightVolumeType = LightVolumeType.Sphere;

                    var logVolume = CalculateProbeLogVolume(probe.bounds);

                    m_SortKeys[envLightCount++] = PackProbeKey(logVolume, lightVolumeType, 1u, planarProbeIndex); // Sort by volume
                }
            }

            // Not necessary yet but call it for future modification with sphere influence volume
            CoreUnsafeUtils.QuickSort(m_SortKeys, 0, envLightCount - 1); // Call our own quicksort instead of Array.Sort(sortKeys, 0, sortCount) so we don't allocate memory (note the SortCount-1 that is different from original call).
            return envLightCount;
        }

        void PrepareGPUProbeData(CommandBuffer cmd, HDCamera hdCamera, CullingResults cullResults, HDProbeCullingResults hdProbeCullingResults, int processedLightCount)
        {
            Vector3 camPosWS = hdCamera.mainViewConstants.worldSpaceCameraPos;

            for (int sortIndex = 0; sortIndex < processedLightCount; ++sortIndex)
            {
                // In 1. we have already classify and sorted the light, we need to use this sorted order here
                uint sortKey = m_SortKeys[sortIndex];
                LightVolumeType lightVolumeType;
                int probeIndex;
                int listType;
                UnpackProbeSortKey(sortKey, out lightVolumeType, out probeIndex, out listType);

                ProcessedProbeData processedProbe = (listType == 0) ? m_ProcessedReflectionProbeData[probeIndex] : m_ProcessedPlanarProbeData[probeIndex];

                EnvLightData envLightData = new EnvLightData();

                if (GetEnvLightData(cmd, hdCamera, processedProbe, ref envLightData))
                {
                    // it has been filled
                    m_lightList.envLights.Add(envLightData);

                    for (int viewIndex = 0; viewIndex < hdCamera.viewCount; ++viewIndex)
                    {
                        var worldToView = GetWorldToViewMatrix(hdCamera, viewIndex);
                        GetEnvLightVolumeDataAndBound(processedProbe.hdProbe, lightVolumeType, worldToView, viewIndex);
                    }

                    // We make the light position camera-relative as late as possible in order
                    // to allow the preceding code to work with the absolute world space coordinates.
                    UpdateEnvLighCameraRelativetData(ref envLightData, camPosWS);

                    int last = m_lightList.envLights.Count - 1;
                    m_lightList.envLights[last] = envLightData;
                }
            }
        }

        // Return true if BakedShadowMask are enabled
        bool PrepareLightsForGPU(CommandBuffer cmd, HDCamera hdCamera, CullingResults cullResults,
        HDProbeCullingResults hdProbeCullingResults, DensityVolumeList densityVolumes, ProbeVolumeList probeVolumes, DebugDisplaySettings debugDisplaySettings, AOVRequestData aovRequest)
        {
            var debugLightFilter = debugDisplaySettings.GetDebugLightFilterMode();
            var hasDebugLightFilter = debugLightFilter != DebugLightFilterMode.None;

            HDShadowManager.cachedShadowManager.AssignSlotsInAtlases();

            using (new ProfilingScope(cmd, ProfilingSampler.Get(HDProfileId.PrepareLightsForGPU)))
            {
                Camera camera = hdCamera.camera;

                // If any light require it, we need to enabled bake shadow mask feature
                m_EnableBakeShadowMask = false;

                m_lightList.Clear();

                // We need to properly reset this here otherwise if we go from 1 light to no visible light we would keep the old reference active.
                m_CurrentSunLight = null;
                m_CurrentSunLightAdditionalLightData = null;
                m_CurrentShadowSortedSunLightIndex = -1;
                m_DebugSelectedLightShadowIndex = -1;
                m_DebugSelectedLightShadowCount = 0;

                int decalDatasCount = Math.Min(DecalSystem.m_DecalDatasCount, m_MaxDecalsOnScreen);

                // We must clear the shadow requests before checking if they are any visible light because we would have requests from the last frame executed in the case where we don't see any lights
                m_ShadowManager.Clear();

                // Because we don't support baking planar reflection probe, we can clear the atlas.
                // Every visible probe will be blitted again.
                m_TextureCaches.reflectionPlanarProbeCache.ClearAtlasAllocator();

                m_ScreenSpaceShadowIndex = 0;
                m_ScreenSpaceShadowChannelSlot = 0;
                // Set all the light data to invalid
                for (int i = 0; i < m_Asset.currentPlatformRenderPipelineSettings.hdShadowInitParams.maxScreenSpaceShadowSlots; ++i)
                {
                    m_CurrentScreenSpaceShadowData[i].additionalLightData = null;
                    m_CurrentScreenSpaceShadowData[i].lightDataIndex = -1;
                    m_CurrentScreenSpaceShadowData[i].valid = false;
                }

                // Note: Light with null intensity/Color are culled by the C++, no need to test it here
                if (cullResults.visibleLights.Length != 0)
                {
                    int processedLightCount = PreprocessVisibleLights(hdCamera, cullResults, debugDisplaySettings, aovRequest);

                    // In case ray tracing supported and a light cluster is built, we need to make sure to reserve all the cookie slots we need
                    if (m_RayTracingSupported)
                        ReserveRayTracingCookieAtlasSlots();

                    PrepareGPULightdata(cmd, hdCamera, cullResults, processedLightCount);

                    // Update the compute buffer with the shadow request datas
                    m_ShadowManager.PrepareGPUShadowDatas(cullResults, hdCamera);
                }
                else if (m_RayTracingSupported)
                {
                    // In case there is no rasterization lights, we stil need to do it for ray tracing
                    ReserveRayTracingCookieAtlasSlots();
                    m_TextureCaches.lightCookieManager.LayoutIfNeeded();
                }

                if (cullResults.visibleReflectionProbes.Length != 0 || hdProbeCullingResults.visibleProbes.Count != 0)
                {
                    int processedProbesCount = PreprocessVisibleProbes(hdCamera, cullResults, hdProbeCullingResults, aovRequest);
                    PrepareGPUProbeData(cmd, hdCamera, cullResults, hdProbeCullingResults, processedProbesCount);
                }

                if (decalDatasCount > 0)
                {
                    for (int i = 0; i < decalDatasCount; i++)
                    {
                        for (int viewIndex = 0; viewIndex < hdCamera.viewCount; ++viewIndex)
                        {
                            m_lightList.lightsPerView[viewIndex].bounds.Add(DecalSystem.m_Bounds[i]);
                            m_lightList.lightsPerView[viewIndex].lightVolumes.Add(DecalSystem.m_LightVolumes[i]);
                        }
                    }
                }

                // Inject density volumes into the clustered data structure for efficient look up.
                m_DensityVolumeCount = densityVolumes.bounds != null ? densityVolumes.bounds.Count : 0;
                m_ProbeVolumeCount = probeVolumes.bounds != null ? probeVolumes.bounds.Count : 0;

                float probeVolumeNormalBiasWS = 0.0f;
                if (ShaderConfig.s_ProbeVolumesEvaluationMode != ProbeVolumesEvaluationModes.Disabled)
                {
                    var settings = hdCamera.volumeStack.GetComponent<ProbeVolumeController>();
                    probeVolumeNormalBiasWS = (settings == null || (settings.leakMitigationMode.value != LeakMitigationMode.NormalBias && settings.leakMitigationMode.value != LeakMitigationMode.OctahedralDepthOcclusionFilter))
                        ? 0.0f
                        : settings.normalBiasWS.value;
                }

                for (int viewIndex = 0; viewIndex < hdCamera.viewCount; ++viewIndex)
                {
                    Matrix4x4 worldToViewCR = GetWorldToViewMatrix(hdCamera, viewIndex);

                    if (ShaderConfig.s_CameraRelativeRendering != 0)
                    {
                        // The OBBs are camera-relative, the matrix is not. Fix it.
                        worldToViewCR.SetColumn(3, new Vector4(0, 0, 0, 1));
                    }

                    for (int i = 0, n = m_DensityVolumeCount; i < n; i++)
                    {
                        // Density volumes are not lights and therefore should not affect light classification.
                        LightFeatureFlags featureFlags = 0;
                        AddBoxVolumeDataAndBound(densityVolumes.bounds[i], LightCategory.DensityVolume, featureFlags, worldToViewCR, viewIndex);
                    }


                    for (int i = 0, n = m_ProbeVolumeCount; i < n; i++)
                    {
                        // Probe volumes are not lights and therefore should not affect light classification.
                        LightFeatureFlags featureFlags = 0;
                        AddBoxVolumeDataAndBound(probeVolumes.bounds[i], LightCategory.ProbeVolume, featureFlags, worldToViewCR, viewIndex, isProbeVolume: true, probeVolumeNormalBiasWS);
                    }
                }

                m_TotalLightCount = m_lightList.lights.Count + m_lightList.envLights.Count + decalDatasCount + m_DensityVolumeCount;
                if (ShaderConfig.s_ProbeVolumesEvaluationMode == ProbeVolumesEvaluationModes.LightLoop)
                {
                    m_TotalLightCount += m_ProbeVolumeCount;
                }

                Debug.Assert(m_TotalLightCount == m_lightList.lightsPerView[0].bounds.Count);
                Debug.Assert(m_TotalLightCount == m_lightList.lightsPerView[0].lightVolumes.Count);

                // Aggregate the remaining views into the first entry of the list (view 0)
                for (int viewIndex = 1; viewIndex < hdCamera.viewCount; ++viewIndex)
                {
                    Debug.Assert(m_lightList.lightsPerView[viewIndex].bounds.Count == m_TotalLightCount);
                    m_lightList.lightsPerView[0].bounds.AddRange(m_lightList.lightsPerView[viewIndex].bounds);

                    Debug.Assert(m_lightList.lightsPerView[viewIndex].lightVolumes.Count == m_TotalLightCount);
                    m_lightList.lightsPerView[0].lightVolumes.AddRange(m_lightList.lightsPerView[viewIndex].lightVolumes);
                }

                if (ShaderConfig.s_ProbeVolumesEvaluationMode == ProbeVolumesEvaluationModes.MaterialPass)
                {
                    // Aggregate the remaining probe volume views into the first entry of the list (view 0)
                    for (int viewIndex = 1; viewIndex < hdCamera.viewCount; ++viewIndex)
                    {
                        Debug.Assert(m_lightList.lightsPerView[viewIndex].probeVolumesBounds.Count == m_ProbeVolumeCount);
                        m_lightList.lightsPerView[0].probeVolumesBounds.AddRange(m_lightList.lightsPerView[viewIndex].probeVolumesBounds);

                        Debug.Assert(m_lightList.lightsPerView[viewIndex].probeVolumesLightVolumes.Count == m_ProbeVolumeCount);
                        m_lightList.lightsPerView[0].probeVolumesLightVolumes.AddRange(m_lightList.lightsPerView[viewIndex].probeVolumesLightVolumes);
                    }
                }

                PushLightDataGlobalParams(cmd);
<<<<<<< HEAD
            }

            m_enableBakeShadowMask = m_enableBakeShadowMask && hdCamera.frameSettings.IsEnabled(FrameSettingsField.Shadowmask);
            return m_enableBakeShadowMask;
=======
                PushShadowGlobalParams(cmd);
            }

            m_EnableBakeShadowMask = m_EnableBakeShadowMask && hdCamera.frameSettings.IsEnabled(FrameSettingsField.Shadowmask);
            return m_EnableBakeShadowMask;
>>>>>>> bea41bd2
        }

        internal void ReserveCookieAtlasTexture(HDAdditionalLightData hdLightData, Light light, HDLightType lightType)
        {
            // Note: light component can be null if a Light is used for shuriken particle lighting.
            lightType = light == null ? HDLightType.Point : lightType;
            switch (lightType)
            {
                case HDLightType.Directional:
                    m_TextureCaches.lightCookieManager.ReserveSpace(hdLightData.surfaceTexture);
                    m_TextureCaches.lightCookieManager.ReserveSpace(light?.cookie);
                    break;
                case HDLightType.Spot:
                    // Projectors lights must always have a cookie texture.
                    if (hdLightData.spotLightShape != SpotLightShape.Cone || light?.cookie != null)
                        m_TextureCaches.lightCookieManager.ReserveSpace(light?.cookie ?? Texture2D.whiteTexture);
                    break;
                case HDLightType.Area:
                    // Only rectnagles can have cookies
                    if (hdLightData.areaLightShape == AreaLightShape.Rectangle)
                        m_TextureCaches.lightCookieManager.ReserveSpace(hdLightData.areaLightCookie);
                    break;
            }
        }

        internal static void UpdateLightCameraRelativetData(ref LightData lightData, Vector3 camPosWS)
        {
            if (ShaderConfig.s_CameraRelativeRendering != 0)
            {
                lightData.positionRWS -= camPosWS;
            }
        }

        internal static void UpdateEnvLighCameraRelativetData(ref EnvLightData envLightData, Vector3 camPosWS)
        {
            if (ShaderConfig.s_CameraRelativeRendering != 0)
            {
                // Caution: 'EnvLightData.positionRWS' is camera-relative after this point.
                envLightData.capturePositionRWS -= camPosWS;
                envLightData.influencePositionRWS -= camPosWS;
                envLightData.proxyPositionRWS -= camPosWS;
            }
        }

        static float CalculateProbeLogVolume(Bounds bounds)
        {
            //Notes:
            // - 1+ term is to prevent having negative values in the log result
            // - 1000* is too keep 3 digit after the dot while we truncate the result later
            // - 1048575 is 2^20-1 as we pack the result on 20bit later
            float boxVolume = 8f* bounds.extents.x * bounds.extents.y * bounds.extents.z;
            float logVolume = Mathf.Clamp(Mathf.Log(1 + boxVolume, 1.05f)*1000, 0, 1048575);
            return logVolume;
        }

        static void UnpackProbeSortKey(uint sortKey, out LightVolumeType lightVolumeType, out int probeIndex, out int listType)
        {
            lightVolumeType = (LightVolumeType)((sortKey >> 9) & 0x3);
            probeIndex = (int)(sortKey & 0xFF);
            listType = (int)((sortKey >> 8) & 1);
        }

        static uint PackProbeKey(float logVolume, LightVolumeType lightVolumeType, uint listType, int probeIndex)
        {
            // 20 bit volume, 3 bit LightVolumeType, 1 bit list type, 8 bit index
            return (uint)logVolume << 12 | (uint)lightVolumeType << 9 | listType << 8 | ((uint)probeIndex & 0xFF);
        }

        struct BuildGPULightListParameters
        {
            // Common
            public int totalLightCount; // Regular + Env + Decal + Density Volumes
            public int viewCount;
            public bool runLightList;
            public bool clearLightLists;
            public bool enableFeatureVariants;
            public bool computeMaterialVariants;
            public bool computeLightVariants;
            public bool skyEnabled;
            public bool probeVolumeEnabled;
            public LightList lightList;

            // Clear Light lists
            public ComputeShader clearLightListCS;
            public int clearLightListKernel;

            // Screen Space AABBs
            public ComputeShader screenSpaceAABBShader;
            public int screenSpaceAABBKernel;

            // Big Tile
            public ComputeShader bigTilePrepassShader;
            public int bigTilePrepassKernel;
            public bool runBigTilePrepass;
            public int numBigTilesX, numBigTilesY;

            // FPTL
            public ComputeShader buildPerTileLightListShader;
            public int buildPerTileLightListKernel;
            public bool runFPTL;
            public int numTilesFPTLX;
            public int numTilesFPTLY;
            public int numTilesFPTL;

            // Cluster
            public ComputeShader buildPerVoxelLightListShader;
            public ComputeShader clearClusterAtomicIndexShader;
            public int buildPerVoxelLightListKernel;
            public int numTilesClusterX;
            public int numTilesClusterY;
            public bool clusterNeedsDepth;

            // Build dispatch indirect
            public ComputeShader buildMaterialFlagsShader;
            public ComputeShader clearDispatchIndirectShader;
            public ComputeShader buildDispatchIndirectShader;
            public bool useComputeAsPixel;

            public ShaderVariablesLightList lightListCB;
        }

        struct BuildGPULightListResources
        {
            public RTHandle depthBuffer;
            public RTHandle stencilTexture;
            public RTHandle[] gBuffer;

            // Internal to light list building
            public ComputeBuffer lightVolumeDataBuffer;
            public ComputeBuffer convexBoundsBuffer;
            public ComputeBuffer AABBBoundsBuffer;
            public ComputeBuffer globalLightListAtomic;

            // Output
            public ComputeBuffer tileFeatureFlags; // Deferred
            public ComputeBuffer dispatchIndirectBuffer; // Deferred
            public ComputeBuffer perVoxelOffset; // Cluster
            public ComputeBuffer perTileLogBaseTweak; // Cluster
            public ComputeBuffer tileList; // Deferred
            // used for pre-pass coarse culling on 64x64 tiles
            public ComputeBuffer bigTileLightList; // Volumetrics
            public ComputeBuffer perVoxelLightLists; // Cluster
            public ComputeBuffer lightList; // ContactShadows, Deferred, Forward w/ fptl
        }

        BuildGPULightListResources PrepareBuildGPULightListResources(TileAndClusterData tileAndClusterData, RTHandle depthBuffer, RTHandle stencilTexture, bool isGBufferNeeded)
        {
            var resources = new BuildGPULightListResources();

            resources.depthBuffer = depthBuffer;
            resources.stencilTexture = stencilTexture;
            resources.gBuffer = isGBufferNeeded ? m_GbufferManager.GetBuffers() : null;

            resources.bigTileLightList = tileAndClusterData.bigTileLightList;
            resources.lightList = tileAndClusterData.lightList;
            resources.perVoxelOffset = tileAndClusterData.perVoxelOffset;
            resources.convexBoundsBuffer = tileAndClusterData.convexBoundsBuffer;
            resources.AABBBoundsBuffer = tileAndClusterData.AABBBoundsBuffer;
            resources.lightVolumeDataBuffer = tileAndClusterData.lightVolumeDataBuffer;
            resources.tileFeatureFlags = tileAndClusterData.tileFeatureFlags;
            resources.globalLightListAtomic = tileAndClusterData.globalLightListAtomic;
            resources.perVoxelLightLists = tileAndClusterData.perVoxelLightLists;
            resources.perTileLogBaseTweak = tileAndClusterData.perTileLogBaseTweak;
            resources.dispatchIndirectBuffer = tileAndClusterData.dispatchIndirectBuffer;
            resources.tileList = tileAndClusterData.tileList;

            return resources;
        }

        static void ClearLightList(in BuildGPULightListParameters parameters, CommandBuffer cmd, ComputeBuffer bufferToClear)
        {
            cmd.SetComputeBufferParam(parameters.clearLightListCS, parameters.clearLightListKernel, HDShaderIDs._LightListToClear, bufferToClear);
            cmd.SetComputeIntParam(parameters.clearLightListCS, HDShaderIDs._LightListEntries, bufferToClear.count);

            int groupSize = 64;
            cmd.DispatchCompute(parameters.clearLightListCS, parameters.clearLightListKernel, (bufferToClear.count + groupSize - 1) / groupSize, 1, 1);
        }

        static void ClearLightLists(    in BuildGPULightListParameters parameters,
                                        in BuildGPULightListResources resources,
                                        CommandBuffer cmd)
        {
            if (parameters.clearLightLists)
            {
                // Note we clear the whole content and not just the header since it is fast enough, happens only in one frame and is a bit more robust
                // to changes to the inner workings of the lists.
                // Also, we clear all the lists and to be resilient to changes in pipeline.
                if (parameters.runBigTilePrepass)
                    ClearLightList(parameters, cmd, resources.bigTileLightList);
                if (resources.lightList != null) // This can happen for probe volume light list build where we only generate clusters.
                    ClearLightList(parameters, cmd, resources.lightList);
                ClearLightList(parameters, cmd, resources.perVoxelOffset);
            }
        }

        // generate screen-space AABBs (used for both fptl and clustered).
        static void GenerateLightsScreenSpaceAABBs(in BuildGPULightListParameters parameters, in BuildGPULightListResources resources, CommandBuffer cmd)
        {
            if (parameters.totalLightCount != 0)
            {
                // With XR single-pass, we have one set of light bounds per view to iterate over (bounds are in view space for each view)
                cmd.SetComputeBufferParam(parameters.screenSpaceAABBShader, parameters.screenSpaceAABBKernel, HDShaderIDs.g_data, resources.convexBoundsBuffer);
                cmd.SetComputeBufferParam(parameters.screenSpaceAABBShader, parameters.screenSpaceAABBKernel, HDShaderIDs.g_vBoundsBuffer, resources.AABBBoundsBuffer);

                ConstantBuffer.Push(cmd, parameters.lightListCB, parameters.screenSpaceAABBShader, HDShaderIDs._ShaderVariablesLightList);

                cmd.DispatchCompute(parameters.screenSpaceAABBShader, parameters.screenSpaceAABBKernel, (parameters.totalLightCount + 7) / 8, parameters.viewCount, 1);
            }
        }

        // enable coarse 2D pass on 64x64 tiles (used for both fptl and clustered).
        static void BigTilePrepass(in BuildGPULightListParameters parameters, in BuildGPULightListResources resources, CommandBuffer cmd)
        {
            if (parameters.runLightList && parameters.runBigTilePrepass)
            {
                cmd.SetComputeBufferParam(parameters.bigTilePrepassShader, parameters.bigTilePrepassKernel, HDShaderIDs.g_vLightList, resources.bigTileLightList);
                cmd.SetComputeBufferParam(parameters.bigTilePrepassShader, parameters.bigTilePrepassKernel, HDShaderIDs.g_vBoundsBuffer, resources.AABBBoundsBuffer);
                cmd.SetComputeBufferParam(parameters.bigTilePrepassShader, parameters.bigTilePrepassKernel, HDShaderIDs._LightVolumeData, resources.lightVolumeDataBuffer);
                cmd.SetComputeBufferParam(parameters.bigTilePrepassShader, parameters.bigTilePrepassKernel, HDShaderIDs.g_data, resources.convexBoundsBuffer);

                ConstantBuffer.Push(cmd, parameters.lightListCB, parameters.bigTilePrepassShader, HDShaderIDs._ShaderVariablesLightList);

                cmd.DispatchCompute(parameters.bigTilePrepassShader, parameters.bigTilePrepassKernel, parameters.numBigTilesX, parameters.numBigTilesY, parameters.viewCount);
            }
        }

        static void BuildPerTileLightList(in BuildGPULightListParameters parameters, in BuildGPULightListResources resources, ref bool tileFlagsWritten, CommandBuffer cmd)
        {
            // optimized for opaques only
            if (parameters.runLightList && parameters.runFPTL)
            {
                cmd.SetComputeBufferParam(parameters.buildPerTileLightListShader, parameters.buildPerTileLightListKernel, HDShaderIDs.g_vBoundsBuffer, resources.AABBBoundsBuffer);
                cmd.SetComputeBufferParam(parameters.buildPerTileLightListShader, parameters.buildPerTileLightListKernel, HDShaderIDs._LightVolumeData, resources.lightVolumeDataBuffer);
                cmd.SetComputeBufferParam(parameters.buildPerTileLightListShader, parameters.buildPerTileLightListKernel, HDShaderIDs.g_data, resources.convexBoundsBuffer);

                cmd.SetComputeTextureParam(parameters.buildPerTileLightListShader, parameters.buildPerTileLightListKernel, HDShaderIDs.g_depth_tex, resources.depthBuffer);
                cmd.SetComputeBufferParam(parameters.buildPerTileLightListShader, parameters.buildPerTileLightListKernel, HDShaderIDs.g_vLightList, resources.lightList);
                if (parameters.runBigTilePrepass)
                    cmd.SetComputeBufferParam(parameters.buildPerTileLightListShader, parameters.buildPerTileLightListKernel, HDShaderIDs.g_vBigTileLightList, resources.bigTileLightList);

                var localLightListCB = parameters.lightListCB;

                if (parameters.enableFeatureVariants)
                {
                    uint baseFeatureFlags = 0;
                    if (parameters.lightList.directionalLights.Count > 0)
                    {
                        baseFeatureFlags |= (uint)LightFeatureFlags.Directional;
                    }
                    if (parameters.skyEnabled)
                    {
                        baseFeatureFlags |= (uint)LightFeatureFlags.Sky;
                    }
                    if (!parameters.computeMaterialVariants)
                    {
                        baseFeatureFlags |= LightDefinitions.s_MaterialFeatureMaskFlags;
                    }

                    if (parameters.probeVolumeEnabled)
                    {
                        // TODO: Verify that we should be globally enabling ProbeVolume feature for all tiles here, or if we should be using per-tile culling.
                        baseFeatureFlags |= (uint)LightFeatureFlags.ProbeVolume;
                    }

                    localLightListCB.g_BaseFeatureFlags = baseFeatureFlags;

                    cmd.SetComputeBufferParam(parameters.buildPerTileLightListShader, parameters.buildPerTileLightListKernel, HDShaderIDs.g_TileFeatureFlags, resources.tileFeatureFlags);
                    tileFlagsWritten = true;
                }

                ConstantBuffer.Push(cmd, localLightListCB, parameters.buildPerTileLightListShader, HDShaderIDs._ShaderVariablesLightList);

                cmd.DispatchCompute(parameters.buildPerTileLightListShader, parameters.buildPerTileLightListKernel, parameters.numTilesFPTLX, parameters.numTilesFPTLY, parameters.viewCount);
            }
        }
        static void VoxelLightListGeneration(in BuildGPULightListParameters parameters, in BuildGPULightListResources resources, CommandBuffer cmd)
        {
            if (parameters.runLightList)
            {
                // clear atomic offset index
                cmd.SetComputeBufferParam(parameters.clearClusterAtomicIndexShader, s_ClearVoxelAtomicKernel, HDShaderIDs.g_LayeredSingleIdxBuffer, resources.globalLightListAtomic);
                cmd.DispatchCompute(parameters.clearClusterAtomicIndexShader, s_ClearVoxelAtomicKernel, 1, 1, 1);

                cmd.SetComputeBufferParam(parameters.buildPerVoxelLightListShader, s_ClearVoxelAtomicKernel, HDShaderIDs.g_LayeredSingleIdxBuffer, resources.globalLightListAtomic);
                cmd.SetComputeTextureParam(parameters.buildPerVoxelLightListShader, parameters.buildPerVoxelLightListKernel, HDShaderIDs.g_depth_tex, resources.depthBuffer);
                cmd.SetComputeBufferParam(parameters.buildPerVoxelLightListShader, parameters.buildPerVoxelLightListKernel, HDShaderIDs.g_vLayeredLightList, resources.perVoxelLightLists);
                cmd.SetComputeBufferParam(parameters.buildPerVoxelLightListShader, parameters.buildPerVoxelLightListKernel, HDShaderIDs.g_LayeredOffset, resources.perVoxelOffset);
                cmd.SetComputeBufferParam(parameters.buildPerVoxelLightListShader, parameters.buildPerVoxelLightListKernel, HDShaderIDs.g_LayeredSingleIdxBuffer, resources.globalLightListAtomic);
                if (parameters.runBigTilePrepass)
                    cmd.SetComputeBufferParam(parameters.buildPerVoxelLightListShader, parameters.buildPerVoxelLightListKernel, HDShaderIDs.g_vBigTileLightList, resources.bigTileLightList);

                if (parameters.clusterNeedsDepth)
                {
                    cmd.SetComputeBufferParam(parameters.buildPerVoxelLightListShader, parameters.buildPerVoxelLightListKernel, HDShaderIDs.g_logBaseBuffer, resources.perTileLogBaseTweak);
                }

                cmd.SetComputeBufferParam(parameters.buildPerVoxelLightListShader, parameters.buildPerVoxelLightListKernel, HDShaderIDs.g_vBoundsBuffer, resources.AABBBoundsBuffer);
                cmd.SetComputeBufferParam(parameters.buildPerVoxelLightListShader, parameters.buildPerVoxelLightListKernel, HDShaderIDs._LightVolumeData, resources.lightVolumeDataBuffer);
                cmd.SetComputeBufferParam(parameters.buildPerVoxelLightListShader, parameters.buildPerVoxelLightListKernel, HDShaderIDs.g_data, resources.convexBoundsBuffer);

                ConstantBuffer.Push(cmd, parameters.lightListCB, parameters.buildPerVoxelLightListShader, HDShaderIDs._ShaderVariablesLightList);

                cmd.DispatchCompute(parameters.buildPerVoxelLightListShader, parameters.buildPerVoxelLightListKernel, parameters.numTilesClusterX, parameters.numTilesClusterY, parameters.viewCount);
            }
        }

        static void BuildDispatchIndirectArguments(in BuildGPULightListParameters parameters, in BuildGPULightListResources resources, bool tileFlagsWritten, CommandBuffer cmd)
        {
            if (parameters.enableFeatureVariants)
            {
                // We need to touch up the tile flags if we need material classification or, if disabled, to patch up for missing flags during the skipped light tile gen
                bool needModifyingTileFeatures = !tileFlagsWritten || parameters.computeMaterialVariants;
                if (needModifyingTileFeatures)
                {
                    int buildMaterialFlagsKernel = s_BuildMaterialFlagsWriteKernel;
                    parameters.buildMaterialFlagsShader.shaderKeywords = null;
                    if (tileFlagsWritten && parameters.computeLightVariants)
                    {
                        parameters.buildMaterialFlagsShader.EnableKeyword("USE_OR");
                    }

                    uint baseFeatureFlags = 0;
                    if (!parameters.computeLightVariants)
                    {
                        baseFeatureFlags |= LightDefinitions.s_LightFeatureMaskFlags;
                    }
                    if (parameters.probeVolumeEnabled)
                    {
                        // TODO: Verify that we should be globally enabling ProbeVolume feature for all tiles here, or if we should be using per-tile culling.
                        baseFeatureFlags |= (uint)LightFeatureFlags.ProbeVolume;
                    }

                    // If we haven't run the light list building, we are missing some basic lighting flags.
                    if (!tileFlagsWritten)
                    {
                        if (parameters.lightList.directionalLights.Count > 0)
                        {
                            baseFeatureFlags |= (uint)LightFeatureFlags.Directional;
                        }
                        if (parameters.skyEnabled)
                        {
                            baseFeatureFlags |= (uint)LightFeatureFlags.Sky;
                        }
                        if (!parameters.computeMaterialVariants)
                        {
                            baseFeatureFlags |= LightDefinitions.s_MaterialFeatureMaskFlags;
                        }
                    }

                    var localLightListCB = parameters.lightListCB;
                    localLightListCB.g_BaseFeatureFlags = baseFeatureFlags;

                    cmd.SetComputeBufferParam(parameters.buildMaterialFlagsShader, buildMaterialFlagsKernel, HDShaderIDs.g_TileFeatureFlags, resources.tileFeatureFlags);

                    for (int i = 0; i < resources.gBuffer.Length; ++i)
                        cmd.SetComputeTextureParam(parameters.buildMaterialFlagsShader, buildMaterialFlagsKernel, HDShaderIDs._GBufferTexture[i], resources.gBuffer[i]);

                    if(resources.stencilTexture.rt.stencilFormat == GraphicsFormat.None) // We are accessing MSAA resolved version and not the depth stencil buffer directly.
                    {
                        cmd.SetComputeTextureParam(parameters.buildMaterialFlagsShader, buildMaterialFlagsKernel, HDShaderIDs._StencilTexture, resources.stencilTexture);
                    }
                    else
                    {
                        cmd.SetComputeTextureParam(parameters.buildMaterialFlagsShader, buildMaterialFlagsKernel, HDShaderIDs._StencilTexture, resources.stencilTexture, 0, RenderTextureSubElement.Stencil);
                    }

                    ConstantBuffer.Push(cmd, localLightListCB, parameters.buildMaterialFlagsShader, HDShaderIDs._ShaderVariablesLightList);

                    cmd.DispatchCompute(parameters.buildMaterialFlagsShader, buildMaterialFlagsKernel, parameters.numTilesFPTLX, parameters.numTilesFPTLY, parameters.viewCount);
                }

                // clear dispatch indirect buffer
                if (parameters.useComputeAsPixel)
                {
                    cmd.SetComputeBufferParam(parameters.clearDispatchIndirectShader, s_ClearDrawProceduralIndirectKernel, HDShaderIDs.g_DispatchIndirectBuffer, resources.dispatchIndirectBuffer);
                    cmd.SetComputeIntParam(parameters.clearDispatchIndirectShader, HDShaderIDs.g_NumTiles, parameters.numTilesFPTL);
                    cmd.SetComputeIntParam(parameters.clearDispatchIndirectShader, HDShaderIDs.g_VertexPerTile, k_HasNativeQuadSupport ? 4 : 6);
                    cmd.DispatchCompute(parameters.clearDispatchIndirectShader, s_ClearDrawProceduralIndirectKernel, 1, 1, 1);

                }
                else
                {
                    cmd.SetComputeBufferParam(parameters.clearDispatchIndirectShader, s_ClearDispatchIndirectKernel, HDShaderIDs.g_DispatchIndirectBuffer, resources.dispatchIndirectBuffer);
                    cmd.DispatchCompute(parameters.clearDispatchIndirectShader, s_ClearDispatchIndirectKernel, 1, 1, 1);
                }

                // add tiles to indirect buffer
                cmd.SetComputeBufferParam(parameters.buildDispatchIndirectShader, s_BuildIndirectKernel, HDShaderIDs.g_DispatchIndirectBuffer, resources.dispatchIndirectBuffer);
                cmd.SetComputeBufferParam(parameters.buildDispatchIndirectShader, s_BuildIndirectKernel, HDShaderIDs.g_TileList, resources.tileList);
                cmd.SetComputeBufferParam(parameters.buildDispatchIndirectShader, s_BuildIndirectKernel, HDShaderIDs.g_TileFeatureFlags, resources.tileFeatureFlags);
                cmd.SetComputeIntParam(parameters.buildDispatchIndirectShader, HDShaderIDs.g_NumTiles, parameters.numTilesFPTL);
                cmd.SetComputeIntParam(parameters.buildDispatchIndirectShader, HDShaderIDs.g_NumTilesX, parameters.numTilesFPTLX);
                // Round on k_ThreadGroupOptimalSize so we have optimal thread for buildDispatchIndirectShader kernel
                cmd.DispatchCompute(parameters.buildDispatchIndirectShader, s_BuildIndirectKernel, (parameters.numTilesFPTL + k_ThreadGroupOptimalSize - 1) / k_ThreadGroupOptimalSize, 1, parameters.viewCount);
            }
        }

        static bool DeferredUseComputeAsPixel(FrameSettings frameSettings)
        {
            return frameSettings.IsEnabled(FrameSettingsField.DeferredTile) && (!frameSettings.IsEnabled(FrameSettingsField.ComputeLightEvaluation) || k_PreferFragment);
        }

<<<<<<< HEAD
        unsafe BuildGPULightListParameters PrepareBuildGPULightListParameters(HDCamera hdCamera, bool buildForProbeVolumes)
=======
        unsafe BuildGPULightListParameters PrepareBuildGPULightListParameters(  HDCamera                        hdCamera,
                                                                                TileAndClusterData              tileAndClusterData,
                                                                                ref ShaderVariablesLightList    constantBuffer,
                                                                                int                             totalLightCount)
>>>>>>> bea41bd2
        {
            BuildGPULightListParameters parameters = new BuildGPULightListParameters();

            var camera = hdCamera.camera;

            var w = (int)hdCamera.screenSize.x;
            var h = (int)hdCamera.screenSize.y;

            // Fill the shared constant buffer.
            // We don't fill directly the one in the parameter struct because we will need those parameters for volumetric lighting as well.
            ref var cb = ref constantBuffer;
            var temp = new Matrix4x4();
            temp.SetRow(0, new Vector4(0.5f * w, 0.0f, 0.0f, 0.5f * w));
            temp.SetRow(1, new Vector4(0.0f, 0.5f * h, 0.0f, 0.5f * h));
            temp.SetRow(2, new Vector4(0.0f, 0.0f, 0.5f, 0.5f));
            temp.SetRow(3, new Vector4(0.0f, 0.0f, 0.0f, 1.0f));

            // camera to screen matrix (and it's inverse)
            for (int viewIndex = 0; viewIndex < hdCamera.viewCount; ++viewIndex)
            {
                var proj = hdCamera.xr.enabled ? hdCamera.xr.GetProjMatrix(viewIndex) : camera.projectionMatrix;
                m_LightListProjMatrices[viewIndex] = proj * s_FlipMatrixLHSRHS;

                for (int i = 0; i < 16; ++i)
                {
                    var tempMatrix = temp * m_LightListProjMatrices[viewIndex];
                    var invTempMatrix = tempMatrix.inverse;
                    cb.g_mScrProjectionArr[viewIndex * 16 + i] = tempMatrix[i];
                    cb.g_mInvScrProjectionArr[viewIndex * 16 + i] = invTempMatrix[i];
                }
            }

            // camera to screen matrix (and it's inverse)
            for (int viewIndex = 0; viewIndex < hdCamera.viewCount; ++viewIndex)
            {
                temp.SetRow(0, new Vector4(1.0f, 0.0f, 0.0f, 0.0f));
                temp.SetRow(1, new Vector4(0.0f, 1.0f, 0.0f, 0.0f));
                temp.SetRow(2, new Vector4(0.0f, 0.0f, 0.5f, 0.5f));
                temp.SetRow(3, new Vector4(0.0f, 0.0f, 0.0f, 1.0f));

                for (int i = 0; i < 16; ++i)
                {
                    var tempMatrix = temp * m_LightListProjMatrices[viewIndex];
                    var invTempMatrix = tempMatrix.inverse;
                    cb.g_mProjectionArr[viewIndex * 16 + i] = tempMatrix[i];
                    cb.g_mInvProjectionArr[viewIndex * 16 + i] = invTempMatrix[i];
                }
            }

            var decalDatasCount = Math.Min(DecalSystem.m_DecalDatasCount, m_MaxDecalsOnScreen);

            cb.g_iNrVisibLights = totalLightCount;
            cb.g_screenSize = hdCamera.screenSize; // TODO remove and use global one.
            cb.g_viDimensions = new Vector2Int((int)hdCamera.screenSize.x, (int)hdCamera.screenSize.y);
<<<<<<< HEAD
            cb.g_iNrVisibLights = buildForProbeVolumes ? m_probeVolumeCount : m_TotalLightCount;
=======
>>>>>>> bea41bd2
            cb.g_isOrthographic = camera.orthographic ? 1u : 0u;
            cb.g_BaseFeatureFlags = 0; // Filled for each individual pass.
            cb.g_iNumSamplesMSAA = (int)hdCamera.msaaSamples;
            cb._EnvLightIndexShift = (uint)m_lightList.lights.Count;
            cb._DecalIndexShift = (uint)(m_lightList.lights.Count + m_lightList.envLights.Count);
            cb._DensityVolumeIndexShift = (uint)(m_lightList.lights.Count + m_lightList.envLights.Count + decalDatasCount);

            int probeVolumeIndexShift = (ShaderConfig.s_ProbeVolumesEvaluationMode == ProbeVolumesEvaluationModes.LightLoop)
                    ? (m_lightList.lights.Count + m_lightList.envLights.Count + decalDatasCount + m_DensityVolumeCount)
                    : 0;
            cb._ProbeVolumeIndexShift = (uint)probeVolumeIndexShift;
<<<<<<< HEAD
=======

            // Copy the constant buffer into the parameter struct.
            parameters.lightListCB = cb;
>>>>>>> bea41bd2

            parameters.totalLightCount = totalLightCount;
            parameters.runLightList = parameters.totalLightCount > 0;
            parameters.clearLightLists = false;

            // Always build the light list in XR mode to avoid issues with multi-pass
            if (hdCamera.xr.enabled)
            {
                parameters.runLightList = true;
            }
            else if (!parameters.runLightList && !tileAndClusterData.listsAreClear)
            {
                parameters.clearLightLists = true;
                // After that, No need to clear it anymore until we start and stop running light list building.
                tileAndClusterData.listsAreClear = true;
            }
            else if (parameters.runLightList)
            {
                tileAndClusterData.listsAreClear = false;
            }

            parameters.viewCount = hdCamera.viewCount;
            parameters.enableFeatureVariants = GetFeatureVariantsEnabled(hdCamera.frameSettings);
            parameters.computeMaterialVariants = hdCamera.frameSettings.IsEnabled(FrameSettingsField.ComputeMaterialVariants);
            parameters.computeLightVariants = hdCamera.frameSettings.IsEnabled(FrameSettingsField.ComputeLightVariants);
            parameters.lightList = m_lightList;
            parameters.skyEnabled = m_SkyManager.IsLightingSkyValid(hdCamera);
            parameters.useComputeAsPixel = DeferredUseComputeAsPixel(hdCamera.frameSettings);
            parameters.probeVolumeEnabled = hdCamera.frameSettings.IsEnabled(FrameSettingsField.ProbeVolume) && m_ProbeVolumeCount > 0;

            bool isProjectionOblique = GeometryUtils.IsProjectionMatrixOblique(m_LightListProjMatrices[0]);

            // Clear light lsts
            parameters.clearLightListCS = defaultResources.shaders.clearLightListsCS;
            parameters.clearLightListKernel = parameters.clearLightListCS.FindKernel("ClearList");

            // Screen space AABB
            parameters.screenSpaceAABBShader = buildScreenAABBShader;
            parameters.screenSpaceAABBShader.shaderKeywords = null;
            if (isProjectionOblique)
            {
                parameters.screenSpaceAABBShader.EnableKeyword("USE_OBLIQUE_MODE");
            }
            parameters.screenSpaceAABBKernel = s_GenAABBKernel;

            // Big tile prepass
            parameters.runBigTilePrepass = hdCamera.frameSettings.IsEnabled(FrameSettingsField.BigTilePrepass);
            parameters.bigTilePrepassShader = buildPerBigTileLightListShader;
            parameters.bigTilePrepassKernel = s_GenListPerBigTileKernel;
            parameters.numBigTilesX = (w + 63) / 64;
            parameters.numBigTilesY = (h + 63) / 64;

            // Fptl
            parameters.runFPTL = hdCamera.frameSettings.fptl;
            parameters.buildPerTileLightListShader = buildPerTileLightListShader;
            parameters.buildPerTileLightListShader.shaderKeywords = null;
            if (hdCamera.frameSettings.IsEnabled(FrameSettingsField.BigTilePrepass))
            {
                parameters.buildPerTileLightListShader.EnableKeyword("USE_TWO_PASS_TILED_LIGHTING");
            }
            if (isProjectionOblique)
            {
                parameters.buildPerTileLightListShader.EnableKeyword("USE_OBLIQUE_MODE");
            }
            if (GetFeatureVariantsEnabled(hdCamera.frameSettings))
            {
                parameters.buildPerTileLightListShader.EnableKeyword("USE_FEATURE_FLAGS");
            }
            parameters.buildPerTileLightListKernel = s_GenListPerTileKernel;

            parameters.numTilesFPTLX = GetNumTileFtplX(hdCamera);
            parameters.numTilesFPTLY = GetNumTileFtplY(hdCamera);
            parameters.numTilesFPTL = parameters.numTilesFPTLX * parameters.numTilesFPTLY;

            // Cluster
            bool msaa = hdCamera.frameSettings.IsEnabled(FrameSettingsField.MSAA);
            var clustPrepassSourceIdx = hdCamera.frameSettings.IsEnabled(FrameSettingsField.BigTilePrepass) ? ClusterPrepassSource.BigTile : ClusterPrepassSource.None;
            var clustDepthSourceIdx = ClusterDepthSource.NoDepth;
            if (tileAndClusterData.clusterNeedsDepth)
                clustDepthSourceIdx = msaa ? ClusterDepthSource.MSAA_Depth : ClusterDepthSource.Depth;

            parameters.buildPerVoxelLightListShader = buildPerVoxelLightListShader;
            parameters.clearClusterAtomicIndexShader = clearClusterAtomicIndexShader;
            parameters.buildPerVoxelLightListKernel = isProjectionOblique ? s_ClusterObliqueKernels[(int)clustPrepassSourceIdx, (int)clustDepthSourceIdx] : s_ClusterKernels[(int)clustPrepassSourceIdx, (int)clustDepthSourceIdx];
            parameters.numTilesClusterX = GetNumTileClusteredX(hdCamera);
            parameters.numTilesClusterY = GetNumTileClusteredY(hdCamera);
            parameters.clusterNeedsDepth = tileAndClusterData.clusterNeedsDepth;

            // Build dispatch indirect
            parameters.buildMaterialFlagsShader = buildMaterialFlagsShader;
            parameters.clearDispatchIndirectShader = clearDispatchIndirectShader;
            parameters.buildDispatchIndirectShader = buildDispatchIndirectShader;
            parameters.buildDispatchIndirectShader.shaderKeywords = null;
            if (parameters.useComputeAsPixel)
            {
                parameters.buildDispatchIndirectShader.EnableKeyword("IS_DRAWPROCEDURALINDIRECT");
            }


            return parameters;
        }

        // Note: This is a trivial setter and could be removed if we do not like that style.
        // I exposed it as a function, even though it will only ever be set by HDRenderPipeline just to make it more clear that
        // m_ProbeVolumeList is not set inside of LightLoop.cs
        void SetProbeVolumeList(ProbeVolumeList probeVolumeList)
        {
            m_ProbeVolumeList = probeVolumeList;
        }

        static void PushProbeVolumeLightListGlobalParams(in LightLoopGlobalParameters param, CommandBuffer cmd)
        {
            Debug.Assert(ShaderConfig.s_ProbeVolumesEvaluationMode == ProbeVolumesEvaluationModes.MaterialPass);

            if (!param.hdCamera.frameSettings.IsEnabled(FrameSettingsField.ProbeVolume))
                return;

            using (new ProfilingScope(cmd, ProfilingSampler.Get(HDProfileId.PushProbeVolumeLightListGlobalParameters)))
            {
                Camera camera = param.hdCamera.camera;

                if (param.hdCamera.frameSettings.IsEnabled(FrameSettingsField.BigTilePrepass))
                    cmd.SetGlobalBuffer(HDShaderIDs.g_vBigTileLightList, param.tileAndClusterData.bigTileLightList);

                // int useDepthBuffer = 0;
                // cmd.SetGlobalInt(HDShaderIDs.g_isLogBaseBufferEnabled, useDepthBuffer);
<<<<<<< HEAD
                cmd.SetGlobalBuffer(HDShaderIDs.g_vProbeVolumesLayeredOffsetsBuffer, param.tileAndClusterData.probeVolumesPerVoxelOffset);
                cmd.SetGlobalBuffer(HDShaderIDs.g_vProbeVolumesLightListGlobal, param.tileAndClusterData.probeVolumesPerVoxelLightLists);
            }
        }

        static void ClearLightListsProbeVolumes(
            in BuildGPULightListParameters parameters,
            in BuildGPULightListResources resources,
            CommandBuffer cmd)
        {
            // ClearLightLists is the first pass, we push the global parameters for light list building here.
            ConstantBuffer.PushGlobal(cmd, parameters.lightListCB, HDShaderIDs._ShaderVariablesLightList);

            if (parameters.probeVolumesClearLightLists && !parameters.probeVolumesRunLightList)
            {
                // Note we clear the whole content and not just the header since it is fast enough, happens only in one frame and is a bit more robust
                // to changes to the inner workings of the lists.
                // Also, we clear all the lists and to be resilient to changes in pipeline.
                ClearLightList(parameters, cmd, resources.tileAndClusterData.probeVolumesBigTileLightList);
                // ClearLightList(hdCamera, cmd, resources.tileAndClusterData.probeVolumesLightList);
                ClearLightList(parameters, cmd, resources.tileAndClusterData.probeVolumesPerVoxelOffset);

                // No need to clear it anymore until we start and stop running light list building.
                resources.tileAndClusterData.probeVolumesListsAreClear = true;
            }
            else if(parameters.probeVolumesRunLightList)
            {
                resources.tileAndClusterData.probeVolumesListsAreClear = false;
=======
                cmd.SetGlobalBuffer(HDShaderIDs.g_vProbeVolumesLayeredOffsetsBuffer, param.tileAndClusterData.perVoxelOffset);
                cmd.SetGlobalBuffer(HDShaderIDs.g_vProbeVolumesLightListGlobal, param.tileAndClusterData.perVoxelLightLists);
>>>>>>> bea41bd2
            }
        }

        void BuildGPULightListProbeVolumesCommon(HDCamera hdCamera, CommandBuffer cmd)
        {
            // Custom probe volume only light list is only needed if we are evaluating probe volumes early, in the GBuffer phase.
            // If probe volumes are evaluated in the Light Loop, they are folded into the standard light lists.
            if (ShaderConfig.s_ProbeVolumesEvaluationMode != ProbeVolumesEvaluationModes.MaterialPass)
                return;

            if (!hdCamera.frameSettings.IsEnabled(FrameSettingsField.ProbeVolume))
                return;

            using (new ProfilingScope(cmd, ProfilingSampler.Get(HDProfileId.BuildGPULightListProbeVolumes)))
            {
<<<<<<< HEAD
                // TODO: (Nick): These parameters can be cached and shared between BuildGPULightListProbeVolumesCommon and BuildGPULightListsCommon.
                // Currently, we are generated them twice.
                var parameters = PrepareBuildGPULightListParameters(hdCamera, buildForProbeVolumes: true);
=======
                var parameters = PrepareBuildGPULightListParameters(hdCamera, m_ProbeVolumeClusterData, ref m_ShaderVariablesProbeVolumeLightListCB, m_ProbeVolumeCount);
>>>>>>> bea41bd2
                var resources = PrepareBuildGPULightListResources(
                    m_ProbeVolumeClusterData,
                    m_SharedRTManager.GetDepthStencilBuffer(hdCamera.frameSettings.IsEnabled(FrameSettingsField.MSAA)),
                    m_SharedRTManager.GetStencilBuffer(hdCamera.frameSettings.IsEnabled(FrameSettingsField.MSAA)),
                    isGBufferNeeded: false
                );

                ClearLightLists(parameters, resources, cmd);
                GenerateLightsScreenSpaceAABBs(parameters, resources, cmd);
                BigTilePrepass(parameters, resources, cmd);
                VoxelLightListGeneration(parameters, resources, cmd);
            }
        }

        void BuildGPULightListsCommon(HDCamera hdCamera, CommandBuffer cmd)
        {
            using (new ProfilingScope(cmd, ProfilingSampler.Get(HDProfileId.BuildLightList)))
            {
<<<<<<< HEAD
                var parameters = PrepareBuildGPULightListParameters(hdCamera, buildForProbeVolumes: false);
=======
                var parameters = PrepareBuildGPULightListParameters(hdCamera, m_TileAndClusterData, ref m_ShaderVariablesLightListCB, m_TotalLightCount);
>>>>>>> bea41bd2
                var resources = PrepareBuildGPULightListResources(
                    m_TileAndClusterData,
                    m_SharedRTManager.GetDepthStencilBuffer(hdCamera.frameSettings.IsEnabled(FrameSettingsField.MSAA)),
                    m_SharedRTManager.GetStencilBuffer(hdCamera.frameSettings.IsEnabled(FrameSettingsField.MSAA)),
                    isGBufferNeeded: true
                );

                bool tileFlagsWritten = false;

                ClearLightLists(parameters, resources, cmd);
                GenerateLightsScreenSpaceAABBs(parameters, resources, cmd);
                BigTilePrepass(parameters, resources, cmd);
                BuildPerTileLightList(parameters, resources, ref tileFlagsWritten, cmd);
                VoxelLightListGeneration(parameters, resources, cmd);

                BuildDispatchIndirectArguments(parameters, resources, tileFlagsWritten, cmd);
            }
        }

        void BuildGPULightLists(HDCamera hdCamera, CommandBuffer cmd)
        {
            cmd.SetRenderTarget(BuiltinRenderTextureType.None);

            BuildGPULightListsCommon(hdCamera, cmd);

            var globalParams = PrepareLightLoopGlobalParameters(hdCamera, m_TileAndClusterData);
            PushLightLoopGlobalParams(globalParams, cmd);
        }

        HDAdditionalLightData GetHDAdditionalLightData(Light light)
        {
            HDAdditionalLightData add = null;

            // Light reference can be null for particle lights.
            if (light != null)
                light.TryGetComponent<HDAdditionalLightData>(out add);

            // Light should always have additional data, however preview light right don't have, so we must handle the case by assigning HDUtils.s_DefaultHDAdditionalLightData
            if (add == null)
                add = HDUtils.s_DefaultHDAdditionalLightData;

            return add;
        }

<<<<<<< HEAD
        struct ShadowGlobalParameters
        {
            public HDCamera hdCamera;
            public HDShadowManager shadowManager;
        }

        ShadowGlobalParameters PrepareShadowGlobalParameters(HDCamera hdCamera)
        {
            ShadowGlobalParameters parameters = new ShadowGlobalParameters();
            parameters.hdCamera = hdCamera;
            parameters.shadowManager = m_ShadowManager;
            return parameters;
        }

=======
>>>>>>> bea41bd2
        struct LightLoopGlobalParameters
        {
            public HDCamera                 hdCamera;
            public TileAndClusterData       tileAndClusterData;
        }

        LightLoopGlobalParameters PrepareLightLoopGlobalParameters(HDCamera hdCamera, TileAndClusterData tileAndClusterData)
        {
            LightLoopGlobalParameters parameters = new LightLoopGlobalParameters();
            parameters.hdCamera = hdCamera;
            parameters.tileAndClusterData = tileAndClusterData;
            return parameters;
        }

        unsafe void UpdateShaderVariablesGlobalLightLoop(ref ShaderVariablesGlobal cb, HDCamera hdCamera)
        {
            // Atlases
            cb._CookieAtlasSize = m_TextureCaches.lightCookieManager.GetCookieAtlasSize();
            cb._CookieAtlasData = m_TextureCaches.lightCookieManager.GetCookieAtlasDatas();
            cb._PlanarAtlasData = m_TextureCaches.reflectionPlanarProbeCache.GetAtlasDatas();
            cb._EnvSliceSize = m_TextureCaches.reflectionProbeCache.GetEnvSliceSize();

            // Planar reflections
            for (int i = 0; i < asset.currentPlatformRenderPipelineSettings.lightLoopSettings.maxPlanarReflectionOnScreen; ++i)
            {
                for (int j = 0; j < 16; ++j)
                    cb._Env2DCaptureVP[i * 16 + j] = m_TextureCaches.env2DCaptureVP[i][j];

                for (int j = 0; j < 4; ++j)
                    cb._Env2DCaptureForward[i * 4 + j] = m_TextureCaches.env2DCaptureForward[i][j];

                for (int j = 0; j < 4; ++j)
                    cb._Env2DAtlasScaleOffset[i * 4 + j] = m_TextureCaches.env2DAtlasScaleOffset[i][j];
            }

            // Light info
            cb._PunctualLightCount = (uint)m_lightList.punctualLightCount;
            cb._AreaLightCount = (uint)m_lightList.areaLightCount;
            cb._EnvLightCount = (uint)m_lightList.envLights.Count;
            cb._DirectionalLightCount = (uint)m_lightList.directionalLights.Count;
            cb._DecalCount = (uint)DecalSystem.m_DecalDatasCount;
            HDAdditionalLightData sunLightData = GetHDAdditionalLightData(m_CurrentSunLight);
            bool sunLightShadow = sunLightData != null && m_CurrentShadowSortedSunLightIndex >= 0;
            cb._DirectionalShadowIndex = sunLightShadow ? m_CurrentShadowSortedSunLightIndex : -1;
            cb._EnableLightLayers = hdCamera.frameSettings.IsEnabled(FrameSettingsField.LightLayers) ? 1u : 0u;
            cb._EnvLightSkyEnabled = m_SkyManager.IsLightingSkyValid(hdCamera) ? 1 : 0;

            const float C = (float)(1 << k_Log2NumClusters);
            var geomSeries = (1.0 - Mathf.Pow(k_ClustLogBase, C)) / (1 - k_ClustLogBase); // geometric series: sum_k=0^{C-1} base^k

            // Tile/Cluster
            cb._NumTileFtplX = (uint)GetNumTileFtplX(hdCamera);
            cb._NumTileFtplY = (uint)GetNumTileFtplY(hdCamera);
            cb.g_fClustScale = (float)(geomSeries / (hdCamera.camera.farClipPlane - hdCamera.camera.nearClipPlane)); ;
            cb.g_fClustBase = k_ClustLogBase;
            cb.g_fNearPlane = hdCamera.camera.nearClipPlane;
            cb.g_fFarPlane = hdCamera.camera.farClipPlane;
            cb.g_iLog2NumClusters = k_Log2NumClusters;
            cb.g_isLogBaseBufferEnabled = k_UseDepthBuffer ? 1 : 0;
            cb._NumTileClusteredX = (uint)GetNumTileClusteredX(hdCamera);
            cb._NumTileClusteredY = (uint)GetNumTileClusteredY(hdCamera);

            // Misc
            cb._EnableSSRefraction = hdCamera.frameSettings.IsEnabled(FrameSettingsField.Refraction) ? 1u : 0u;
        }

        void PushLightDataGlobalParams(CommandBuffer cmd)
        {
            m_LightLoopLightData.directionalLightData.SetData(m_lightList.directionalLights);
            m_LightLoopLightData.lightData.SetData(m_lightList.lights);
            m_LightLoopLightData.envLightData.SetData(m_lightList.envLights);
            m_LightLoopLightData.decalData.SetData(DecalSystem.m_DecalDatas, 0, 0, Math.Min(DecalSystem.m_DecalDatasCount, m_MaxDecalsOnScreen)); // don't add more than the size of the buffer

            // These two buffers have been set in Rebuild(). At this point, view 0 contains combined data from all views
            m_TileAndClusterData.convexBoundsBuffer.SetData(m_lightList.lightsPerView[0].bounds);
            m_TileAndClusterData.lightVolumeDataBuffer.SetData(m_lightList.lightsPerView[0].lightVolumes);

            if (ShaderConfig.s_ProbeVolumesEvaluationMode == ProbeVolumesEvaluationModes.MaterialPass)
            {
<<<<<<< HEAD
                m_TileAndClusterData.probeVolumesConvexBoundsBuffer.SetData(m_lightList.lightsPerView[0].probeVolumesBounds);
                m_TileAndClusterData.probeVolumesLightVolumeDataBuffer.SetData(m_lightList.lightsPerView[0].probeVolumesLightVolumes);
=======
                m_ProbeVolumeClusterData.convexBoundsBuffer.SetData(m_lightList.lightsPerView[0].probeVolumesBounds);
                m_ProbeVolumeClusterData.lightVolumeDataBuffer.SetData(m_lightList.lightsPerView[0].probeVolumesLightVolumes);
>>>>>>> bea41bd2
            }

            cmd.SetGlobalTexture(HDShaderIDs._CookieAtlas, m_TextureCaches.lightCookieManager.atlasTexture);
            cmd.SetGlobalTexture(HDShaderIDs._CookieCubeTextures, m_TextureCaches.lightCookieManager.cubeCache);
            cmd.SetGlobalTexture(HDShaderIDs._EnvCubemapTextures, m_TextureCaches.reflectionProbeCache.GetTexCache());
            cmd.SetGlobalTexture(HDShaderIDs._Env2DTextures, m_TextureCaches.reflectionPlanarProbeCache.GetTexCache());

            cmd.SetGlobalBuffer(HDShaderIDs._LightDatas, m_LightLoopLightData.lightData);
            cmd.SetGlobalBuffer(HDShaderIDs._EnvLightDatas, m_LightLoopLightData.envLightData);
            cmd.SetGlobalBuffer(HDShaderIDs._DecalDatas, m_LightLoopLightData.decalData);
            cmd.SetGlobalBuffer(HDShaderIDs._DirectionalLightDatas, m_LightLoopLightData.directionalLightData);
        }

        void PushShadowGlobalParams(CommandBuffer cmd)
        {
            m_ShadowManager.PushGlobalParameters(cmd);
        }

        static void PushLightLoopGlobalParams(in LightLoopGlobalParameters param, CommandBuffer cmd)
        {
            using (new ProfilingScope(cmd, ProfilingSampler.Get(HDProfileId.PushGlobalParameters)))
            {
<<<<<<< HEAD
                Camera camera = param.hdCamera.camera;

=======
>>>>>>> bea41bd2
                if (param.hdCamera.frameSettings.IsEnabled(FrameSettingsField.BigTilePrepass))
                    cmd.SetGlobalBuffer(HDShaderIDs.g_vBigTileLightList, param.tileAndClusterData.bigTileLightList);

                // Cluster
                {
                    cmd.SetGlobalBuffer(HDShaderIDs.g_vLayeredOffsetsBuffer, param.tileAndClusterData.perVoxelOffset);
                    if (k_UseDepthBuffer)
                    {
                        cmd.SetGlobalBuffer(HDShaderIDs.g_logBaseBuffer, param.tileAndClusterData.perTileLogBaseTweak);
                    }

                    // Set up clustered lighting for volumetrics.
                    cmd.SetGlobalBuffer(HDShaderIDs.g_vLightListGlobal, param.tileAndClusterData.perVoxelLightLists);
                }
            }
        }


        void RenderShadowMaps(ScriptableRenderContext renderContext, CommandBuffer cmd, in ShaderVariablesGlobal globalCB, CullingResults cullResults, HDCamera hdCamera)
        {
            // kick off the shadow jobs here
            m_ShadowManager.RenderShadows(renderContext, cmd, globalCB, cullResults, hdCamera);

            // Bind the shadow data
            m_ShadowManager.BindResources(cmd);
        }

        bool WillRenderContactShadow()
        {
            // When contact shadow index is 0, then there is no light casting contact shadow in the view
            return m_EnableContactShadow && m_ContactShadowIndex != 0;
        }

        void SetContactShadowsTexture(HDCamera hdCamera, RTHandle contactShadowsRT, CommandBuffer cmd)
        {
            if (!WillRenderContactShadow())
            {
                cmd.SetGlobalTexture(HDShaderIDs._ContactShadowTexture, TextureXR.GetBlackUIntTexture());
                return;
            }
            cmd.SetGlobalTexture(HDShaderIDs._ContactShadowTexture, contactShadowsRT);
        }

        // The first rendered 24 lights that have contact shadow enabled have a mask used to select the bit that contains
        // the contact shadow shadowed information (occluded or not). Otherwise -1 is written
        void GetContactShadowMask(HDAdditionalLightData hdAdditionalLightData, BoolScalableSetting contactShadowEnabled, HDCamera hdCamera, bool isRasterization, ref int contactShadowMask, ref float rayTracingShadowFlag)
        {
            contactShadowMask = 0;
            rayTracingShadowFlag = 0.0f;
            // If contact shadows are not enabled or we already reached the manimal number of contact shadows
            // or this is not rasterization
            if ((!hdAdditionalLightData.useContactShadow.Value(contactShadowEnabled))
                || m_ContactShadowIndex >= LightDefinitions.s_LightListMaxPrunedEntries
                || !isRasterization)
                return;

            // Evaluate the contact shadow index of this light
            contactShadowMask = 1 << m_ContactShadowIndex++;

            // If this light has ray traced contact shadow
            if (hdCamera.frameSettings.IsEnabled(FrameSettingsField.RayTracing) && hdAdditionalLightData.rayTraceContactShadow)
                rayTracingShadowFlag = 1.0f;
        }

        struct ContactShadowsParameters
        {
            public ComputeShader    contactShadowsCS;
            public int              kernel;

            public Vector4          params1;
            public Vector4          params2;
            public int              sampleCount;

            public int              numTilesX;
            public int              numTilesY;
            public int              viewCount;

            public bool             rayTracingEnabled;
            public RayTracingShader contactShadowsRTS;
            public RayTracingAccelerationStructure accelerationStructure;
            public int              actualWidth;
            public int              actualHeight;
            public int              depthTextureParameterName;
        }

        ContactShadowsParameters PrepareContactShadowsParameters(HDCamera hdCamera, float firstMipOffsetY)
        {
            var parameters = new ContactShadowsParameters();

            parameters.contactShadowsCS = contactShadowComputeShader;
            parameters.contactShadowsCS.shaderKeywords = null;
            if(hdCamera.frameSettings.IsEnabled(FrameSettingsField.MSAA))
            {
                parameters.contactShadowsCS.EnableKeyword("ENABLE_MSAA");
            }

            parameters.rayTracingEnabled = hdCamera.frameSettings.IsEnabled(FrameSettingsField.RayTracing);
            if (hdCamera.frameSettings.IsEnabled(FrameSettingsField.RayTracing))
            {
                parameters.contactShadowsRTS = m_Asset.renderPipelineRayTracingResources.contactShadowRayTracingRT;
                parameters.accelerationStructure = RequestAccelerationStructure();

                parameters.actualWidth = hdCamera.actualWidth;
                parameters.actualHeight = hdCamera.actualHeight;
            }

            parameters.kernel = s_deferredContactShadowKernel;

            float contactShadowRange = Mathf.Clamp(m_ContactShadows.fadeDistance.value, 0.0f, m_ContactShadows.maxDistance.value);
            float contactShadowFadeEnd = m_ContactShadows.maxDistance.value;
            float contactShadowOneOverFadeRange = 1.0f / Math.Max(1e-6f, contactShadowRange);

            float contactShadowMinDist = Mathf.Min(m_ContactShadows.minDistance.value, contactShadowFadeEnd);
            float contactShadowFadeIn = Mathf.Clamp(m_ContactShadows.fadeInDistance.value, 1e-6f, contactShadowFadeEnd);

            parameters.params1 = new Vector4(m_ContactShadows.length.value, m_ContactShadows.distanceScaleFactor.value, contactShadowFadeEnd, contactShadowOneOverFadeRange);
            parameters.params2 = new Vector4(firstMipOffsetY, contactShadowMinDist, contactShadowFadeIn, 0.0f);
            parameters.sampleCount = m_ContactShadows.sampleCount;

            int deferredShadowTileSize = 16; // Must match DeferreDirectionalShadow.compute
            parameters.numTilesX = (hdCamera.actualWidth + (deferredShadowTileSize - 1)) / deferredShadowTileSize;
            parameters.numTilesY = (hdCamera.actualHeight + (deferredShadowTileSize - 1)) / deferredShadowTileSize;
            parameters.viewCount = hdCamera.viewCount;

            // TODO: Remove once we switch fully to render graph (auto binding of textures)
            parameters.depthTextureParameterName = hdCamera.frameSettings.IsEnabled(FrameSettingsField.MSAA) ? HDShaderIDs._CameraDepthValuesTexture : HDShaderIDs._CameraDepthTexture;

            return parameters;
        }

        static void RenderContactShadows(   in ContactShadowsParameters parameters,
                                            RTHandle                    contactShadowRT,
                                            RTHandle                    depthTexture,
                                            LightLoopLightData          lightLoopLightData,
                                            ComputeBuffer               lightList,
                                            CommandBuffer               cmd)
        {

            cmd.SetComputeVectorParam(parameters.contactShadowsCS, HDShaderIDs._ContactShadowParamsParameters, parameters.params1);
            cmd.SetComputeVectorParam(parameters.contactShadowsCS, HDShaderIDs._ContactShadowParamsParameters2, parameters.params2);
            cmd.SetComputeIntParam(parameters.contactShadowsCS, HDShaderIDs._DirectionalContactShadowSampleCount, parameters.sampleCount);
            cmd.SetComputeBufferParam(parameters.contactShadowsCS, parameters.kernel, HDShaderIDs._DirectionalLightDatas, lightLoopLightData.directionalLightData);

            // Send light list to the compute
            cmd.SetComputeBufferParam(parameters.contactShadowsCS, parameters.kernel, HDShaderIDs._LightDatas, lightLoopLightData.lightData);
            cmd.SetComputeBufferParam(parameters.contactShadowsCS, parameters.kernel, HDShaderIDs.g_vLightListGlobal, lightList);

            cmd.SetComputeTextureParam(parameters.contactShadowsCS, parameters.kernel, parameters.depthTextureParameterName, depthTexture);
            cmd.SetComputeTextureParam(parameters.contactShadowsCS, parameters.kernel, HDShaderIDs._ContactShadowTextureUAV, contactShadowRT);

            cmd.DispatchCompute(parameters.contactShadowsCS, parameters.kernel, parameters.numTilesX, parameters.numTilesY, parameters.viewCount);

            if (parameters.rayTracingEnabled)
            {
                cmd.SetRayTracingShaderPass(parameters.contactShadowsRTS, "VisibilityDXR");
                cmd.SetRayTracingAccelerationStructure(parameters.contactShadowsRTS, HDShaderIDs._RaytracingAccelerationStructureName, parameters.accelerationStructure);

                cmd.SetRayTracingVectorParam(parameters.contactShadowsRTS, HDShaderIDs._ContactShadowParamsParameters, parameters.params1);
                cmd.SetRayTracingVectorParam(parameters.contactShadowsRTS, HDShaderIDs._ContactShadowParamsParameters2, parameters.params2);
                cmd.SetRayTracingBufferParam(parameters.contactShadowsRTS, HDShaderIDs._DirectionalLightDatas, lightLoopLightData.directionalLightData);

                // Send light list to the compute
                cmd.SetRayTracingBufferParam(parameters.contactShadowsRTS, HDShaderIDs._LightDatas, lightLoopLightData.lightData);
                cmd.SetRayTracingBufferParam(parameters.contactShadowsRTS, HDShaderIDs.g_vLightListGlobal, lightList);

                cmd.SetRayTracingTextureParam(parameters.contactShadowsRTS, HDShaderIDs._DepthTexture, depthTexture);
                cmd.SetRayTracingTextureParam(parameters.contactShadowsRTS, HDShaderIDs._ContactShadowTextureUAV, contactShadowRT);

                cmd.DispatchRays(parameters.contactShadowsRTS, "RayGenContactShadows", (uint)parameters.actualWidth, (uint)parameters.actualHeight, (uint)parameters.viewCount);
            }
        }

        void RenderContactShadows(HDCamera hdCamera, CommandBuffer cmd)
        {
            // if there is no need to compute contact shadows, we just quit
            if (!WillRenderContactShadow())
                return;

            using (new ProfilingScope(cmd, ProfilingSampler.Get(HDProfileId.ContactShadows)))
            {
                m_ShadowManager.BindResources(cmd);

                var depthTexture = hdCamera.frameSettings.IsEnabled(FrameSettingsField.MSAA) ? m_SharedRTManager.GetDepthValuesTexture() : m_SharedRTManager.GetDepthTexture();
                int firstMipOffsetY = m_SharedRTManager.GetDepthBufferMipChainInfo().mipLevelOffsets[1].y;
                var parameters = PrepareContactShadowsParameters(hdCamera, firstMipOffsetY);
                RenderContactShadows(parameters, m_ContactShadowBuffer, depthTexture, m_LightLoopLightData, m_TileAndClusterData.lightList, cmd);
            }
        }

        struct DeferredLightingParameters
        {
            public int                  numTilesX;
            public int                  numTilesY;
            public int                  numTiles;
            public bool                 enableTile;
            public bool                 outputSplitLighting;
            public bool                 useComputeLightingEvaluation;
            public bool                 enableFeatureVariants;
            public bool                 enableShadowMasks;
            public int                  numVariants;
            public DebugDisplaySettings debugDisplaySettings;

            // Compute Lighting
            public ComputeShader        deferredComputeShader;
            public int                  viewCount;

            // Full Screen Pixel (debug)
            public Material             splitLightingMat;
            public Material             regularLightingMat;
        }

        DeferredLightingParameters PrepareDeferredLightingParameters(HDCamera hdCamera, DebugDisplaySettings debugDisplaySettings)
        {
            var parameters = new DeferredLightingParameters();

            bool debugDisplayOrSceneLightOff = CoreUtils.IsSceneLightingDisabled(hdCamera.camera) || debugDisplaySettings.IsDebugDisplayEnabled();

            int w = hdCamera.actualWidth;
            int h = hdCamera.actualHeight;
            parameters.numTilesX = (w + 15) / 16;
            parameters.numTilesY = (h + 15) / 16;
            parameters.numTiles = parameters.numTilesX * parameters.numTilesY;
            parameters.enableTile = hdCamera.frameSettings.IsEnabled(FrameSettingsField.DeferredTile);
            parameters.outputSplitLighting = hdCamera.frameSettings.IsEnabled(FrameSettingsField.SubsurfaceScattering);
            parameters.useComputeLightingEvaluation = hdCamera.frameSettings.IsEnabled(FrameSettingsField.ComputeLightEvaluation);
            parameters.enableFeatureVariants = GetFeatureVariantsEnabled(hdCamera.frameSettings) && !debugDisplayOrSceneLightOff;
            parameters.enableShadowMasks = m_EnableBakeShadowMask;
            parameters.numVariants = LightDefinitions.s_NumFeatureVariants;
            parameters.debugDisplaySettings = debugDisplaySettings;

            // Compute Lighting
            parameters.deferredComputeShader = deferredComputeShader;
            parameters.viewCount = hdCamera.viewCount;

            // Full Screen Pixel (debug)
            parameters.splitLightingMat = GetDeferredLightingMaterial(true /*split lighting*/, parameters.enableShadowMasks, debugDisplayOrSceneLightOff);
            parameters.regularLightingMat = GetDeferredLightingMaterial(false /*split lighting*/, parameters.enableShadowMasks, debugDisplayOrSceneLightOff);

            return parameters;
        }

        struct DeferredLightingResources
        {
            public RenderTargetIdentifier[] colorBuffers;

            public RTHandle depthStencilBuffer;
            public RTHandle depthTexture;

            public ComputeBuffer lightListBuffer;
            public ComputeBuffer tileFeatureFlagsBuffer;
            public ComputeBuffer tileListBuffer;
            public ComputeBuffer dispatchIndirectBuffer;
        }

        DeferredLightingResources PrepareDeferredLightingResources()
        {
            var resources = new DeferredLightingResources();

            resources.colorBuffers = m_MRTCache2;
            resources.colorBuffers[0] = m_CameraColorBuffer;
            resources.colorBuffers[1] = m_CameraSssDiffuseLightingBuffer;
            resources.depthStencilBuffer = m_SharedRTManager.GetDepthStencilBuffer();
            resources.depthTexture = m_SharedRTManager.GetDepthTexture();
            resources.lightListBuffer = m_TileAndClusterData.lightList;
            resources.tileFeatureFlagsBuffer = m_TileAndClusterData.tileFeatureFlags;
            resources.tileListBuffer = m_TileAndClusterData.tileList;
            resources.dispatchIndirectBuffer = m_TileAndClusterData.dispatchIndirectBuffer;

            return resources;
        }

        void RenderDeferredLighting(HDCamera hdCamera, CommandBuffer cmd)
        {
            if (hdCamera.frameSettings.litShaderMode != LitShaderMode.Deferred)
                return;

            var parameters = PrepareDeferredLightingParameters(hdCamera, m_CurrentDebugDisplaySettings);
            var resources = PrepareDeferredLightingResources();

            if (parameters.enableTile)
            {
                bool useCompute = parameters.useComputeLightingEvaluation && !k_PreferFragment;
                if (useCompute)
                    RenderComputeDeferredLighting(parameters, resources, cmd);
                else
                    RenderComputeAsPixelDeferredLighting(parameters, resources, cmd);
            }
            else
            {
                RenderPixelDeferredLighting(parameters, resources, cmd);
            }
        }

        static void RenderComputeDeferredLighting(in DeferredLightingParameters parameters, in DeferredLightingResources resources, CommandBuffer cmd)
        {
            using (new ProfilingScope(cmd, ProfilingSampler.Get(HDProfileId.RenderDeferredLightingCompute)))
            {
                cmd.SetGlobalBuffer(HDShaderIDs.g_vLightListGlobal, resources.lightListBuffer);
                parameters.deferredComputeShader.shaderKeywords = null;

                switch (HDRenderPipeline.currentAsset.currentPlatformRenderPipelineSettings.hdShadowInitParams.shadowFilteringQuality)
                {
                    case HDShadowFilteringQuality.Low:
                        parameters.deferredComputeShader.EnableKeyword("SHADOW_LOW");
                        break;
                    case HDShadowFilteringQuality.Medium:
                        parameters.deferredComputeShader.EnableKeyword("SHADOW_MEDIUM");
                        break;
                    case HDShadowFilteringQuality.High:
                        parameters.deferredComputeShader.EnableKeyword("SHADOW_HIGH");
                        break;
                    default:
                        parameters.deferredComputeShader.EnableKeyword("SHADOW_MEDIUM");
                        break;
                }

                if (parameters.enableShadowMasks)
                {
                    parameters.deferredComputeShader.EnableKeyword("SHADOWS_SHADOWMASK");
                }

                for (int variant = 0; variant < parameters.numVariants; variant++)
                {
                    int kernel;

                    if (parameters.enableFeatureVariants)
                    {
                        kernel = s_shadeOpaqueIndirectFptlKernels[variant];
                    }
                    else
                    {
                        kernel = parameters.debugDisplaySettings.IsDebugDisplayEnabled() ? s_shadeOpaqueDirectFptlDebugDisplayKernel : s_shadeOpaqueDirectFptlKernel;
                    }

                    cmd.SetComputeTextureParam(parameters.deferredComputeShader, kernel, HDShaderIDs._CameraDepthTexture, resources.depthTexture);

                    // TODO: Is it possible to setup this outside the loop ? Can figure out how, get this: Property (specularLightingUAV) at kernel index (21) is not set
                    cmd.SetComputeTextureParam(parameters.deferredComputeShader, kernel, HDShaderIDs.specularLightingUAV, resources.colorBuffers[0]);
                    cmd.SetComputeTextureParam(parameters.deferredComputeShader, kernel, HDShaderIDs.diffuseLightingUAV, resources.colorBuffers[1]);

                    cmd.SetComputeTextureParam(parameters.deferredComputeShader, kernel, HDShaderIDs._StencilTexture, resources.depthStencilBuffer, 0, RenderTextureSubElement.Stencil);

                    // always do deferred lighting in blocks of 16x16 (not same as tiled light size)
                    if (parameters.enableFeatureVariants)
                    {
                        cmd.SetComputeBufferParam(parameters.deferredComputeShader, kernel, HDShaderIDs.g_TileFeatureFlags, resources.tileFeatureFlagsBuffer);
                        cmd.SetComputeIntParam(parameters.deferredComputeShader, HDShaderIDs.g_TileListOffset, variant * parameters.numTiles * parameters.viewCount);
                        cmd.SetComputeBufferParam(parameters.deferredComputeShader, kernel, HDShaderIDs.g_TileList, resources.tileListBuffer);
                        cmd.DispatchCompute(parameters.deferredComputeShader, kernel, resources.dispatchIndirectBuffer, (uint)variant * 3 * sizeof(uint));
                    }
                    else
                    {
                        // 4x 8x8 groups per a 16x16 tile.
                        cmd.DispatchCompute(parameters.deferredComputeShader, kernel, parameters.numTilesX * 2, parameters.numTilesY * 2, parameters.viewCount);
                    }
                }
            }
        }

        static void RenderComputeAsPixelDeferredLighting(in DeferredLightingParameters parameters, in DeferredLightingResources resources, Material deferredMat, bool outputSplitLighting, CommandBuffer cmd)
        {
            CoreUtils.SetKeyword(cmd, "OUTPUT_SPLIT_LIGHTING", outputSplitLighting);
            CoreUtils.SetKeyword(cmd, "SHADOWS_SHADOWMASK", parameters.enableShadowMasks);

            if (parameters.enableFeatureVariants)
            {
                if (outputSplitLighting)
                    CoreUtils.SetRenderTarget(cmd, resources.colorBuffers, resources.depthStencilBuffer);
                else
                    CoreUtils.SetRenderTarget(cmd, resources.colorBuffers[0], resources.depthStencilBuffer);

                for (int variant = 0; variant < parameters.numVariants; variant++)
                {
                    cmd.SetGlobalInt(HDShaderIDs.g_TileListOffset, variant * parameters.numTiles);

                    cmd.EnableShaderKeyword(s_variantNames[variant]);

                    MeshTopology topology = k_HasNativeQuadSupport ? MeshTopology.Quads : MeshTopology.Triangles;
                    cmd.DrawProceduralIndirect(Matrix4x4.identity, deferredMat, 0, topology, resources.dispatchIndirectBuffer, variant * 4 * sizeof(uint), null);

                    // Must disable variant keyword because it will not get overridden.
                    cmd.DisableShaderKeyword(s_variantNames[variant]);
                }
            }
            else
            {
                CoreUtils.SetKeyword(cmd, "DEBUG_DISPLAY", parameters.debugDisplaySettings.IsDebugDisplayEnabled());

                if (outputSplitLighting)
                    CoreUtils.DrawFullScreen(cmd, deferredMat, resources.colorBuffers, resources.depthStencilBuffer, null, 1);
                else
                    CoreUtils.DrawFullScreen(cmd, deferredMat, resources.colorBuffers[0], resources.depthStencilBuffer, null, 1);
            }
        }

        static void RenderComputeAsPixelDeferredLighting(in DeferredLightingParameters parameters, in DeferredLightingResources resources, CommandBuffer cmd)
        {
            using (new ProfilingScope(cmd, ProfilingSampler.Get(HDProfileId.RenderDeferredLightingComputeAsPixel)))
            {
                cmd.SetGlobalBuffer(HDShaderIDs.g_vLightListGlobal, resources.lightListBuffer);

                cmd.SetGlobalTexture(HDShaderIDs._CameraDepthTexture, resources.depthTexture);
                cmd.SetGlobalBuffer(HDShaderIDs.g_TileFeatureFlags, resources.tileFeatureFlagsBuffer);
                cmd.SetGlobalBuffer(HDShaderIDs.g_TileList, resources.tileListBuffer);

                // If SSS is disabled, do lighting for both split lighting and no split lighting
                // Must set stencil parameters through Material.
                if (parameters.outputSplitLighting)
                {
                    RenderComputeAsPixelDeferredLighting(parameters, resources, s_DeferredTileSplitLightingMat, true, cmd);
                    RenderComputeAsPixelDeferredLighting(parameters, resources, s_DeferredTileRegularLightingMat, false, cmd);
                }
                else
                {
                    RenderComputeAsPixelDeferredLighting(parameters, resources, s_DeferredTileMat, false, cmd);
                }
            }
        }

        static void RenderPixelDeferredLighting(in DeferredLightingParameters parameters, in DeferredLightingResources resources, CommandBuffer cmd)
        {
            cmd.SetGlobalBuffer(HDShaderIDs.g_vLightListGlobal, resources.lightListBuffer);

            // First, render split lighting.
            if (parameters.outputSplitLighting)
            {
                using (new ProfilingScope(cmd, ProfilingSampler.Get(HDProfileId.RenderDeferredLightingSinglePassMRT)))
                {
                    CoreUtils.DrawFullScreen(cmd, parameters.splitLightingMat, resources.colorBuffers, resources.depthStencilBuffer);
                }
            }

            using (new ProfilingScope(cmd, ProfilingSampler.Get(HDProfileId.RenderDeferredLightingSinglePass)))
            {
                var currentLightingMaterial = parameters.regularLightingMat;
                // If SSS is disable, do lighting for both split lighting and no split lighting
                // This is for debug purpose, so fine to use immediate material mode here to modify render state
                if (!parameters.outputSplitLighting)
                {
                    currentLightingMaterial.SetInt(HDShaderIDs._StencilRef, (int)StencilUsage.Clear);
                    currentLightingMaterial.SetInt(HDShaderIDs._StencilMask, (int)StencilUsage.RequiresDeferredLighting | (int)StencilUsage.SubsurfaceScattering);
                    currentLightingMaterial.SetInt(HDShaderIDs._StencilCmp, (int)CompareFunction.NotEqual);
                }
                else
                {
                    currentLightingMaterial.SetInt(HDShaderIDs._StencilRef, (int)StencilUsage.RequiresDeferredLighting);
                    currentLightingMaterial.SetInt(HDShaderIDs._StencilMask, (int)StencilUsage.RequiresDeferredLighting);
                    currentLightingMaterial.SetInt(HDShaderIDs._StencilCmp, (int)CompareFunction.Equal);
                }

                CoreUtils.DrawFullScreen(cmd, currentLightingMaterial, resources.colorBuffers[0], resources.depthStencilBuffer);
            }
        }

        struct LightLoopDebugOverlayParameters
        {
            public Material                 debugViewTilesMaterial;
            public TileAndClusterData       tileAndClusterData;
            public HDShadowManager          shadowManager;
            public int                      debugSelectedLightShadowIndex;
            public int                      debugSelectedLightShadowCount;
            public Material                 debugShadowMapMaterial;
            public Material                 debugBlitMaterial;
            public LightCookieManager       cookieManager;
            public PlanarReflectionProbeCache planarProbeCache;
        }

        LightLoopDebugOverlayParameters PrepareLightLoopDebugOverlayParameters()
        {
            var parameters = new LightLoopDebugOverlayParameters();

            parameters.debugViewTilesMaterial = m_DebugViewTilesMaterial;
            parameters.tileAndClusterData = m_TileAndClusterData;
            parameters.shadowManager = m_ShadowManager;
            parameters.debugSelectedLightShadowIndex = m_DebugSelectedLightShadowIndex;
            parameters.debugSelectedLightShadowCount = m_DebugSelectedLightShadowCount;
            parameters.debugShadowMapMaterial = m_DebugHDShadowMapMaterial;
            parameters.debugBlitMaterial = m_DebugBlitMaterial;
            parameters.cookieManager = m_TextureCaches.lightCookieManager;
            parameters.planarProbeCache = m_TextureCaches.reflectionPlanarProbeCache;

            return parameters;
        }

        static void RenderLightLoopDebugOverlay(in DebugParameters debugParameters, CommandBuffer cmd, ref float x, ref float y, float overlaySize, RTHandle depthTexture)
        {
            var hdCamera = debugParameters.hdCamera;
            var parameters = debugParameters.lightingOverlayParameters;
            LightingDebugSettings lightingDebug = debugParameters.debugDisplaySettings.data.lightingDebugSettings;
            if (lightingDebug.tileClusterDebug != TileClusterDebug.None)
            {
                using (new ProfilingScope(cmd, ProfilingSampler.Get(HDProfileId.TileClusterLightingDebug)))
                {

                    int w = hdCamera.actualWidth;
                    int h = hdCamera.actualHeight;
                    int numTilesX = (w + 15) / 16;
                    int numTilesY = (h + 15) / 16;
                    int numTiles = numTilesX * numTilesY;

                    // Debug tiles
                    if (lightingDebug.tileClusterDebug == TileClusterDebug.MaterialFeatureVariants)
                    {
                        if (GetFeatureVariantsEnabled(hdCamera.frameSettings))
                        {
                            // featureVariants
                            parameters.debugViewTilesMaterial.SetInt(HDShaderIDs._NumTiles, numTiles);
                            parameters.debugViewTilesMaterial.SetInt(HDShaderIDs._ViewTilesFlags, (int)lightingDebug.tileClusterDebugByCategory);
                            parameters.debugViewTilesMaterial.SetVector(HDShaderIDs._MousePixelCoord, HDUtils.GetMouseCoordinates(hdCamera));
                            parameters.debugViewTilesMaterial.SetVector(HDShaderIDs._MouseClickPixelCoord, HDUtils.GetMouseClickCoordinates(hdCamera));
                            parameters.debugViewTilesMaterial.SetBuffer(HDShaderIDs.g_TileList, parameters.tileAndClusterData.tileList);
                            parameters.debugViewTilesMaterial.SetBuffer(HDShaderIDs.g_DispatchIndirectBuffer, parameters.tileAndClusterData.dispatchIndirectBuffer);
                            parameters.debugViewTilesMaterial.EnableKeyword("USE_FPTL_LIGHTLIST");
                            parameters.debugViewTilesMaterial.DisableKeyword("USE_CLUSTERED_LIGHTLIST");
                            parameters.debugViewTilesMaterial.DisableKeyword("SHOW_LIGHT_CATEGORIES");
                            parameters.debugViewTilesMaterial.EnableKeyword("SHOW_FEATURE_VARIANTS");
                            if (DeferredUseComputeAsPixel(hdCamera.frameSettings))
                                parameters.debugViewTilesMaterial.EnableKeyword("IS_DRAWPROCEDURALINDIRECT");
                            else
                                parameters.debugViewTilesMaterial.DisableKeyword("IS_DRAWPROCEDURALINDIRECT");
                            cmd.DrawProcedural(Matrix4x4.identity, parameters.debugViewTilesMaterial, 0, MeshTopology.Triangles, numTiles * 6);
                        }
                    }
                    else // tile or cluster
                    {
                        bool bUseClustered = lightingDebug.tileClusterDebug == TileClusterDebug.Cluster;

                        // lightCategories
                        parameters.debugViewTilesMaterial.SetInt(HDShaderIDs._ViewTilesFlags, (int)lightingDebug.tileClusterDebugByCategory);
                        parameters.debugViewTilesMaterial.SetVector(HDShaderIDs._MousePixelCoord, HDUtils.GetMouseCoordinates(hdCamera));
                        parameters.debugViewTilesMaterial.SetVector(HDShaderIDs._MouseClickPixelCoord, HDUtils.GetMouseClickCoordinates(hdCamera));
                        parameters.debugViewTilesMaterial.SetBuffer(HDShaderIDs.g_vLightListGlobal, bUseClustered ? parameters.tileAndClusterData.perVoxelLightLists : parameters.tileAndClusterData.lightList);
                        parameters.debugViewTilesMaterial.SetTexture(HDShaderIDs._CameraDepthTexture, depthTexture);
                        parameters.debugViewTilesMaterial.EnableKeyword(bUseClustered ? "USE_CLUSTERED_LIGHTLIST" : "USE_FPTL_LIGHTLIST");
                        parameters.debugViewTilesMaterial.DisableKeyword(!bUseClustered ? "USE_CLUSTERED_LIGHTLIST" : "USE_FPTL_LIGHTLIST");
                        parameters.debugViewTilesMaterial.EnableKeyword("SHOW_LIGHT_CATEGORIES");
                        parameters.debugViewTilesMaterial.DisableKeyword("SHOW_FEATURE_VARIANTS");

                        CoreUtils.DrawFullScreen(cmd, parameters.debugViewTilesMaterial, 0);
                    }
                }
            }

            if (lightingDebug.displayCookieAtlas)
            {
                using (new ProfilingScope(cmd, ProfilingSampler.Get(HDProfileId.DisplayCookieAtlas)))
                {
                    m_LightLoopDebugMaterialProperties.SetFloat(HDShaderIDs._ApplyExposure, 0.0f);
                    m_LightLoopDebugMaterialProperties.SetFloat(HDShaderIDs._Mipmap, lightingDebug.cookieAtlasMipLevel);
                    m_LightLoopDebugMaterialProperties.SetTexture(HDShaderIDs._InputTexture, parameters.cookieManager.atlasTexture);
                    cmd.SetViewport(new Rect(x, y, overlaySize, overlaySize));
                    cmd.DrawProcedural(Matrix4x4.identity, parameters.debugBlitMaterial, 0, MeshTopology.Triangles, 3, 1, m_LightLoopDebugMaterialProperties);
                    HDUtils.NextOverlayCoord(ref x, ref y, overlaySize, overlaySize, hdCamera);
                }
            }

            if (lightingDebug.displayCookieCubeArray)
            {
                using (new ProfilingScope(cmd, ProfilingSampler.Get(HDProfileId.DisplayPointLightCookieArray)))
                {
                    m_LightLoopDebugMaterialProperties.SetFloat(HDShaderIDs._ApplyExposure, 0.0f);
                    m_LightLoopDebugMaterialProperties.SetTexture(HDShaderIDs._InputCubemap, parameters.cookieManager.cubeCache);
                    m_LightLoopDebugMaterialProperties.SetFloat(HDShaderIDs._Mipmap, 0);
                    m_LightLoopDebugMaterialProperties.SetFloat(HDShaderIDs._SliceIndex, lightingDebug.cookieCubeArraySliceIndex);
                    cmd.SetViewport(new Rect(x, y, overlaySize, overlaySize));
                    cmd.DrawProcedural(Matrix4x4.identity, debugParameters.debugLatlongMaterial, 0, MeshTopology.Triangles, 3, 1, m_LightLoopDebugMaterialProperties);
                    HDUtils.NextOverlayCoord(ref x, ref y, overlaySize, overlaySize, hdCamera);
                }
            }

            if (lightingDebug.clearPlanarReflectionProbeAtlas)
            {
                parameters.planarProbeCache.Clear(cmd);
            }

            if (lightingDebug.displayPlanarReflectionProbeAtlas)
            {
                using (new ProfilingScope(cmd, ProfilingSampler.Get(HDProfileId.DisplayPlanarReflectionProbeAtlas)))
                {
                    m_LightLoopDebugMaterialProperties.SetFloat(HDShaderIDs._ApplyExposure, 1.0f);
                    m_LightLoopDebugMaterialProperties.SetFloat(HDShaderIDs._Mipmap, lightingDebug.planarReflectionProbeMipLevel);
                    m_LightLoopDebugMaterialProperties.SetTexture(HDShaderIDs._InputTexture, parameters.planarProbeCache.GetTexCache());
                    cmd.SetViewport(new Rect(x, y, overlaySize, overlaySize));
                    cmd.DrawProcedural(Matrix4x4.identity, parameters.debugBlitMaterial, 0, MeshTopology.Triangles, 3, 1, m_LightLoopDebugMaterialProperties);
                    HDUtils.NextOverlayCoord(ref x, ref y, overlaySize, overlaySize, hdCamera);
                }
            }
        }

        static void RenderShadowsDebugOverlay(in DebugParameters debugParameters, in HDShadowManager.ShadowDebugAtlasTextures atlasTextures, CommandBuffer cmd, ref float x, ref float y, float overlaySize, MaterialPropertyBlock mpb)
        {
            LightingDebugSettings lightingDebug = debugParameters.debugDisplaySettings.data.lightingDebugSettings;
            if (lightingDebug.shadowDebugMode != ShadowMapDebugMode.None)
            {
                using (new ProfilingScope(cmd, ProfilingSampler.Get(HDProfileId.DisplayShadows)))
                {
                    var hdCamera = debugParameters.hdCamera;
                    var parameters = debugParameters.lightingOverlayParameters;

                    switch (lightingDebug.shadowDebugMode)
                    {
                        case ShadowMapDebugMode.VisualizeShadowMap:
                            int startShadowIndex = (int)lightingDebug.shadowMapIndex;
                            int shadowRequestCount = 1;

#if UNITY_EDITOR
                            if (lightingDebug.shadowDebugUseSelection)
                            {
                                if (parameters.debugSelectedLightShadowIndex != -1 && parameters.debugSelectedLightShadowCount != 0)
                                {
                                    startShadowIndex = parameters.debugSelectedLightShadowIndex;
                                    shadowRequestCount = parameters.debugSelectedLightShadowCount;
                                }
                                else
                                {
                                    // We don't display any shadow map if the selected object is not a light
                                    shadowRequestCount = 0;
                                }
                            }
#endif

                            for (int shadowIndex = startShadowIndex; shadowIndex < startShadowIndex + shadowRequestCount; shadowIndex++)
                            {
                                parameters.shadowManager.DisplayShadowMap(atlasTextures, shadowIndex, cmd, parameters.debugShadowMapMaterial, x, y, overlaySize, overlaySize, lightingDebug.shadowMinValue, lightingDebug.shadowMaxValue, mpb);
                                HDUtils.NextOverlayCoord(ref x, ref y, overlaySize, overlaySize, hdCamera);
                            }
                            break;
                        case ShadowMapDebugMode.VisualizePunctualLightAtlas:
                            parameters.shadowManager.DisplayShadowAtlas(atlasTextures.punctualShadowAtlas, cmd, parameters.debugShadowMapMaterial, x, y, overlaySize, overlaySize, lightingDebug.shadowMinValue, lightingDebug.shadowMaxValue, mpb);
                            HDUtils.NextOverlayCoord(ref x, ref y, overlaySize, overlaySize, hdCamera);
                            break;
                        case ShadowMapDebugMode.VisualizeCachedPunctualLightAtlas:
                            parameters.shadowManager.DisplayCachedPunctualShadowAtlas(atlasTextures.cachedPunctualShadowAtlas, cmd, parameters.debugShadowMapMaterial, x, y, overlaySize, overlaySize, lightingDebug.shadowMinValue, lightingDebug.shadowMaxValue, mpb);
                            HDUtils.NextOverlayCoord(ref x, ref y, overlaySize, overlaySize, hdCamera);
                            break;
                        case ShadowMapDebugMode.VisualizeDirectionalLightAtlas:
                            parameters.shadowManager.DisplayShadowCascadeAtlas(atlasTextures.cascadeShadowAtlas, cmd, parameters.debugShadowMapMaterial, x, y, overlaySize, overlaySize, lightingDebug.shadowMinValue, lightingDebug.shadowMaxValue, mpb);
                            HDUtils.NextOverlayCoord(ref x, ref y, overlaySize, overlaySize, hdCamera);
                            break;
                        case ShadowMapDebugMode.VisualizeAreaLightAtlas:
                            parameters.shadowManager.DisplayAreaLightShadowAtlas(atlasTextures.areaShadowAtlas, cmd, parameters.debugShadowMapMaterial, x, y, overlaySize, overlaySize, lightingDebug.shadowMinValue, lightingDebug.shadowMaxValue, mpb);
                            HDUtils.NextOverlayCoord(ref x, ref y, overlaySize, overlaySize, hdCamera);
                            break;
                        case ShadowMapDebugMode.VisualizeCachedAreaLightAtlas:
                            parameters.shadowManager.DisplayCachedAreaShadowAtlas(atlasTextures.cachedAreaShadowAtlas, cmd, parameters.debugShadowMapMaterial, x, y, overlaySize, overlaySize, lightingDebug.shadowMinValue, lightingDebug.shadowMaxValue, mpb);
                            HDUtils.NextOverlayCoord(ref x, ref y, overlaySize, overlaySize, hdCamera);
                            break;
                        default:
                            break;
                    }
                }
            }
        }

        static void RenderProbeVolumeDebugOverlay(in DebugParameters debugParameters, CommandBuffer cmd, ref float x, ref float y, float overlaySize, Material debugDisplayProbeVolumeMaterial)
        {
            LightingDebugSettings lightingDebug = debugParameters.debugDisplaySettings.data.lightingDebugSettings;
            if (lightingDebug.probeVolumeDebugMode != ProbeVolumeDebugMode.None)
            {
                using (new ProfilingScope(cmd, ProfilingSampler.Get(HDProfileId.ProbeVolumeDebug)))
                {
                    if (lightingDebug.probeVolumeDebugMode == ProbeVolumeDebugMode.VisualizeAtlas)
                    {
                        HDRenderPipeline hdrp = RenderPipelineManager.currentPipeline as HDRenderPipeline;
                        HDCamera hdCamera = debugParameters.hdCamera;
                        hdrp.DisplayProbeVolumeAtlas(cmd, debugDisplayProbeVolumeMaterial, x, y, overlaySize, overlaySize, lightingDebug.probeVolumeMinValue, lightingDebug.probeVolumeMaxValue, (int)lightingDebug.probeVolumeAtlasSliceMode);
                        HDUtils.NextOverlayCoord(ref x, ref y, overlaySize, overlaySize, hdCamera);
                    }

                }
            }
        }
    }
}

// Memo used when debugging to remember order of dispatch and value
// GenerateLightsScreenSpaceAABBs
// cmd.DispatchCompute(parameters.screenSpaceAABBShader, parameters.screenSpaceAABBKernel, (parameters.totalLightCount + 7) / 8, parameters.viewCount, 1);
// BigTilePrepass(ScreenX / 64, ScreenY / 64)
// cmd.DispatchCompute(parameters.bigTilePrepassShader, parameters.bigTilePrepassKernel, parameters.numBigTilesX, parameters.numBigTilesY, parameters.viewCount);
// BuildPerTileLightList(ScreenX / 16, ScreenY / 16)
// cmd.DispatchCompute(parameters.buildPerTileLightListShader, parameters.buildPerTileLightListKernel, parameters.numTilesFPTLX, parameters.numTilesFPTLY, parameters.viewCount);
// VoxelLightListGeneration(ScreenX / 32, ScreenY / 32)
// cmd.DispatchCompute(parameters.buildPerVoxelLightListShader, s_ClearVoxelAtomicKernel, 1, 1, 1);
// cmd.DispatchCompute(parameters.buildPerVoxelLightListShader, parameters.buildPerVoxelLightListKernel, parameters.numTilesClusterX, parameters.numTilesClusterY, parameters.viewCount);
// buildMaterialFlags (ScreenX / 16, ScreenY / 16)
// cmd.DispatchCompute(parameters.buildMaterialFlagsShader, buildMaterialFlagsKernel, parameters.numTilesFPTLX, parameters.numTilesFPTLY, parameters.viewCount);
// cmd.DispatchCompute(parameters.clearDispatchIndirectShader, s_ClearDispatchIndirectKernel, 1, 1, 1);
// BuildDispatchIndirectArguments
// cmd.DispatchCompute(parameters.buildDispatchIndirectShader, s_BuildDispatchIndirectKernel, (parameters.numTilesFPTL + k_ThreadGroupOptimalSize - 1) / k_ThreadGroupOptimalSize, 1, parameters.viewCount);
// Then dispatch indirect will trigger the number of tile for a variant x4 as we process by wavefront of 64 (16x16 => 4 x 8x8)<|MERGE_RESOLUTION|>--- conflicted
+++ resolved
@@ -239,11 +239,8 @@
 
         public uint         _DensityVolumeIndexShift;
         public uint         _ProbeVolumeIndexShift;
-<<<<<<< HEAD
-=======
         public uint         _Pad0_SVLL;
         public uint         _Pad1_SVLL;
->>>>>>> bea41bd2
     }
 
     internal struct ProcessedLightData
@@ -2717,18 +2714,11 @@
                 }
 
                 PushLightDataGlobalParams(cmd);
-<<<<<<< HEAD
-            }
-
-            m_enableBakeShadowMask = m_enableBakeShadowMask && hdCamera.frameSettings.IsEnabled(FrameSettingsField.Shadowmask);
-            return m_enableBakeShadowMask;
-=======
                 PushShadowGlobalParams(cmd);
             }
 
             m_EnableBakeShadowMask = m_EnableBakeShadowMask && hdCamera.frameSettings.IsEnabled(FrameSettingsField.Shadowmask);
             return m_EnableBakeShadowMask;
->>>>>>> bea41bd2
         }
 
         internal void ReserveCookieAtlasTexture(HDAdditionalLightData hdLightData, Light light, HDLightType lightType)
@@ -3131,14 +3121,10 @@
             return frameSettings.IsEnabled(FrameSettingsField.DeferredTile) && (!frameSettings.IsEnabled(FrameSettingsField.ComputeLightEvaluation) || k_PreferFragment);
         }
 
-<<<<<<< HEAD
-        unsafe BuildGPULightListParameters PrepareBuildGPULightListParameters(HDCamera hdCamera, bool buildForProbeVolumes)
-=======
         unsafe BuildGPULightListParameters PrepareBuildGPULightListParameters(  HDCamera                        hdCamera,
                                                                                 TileAndClusterData              tileAndClusterData,
                                                                                 ref ShaderVariablesLightList    constantBuffer,
                                                                                 int                             totalLightCount)
->>>>>>> bea41bd2
         {
             BuildGPULightListParameters parameters = new BuildGPULightListParameters();
 
@@ -3193,10 +3179,6 @@
             cb.g_iNrVisibLights = totalLightCount;
             cb.g_screenSize = hdCamera.screenSize; // TODO remove and use global one.
             cb.g_viDimensions = new Vector2Int((int)hdCamera.screenSize.x, (int)hdCamera.screenSize.y);
-<<<<<<< HEAD
-            cb.g_iNrVisibLights = buildForProbeVolumes ? m_probeVolumeCount : m_TotalLightCount;
-=======
->>>>>>> bea41bd2
             cb.g_isOrthographic = camera.orthographic ? 1u : 0u;
             cb.g_BaseFeatureFlags = 0; // Filled for each individual pass.
             cb.g_iNumSamplesMSAA = (int)hdCamera.msaaSamples;
@@ -3208,12 +3190,9 @@
                     ? (m_lightList.lights.Count + m_lightList.envLights.Count + decalDatasCount + m_DensityVolumeCount)
                     : 0;
             cb._ProbeVolumeIndexShift = (uint)probeVolumeIndexShift;
-<<<<<<< HEAD
-=======
 
             // Copy the constant buffer into the parameter struct.
             parameters.lightListCB = cb;
->>>>>>> bea41bd2
 
             parameters.totalLightCount = totalLightCount;
             parameters.runLightList = parameters.totalLightCount > 0;
@@ -3340,39 +3319,8 @@
 
                 // int useDepthBuffer = 0;
                 // cmd.SetGlobalInt(HDShaderIDs.g_isLogBaseBufferEnabled, useDepthBuffer);
-<<<<<<< HEAD
-                cmd.SetGlobalBuffer(HDShaderIDs.g_vProbeVolumesLayeredOffsetsBuffer, param.tileAndClusterData.probeVolumesPerVoxelOffset);
-                cmd.SetGlobalBuffer(HDShaderIDs.g_vProbeVolumesLightListGlobal, param.tileAndClusterData.probeVolumesPerVoxelLightLists);
-            }
-        }
-
-        static void ClearLightListsProbeVolumes(
-            in BuildGPULightListParameters parameters,
-            in BuildGPULightListResources resources,
-            CommandBuffer cmd)
-        {
-            // ClearLightLists is the first pass, we push the global parameters for light list building here.
-            ConstantBuffer.PushGlobal(cmd, parameters.lightListCB, HDShaderIDs._ShaderVariablesLightList);
-
-            if (parameters.probeVolumesClearLightLists && !parameters.probeVolumesRunLightList)
-            {
-                // Note we clear the whole content and not just the header since it is fast enough, happens only in one frame and is a bit more robust
-                // to changes to the inner workings of the lists.
-                // Also, we clear all the lists and to be resilient to changes in pipeline.
-                ClearLightList(parameters, cmd, resources.tileAndClusterData.probeVolumesBigTileLightList);
-                // ClearLightList(hdCamera, cmd, resources.tileAndClusterData.probeVolumesLightList);
-                ClearLightList(parameters, cmd, resources.tileAndClusterData.probeVolumesPerVoxelOffset);
-
-                // No need to clear it anymore until we start and stop running light list building.
-                resources.tileAndClusterData.probeVolumesListsAreClear = true;
-            }
-            else if(parameters.probeVolumesRunLightList)
-            {
-                resources.tileAndClusterData.probeVolumesListsAreClear = false;
-=======
                 cmd.SetGlobalBuffer(HDShaderIDs.g_vProbeVolumesLayeredOffsetsBuffer, param.tileAndClusterData.perVoxelOffset);
                 cmd.SetGlobalBuffer(HDShaderIDs.g_vProbeVolumesLightListGlobal, param.tileAndClusterData.perVoxelLightLists);
->>>>>>> bea41bd2
             }
         }
 
@@ -3388,13 +3336,7 @@
 
             using (new ProfilingScope(cmd, ProfilingSampler.Get(HDProfileId.BuildGPULightListProbeVolumes)))
             {
-<<<<<<< HEAD
-                // TODO: (Nick): These parameters can be cached and shared between BuildGPULightListProbeVolumesCommon and BuildGPULightListsCommon.
-                // Currently, we are generated them twice.
-                var parameters = PrepareBuildGPULightListParameters(hdCamera, buildForProbeVolumes: true);
-=======
                 var parameters = PrepareBuildGPULightListParameters(hdCamera, m_ProbeVolumeClusterData, ref m_ShaderVariablesProbeVolumeLightListCB, m_ProbeVolumeCount);
->>>>>>> bea41bd2
                 var resources = PrepareBuildGPULightListResources(
                     m_ProbeVolumeClusterData,
                     m_SharedRTManager.GetDepthStencilBuffer(hdCamera.frameSettings.IsEnabled(FrameSettingsField.MSAA)),
@@ -3413,11 +3355,7 @@
         {
             using (new ProfilingScope(cmd, ProfilingSampler.Get(HDProfileId.BuildLightList)))
             {
-<<<<<<< HEAD
-                var parameters = PrepareBuildGPULightListParameters(hdCamera, buildForProbeVolumes: false);
-=======
                 var parameters = PrepareBuildGPULightListParameters(hdCamera, m_TileAndClusterData, ref m_ShaderVariablesLightListCB, m_TotalLightCount);
->>>>>>> bea41bd2
                 var resources = PrepareBuildGPULightListResources(
                     m_TileAndClusterData,
                     m_SharedRTManager.GetDepthStencilBuffer(hdCamera.frameSettings.IsEnabled(FrameSettingsField.MSAA)),
@@ -3462,23 +3400,6 @@
             return add;
         }
 
-<<<<<<< HEAD
-        struct ShadowGlobalParameters
-        {
-            public HDCamera hdCamera;
-            public HDShadowManager shadowManager;
-        }
-
-        ShadowGlobalParameters PrepareShadowGlobalParameters(HDCamera hdCamera)
-        {
-            ShadowGlobalParameters parameters = new ShadowGlobalParameters();
-            parameters.hdCamera = hdCamera;
-            parameters.shadowManager = m_ShadowManager;
-            return parameters;
-        }
-
-=======
->>>>>>> bea41bd2
         struct LightLoopGlobalParameters
         {
             public HDCamera                 hdCamera;
@@ -3558,13 +3479,8 @@
 
             if (ShaderConfig.s_ProbeVolumesEvaluationMode == ProbeVolumesEvaluationModes.MaterialPass)
             {
-<<<<<<< HEAD
-                m_TileAndClusterData.probeVolumesConvexBoundsBuffer.SetData(m_lightList.lightsPerView[0].probeVolumesBounds);
-                m_TileAndClusterData.probeVolumesLightVolumeDataBuffer.SetData(m_lightList.lightsPerView[0].probeVolumesLightVolumes);
-=======
                 m_ProbeVolumeClusterData.convexBoundsBuffer.SetData(m_lightList.lightsPerView[0].probeVolumesBounds);
                 m_ProbeVolumeClusterData.lightVolumeDataBuffer.SetData(m_lightList.lightsPerView[0].probeVolumesLightVolumes);
->>>>>>> bea41bd2
             }
 
             cmd.SetGlobalTexture(HDShaderIDs._CookieAtlas, m_TextureCaches.lightCookieManager.atlasTexture);
@@ -3587,11 +3503,6 @@
         {
             using (new ProfilingScope(cmd, ProfilingSampler.Get(HDProfileId.PushGlobalParameters)))
             {
-<<<<<<< HEAD
-                Camera camera = param.hdCamera.camera;
-
-=======
->>>>>>> bea41bd2
                 if (param.hdCamera.frameSettings.IsEnabled(FrameSettingsField.BigTilePrepass))
                     cmd.SetGlobalBuffer(HDShaderIDs.g_vBigTileLightList, param.tileAndClusterData.bigTileLightList);
 
