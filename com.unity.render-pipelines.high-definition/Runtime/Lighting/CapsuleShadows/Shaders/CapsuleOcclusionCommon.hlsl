#ifndef CAPSULE_OCCLUSION_COMMON_DEF
#define CAPSULE_OCCLUSION_COMMON_DEF

#if !defined(USE_FPTL_LIGHTLIST) && !defined(USE_CLUSTERED_LIGHTLIST)
    #define USE_FPTL_LIGHTLIST // Use light tiles for contact shadows
#endif
#include "Packages/com.unity.render-pipelines.high-definition/Runtime/Lighting/CapsuleShadows/CapsuleOcclusionSystem.cs.hlsl"
#include "Packages/com.unity.render-pipelines.high-definition/Runtime/Lighting/CapsuleShadows/EllipsoidOccluder.cs.hlsl"
#include "Packages/com.unity.render-pipelines.high-definition/Runtime/Lighting/CapsuleShadows/CapsuleOcclusionShaderUtils.hlsl"
#include "Packages/com.unity.render-pipelines.high-definition/Runtime/Lighting/LightLoop/LightLoopDef.hlsl"
#include "Packages/com.unity.render-pipelines.high-definition/Runtime/Lighting/CapsuleShadows/CapsuleOcclusionShaderUtils.hlsl"
#include "Packages/com.unity.render-pipelines.high-definition/Runtime/Lighting/CapsuleShadows/SphericalGaussian.hlsl"

// --------------------------------------------
// Shader variables
// --------------------------------------------
CBUFFER_START(CapsuleOcclusionConstantBuffer)
    float4 _CapsuleShadowParameters;    // xyz: direction w: cone width to use.      // Soon to be subjected to changes!
CBUFFER_END

TEXTURE3D(_CapsuleShadowLUT);


// StructuredBuffer<OrientedBBox> _CapsuleOccludersBounds;
StructuredBuffer<EllipsoidOccluderData> _CapsuleOccludersDatas;

EllipsoidOccluderData FetchEllipsoidOccluderData(uint index)
{
    return _CapsuleOccludersDatas[index];
}

// --------------------------------------------
// Occluder data helpers
// --------------------------------------------
float3 GetOccluderPositionRWS(EllipsoidOccluderData data)
{
    return data.positionRWS_radius.xyz;
}

float GetOccluderRadius(EllipsoidOccluderData data)
{
    return data.positionRWS_radius.w;
}

float3 GetOccluderDirectionWS(EllipsoidOccluderData data)
{
    return normalize(data.directionWS_influence.xyz);
}

float GetOccluderScaling(EllipsoidOccluderData data)
{
    return length(data.directionWS_influence.xyz);
}

float GetOccluderInfluenceRadiusWS(EllipsoidOccluderData data)
{
    return data.directionWS_influence.w;
}

// --------------------------------------------
// Data preparation functions
// --------------------------------------------
float4 GetDataForSphereIntersection(EllipsoidOccluderData data)
{
    // TODO : Fill with transformations needed so the rest of the code deals with simple spheres.
    // xyz should be un-normalized direction, w should contain the length.
    float3 dir = data.directionWS_influence.xyz;
    float len = data.directionWS_influence.w;
    return float4(dir.x, dir.y, dir.z, len);
}

void ComputeDirectionAndDistanceFromStartAndEnd(float3 start, float3 end, out float3 direction, out float dist)
{
    direction = end - start;
    dist = length(direction);
    direction = (dist > 1e-5f) ? (direction / dist) : float3(0.0f, 1.0f, 0.0f);
}

float ComputeInfluenceFalloff(float dist, float influenceRadius)
{
    // Linear falloff for now. Might want to curve this in the future, similar to punctual lights.
    return 1.0f - saturate(dist / influenceRadius);
}

float ApplyInfluenceFalloff(float occlusion, float influenceFalloff)
{
    return lerp(1.0f, occlusion, influenceFalloff);
}

// --------------------------------------------
// Evaluation functions
// --------------------------------------------
// These functions should evaluate the occlusion types. Note that all of these functions take EllipsoidOccluderData containing the shape to evaluate against
// and a dirAndLength containing the data output by the function GetDataForSphereIntersection()

float EvaluateCapsuleAmbientOcclusion(EllipsoidOccluderData data, float3 positionWS, float3 N, float4 dirAndLength)
{
<<<<<<< HEAD
    // TODO: Can combine distance falloff math with IQSphereAO math.
    float3 occluderFromSurfaceDirectionWS;
    float occluderFromSurfaceDistance;
    ComputeDirectionAndDistanceFromStartAndEnd(positionWS, GetOccluderPositionRWS(data), occluderFromSurfaceDirectionWS, occluderFromSurfaceDistance);

    float occluderSphereRadius = GetOccluderRadius(data) * 0.9;
    float occlusion = 1.0f - IQSphereAO(positionWS, N, GetOccluderPositionRWS(data), occluderSphereRadius);
    occlusion = ApplyInfluenceFalloff(occlusion, ComputeInfluenceFalloff(occluderFromSurfaceDistance, GetOccluderInfluenceRadiusWS(data)));

    return occlusion;
=======
    float3 dir = GetOccluderDirectionWS(data);
    float proj = dot(positionWS, dir);
    float3 positionCS = positionWS - (proj * dir) + proj * dir / GetOccluderScaling(data);
    proj = dot(GetOccluderPositionRWS(data), dir);
    float3 centerCS = GetOccluderPositionRWS(data) - (proj * dir) + proj * dir / GetOccluderScaling(data);

    // TODO: should also transform the normal
    // IMPORTANT: Remember to modify by intensity modifier here and not after.
    return IQSphereAO(positionCS, N, centerCS, GetOccluderRadius(data));
>>>>>>> f17490b8
}

SphericalGaussian SphericalGaussianFromEllipsoidOccluderData(EllipsoidOccluderData data, float3 occluderFromSurfaceDirectionWS, float occluderFromSurfaceDistance)
{
   
    float3 occluderAxisMajor = GetOccluderDirectionWS(data);
    float occluderRadiusMinor = GetOccluderRadius(data);
    float occluderRadiusMajor = occluderRadiusMinor * GetOccluderScaling(data);
    float occluderRadiusAverage = (occluderRadiusMinor + occluderRadiusMajor) * 0.5f;
    float occluderRadiusProjectedAverage = lerp(occluderRadiusAverage, occluderRadiusMinor, abs(dot(occluderAxisMajor, occluderFromSurfaceDirectionWS)));

    // tan(theta) == opposite / adjacent
    // theta == atan(opposite / adjacent)
    // cosTheta == cos(atan(opposite / adjacent))
    // cosTheta == cos(atan(occluderRadiusProjectedAverage / occluderFromSurfaceDistance))
    // cos(atan(x / y)) == rsqrt(x^2 / y^2 + 1)
    // cosTheta == rsqrt(occluderRadiusProjectedAverage^2 / occluderFromSurfaceDistance^2 + 1)
    float cosTheta = rsqrt((occluderRadiusProjectedAverage * occluderRadiusProjectedAverage) / (occluderFromSurfaceDistance * occluderFromSurfaceDistance) + 1.0f);
    float amplitude = 1.0f;
    float epsilon = 0.1f;
    const float SHARPNESS_MAX = 10000.0f;
    float sharpness = min(SHARPNESS_MAX, SphericalGaussianSharpnessFromAngleAndLogThreshold(cosTheta, log(amplitude), log(epsilon)));
    // float sharpness = min(SHARPNESS_MAX, occluderFromSurfaceDistance * occluderFromSurfaceDistance / (occluderRadiusProjectedAverage * occluderRadiusProjectedAverage));

    SphericalGaussian res;
    res.amplitude = 1.0f; // TODO: Could wire up a per-occluder intensity here if we wanted to allow artists to approximate transparent occluders.
    res.normal = occluderFromSurfaceDirectionWS;
    res.sharpness = sharpness;

    return res;
}

AnisotropicSphericalGaussian AnisotropicSphericalGaussianFromEllipsoidOccluderData(EllipsoidOccluderData data, float3 occluderFromSurfaceDirectionWS, float occluderFromSurfaceDistance)
{
   
    float3 occluderAxisMajor = GetOccluderDirectionWS(data);
    float occluderRadiusMinor = GetOccluderRadius(data);
    float occluderRadiusMajor = occluderRadiusMinor * GetOccluderScaling(data);

    // TODO: Be sure to verify the normal direction here. The sign of the normal matters! Backfacing ASGs are lerped out.
    //
    // Build an orthonormal frame for our ASG that points in the direction of our occluder,
    // and whos tangent is aligned with the occluder major axis projected onto the hemisphere.
    // TODO: May need to perform abs(axisMajorTNormalScalar) around all uses.
    float3 normal = occluderFromSurfaceDirectionWS;
    float axisMajorTNormalScalar = dot(occluderAxisMajor, occluderFromSurfaceDirectionWS);
    float3 axisMajorTNormal = normal * axisMajorTNormalScalar;
    // Guard against degenerate case where major axis direction and normal are aligned.
    float3 up = (abs(normal.y) < 0.999f) ? float3(0.0f, 1.0f, 0.0f) : float3(1.0f, 0.0f, 0.0f);
    float3 tangent = (abs(axisMajorTNormalScalar) < 0.999f)
        ? normalize(occluderAxisMajor - axisMajorTNormal)
        : normalize(cross(up, normal));
    float3 bitangent = normalize(cross(tangent, normal));

    // TODO: project
    float occluderRadiusMajorProjected = lerp(occluderRadiusMajor, occluderRadiusMinor, (axisMajorTNormalScalar));

    // tan(theta) == opposite / adjacent
    // theta == atan(opposite / adjacent)
    // cosTheta == cos(atan(opposite / adjacent))
    // cosTheta == cos(atan(occluderRadiusProjectedAverage / occluderFromSurfaceDistance))
    // cos(atan(x / y)) == rsqrt(x^2 / y^2 + 1)
    // cosTheta == rsqrt(occluderRadiusProjectedAverage^2 / occluderFromSurfaceDistance^2 + 1)
    float cosThetaRadiusMinor = rsqrt((occluderRadiusMinor * occluderRadiusMinor) / (occluderFromSurfaceDistance * occluderFromSurfaceDistance) + 1.0f);
    float cosThetaRadiusMajor = rsqrt((occluderRadiusMajorProjected * occluderRadiusMajorProjected) / (occluderFromSurfaceDistance * occluderFromSurfaceDistance) + 1.0f);
    float amplitude = 1.0f;
    float epsilon = 0.5f;
    const float SHARPNESS_MAX = 10000.0f;
    float sharpnessY = min(SHARPNESS_MAX, 0.5f * SphericalGaussianSharpnessFromAngleAndLogThreshold(cosThetaRadiusMinor, log(amplitude), log(epsilon)));
    float sharpnessX = min(SHARPNESS_MAX, 0.5f * SphericalGaussianSharpnessFromAngleAndLogThreshold(cosThetaRadiusMajor, log(amplitude), log(epsilon)));

    AnisotropicSphericalGaussian res;
    res.amplitude = 1.0f; // TODO: Could wire up a per-occluder intensity here if we wanted to allow artists to approximate transparent occluders.
    res.sharpness = float2(sharpnessX, sharpnessY);
    res.normal = normal;
    res.tangent = tangent;
    res.bitangent = bitangent;

    return res;
}

float EvaluateCapsuleAmbientOcclusionSphericalGaussianReference(EllipsoidOccluderData data, float3 positionWS, float3 N, float3 V, float roughness, float4 dirAndLength)
{
    float3 occluderFromSurfaceDirectionWS;
    float occluderFromSurfaceDistance;
    ComputeDirectionAndDistanceFromStartAndEnd(positionWS, GetOccluderPositionRWS(data), occluderFromSurfaceDirectionWS, occluderFromSurfaceDistance);

#if 1
    AnisotropicSphericalGaussian asgOccluder = AnisotropicSphericalGaussianFromEllipsoidOccluderData(data, occluderFromSurfaceDirectionWS, occluderFromSurfaceDistance);
    SphericalGaussian sgDiffuseBRDF = SphericalGaussianFromDiffuseBRDFApproximate(N);
    float occlusion = 1.0f - AnisotropicSphericalGaussianInnerProductSG(asgOccluder, sgDiffuseBRDF);
#else
    SphericalGaussian sgOccluder = SphericalGaussianFromEllipsoidOccluderData(data, occluderFromSurfaceDirectionWS, occluderFromSurfaceDistance);
    float occlusion = 1.0f - SphericalGaussianAndProjectedAreaProductIntegralApproximateHill(sgOccluder, N) / PI;
    // float occlusion = 1.0f - SphericalGaussianAndProjectedAreaProductIntegralApproximateMeder(sgOccluder, N);// * PI;
#endif

    occlusion = ApplyInfluenceFalloff(occlusion, ComputeInfluenceFalloff(occluderFromSurfaceDistance, GetOccluderInfluenceRadiusWS(data)));

    return occlusion;
}

// TODO: Get the visiblity terms from our BRDF code, do not reimplement here.
float GGX_V1(in float m2, in float nDotX)
{
    return 1.0f / (nDotX + sqrt(m2 + (1 - m2) * nDotX * nDotX));
}

// https://mynameismjp.wordpress.com/2016/10/09/sg-series-part-4-specular-lighting-from-an-sg-light-source/
float EvaluateCapsuleSpecularOcclusionSGOccluderSGBRDF(EllipsoidOccluderData data, float3 positionWS, float3 N, float3 V, float roughness, float4 dirAndLength)
{
    float3 occluderFromSurfaceDirectionWS;
    float occluderFromSurfaceDistance;
    ComputeDirectionAndDistanceFromStartAndEnd(positionWS, GetOccluderPositionRWS(data), occluderFromSurfaceDirectionWS, occluderFromSurfaceDistance);

    SphericalGaussian sgOccluder = SphericalGaussianFromEllipsoidOccluderData(data, occluderFromSurfaceDirectionWS, occluderFromSurfaceDistance);
    
    // TODO: Warping, and majority of specular BRDF evaluation can happen once, rather than per occluder.
    SphericalGaussian sgNDFHS = SphericalGaussianFromNDFApproximate(N, roughness);
    SphericalGaussian sgNDFWS = SphericalGaussianWarpWSFromHS(sgNDFHS, V);

    // Closed form convolution of occluder SG approximation and specular BRDF NDF term SG approximation.
    float specular = SphericalGaussianInnerProduct(sgNDFWS, sgOccluder);

    // Parameters needed for the evaluating the specular brdf visibility term.
    float m2 = roughness * roughness;
    float NdotL = saturate(dot(N, sgNDFWS.normal));
    float NdotV = max(1e-5f, abs(dot(N, V)));
    float3 H = normalize(sgNDFWS.normal + V);
    float NdotH = saturate(dot(sgNDFWS.normal, H));
 
    // Visibility term evaluated at the center of our warped BRDF lobe.
    specular *= GGX_V1(m2, NdotL) * GGX_V1(m2, NdotV);
 
    // // Fresnel evaluated at the center of our warped BRDF lobe.
    // const float F0 = 0.9f;// 0.04f; // TODO: Pass in F0, or evaluate F0 on the fly when compositing this buffer in the light loop.
    // specular *= pow((1.0f - NdotH), 5) * (1.0f - F0) + F0;
 
    // Cosine term evaluated at the center of the BRDF lobe
    specular *= NdotL;

    float occlusion = 1.0f - saturate(specular);

    occlusion = ApplyInfluenceFalloff(occlusion, ComputeInfluenceFalloff(occluderFromSurfaceDistance, GetOccluderInfluenceRadiusWS(data)));

    return occlusion;
}

// https://mynameismjp.wordpress.com/2016/10/09/sg-series-part-4-specular-lighting-from-an-sg-light-source/
float EvaluateCapsuleSpecularOcclusionASGOccluderSGBRDF(EllipsoidOccluderData data, float3 positionWS, float3 N, float3 V, float roughness, float4 dirAndLength)
{
    float3 occluderFromSurfaceDirectionWS;
    float occluderFromSurfaceDistance;
    ComputeDirectionAndDistanceFromStartAndEnd(positionWS, GetOccluderPositionRWS(data), occluderFromSurfaceDirectionWS, occluderFromSurfaceDistance);

    AnisotropicSphericalGaussian asgOccluder = AnisotropicSphericalGaussianFromEllipsoidOccluderData(data, occluderFromSurfaceDirectionWS, occluderFromSurfaceDistance);
    
    // TODO: Warping, and majority of specular BRDF evaluation can happen once, rather than per occluder.
    SphericalGaussian sgNDFHS = SphericalGaussianFromNDFApproximate(N, roughness);
    SphericalGaussian sgNDFWS = SphericalGaussianWarpWSFromHS(sgNDFHS, V);

    // Closed form convolution of occluder ASG approximation and specular BRDF NDF term SG approximation.
    float specular = AnisotropicSphericalGaussianInnerProductSG(asgOccluder, sgNDFWS);

    // Parameters needed for the evaluating the specular brdf visibility term.
    float m2 = roughness * roughness;
    float NdotL = saturate(dot(N, sgNDFWS.normal));
    float NdotV = max(1e-5f, abs(dot(N, V)));
    float3 H = normalize(sgNDFWS.normal + V);
    float NdotH = saturate(dot(sgNDFWS.normal, H));
 
    // Visibility term evaluated at the center of our warped BRDF lobe.
    specular *= GGX_V1(m2, NdotL) * GGX_V1(m2, NdotV);
 
    // // Fresnel evaluated at the center of our warped BRDF lobe.
    // const float F0 = 0.9f;// 0.04f; // TODO: Pass in F0, or evaluate F0 on the fly when compositing this buffer in the light loop.
    // specular *= pow((1.0f - NdotH), 5) * (1.0f - F0) + F0;
 
    // Cosine term evaluated at the center of the BRDF lobe
    specular *= NdotL;

    float occlusion = 1.0f - saturate(specular);

    occlusion = ApplyInfluenceFalloff(occlusion, ComputeInfluenceFalloff(occluderFromSurfaceDistance, GetOccluderInfluenceRadiusWS(data)));

    return occlusion;
}

// https://mynameismjp.wordpress.com/2016/10/09/sg-series-part-4-specular-lighting-from-an-sg-light-source/
float EvaluateCapsuleSpecularOcclusionSGOccluderASGBRDF(EllipsoidOccluderData data, float3 positionWS, float3 N, float3 V, float roughness, float4 dirAndLength)
{
    float3 occluderFromSurfaceDirectionWS;
    float occluderFromSurfaceDistance;
    ComputeDirectionAndDistanceFromStartAndEnd(positionWS, GetOccluderPositionRWS(data), occluderFromSurfaceDirectionWS, occluderFromSurfaceDistance);

    SphericalGaussian sgOccluder = SphericalGaussianFromEllipsoidOccluderData(data, occluderFromSurfaceDirectionWS, occluderFromSurfaceDistance);
    
    // TODO: Warping, and majority of specular BRDF evaluation can happen once, rather than per occluder.
    SphericalGaussian sgNDFHS = SphericalGaussianFromNDFApproximate(N, roughness);
    AnisotropicSphericalGaussian asgNDFWS = AnisotropicSphericalGaussianWarpWSFromHS(sgNDFHS, V);

    // Closed form convolution of occluder SG approximation and specular BRDF NDF term SG approximation.
    float specular = AnisotropicSphericalGaussianInnerProductSG(asgNDFWS, sgOccluder);

    // Parameters needed for the evaluating the specular brdf visibility term.
    float m2 = roughness * roughness;
    float NdotL = saturate(dot(N, asgNDFWS.normal));
    float NdotV = max(1e-5f, abs(dot(N, V)));
    float3 H = normalize(asgNDFWS.normal + V);
    float NdotH = saturate(dot(asgNDFWS.normal, H));
 
    // Visibility term evaluated at the center of our warped BRDF lobe.
    specular *= GGX_V1(m2, NdotL) * GGX_V1(m2, NdotV);
 
    // // Fresnel evaluated at the center of our warped BRDF lobe.
    // const float F0 = 0.9f;// 0.04f; // TODO: Pass in F0, or evaluate F0 on the fly when compositing this buffer in the light loop.
    // specular *= pow((1.0f - NdotH), 5) * (1.0f - F0) + F0;
 
    // Cosine term evaluated at the center of the BRDF lobe
    specular *= NdotL;

    float occlusion = 1.0f - saturate(specular);

    occlusion = ApplyInfluenceFalloff(occlusion, ComputeInfluenceFalloff(occluderFromSurfaceDistance, GetOccluderInfluenceRadiusWS(data)));

    return occlusion;
}

// https://mynameismjp.wordpress.com/2016/10/09/sg-series-part-4-specular-lighting-from-an-sg-light-source/
float EvaluateCapsuleSpecularOcclusionASGOccluderASGBRDF(EllipsoidOccluderData data, float3 positionWS, float3 N, float3 V, float roughness, float4 dirAndLength)
{
    float3 occluderFromSurfaceDirectionWS;
    float occluderFromSurfaceDistance;
    ComputeDirectionAndDistanceFromStartAndEnd(positionWS, GetOccluderPositionRWS(data), occluderFromSurfaceDirectionWS, occluderFromSurfaceDistance);

    AnisotropicSphericalGaussian asgOccluder = AnisotropicSphericalGaussianFromEllipsoidOccluderData(data, occluderFromSurfaceDirectionWS, occluderFromSurfaceDistance);
    
    // TODO: Warping, and majority of specular BRDF evaluation can happen once, rather than per occluder.
    SphericalGaussian sgNDFHS = SphericalGaussianFromNDFApproximate(N, roughness);
    AnisotropicSphericalGaussian asgNDFWS = AnisotropicSphericalGaussianWarpWSFromHS(sgNDFHS, V);

    // Closed form convolution of occluder SG approximation and specular BRDF NDF term SG approximation.
    float specular = AnisotropicSphericalGaussianInnerProductASG(asgNDFWS, asgOccluder);

    // Parameters needed for the evaluating the specular brdf visibility term.
    float m2 = roughness * roughness;
    float NdotL = saturate(dot(N, asgNDFWS.normal));
    float NdotV = max(1e-5f, abs(dot(N, V)));
    float3 H = normalize(asgNDFWS.normal + V);
    float NdotH = saturate(dot(asgNDFWS.normal, H));
 
    // Visibility term evaluated at the center of our warped BRDF lobe.
    specular *= GGX_V1(m2, NdotL) * GGX_V1(m2, NdotV);
 
    // // Fresnel evaluated at the center of our warped BRDF lobe.
    // const float F0 = 0.9f;// 0.04f; // TODO: Pass in F0, or evaluate F0 on the fly when compositing this buffer in the light loop.
    // specular *= pow((1.0f - NdotH), 5) * (1.0f - F0) + F0;
 
    // Cosine term evaluated at the center of the BRDF lobe
    specular *= NdotL;

    float occlusion = 1.0f - saturate(specular);

    occlusion = ApplyInfluenceFalloff(occlusion, ComputeInfluenceFalloff(occluderFromSurfaceDistance, GetOccluderInfluenceRadiusWS(data)));

    return occlusion;
}

float EvaluateCapsuleSpecularOcclusion(EllipsoidOccluderData data, float3 positionWS, float3 N, float3 V, float roughness, float4 dirAndLength)
{
    // return EvaluateCapsuleAmbientOcclusionSphericalGaussianReference(data, positionWS, N, V, roughness, dirAndLength);
    // return EvaluateCapsuleAmbientOcclusion(data, positionWS, N, dirAndLength);
#if 0
    return EvaluateCapsuleSpecularOcclusionSGOccluderSGBRDF(data, positionWS, N, V, roughness, dirAndLength);
#elif 1
    return EvaluateCapsuleSpecularOcclusionASGOccluderSGBRDF(data, positionWS, N, V, roughness, dirAndLength);
#elif 0
    return EvaluateCapsuleSpecularOcclusionSGOccluderASGBRDF(data, positionWS, N, V, roughness, dirAndLength);
#elif 0
    return EvaluateCapsuleSpecularOcclusionASGOccluderASGBRDF(data, positionWS, N, V, roughness, dirAndLength);
#endif
}

float EvaluateCapsuleShadow(EllipsoidOccluderData data, float3 positionWS, float3 N, float4 dirAndLength)
{
    // For now assuming just directional light.
    return 1.0f;
}

// --------------------------------------------
// Accumulation functions
// --------------------------------------------
// Functions used to accumulate results coming from different capsules.
// Min should be a safe bet, but abstract away in case more complex accumulation is required.

float AccumulateCapsuleAmbientOcclusion(float prevAO, float capsuleAO)
{
    return max(prevAO, capsuleAO);
    return min(prevAO, capsuleAO);
}

float AccumulateCapsuleSpecularOcclusion(float prevSpecOcc, float capsuleSpecOcc)
{
    return prevSpecOcc * capsuleSpecOcc;
}

float AccumulateCapsuleShadow(float prevShadow, float capsuleShadow)
{
    return min(prevShadow, capsuleShadow);
}

// --------------------------------------------
// Main evaluation function
// --------------------------------------------
// This is the main loop through the capsule data. To change the intersection behaviour just modify the functions above.
// Should be responsability of the caller to avoid calling this when evaluationFlags == CAPSULEOCCLUSIONTYPE_NONE

void EvaluateCapsuleOcclusion(uint evaluationFlags,
                              PositionInputs posInput,
                              float3 N,
                              float3 V,
                              float roughness,
                              inout float ambientOcclusion,
                              inout float specularOcclusion,
                              inout float shadow)
{
    uint sphereCount, sphereStart;

#ifndef LIGHTLOOP_DISABLE_TILE_AND_CLUSTER
    GetCountAndStart(posInput, LIGHTCATEGORY_CAPSULE_OCCLUDER, sphereStart, sphereCount);
#else   // LIGHTLOOP_DISABLE_TILE_AND_CLUSTER
    sphereCount = /* TO ADD FIXED COUNT */ ; 
    sphereStart = 0;
#endif

    bool fastPath = false;
#if SCALARIZE_LIGHT_LOOP
    uint sphereStartLane0;
    fastPath = IsFastPath(sphereStart, sphereStartLane0);

    if (fastPath)
    {
        sphereStart = sphereStartLane0;
    }
#endif

    // Scalarized loop. All spheres that are in a tile/cluster touched by any pixel in the wave are loaded (scalar load), only the one relevant to current thread/pixel are processed.
    // For clarity, the following code will follow the convention: variables starting with s_ are meant to be wave uniform (meant for scalar register),
    // v_ are variables that might have different value for each thread in the wave (meant for vector registers).
    // This will perform more loads than it is supposed to, however, the benefits should offset the downside, especially given that light data accessed should be largely coherent.
    // Note that the above is valid only if wave intriniscs are supported.
    uint v_sphereListOffset = 0;
    uint v_sphereIdx = sphereStart;

    while (v_sphereListOffset < sphereCount)
    {
        v_sphereIdx = FetchIndex(sphereStart, v_sphereListOffset);
        uint s_sphereIdx = ScalarizeElementIndex(v_sphereIdx, fastPath);
        if (s_sphereIdx == -1)
            break;

        EllipsoidOccluderData s_capsuleData = FetchEllipsoidOccluderData(s_sphereIdx);

        // If current scalar and vector sphere index match, we process the sphere. The v_sphereListOffset for current thread is increased.
        // Note that the following should really be ==, however, since helper lanes are not considered by WaveActiveMin, such helper lanes could
        // end up with a unique v_sphereIdx value that is smaller than s_sphereIdx hence being stuck in a loop. All the active lanes will not have this problem.
        if (s_sphereIdx >= v_sphereIdx)
        {
            v_sphereListOffset++;

            float4 dirAndLen = GetDataForSphereIntersection(s_capsuleData);

            if (evaluationFlags & CAPSULEOCCLUSIONTYPE_AMBIENT_OCCLUSION)
            {
                float capsuleAO = EvaluateCapsuleAmbientOcclusion(s_capsuleData, posInput.positionWS, N, dirAndLen);
                ambientOcclusion = AccumulateCapsuleAmbientOcclusion(ambientOcclusion, capsuleAO);
            }

            if (evaluationFlags & CAPSULEOCCLUSIONTYPE_SPECULAR_OCCLUSION)
            {
                float capsuleSpecOcc = EvaluateCapsuleSpecularOcclusion(s_capsuleData, posInput.positionWS, N, V, roughness, dirAndLen);
                specularOcclusion = AccumulateCapsuleSpecularOcclusion(specularOcclusion, capsuleSpecOcc);
            }

            if (evaluationFlags & CAPSULEOCCLUSIONTYPE_DIRECTIONAL_SHADOWS)
            {
                float capsuleShadow = EvaluateCapsuleShadow(s_capsuleData, posInput.positionWS, N, dirAndLen);
                shadow = AccumulateCapsuleShadow(shadow, capsuleShadow);
            }
        }
    }
}

#endif<|MERGE_RESOLUTION|>--- conflicted
+++ resolved
@@ -95,18 +95,6 @@
 
 float EvaluateCapsuleAmbientOcclusion(EllipsoidOccluderData data, float3 positionWS, float3 N, float4 dirAndLength)
 {
-<<<<<<< HEAD
-    // TODO: Can combine distance falloff math with IQSphereAO math.
-    float3 occluderFromSurfaceDirectionWS;
-    float occluderFromSurfaceDistance;
-    ComputeDirectionAndDistanceFromStartAndEnd(positionWS, GetOccluderPositionRWS(data), occluderFromSurfaceDirectionWS, occluderFromSurfaceDistance);
-
-    float occluderSphereRadius = GetOccluderRadius(data) * 0.9;
-    float occlusion = 1.0f - IQSphereAO(positionWS, N, GetOccluderPositionRWS(data), occluderSphereRadius);
-    occlusion = ApplyInfluenceFalloff(occlusion, ComputeInfluenceFalloff(occluderFromSurfaceDistance, GetOccluderInfluenceRadiusWS(data)));
-
-    return occlusion;
-=======
     float3 dir = GetOccluderDirectionWS(data);
     float proj = dot(positionWS, dir);
     float3 positionCS = positionWS - (proj * dir) + proj * dir / GetOccluderScaling(data);
@@ -116,7 +104,22 @@
     // TODO: should also transform the normal
     // IMPORTANT: Remember to modify by intensity modifier here and not after.
     return IQSphereAO(positionCS, N, centerCS, GetOccluderRadius(data));
->>>>>>> f17490b8
+}
+
+// I stubbed out this version as a reference for myself while the work was being done by others. Keeping here as a reference in case we need it,
+// but leaving the above version as the standard so that I do not interfere with others work.
+float EvaluateCapsuleAmbientOcclusionNick(EllipsoidOccluderData data, float3 positionWS, float3 N, float4 dirAndLength)
+{
+    // TODO: Can combine distance falloff math with IQSphereAO math.
+    float3 occluderFromSurfaceDirectionWS;
+    float occluderFromSurfaceDistance;
+    ComputeDirectionAndDistanceFromStartAndEnd(positionWS, GetOccluderPositionRWS(data), occluderFromSurfaceDirectionWS, occluderFromSurfaceDistance);
+
+    float occluderSphereRadius = GetOccluderRadius(data) * 0.9;
+    float occlusion = 1.0f - IQSphereAO(positionWS, N, GetOccluderPositionRWS(data), occluderSphereRadius);
+    occlusion = ApplyInfluenceFalloff(occlusion, ComputeInfluenceFalloff(occluderFromSurfaceDistance, GetOccluderInfluenceRadiusWS(data)));
+
+    return occlusion;
 }
 
 SphericalGaussian SphericalGaussianFromEllipsoidOccluderData(EllipsoidOccluderData data, float3 occluderFromSurfaceDirectionWS, float occluderFromSurfaceDistance)
