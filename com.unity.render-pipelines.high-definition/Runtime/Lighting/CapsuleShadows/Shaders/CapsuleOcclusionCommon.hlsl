--- conflicted
+++ resolved
@@ -66,12 +66,8 @@
     float3 zAxis = normalize(data.directionWS_influence.xyz) * zMagnitude;
     float3 yAxis = normalize(cross(normalize(zAxis), float3(0,1,0)));
     float3 xAxis = normalize(cross(normalize(zAxis), yAxis));
-    
-<<<<<<< HEAD
+
     return float3x3(xAxis, yAxis, zAxis);
-=======
-    return float3x3 (xAxis, yAxis, zAxis);
->>>>>>> 0ee5e42c
 }
 
 float4 GetDataForSphereIntersection(EllipsoidOccluderData data, float3 positionWS)
@@ -121,8 +117,8 @@
 {
     float3x3 m = GetRelativeMatrix(data);
     float4 occluder = TransformOccluder(positionWS, data);
-<<<<<<< HEAD
-    return IQSphereAO(0, N, occluder.xyz, occluder.w);
+
+    // return IQSphereAO(0, N, occluder.xyz, occluder.w);
 
     /*float3 dir = GetOccluderDirectionWS(data);
     float proj = dot(positionWS, dir);
@@ -137,12 +133,12 @@
     // // TODO: should also transform the normal
     // // IMPORTANT: Remember to modify by intensity modifier here and not after.
     // return IQSphereAO(positionCS, normalCS, centerCS, GetOccluderRadius(data));
-=======
+
     float3 positionCS = mul(m, positionWS - GetOccluderPositionRWS(data));
     float3 centerCS = mul(m, occluder.xyz);
     float3 normalCS = normalize(mul(m, N));
     return IQSphereAO(positionCS, normalCS, centerCS, occluder.w);
->>>>>>> 0ee5e42c
+
 }
 
 // I stubbed out this version as a reference for myself while the work was being done by others. Keeping here as a reference in case we need it,
