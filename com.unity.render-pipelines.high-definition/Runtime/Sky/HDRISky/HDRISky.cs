--- conflicted
+++ resolved
@@ -61,6 +61,8 @@
                 hash = hash * 23 + pointLightShadow.overrideState.GetHashCode();
                 hash = hash * 23 + dirLightShadow.overrideState.GetHashCode();
                 hash = hash * 23 + rectLightShadow.overrideState.GetHashCode();
+                hash = hash * 23 + rebuildMarginal.GetHashCode();
+                //hash = hash * 23 + octahedralMap.GetHashCode();
 #else
                 hash = hdriSky.value != null ? hash * 23 + hdriSky.GetHashCode() : hash;
                 hash = hash * 23 + enableBackplate.GetHashCode();
@@ -76,12 +78,9 @@
                 hash = hash * 23 + pointLightShadow.GetHashCode();
                 hash = hash * 23 + dirLightShadow.GetHashCode();
                 hash = hash * 23 + rectLightShadow.GetHashCode();
-<<<<<<< HEAD
                 hash = hash * 23 + rebuildMarginal.GetHashCode();
                 //hash = hash * 23 + octahedralMap.GetHashCode();
-=======
 #endif
->>>>>>> ae2b6a2b
             }
 
             return hash;
