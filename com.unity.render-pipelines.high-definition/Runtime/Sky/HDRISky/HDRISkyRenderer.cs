namespace UnityEngine.Rendering.HighDefinition
{
    class HDRISkyRenderer : SkyRenderer
    {
        Material m_SkyHDRIMaterial; // Renders a cubemap into a render texture (can be cube or 2D)
        MaterialPropertyBlock m_PropertyBlock = new MaterialPropertyBlock();

<<<<<<< HEAD
        private static int m_RenderCubemapID                                = 0;
        private static int m_RenderFullscreenSkyID                          = 1;
        private static int m_RenderCubemapWithBackplateID                   = 2;
        private static int m_RenderFullscreenSkyWithBackplateID             = 3;
        private static int m_RenderDepthOnlyCubemapWithBackplateID          = 4;
        private static int m_RenderDepthOnlyFullscreenSkyWithBackplateID    = 5;
=======
        private static int m_RenderCubemapID                                = 0; // FragBaking
        private static int m_RenderFullscreenSkyID                          = 1; // FragRender
        private static int m_RenderCubemapWithBackplateID                   = 2; // FragBakingBackplate
        private static int m_RenderFullscreenSkyWithBackplateID             = 3; // FragRenderBackplate
        private static int m_RenderDepthOnlyCubemapWithBackplateID          = 4; // FragBakingBackplateDepth
        private static int m_RenderDepthOnlyFullscreenSkyWithBackplateID    = 5; // FragRenderBackplateDepth
>>>>>>> 553e2188

        public HDRISkyRenderer()
        {
        }

        public override void Build()
        {
            var hdrp = HDRenderPipeline.defaultAsset;
            m_SkyHDRIMaterial = CoreUtils.CreateEngineMaterial(hdrp.renderPipelineResources.shaders.hdriSkyPS);
        }

        public override void Cleanup()
        {
            CoreUtils.Destroy(m_SkyHDRIMaterial);
        }

        private void GetParameters(out float multiplier, out float exposure, out float phi, out float backplatePhi, BuiltinSkyParameters builtinParams, HDRISky hdriSky)
        {
            float luxMultiplier = hdriSky.desiredLuxValue.value/hdriSky.upperHemisphereLuxValue.value;
            multiplier      = (hdriSky.skyIntensityMode.value == SkyIntensityMode.Exposure) ? hdriSky.multiplier.value : luxMultiplier;
            exposure        = (hdriSky.skyIntensityMode.value == SkyIntensityMode.Exposure) ? GetExposure(hdriSky, builtinParams.debugSettings) : 1;
            phi             = -Mathf.Deg2Rad*hdriSky.rotation.value; // -rotation to match Legacy...
            backplatePhi    = phi - Mathf.Deg2Rad*hdriSky.plateRotation.value;
        }

        private Vector4 GetBackplateParameters0(HDRISky hdriSky)
        {
<<<<<<< HEAD
            // _BackplateParameters0; // xy: scale, z: groundLevel, w: projectionRadius
=======
            // xy: scale, z: groundLevel, w: projectionDistance
>>>>>>> 553e2188
            return new Vector4(hdriSky.scale.value.x, hdriSky.scale.value.y, hdriSky.groundLevel.value, hdriSky.projectionDistance.value);
        }

        private Vector4 GetBackplateParameters1(float backplatePhi, HDRISky hdriSky)
        {
<<<<<<< HEAD
            // _BackplateParameters1; // x: BackplateType, y: BlendAmount
=======
            // x: BackplateType, y: BlendAmount, zw: backplate rotation (cosPhi_plate, sinPhi_plate)
>>>>>>> 553e2188
            float type = 3.0f;
            float blendAmount = hdriSky.blendAmount.value/100.0f;
            switch (hdriSky.backplateType.value)
            {
                case BackplateType.Disc:
                    type = 0.0f;
                    break;
                case BackplateType.Rectangle:
                    type = 1.0f;
                    break;
                case BackplateType.Ellipse:
                    type = 2.0f;
                    break;
                case BackplateType.Infinite:
                    type = 3.0f;
                    blendAmount = 0.0f;
                    break;
            }
            return new Vector4(type, blendAmount, Mathf.Cos(backplatePhi), Mathf.Sin(backplatePhi));
        }

        private Vector4 GetBackplateParameters2(HDRISky hdriSky)
        {
<<<<<<< HEAD
=======
            // xy: BackplateTextureRotation (cos/sin), zw: Backplate Texture Offset
>>>>>>> 553e2188
            float localPhi = -Mathf.Deg2Rad*hdriSky.plateTexRotation.value;
            return new Vector4(Mathf.Cos(localPhi), Mathf.Sin(localPhi), hdriSky.plateTexOffset.value.x, hdriSky.plateTexOffset.value.y);
        }

        public override void PreRenderSky(BuiltinSkyParameters builtinParams, bool renderForCubemap, bool renderSunDisk)
        {
            var hdriSky = builtinParams.skySettings as HDRISky;
            if (hdriSky.enableBackplate.value == false)
            {
                return;
            }

            int passID;
            if (renderForCubemap)
                passID = m_RenderDepthOnlyCubemapWithBackplateID;
            else
                passID = m_RenderDepthOnlyFullscreenSkyWithBackplateID;

            float multiplier, exposure, phi, backplatePhi;
            GetParameters(out multiplier, out exposure, out phi, out backplatePhi, builtinParams, hdriSky);

            using (new ProfilingSample(builtinParams.commandBuffer, "Draw PreSky"))
            {
                m_SkyHDRIMaterial.SetTexture(HDShaderIDs._Cubemap, hdriSky.hdriSky.value);
                m_SkyHDRIMaterial.SetVector(HDShaderIDs._SkyParam, new Vector4(exposure, multiplier, Mathf.Cos(phi), Mathf.Sin(phi)));
                m_SkyHDRIMaterial.SetVector(HDShaderIDs._BackplateParameters0, GetBackplateParameters0(hdriSky));

                m_PropertyBlock.SetMatrix(HDShaderIDs._PixelCoordToViewDirWS, builtinParams.pixelCoordToViewDirMatrix);

                CoreUtils.DrawFullScreen(builtinParams.commandBuffer, m_SkyHDRIMaterial, m_PropertyBlock, passID);
            }
        }

        public override void RenderSky(BuiltinSkyParameters builtinParams, bool renderForCubemap, bool renderSunDisk)
        {
            var hdriSky = builtinParams.skySettings as HDRISky;
            float multiplier, exposure, phi, backplatePhi;
            GetParameters(out multiplier, out exposure, out phi, out backplatePhi, builtinParams, hdriSky);
            m_SkyHDRIMaterial.SetTexture(HDShaderIDs._Cubemap, hdriSky.hdriSky.value);
            m_SkyHDRIMaterial.SetVector(HDShaderIDs._SkyParam, new Vector4(exposure, multiplier, Mathf.Cos(phi), Mathf.Sin(phi)));
            int passID;
            if (hdriSky.enableBackplate.value == false)
            {
                if (renderForCubemap)
                    passID = m_RenderCubemapID;
                else
                    passID = m_RenderFullscreenSkyID;
            }
            else
            {
                if (renderForCubemap)
                    passID = m_RenderCubemapWithBackplateID;
                else
                    passID = m_RenderFullscreenSkyWithBackplateID;
            }
            m_SkyHDRIMaterial.SetTexture(HDShaderIDs._Cubemap, hdriSky.hdriSky.value);
            m_SkyHDRIMaterial.SetVector(HDShaderIDs._SkyParam, new Vector4(exposure, multiplier, Mathf.Cos(phi), Mathf.Sin(phi)));

            using (new ProfilingSample(builtinParams.commandBuffer, "Draw sky"))
            {
                m_SkyHDRIMaterial.SetTexture(HDShaderIDs._Cubemap, hdriSky.hdriSky.value);
                m_SkyHDRIMaterial.SetVector(HDShaderIDs._SkyParam, new Vector4(exposure, multiplier, Mathf.Cos(phi), Mathf.Sin(phi)));
                m_SkyHDRIMaterial.SetVector(HDShaderIDs._BackplateParameters0, GetBackplateParameters0(hdriSky));
                m_SkyHDRIMaterial.SetVector(HDShaderIDs._BackplateParameters1, GetBackplateParameters1(backplatePhi, hdriSky));
                m_SkyHDRIMaterial.SetVector(HDShaderIDs._BackplateParameters2, GetBackplateParameters2(hdriSky));
                m_SkyHDRIMaterial.SetColor(HDShaderIDs._BackplateShadowTint, hdriSky.shadowTint.value);
                uint shadowFilter = 0u;
                if (hdriSky.pointLightShadow.value)
                    shadowFilter |= unchecked((uint)LightFeatureFlags.Punctual);
                if (hdriSky.dirLightShadow.value)
                    shadowFilter |= unchecked((uint)LightFeatureFlags.Directional);
                if (hdriSky.rectLightShadow.value)
                    shadowFilter |= unchecked((uint)LightFeatureFlags.Area);
                m_SkyHDRIMaterial.SetInt(HDShaderIDs._BackplateShadowFilter, unchecked((int)shadowFilter));

                // This matrix needs to be updated at the draw call frequency.
                m_PropertyBlock.SetMatrix(HDShaderIDs._PixelCoordToViewDirWS, builtinParams.pixelCoordToViewDirMatrix);

                CoreUtils.DrawFullScreen(builtinParams.commandBuffer, m_SkyHDRIMaterial, m_PropertyBlock, passID);
            }
        }
    }
}<|MERGE_RESOLUTION|>--- conflicted
+++ resolved
@@ -5,21 +5,12 @@
         Material m_SkyHDRIMaterial; // Renders a cubemap into a render texture (can be cube or 2D)
         MaterialPropertyBlock m_PropertyBlock = new MaterialPropertyBlock();
 
-<<<<<<< HEAD
-        private static int m_RenderCubemapID                                = 0;
-        private static int m_RenderFullscreenSkyID                          = 1;
-        private static int m_RenderCubemapWithBackplateID                   = 2;
-        private static int m_RenderFullscreenSkyWithBackplateID             = 3;
-        private static int m_RenderDepthOnlyCubemapWithBackplateID          = 4;
-        private static int m_RenderDepthOnlyFullscreenSkyWithBackplateID    = 5;
-=======
         private static int m_RenderCubemapID                                = 0; // FragBaking
         private static int m_RenderFullscreenSkyID                          = 1; // FragRender
         private static int m_RenderCubemapWithBackplateID                   = 2; // FragBakingBackplate
         private static int m_RenderFullscreenSkyWithBackplateID             = 3; // FragRenderBackplate
         private static int m_RenderDepthOnlyCubemapWithBackplateID          = 4; // FragBakingBackplateDepth
         private static int m_RenderDepthOnlyFullscreenSkyWithBackplateID    = 5; // FragRenderBackplateDepth
->>>>>>> 553e2188
 
         public HDRISkyRenderer()
         {
@@ -47,21 +38,13 @@
 
         private Vector4 GetBackplateParameters0(HDRISky hdriSky)
         {
-<<<<<<< HEAD
-            // _BackplateParameters0; // xy: scale, z: groundLevel, w: projectionRadius
-=======
             // xy: scale, z: groundLevel, w: projectionDistance
->>>>>>> 553e2188
             return new Vector4(hdriSky.scale.value.x, hdriSky.scale.value.y, hdriSky.groundLevel.value, hdriSky.projectionDistance.value);
         }
 
         private Vector4 GetBackplateParameters1(float backplatePhi, HDRISky hdriSky)
         {
-<<<<<<< HEAD
-            // _BackplateParameters1; // x: BackplateType, y: BlendAmount
-=======
             // x: BackplateType, y: BlendAmount, zw: backplate rotation (cosPhi_plate, sinPhi_plate)
->>>>>>> 553e2188
             float type = 3.0f;
             float blendAmount = hdriSky.blendAmount.value/100.0f;
             switch (hdriSky.backplateType.value)
@@ -85,10 +68,7 @@
 
         private Vector4 GetBackplateParameters2(HDRISky hdriSky)
         {
-<<<<<<< HEAD
-=======
             // xy: BackplateTextureRotation (cos/sin), zw: Backplate Texture Offset
->>>>>>> 553e2188
             float localPhi = -Mathf.Deg2Rad*hdriSky.plateTexRotation.value;
             return new Vector4(Mathf.Cos(localPhi), Mathf.Sin(localPhi), hdriSky.plateTexOffset.value.x, hdriSky.plateTexOffset.value.y);
         }
