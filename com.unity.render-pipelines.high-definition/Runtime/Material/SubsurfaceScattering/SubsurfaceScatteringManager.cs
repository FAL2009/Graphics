--- conflicted
+++ resolved
@@ -79,16 +79,6 @@
             m_SSSSetDiffusionProfiles = new DiffusionProfileSettings[DiffusionProfileConstants.DIFFUSION_PROFILE_COUNT];
         }
 
-        void DestroySSSBuffers()
-        {
-            RTHandles.Release(m_SSSColorMSAA);
-            RTHandles.Release(m_SSSCameraFilteringBuffer);
-            if (!m_SSSReuseGBufferMemory)
-            {
-                RTHandles.Release(m_SSSColor);
-            }
-        }
-
         RTHandle GetSSSBuffer()
         {
             return m_SSSColor;
@@ -120,7 +110,12 @@
         {
             CoreUtils.Destroy(m_CombineLightingPass);
             CoreUtils.Destroy(m_SSSCopyStencilForSplitLighting);
-            DestroySSSBuffers();
+            if (!m_SSSReuseGBufferMemory)
+            {
+                RTHandles.Release(m_SSSColor);
+            }
+            RTHandles.Release(m_SSSColorMSAA);
+            RTHandles.Release(m_SSSCameraFilteringBuffer);
         }
 
         void UpdateCurrentDiffusionProfileSettings(HDCamera hdCamera)
@@ -269,7 +264,7 @@
         {
             return rtHandleSystem.Alloc(Vector2.one, TextureXR.slices, colorFormat: GraphicsFormat.R16G16B16A16_SFloat, dimension: TextureXR.dimension,
                                         enableRandomWrite: true, useMipMap: false, autoGenerateMips: false,
-                                        name: string.Format("{0}_SubSurfaceHistoryBuffer{1}", viewName, frameIndex));
+                                        name: string.Format("SubSurfaceHistoryBuffer{0}", frameIndex));
         }
 
         void RenderSubsurfaceScattering(HDCamera hdCamera, CommandBuffer cmd, RTHandle colorBufferRT,
@@ -292,29 +287,21 @@
                     int numTilesXHR = (hdCamera.actualWidth + (areaTileSize - 1)) / areaTileSize;
                     int numTilesYHR = (hdCamera.actualHeight + (areaTileSize - 1)) / areaTileSize;
 
+                    // Clear the integration texture first
+                    cmd.SetComputeTextureParam(m_ScreenSpaceShadowsCS, m_ClearShadowTexture, HDShaderIDs._RaytracedShadowIntegration, diffuseBufferRT);
+                    cmd.DispatchCompute(m_ScreenSpaceShadowsCS, m_ClearShadowTexture, numTilesXHR, numTilesYHR, hdCamera.viewCount);
+
                     // Fetch the volume overrides that we shall be using
-<<<<<<< HEAD
                     RayTracingShader subSurfaceShader = HDDefaultSettings.instance.renderPipelineRayTracingResources.subSurfaceRayTracing;
                     RayTracingSettings rayTracingSettings = hdCamera.volumeStack.GetComponent<RayTracingSettings>();
                     ComputeShader deferredRayTracing = HDDefaultSettings.instance.renderPipelineRayTracingResources.deferredRaytracingCS;
-=======
-                    RayTracingShader subSurfaceShader = m_Asset.renderPipelineRayTracingResources.subSurfaceRayTracing;
-                    ComputeShader deferredRayTracing = m_Asset.renderPipelineRayTracingResources.deferredRaytracingCS;
-                    ComputeShader rayTracingSubSurfaceCS = m_Asset.renderPipelineRayTracingResources.subSurfaceRayTracingCS;
->>>>>>> 2d17d40a
 
                     // Fetch all the intermediate buffers that we need
                     RTHandle intermediateBuffer0 = GetRayTracingBuffer(InternalRayTracingBuffers.RGBA0);
                     RTHandle intermediateBuffer1 = GetRayTracingBuffer(InternalRayTracingBuffers.RGBA1);
                     RTHandle intermediateBuffer2 = GetRayTracingBuffer(InternalRayTracingBuffers.RGBA2);
                     RTHandle intermediateBuffer3 = GetRayTracingBuffer(InternalRayTracingBuffers.RGBA3);
-                    RTHandle intermediateBuffer4 = GetRayTracingBuffer(InternalRayTracingBuffers.RGBA4);
                     RTHandle directionBuffer = GetRayTracingBuffer(InternalRayTracingBuffers.Direction);
-
-                    // Clear the integration texture first
-                    int clearTexture = rayTracingSubSurfaceCS.FindKernel("ClearTexture");
-                    cmd.SetComputeTextureParam(rayTracingSubSurfaceCS, clearTexture, HDShaderIDs._DiffuseLightingTextureRW, intermediateBuffer4);
-                    cmd.DispatchCompute(rayTracingSubSurfaceCS, clearTexture, numTilesXHR, numTilesYHR, hdCamera.viewCount);
 
                     // Grab the acceleration structure for the target camera
                     RayTracingAccelerationStructure accelerationStructure = RequestAccelerationStructure();
@@ -333,9 +320,9 @@
                     for (int sampleIndex = 0; sampleIndex < settings.sampleCount.value; ++sampleIndex)
                     {
                         // Inject the ray generation data
-                        m_ShaderVariablesRayTracingCB._RaytracingNumSamples = settings.sampleCount.value;
-                        m_ShaderVariablesRayTracingCB._RaytracingSampleIndex = sampleIndex;
-                        ConstantBuffer.PushGlobal(cmd, m_ShaderVariablesRayTracingCB, HDShaderIDs._ShaderVariablesRaytracing);
+                        cmd.SetGlobalFloat(HDShaderIDs._RaytracingRayBias, rayTracingSettings.rayBias.value);
+                        cmd.SetGlobalInt(HDShaderIDs._RaytracingNumSamples, settings.sampleCount.value);
+                        cmd.SetGlobalInt(HDShaderIDs._RaytracingSampleIndex, sampleIndex);
 
                         // Bind the textures for ray generation
                         cmd.SetRayTracingTextureParam(subSurfaceShader, HDShaderIDs._DepthTexture, sharedRTManager.GetDepthStencilBuffer());
@@ -370,7 +357,7 @@
                         cmd.SetComputeTextureParam(deferredRayTracing, currentKernel, HDShaderIDs._DiffuseLightingTextureRW, intermediateBuffer3);
 
                         // Bind the output texture (it is used for accumulation read and write)
-                        cmd.SetComputeTextureParam(deferredRayTracing, currentKernel, HDShaderIDs._RaytracingLitBufferRW, intermediateBuffer4);
+                        cmd.SetComputeTextureParam(deferredRayTracing, currentKernel, HDShaderIDs._RaytracingLitBufferRW, diffuseBufferRT);
 
                         // Compute the Lighting
                         cmd.DispatchCompute(deferredRayTracing, currentKernel, numTilesXHR, numTilesYHR, hdCamera.viewCount);
@@ -392,24 +379,13 @@
 
                     // Apply temporal filtering to the buffer
                     HDTemporalFilter temporalFilter = GetTemporalFilter();
-                    temporalFilter.DenoiseBuffer(cmd, hdCamera, intermediateBuffer4, subsurfaceHistory, intermediateBuffer0, singleChannel: false, historyValidity: historyValidity);
-
-                    // Now based on the mask, we need to blend the subsurface and the diffuse lighting
-
-                    bool validSSGI = ValidIndirectDiffuseState(hdCamera);
-                    int m_CombineSubSurfaceKernel = rayTracingSubSurfaceCS.FindKernel(validSSGI ? "BlendSubSurfaceDataWithGI" : "BlendSubSurfaceData");
-                    cmd.SetComputeTextureParam(rayTracingSubSurfaceCS, m_CombineSubSurfaceKernel, HDShaderIDs._SubSurfaceLightingBuffer, intermediateBuffer0);
-                    cmd.SetComputeTextureParam(rayTracingSubSurfaceCS, m_CombineSubSurfaceKernel, HDShaderIDs._DiffuseLightingTextureRW, diffuseBufferRT);
-                    cmd.SetComputeTextureParam(rayTracingSubSurfaceCS, m_CombineSubSurfaceKernel, HDShaderIDs._SSSBufferTexture, m_SSSColor);
-                    if (validSSGI)
-                        cmd.SetComputeTextureParam(rayTracingSubSurfaceCS, m_CombineSubSurfaceKernel, HDShaderIDs._IndirectDiffuseLightingBuffer, m_IndirectDiffuseBuffer0);
-                    cmd.DispatchCompute(rayTracingSubSurfaceCS, m_CombineSubSurfaceKernel, numTilesXHR, numTilesYHR, hdCamera.viewCount);
+                    temporalFilter.DenoiseBuffer(cmd, hdCamera, diffuseBufferRT, subsurfaceHistory, intermediateBuffer0, singleChannel: false, historyValidity: historyValidity);
 
                     // Push this version of the texture for debug
-                    PushFullScreenDebugTexture(hdCamera, cmd, diffuseBufferRT, FullScreenDebugMode.RayTracedSubSurface);
+                    PushFullScreenDebugTexture(hdCamera, cmd, intermediateBuffer0, FullScreenDebugMode.RayTracedSubSurface);
 
                     // Combine it with the rest of the lighting
-                    m_CombineLightingPass.SetTexture(HDShaderIDs._IrradianceSource, diffuseBufferRT );
+                    m_CombineLightingPass.SetTexture(HDShaderIDs._IrradianceSource, intermediateBuffer0);
                     HDUtils.DrawFullScreen(cmd, m_CombineLightingPass, colorBufferRT, depthStencilBufferRT, shaderPassId: 1);
                 }
             }
