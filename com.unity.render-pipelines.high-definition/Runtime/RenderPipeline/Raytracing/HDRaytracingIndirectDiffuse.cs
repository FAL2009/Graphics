using UnityEngine.Experimental.Rendering;

namespace UnityEngine.Rendering.HighDefinition
{
    public partial class HDRenderPipeline
    {
        // String values
        const string m_RayGenIndirectDiffuseIntegrationName = "RayGenIntegration";

        // Kernels
        int m_RaytracingIndirectDiffuseFullResKernel;
        int m_RaytracingIndirectDiffuseHalfResKernel;
        int m_IndirectDiffuseUpscaleFullResKernel;
        int m_IndirectDiffuseUpscaleHalfResKernel;

        void InitRayTracedIndirectDiffuse()
        {
            ComputeShader indirectDiffuseShaderCS = m_Asset.renderPipelineRayTracingResources.indirectDiffuseRaytracingCS;

            // Grab all the kernels we shall be using
            m_RaytracingIndirectDiffuseFullResKernel = indirectDiffuseShaderCS.FindKernel("RaytracingIndirectDiffuseFullRes");
            m_RaytracingIndirectDiffuseHalfResKernel = indirectDiffuseShaderCS.FindKernel("RaytracingIndirectDiffuseHalfRes");
            m_IndirectDiffuseUpscaleFullResKernel = indirectDiffuseShaderCS.FindKernel("IndirectDiffuseIntegrationUpscaleFullRes");
            m_IndirectDiffuseUpscaleHalfResKernel = indirectDiffuseShaderCS.FindKernel("IndirectDiffuseIntegrationUpscaleHalfRes");
        }

        void ReleaseRayTracedIndirectDiffuse()
        {
        }

        RTHandle IndirectDiffuseHistoryBufferAllocatorFunction(string viewName, int frameIndex, RTHandleSystem rtHandleSystem)
        {
            return rtHandleSystem.Alloc(Vector2.one, TextureXR.slices, colorFormat: GraphicsFormat.R16G16B16A16_SFloat, dimension: TextureXR.dimension,
                                        enableRandomWrite: true, useMipMap: false, autoGenerateMips: false,
                                        name: string.Format("{0}_IndirectDiffuseHistoryBuffer{1}", viewName, frameIndex));
        }
        
        void RenderRayTracedIndirectDiffuse(HDCamera hdCamera, CommandBuffer cmd, ScriptableRenderContext renderContext, int frameCount)
        {
            GlobalIllumination giSettings = hdCamera.volumeStack.GetComponent<GlobalIllumination>();

            // Based on what the asset supports, follow the volume or force the right mode.
            if (m_Asset.currentPlatformRenderPipelineSettings.supportedRayTracingMode == RenderPipelineSettings.SupportedRayTracingMode.Both)
            {
                switch (giSettings.mode.value)
                {
                    case RayTracingMode.Performance:
                    {
                        RenderIndirectDiffusePerformance(hdCamera, cmd, renderContext, frameCount);
                    }
                    break;
                    case RayTracingMode.Quality:
                    {
                        RenderIndirectDiffuseQuality(hdCamera, cmd, renderContext, frameCount);
                    }
                    break;
                }
            }
            else if (m_Asset.currentPlatformRenderPipelineSettings.supportedRayTracingMode == RenderPipelineSettings.SupportedRayTracingMode.Quality)
            {
                RenderIndirectDiffuseQuality(hdCamera, cmd, renderContext, frameCount);
            }
            else
            {
                RenderIndirectDiffusePerformance(hdCamera, cmd, renderContext, frameCount);
            }

            // Bind the indirect diffuse texture (for the lighting pass)
            BindIndirectDiffuseTexture(cmd);

            // Bind for debugging
            (RenderPipelineManager.currentPipeline as HDRenderPipeline).PushFullScreenDebugTexture(hdCamera, cmd, m_IndirectDiffuseBuffer0, FullScreenDebugMode.ScreenSpaceGlobalIllumination);
        }

        DeferredLightingRTParameters PrepareIndirectDiffuseDeferredLightingRTParameters(HDCamera hdCamera)
        {
            DeferredLightingRTParameters deferredParameters = new DeferredLightingRTParameters();

            // Fetch the GI volume component
            var settings = hdCamera.volumeStack.GetComponent<GlobalIllumination>();
            RayTracingSettings rTSettings = hdCamera.volumeStack.GetComponent<RayTracingSettings>();

            // Make sure the binning buffer has the right size
            CheckBinningBuffersSize(hdCamera);

            // Generic attributes
            deferredParameters.rayBinning = true;
            deferredParameters.layerMask.value = (int)RayTracingRendererFlag.GlobalIllumination;
            deferredParameters.diffuseLightingOnly = true;

            deferredParameters.halfResolution = !settings.fullResolution;
            deferredParameters.rayCountType = (int)RayCountValues.DiffuseGI_Deferred;

            // Camera data
            deferredParameters.width = hdCamera.actualWidth;
            deferredParameters.height = hdCamera.actualHeight;
            deferredParameters.viewCount = hdCamera.viewCount;

            // Compute buffers
            deferredParameters.rayBinResult = m_RayBinResult;
            deferredParameters.rayBinSizeResult = m_RayBinSizeResult;
            deferredParameters.accelerationStructure = RequestAccelerationStructure();
            deferredParameters.lightCluster = RequestLightCluster();

            // Shaders
            deferredParameters.gBufferRaytracingRT = HDDefaultSettings.instance.renderPipelineRayTracingResources.gBufferRaytracingRT;
            deferredParameters.deferredRaytracingCS = HDDefaultSettings.instance.renderPipelineRayTracingResources.deferredRaytracingCS;
            deferredParameters.rayBinningCS = HDDefaultSettings.instance.renderPipelineRayTracingResources.rayBinningCS;

            // XRTODO: add ray binning support for single-pass
            if (deferredParameters.viewCount > 1 && deferredParameters.rayBinning)
            {
                deferredParameters.rayBinning = false;
            }

            deferredParameters.globalCB = m_ShaderVariablesRayTracingCB;
            deferredParameters.globalCB._RaytracingIntensityClamp = settings.clampValue;
            deferredParameters.globalCB._RaytracingPreExposition = 1;
            deferredParameters.globalCB._RaytracingDiffuseRay = 1;
            deferredParameters.globalCB._RaytracingIncludeSky = 1;
            deferredParameters.globalCB._RaytracingRayMaxLength = settings.rayLength;
            deferredParameters.globalCB._RayTracingDiffuseLightingOnly = deferredParameters.diffuseLightingOnly ? 1 : 0;

            return deferredParameters;
        }

        struct RTIndirectDiffuseDirGenParameters
        {
            // Camera parameters
            public int texWidth;
            public int texHeight;
            public int viewCount;

            // Generation parameters
            public bool fullResolution;

            // Additional resources
            public BlueNoise.DitheredTextureSet ditheredTextureSet;
            public int dirGenKernel;
            public ComputeShader directionGenCS;
            public ShaderVariablesRaytracing shaderVariablesRayTracingCB;
        }

        RTIndirectDiffuseDirGenParameters PrepareRTIndirectDiffuseDirGenParameters(HDCamera hdCamera, GlobalIllumination settings)
        {
            RTIndirectDiffuseDirGenParameters rtidDirGenParams = new RTIndirectDiffuseDirGenParameters();

            // Set the camera parameters
            rtidDirGenParams.texWidth = hdCamera.actualWidth;
            rtidDirGenParams.texHeight = hdCamera.actualHeight;
            rtidDirGenParams.viewCount = hdCamera.viewCount;

            // Set the generation parameters
            rtidDirGenParams.fullResolution = settings.fullResolution;

            // Grab the right kernel
            rtidDirGenParams.directionGenCS = m_Asset.renderPipelineRayTracingResources.indirectDiffuseRaytracingCS;
            rtidDirGenParams.dirGenKernel = settings.fullResolution ? m_RaytracingIndirectDiffuseFullResKernel : m_RaytracingIndirectDiffuseHalfResKernel;

            // Grab the additional parameters
            BlueNoise blueNoise = GetBlueNoiseManager();
            rtidDirGenParams.ditheredTextureSet = blueNoise.DitheredTextureSet8SPP();
            rtidDirGenParams.shaderVariablesRayTracingCB = m_ShaderVariablesRayTracingCB;

            return rtidDirGenParams;
        }

<<<<<<< HEAD
            ComputeShader indirectDiffuseCS = HDDefaultSettings.instance.renderPipelineRayTracingResources.indirectDiffuseRaytracingCS;
=======
        struct RTIndirectDiffuseDirGenResources
        {
            // Input buffers
            public RTHandle depthStencilBuffer;
            public RTHandle normalBuffer;
>>>>>>> 2799049e

            // Output buffers
            public RTHandle outputBuffer;
        }

        RTIndirectDiffuseDirGenResources PrepareRTIndirectDiffuseDirGenResources(HDCamera hdCamera, RTHandle outputBuffer)
        {
            RTIndirectDiffuseDirGenResources rtidDirGenResources = new RTIndirectDiffuseDirGenResources();

            // Input buffers
            rtidDirGenResources.depthStencilBuffer = m_SharedRTManager.GetDepthStencilBuffer();
            rtidDirGenResources.normalBuffer = m_SharedRTManager.GetNormalBuffer();

            // Output buffers
            rtidDirGenResources.outputBuffer = outputBuffer;

            return rtidDirGenResources;
        }

        static void RTIndirectDiffuseDirGen(CommandBuffer cmd, RTIndirectDiffuseDirGenParameters rtidDirGenParams, RTIndirectDiffuseDirGenResources rtidDirGenResources)
        {
            // Inject the ray-tracing sampling data
            BlueNoise.BindDitheredTextureSet(cmd, rtidDirGenParams.ditheredTextureSet);

            // Bind all the required textures
            cmd.SetComputeTextureParam(rtidDirGenParams.directionGenCS, rtidDirGenParams.dirGenKernel, HDShaderIDs._DepthTexture, rtidDirGenResources.depthStencilBuffer);
            cmd.SetComputeTextureParam(rtidDirGenParams.directionGenCS, rtidDirGenParams.dirGenKernel, HDShaderIDs._NormalBufferTexture, rtidDirGenResources.normalBuffer);

            // Bind the output buffers
            cmd.SetComputeTextureParam(rtidDirGenParams.directionGenCS, rtidDirGenParams.dirGenKernel, HDShaderIDs._RaytracingDirectionBuffer, rtidDirGenResources.outputBuffer);

            int numTilesXHR, numTilesYHR;
            if (rtidDirGenParams.fullResolution)
            {
                // Evaluate the dispatch parameters
                numTilesXHR = (rtidDirGenParams.texWidth + (rtReflectionsComputeTileSize - 1)) / rtReflectionsComputeTileSize;
                numTilesYHR = (rtidDirGenParams.texHeight + (rtReflectionsComputeTileSize - 1)) / rtReflectionsComputeTileSize;
            }
            else
            {
                // Evaluate the dispatch parameters
                numTilesXHR = (rtidDirGenParams.texWidth / 2 + (rtReflectionsComputeTileSize - 1)) / rtReflectionsComputeTileSize;
                numTilesYHR = (rtidDirGenParams.texHeight / 2 + (rtReflectionsComputeTileSize - 1)) / rtReflectionsComputeTileSize;
            }

            // Compute the directions
            cmd.DispatchCompute(rtidDirGenParams.directionGenCS, rtidDirGenParams.dirGenKernel, numTilesXHR, numTilesYHR, rtidDirGenParams.viewCount);
        }

        struct RTIndirectDiffuseUpscaleParameters
        {
            // Camera parameters
            public int texWidth;
            public int texHeight;
            public int viewCount;

            // Generation parameters
            public int upscaleRadius;

            // Additional resources
            public Texture2DArray blueNoiseTexture;
            public Texture2D scramblingTexture;
            public int upscaleKernel;
            public ComputeShader upscaleCS;
        }

        RTIndirectDiffuseUpscaleParameters PrepareRTIndirectDiffuseUpscaleParameters(HDCamera hdCamera, GlobalIllumination settings)
        {
            RTIndirectDiffuseUpscaleParameters rtidUpscaleParams = new RTIndirectDiffuseUpscaleParameters();

            // Set the camera parameters
            rtidUpscaleParams.texWidth = hdCamera.actualWidth;
            rtidUpscaleParams.texHeight = hdCamera.actualHeight;
            rtidUpscaleParams.viewCount = hdCamera.viewCount;

            // Set the generation parameters
            rtidUpscaleParams.upscaleRadius = settings.upscaleRadius;

            // Grab the right kernel
            rtidUpscaleParams.upscaleCS = m_Asset.renderPipelineRayTracingResources.indirectDiffuseRaytracingCS;
            rtidUpscaleParams.upscaleKernel = settings.fullResolution ? m_IndirectDiffuseUpscaleFullResKernel : m_IndirectDiffuseUpscaleHalfResKernel;

            // Grab the additional parameters
            BlueNoise blueNoise = GetBlueNoiseManager();
            rtidUpscaleParams.blueNoiseTexture = blueNoise.textureArray16RGB;
            rtidUpscaleParams.scramblingTexture = m_Asset.renderPipelineResources.textures.scramblingTex;

            return rtidUpscaleParams;
        }

        struct RTIndirectDiffuseUpscaleResources
        {
            // Input buffers
            public RTHandle depthStencilBuffer;
            public RTHandle normalBuffer;
            public RTHandle indirectDiffuseBuffer;
            public RTHandle directionBuffer;

            // Output buffers
            public RTHandle outputBuffer;
        }

        RTIndirectDiffuseUpscaleResources PrepareRTIndirectDiffuseUpscaleResources(HDCamera hdCamera, RTHandle indirectDiffuseBuffer, RTHandle directionBuffer, RTHandle outputBuffer)
        {
            RTIndirectDiffuseUpscaleResources rtidUpscaleResources = new RTIndirectDiffuseUpscaleResources();

            // Input buffers
            rtidUpscaleResources.depthStencilBuffer = m_SharedRTManager.GetDepthStencilBuffer();
            rtidUpscaleResources.normalBuffer = m_SharedRTManager.GetNormalBuffer();
            rtidUpscaleResources.indirectDiffuseBuffer = indirectDiffuseBuffer;
            rtidUpscaleResources.directionBuffer = directionBuffer;

            // Output buffers
            rtidUpscaleResources.outputBuffer = outputBuffer;

            return rtidUpscaleResources;
        }

        static void RTIndirectDiffuseUpscale(CommandBuffer cmd, RTIndirectDiffuseUpscaleParameters rtidUpscaleParams, RTIndirectDiffuseUpscaleResources rtidUpscaleResources)
        {
            // Inject all the parameters for the compute
            cmd.SetComputeTextureParam(rtidUpscaleParams.upscaleCS, rtidUpscaleParams.upscaleKernel, HDShaderIDs._DepthTexture, rtidUpscaleResources.depthStencilBuffer);
            cmd.SetComputeTextureParam(rtidUpscaleParams.upscaleCS, rtidUpscaleParams.upscaleKernel, HDShaderIDs._NormalBufferTexture, rtidUpscaleResources.normalBuffer);
            cmd.SetComputeTextureParam(rtidUpscaleParams.upscaleCS, rtidUpscaleParams.upscaleKernel, HDShaderIDs._IndirectDiffuseTexture, rtidUpscaleResources.indirectDiffuseBuffer);
            cmd.SetComputeTextureParam(rtidUpscaleParams.upscaleCS, rtidUpscaleParams.upscaleKernel, HDShaderIDs._RaytracingDirectionBuffer, rtidUpscaleResources.directionBuffer);
            cmd.SetComputeTextureParam(rtidUpscaleParams.upscaleCS, rtidUpscaleParams.upscaleKernel, HDShaderIDs._BlueNoiseTexture, rtidUpscaleParams.blueNoiseTexture);
            cmd.SetComputeTextureParam(rtidUpscaleParams.upscaleCS, rtidUpscaleParams.upscaleKernel, HDShaderIDs._ScramblingTexture, rtidUpscaleParams.scramblingTexture);
            cmd.SetComputeIntParam(rtidUpscaleParams.upscaleCS, HDShaderIDs._SpatialFilterRadius, rtidUpscaleParams.upscaleRadius);

            // Output buffer
            cmd.SetComputeTextureParam(rtidUpscaleParams.upscaleCS, rtidUpscaleParams.upscaleKernel, HDShaderIDs._UpscaledIndirectDiffuseTextureRW, rtidUpscaleResources.outputBuffer);

            // Texture dimensions
            int texWidth = rtidUpscaleParams.texWidth;
            int texHeight = rtidUpscaleParams.texHeight;

            // Evaluate the dispatch parameters
            int areaTileSize = 8;
            int numTilesXHR = (texWidth + (areaTileSize - 1)) / areaTileSize;
            int numTilesYHR = (texHeight + (areaTileSize - 1)) / areaTileSize;

            // Compute the texture
            cmd.DispatchCompute(rtidUpscaleParams.upscaleCS, rtidUpscaleParams.upscaleKernel, numTilesXHR, numTilesYHR, rtidUpscaleParams.viewCount);
        }

        void RenderIndirectDiffusePerformance(HDCamera hdCamera, CommandBuffer cmd, ScriptableRenderContext renderContext, int frameCount)
        {
            // Fetch the required resources
            var settings = hdCamera.volumeStack.GetComponent<GlobalIllumination>();

            // Request the intermediate texture we will be using
            RTHandle directionBuffer = GetRayTracingBuffer(InternalRayTracingBuffers.Direction);
            RTHandle intermediateBuffer1 = GetRayTracingBuffer(InternalRayTracingBuffers.RGBA1);

            using (new ProfilingScope(cmd, ProfilingSampler.Get(HDProfileId.RaytracingIntegrateIndirectDiffuse)))
            {
                // Prepare the components for the direction generation
                RTIndirectDiffuseDirGenParameters rtidDirGenParameters = PrepareRTIndirectDiffuseDirGenParameters(hdCamera, settings);
                RTIndirectDiffuseDirGenResources rtidDirGenResousources = PrepareRTIndirectDiffuseDirGenResources(hdCamera, directionBuffer);
                RTIndirectDiffuseDirGen(cmd, rtidDirGenParameters, rtidDirGenResousources);

                // Prepare the components for the deferred lighting
                DeferredLightingRTParameters deferredParamters = PrepareIndirectDiffuseDeferredLightingRTParameters(hdCamera);
                DeferredLightingRTResources deferredResources = PrepareDeferredLightingRTResources(hdCamera, directionBuffer, intermediateBuffer1);
                RenderRaytracingDeferredLighting(cmd, deferredParamters, deferredResources);

                // Upscale the indirect diffuse buffer
                RTIndirectDiffuseUpscaleParameters rtidUpscaleParameters = PrepareRTIndirectDiffuseUpscaleParameters(hdCamera, settings);
                RTIndirectDiffuseUpscaleResources rtidUpscaleResources = PrepareRTIndirectDiffuseUpscaleResources(hdCamera, intermediateBuffer1, directionBuffer, m_IndirectDiffuseBuffer0);
                RTIndirectDiffuseUpscale(cmd, rtidUpscaleParameters, rtidUpscaleResources);
            }

            using (new ProfilingScope(cmd, ProfilingSampler.Get(HDProfileId.RaytracingFilterIndirectDiffuse)))
            {
<<<<<<< HEAD
                // Fetch the right filter to use
                int currentKernel = indirectDiffuseCS.FindKernel(settings.fullResolution ? "IndirectDiffuseIntegrationUpscaleFullRes" : "IndirectDiffuseIntegrationUpscaleHalfRes");

                // Inject all the parameters for the compute
                cmd.SetComputeTextureParam(indirectDiffuseCS, currentKernel, HDShaderIDs._DepthTexture, m_SharedRTManager.GetDepthStencilBuffer());
                cmd.SetComputeTextureParam(indirectDiffuseCS, currentKernel, HDShaderIDs._NormalBufferTexture, m_SharedRTManager.GetNormalBuffer());
                cmd.SetComputeTextureParam(indirectDiffuseCS, currentKernel, HDShaderIDs._IndirectDiffuseTexture, m_IndirectDiffuseBuffer0);
                cmd.SetComputeTextureParam(indirectDiffuseCS, currentKernel, HDShaderIDs._RaytracingDirectionBuffer, directionBuffer);
                cmd.SetComputeTextureParam(indirectDiffuseCS, currentKernel, HDShaderIDs._BlueNoiseTexture, blueNoise.textureArray16RGB);
                cmd.SetComputeTextureParam(indirectDiffuseCS, currentKernel, HDShaderIDs._UpscaledIndirectDiffuseTextureRW, intermediateBuffer1);
                cmd.SetComputeTextureParam(indirectDiffuseCS, currentKernel, HDShaderIDs._ScramblingTexture,HDDefaultSettings.instance.renderPipelineResources.textures.scramblingTex);
                cmd.SetComputeIntParam(indirectDiffuseCS, HDShaderIDs._SpatialFilterRadius, settings.upscaleRadius);

                // Texture dimensions
                int texWidth = hdCamera.actualWidth;
                int texHeight = hdCamera.actualHeight;

                // Evaluate the dispatch parameters
                int areaTileSize = 8;
                int numTilesXHR = (texWidth  + (areaTileSize - 1)) / areaTileSize;
                int numTilesYHR = (texHeight + (areaTileSize - 1)) / areaTileSize;

                // Compute the texture
                cmd.DispatchCompute(indirectDiffuseCS, currentKernel, numTilesXHR, numTilesYHR, hdCamera.viewCount);

                // Copy the data back to the right buffer
                HDUtils.BlitCameraTexture(cmd, intermediateBuffer1, m_IndirectDiffuseBuffer0);

=======
>>>>>>> 2799049e
                // Denoise if required
                if (settings.denoise)
                {
                    DenoiseIndirectDiffuseBuffer(hdCamera, cmd, settings);
                }
            }
        }

        struct QualityRTIndirectDiffuseParameters
        {
            // Camera parameters
            public int texWidth;
            public int texHeight;
            public int viewCount;

            // Evaluation parameters
            public float rayLength;
            public int sampleCount;
            public float clampValue;
            public int bounceCount;

            // Other parameters
            public RayTracingShader indirectDiffuseRT;
            public RayTracingAccelerationStructure accelerationStructure;
            public HDRaytracingLightCluster lightCluster;
            public Texture skyTexture;
            public ShaderVariablesRaytracing shaderVariablesRayTracingCB;
            public BlueNoise.DitheredTextureSet ditheredTextureSet;
        }

        QualityRTIndirectDiffuseParameters PrepareQualityRTIndirectDiffuseParameters(HDCamera hdCamera, GlobalIllumination settings)
        {
            QualityRTIndirectDiffuseParameters qrtidParams = new QualityRTIndirectDiffuseParameters();

            // Set the camera parameters
            qrtidParams.texWidth = hdCamera.actualWidth;
            qrtidParams.texHeight = hdCamera.actualHeight;
            qrtidParams.viewCount = hdCamera.viewCount;

            // Evaluation parameters
            qrtidParams.rayLength = settings.rayLength;
            qrtidParams.sampleCount = settings.sampleCount.value;
            qrtidParams.clampValue = settings.clampValue;
            qrtidParams.bounceCount = settings.bounceCount.value;

            // Grab the additional parameters
            qrtidParams.indirectDiffuseRT = m_Asset.renderPipelineRayTracingResources.indirectDiffuseRaytracingRT;
            qrtidParams.accelerationStructure = RequestAccelerationStructure();
            qrtidParams.lightCluster = RequestLightCluster();
            qrtidParams.skyTexture = m_SkyManager.GetSkyReflection(hdCamera);
            qrtidParams.shaderVariablesRayTracingCB = m_ShaderVariablesRayTracingCB;
            BlueNoise blueNoise = GetBlueNoiseManager();
            qrtidParams.ditheredTextureSet = blueNoise.DitheredTextureSet8SPP();
            return qrtidParams;
        }

        struct QualityRTIndirectDiffuseResources
        {
            // Input buffer
            public RTHandle depthStencilBuffer;
            public RTHandle normalBuffer;

            // Debug buffer
            public RTHandle rayCountTexture;

            // Ouput buffer
            public RTHandle outputBuffer;
        }

        QualityRTIndirectDiffuseResources PrepareQualityRTIndirectDiffuseResources(RTHandle outputBuffer)
        {
            QualityRTIndirectDiffuseResources qualityrtidResources = new QualityRTIndirectDiffuseResources();

            // Input buffers
            qualityrtidResources.depthStencilBuffer = m_SharedRTManager.GetDepthStencilBuffer();
            qualityrtidResources.normalBuffer = m_SharedRTManager.GetNormalBuffer();

            // Debug buffer
            RayCountManager rayCountManager = GetRayCountManager();
            qualityrtidResources.rayCountTexture = rayCountManager.GetRayCountTexture();

            // Output buffers
            qualityrtidResources.outputBuffer = outputBuffer;
            return qualityrtidResources;
        }

        static void RenderQualityRayTracedIndirectDiffuse(CommandBuffer cmd, QualityRTIndirectDiffuseParameters qrtidParameters, QualityRTIndirectDiffuseResources qrtidResources)
        {
            // Define the shader pass to use for the indirect diffuse pass
            cmd.SetRayTracingShaderPass(qrtidParameters.indirectDiffuseRT, "IndirectDXR");

            // Set the acceleration structure for the pass
            cmd.SetRayTracingAccelerationStructure(qrtidParameters.indirectDiffuseRT, HDShaderIDs._RaytracingAccelerationStructureName, qrtidParameters.accelerationStructure);

            // Inject the ray-tracing sampling data
            BlueNoise.BindDitheredTextureSet(cmd, qrtidParameters.ditheredTextureSet);

            // Set the data for the ray generation
            cmd.SetRayTracingTextureParam(qrtidParameters.indirectDiffuseRT, HDShaderIDs._IndirectDiffuseTextureRW, qrtidResources.outputBuffer);
            cmd.SetRayTracingTextureParam(qrtidParameters.indirectDiffuseRT, HDShaderIDs._DepthTexture, qrtidResources.depthStencilBuffer);
            cmd.SetRayTracingTextureParam(qrtidParameters.indirectDiffuseRT, HDShaderIDs._NormalBufferTexture, qrtidResources.normalBuffer);

            // Set ray count texture
            cmd.SetRayTracingTextureParam(qrtidParameters.indirectDiffuseRT, HDShaderIDs._RayCountTexture, qrtidResources.rayCountTexture);

            // LightLoop data
            qrtidParameters.lightCluster.BindLightClusterData(cmd);

            // Set the data for the ray miss
            cmd.SetRayTracingTextureParam(qrtidParameters.indirectDiffuseRT, HDShaderIDs._SkyTexture, qrtidParameters.skyTexture);

            // Update global constant buffer
<<<<<<< HEAD
            m_ShaderVariablesRayTracingCB._RaytracingRayMaxLength = settings.rayLength;
            m_ShaderVariablesRayTracingCB._RaytracingNumSamples = settings.sampleCount.value;
            m_ShaderVariablesRayTracingCB._RaytracingIntensityClamp = settings.clampValue;
            m_ShaderVariablesRayTracingCB._RaytracingMaxRecursion = settings.bounceCount.value;
            ConstantBuffer.PushGlobal(cmd, m_ShaderVariablesRayTracingCB, HDShaderIDs._ShaderVariablesRaytracing);
        }

        void RenderIndirectDiffuseQuality(HDCamera hdCamera, CommandBuffer cmd, ScriptableRenderContext renderContext, int frameCount)
        {
            // First thing to check is: Do we have a valid ray-tracing environment?
            GlobalIllumination giSettings = hdCamera.volumeStack.GetComponent<GlobalIllumination>();
            LightCluster lightClusterSettings = hdCamera.volumeStack.GetComponent<LightCluster>();

            // Shaders that are used
            RayTracingShader indirectDiffuseRT = HDDefaultSettings.instance.renderPipelineRayTracingResources.indirectDiffuseRaytracingRT;

            // Request the intermediate texture we will be using
            RTHandle intermediateBuffer1 = GetRayTracingBuffer(InternalRayTracingBuffers.RGBA1);

            // Bind all the parameters for ray tracing
            BindRayTracedIndirectDiffuseData(cmd, hdCamera, indirectDiffuseRT, giSettings, lightClusterSettings, m_IndirectDiffuseBuffer0, intermediateBuffer1);

            // Compute the actual resolution that is needed base on the quality
            int widthResolution = hdCamera.actualWidth;
            int heightResolution = hdCamera.actualHeight;

=======
            qrtidParameters.shaderVariablesRayTracingCB._RaytracingRayMaxLength = qrtidParameters.rayLength;
            qrtidParameters.shaderVariablesRayTracingCB._RaytracingNumSamples = qrtidParameters.sampleCount;
            qrtidParameters.shaderVariablesRayTracingCB._RaytracingIntensityClamp = qrtidParameters.clampValue;
            qrtidParameters.shaderVariablesRayTracingCB._RaytracingMaxRecursion = qrtidParameters.bounceCount;
            qrtidParameters.shaderVariablesRayTracingCB._RayTracingDiffuseLightingOnly = 1;
            ConstantBuffer.PushGlobal(cmd, qrtidParameters.shaderVariablesRayTracingCB, HDShaderIDs._ShaderVariablesRaytracing);
>>>>>>> 2799049e

            // Only use the shader variant that has multi bounce if the bounce count > 1
            CoreUtils.SetKeyword(cmd, "MULTI_BOUNCE_INDIRECT", qrtidParameters.bounceCount > 1);

            // Run the computation
            cmd.DispatchRays(qrtidParameters.indirectDiffuseRT, m_RayGenIndirectDiffuseIntegrationName, (uint)qrtidParameters.texWidth, (uint)qrtidParameters.texHeight, (uint)qrtidParameters.viewCount);

            // Disable the keywords we do not need anymore
            CoreUtils.SetKeyword(cmd, "MULTI_BOUNCE_INDIRECT", false);
        }

        void RenderIndirectDiffuseQuality(HDCamera hdCamera, CommandBuffer cmd, ScriptableRenderContext renderContext, int frameCount)
        {
            // First thing to check is: Do we have a valid ray-tracing environment?
            GlobalIllumination giSettings = hdCamera.volumeStack.GetComponent<GlobalIllumination>();

            // Evaluate the signal
            QualityRTIndirectDiffuseParameters qrtidParameters = PrepareQualityRTIndirectDiffuseParameters(hdCamera, giSettings);
            QualityRTIndirectDiffuseResources qrtidResources = PrepareQualityRTIndirectDiffuseResources(m_IndirectDiffuseBuffer0);
            RenderQualityRayTracedIndirectDiffuse(cmd, qrtidParameters, qrtidResources);
           
            using (new ProfilingScope(cmd, ProfilingSampler.Get(HDProfileId.RaytracingFilterIndirectDiffuse)))
            {
                if (giSettings.denoise)
                {
                    DenoiseIndirectDiffuseBuffer(hdCamera, cmd, giSettings);
                }
            }
        }

        void DenoiseIndirectDiffuseBuffer(HDCamera hdCamera, CommandBuffer cmd, GlobalIllumination settings)
        {
            // Grab the high frequency history buffer
            RTHandle indirectDiffuseHistoryHF = hdCamera.GetCurrentFrameRT((int)HDCameraFrameHistoryType.RaytracedIndirectDiffuseHF)
                ?? hdCamera.AllocHistoryFrameRT((int)HDCameraFrameHistoryType.RaytracedIndirectDiffuseHF, IndirectDiffuseHistoryBufferAllocatorFunction, 1);
            // Request the intermediate textures we will be using
            RTHandle intermediateBuffer1 = GetRayTracingBuffer(InternalRayTracingBuffers.RGBA1);
            RTHandle validationBuffer = GetRayTracingBuffer(InternalRayTracingBuffers.R0);
            // Check if we should be using the history at all
            float historyValidity = EvaluateHistoryValidity(hdCamera);
            // Grab the temporal denoiser
            HDTemporalFilter temporalFilter = GetTemporalFilter();

            // Temporal denoising
            TemporalFilterParameters tfParameters = temporalFilter.PrepareTemporalFilterParameters(hdCamera, false, historyValidity);
            TemporalFilterResources tfResources = temporalFilter.PrepareTemporalFilterResources(hdCamera, validationBuffer, m_IndirectDiffuseBuffer0, indirectDiffuseHistoryHF, intermediateBuffer1);
            HDTemporalFilter.DenoiseBuffer(cmd, tfParameters, tfResources);

            // Apply the first pass of our denoiser
            HDDiffuseDenoiser diffuseDenoiser = GetDiffuseDenoiser();
            DiffuseDenoiserParameters ddParams = diffuseDenoiser.PrepareDiffuseDenoiserParameters(hdCamera, false, settings.denoiserRadius, settings.halfResolutionDenoiser);
            RTHandle intermediateBuffer = GetRayTracingBuffer(InternalRayTracingBuffers.RGBA0);
            DiffuseDenoiserResources ddResources = diffuseDenoiser.PrepareDiffuseDenoiserResources(intermediateBuffer1, intermediateBuffer, m_IndirectDiffuseBuffer0);
            HDDiffuseDenoiser.DenoiseBuffer(cmd, ddParams, ddResources);

            // If the second pass is requested, do it otherwise blit
            if (settings.secondDenoiserPass)
            {
                // Grab the low frequency history buffer
                RTHandle indirectDiffuseHistoryLF = hdCamera.GetCurrentFrameRT((int)HDCameraFrameHistoryType.RaytracedIndirectDiffuseLF)
                    ?? hdCamera.AllocHistoryFrameRT((int)HDCameraFrameHistoryType.RaytracedIndirectDiffuseLF, IndirectDiffuseHistoryBufferAllocatorFunction, 1);

                // Run the temporal denoiser
                tfParameters = temporalFilter.PrepareTemporalFilterParameters(hdCamera, false, historyValidity);
                tfResources = temporalFilter.PrepareTemporalFilterResources(hdCamera, validationBuffer, m_IndirectDiffuseBuffer0, indirectDiffuseHistoryLF, intermediateBuffer1);
                HDTemporalFilter.DenoiseBuffer(cmd, tfParameters, tfResources);

                // Run the spatial denoiser
                ddParams = diffuseDenoiser.PrepareDiffuseDenoiserParameters(hdCamera, false, settings.secondDenoiserRadius, settings.halfResolutionDenoiser);
                ddResources = diffuseDenoiser.PrepareDiffuseDenoiserResources(intermediateBuffer1, intermediateBuffer, m_IndirectDiffuseBuffer0);
                HDDiffuseDenoiser.DenoiseBuffer(cmd, ddParams, ddResources);
            }
        }
    }
}<|MERGE_RESOLUTION|>--- conflicted
+++ resolved
@@ -15,7 +15,7 @@
 
         void InitRayTracedIndirectDiffuse()
         {
-            ComputeShader indirectDiffuseShaderCS = m_Asset.renderPipelineRayTracingResources.indirectDiffuseRaytracingCS;
+            ComputeShader indirectDiffuseShaderCS = HDDefaultSettings.instance.renderPipelineRayTracingResources.indirectDiffuseRaytracingCS;
 
             // Grab all the kernels we shall be using
             m_RaytracingIndirectDiffuseFullResKernel = indirectDiffuseShaderCS.FindKernel("RaytracingIndirectDiffuseFullRes");
@@ -154,7 +154,7 @@
             rtidDirGenParams.fullResolution = settings.fullResolution;
 
             // Grab the right kernel
-            rtidDirGenParams.directionGenCS = m_Asset.renderPipelineRayTracingResources.indirectDiffuseRaytracingCS;
+            rtidDirGenParams.directionGenCS = HDDefaultSettings.instance.renderPipelineRayTracingResources.indirectDiffuseRaytracingCS;
             rtidDirGenParams.dirGenKernel = settings.fullResolution ? m_RaytracingIndirectDiffuseFullResKernel : m_RaytracingIndirectDiffuseHalfResKernel;
 
             // Grab the additional parameters
@@ -165,15 +165,11 @@
             return rtidDirGenParams;
         }
 
-<<<<<<< HEAD
-            ComputeShader indirectDiffuseCS = HDDefaultSettings.instance.renderPipelineRayTracingResources.indirectDiffuseRaytracingCS;
-=======
         struct RTIndirectDiffuseDirGenResources
         {
             // Input buffers
             public RTHandle depthStencilBuffer;
             public RTHandle normalBuffer;
->>>>>>> 2799049e
 
             // Output buffers
             public RTHandle outputBuffer;
@@ -253,13 +249,13 @@
             rtidUpscaleParams.upscaleRadius = settings.upscaleRadius;
 
             // Grab the right kernel
-            rtidUpscaleParams.upscaleCS = m_Asset.renderPipelineRayTracingResources.indirectDiffuseRaytracingCS;
+            rtidUpscaleParams.upscaleCS = HDDefaultSettings.instance.renderPipelineRayTracingResources.indirectDiffuseRaytracingCS;
             rtidUpscaleParams.upscaleKernel = settings.fullResolution ? m_IndirectDiffuseUpscaleFullResKernel : m_IndirectDiffuseUpscaleHalfResKernel;
 
             // Grab the additional parameters
             BlueNoise blueNoise = GetBlueNoiseManager();
             rtidUpscaleParams.blueNoiseTexture = blueNoise.textureArray16RGB;
-            rtidUpscaleParams.scramblingTexture = m_Asset.renderPipelineResources.textures.scramblingTex;
+            rtidUpscaleParams.scramblingTexture = HDDefaultSettings.instance.renderPipelineResources.textures.scramblingTex;
 
             return rtidUpscaleParams;
         }
@@ -348,37 +344,6 @@
 
             using (new ProfilingScope(cmd, ProfilingSampler.Get(HDProfileId.RaytracingFilterIndirectDiffuse)))
             {
-<<<<<<< HEAD
-                // Fetch the right filter to use
-                int currentKernel = indirectDiffuseCS.FindKernel(settings.fullResolution ? "IndirectDiffuseIntegrationUpscaleFullRes" : "IndirectDiffuseIntegrationUpscaleHalfRes");
-
-                // Inject all the parameters for the compute
-                cmd.SetComputeTextureParam(indirectDiffuseCS, currentKernel, HDShaderIDs._DepthTexture, m_SharedRTManager.GetDepthStencilBuffer());
-                cmd.SetComputeTextureParam(indirectDiffuseCS, currentKernel, HDShaderIDs._NormalBufferTexture, m_SharedRTManager.GetNormalBuffer());
-                cmd.SetComputeTextureParam(indirectDiffuseCS, currentKernel, HDShaderIDs._IndirectDiffuseTexture, m_IndirectDiffuseBuffer0);
-                cmd.SetComputeTextureParam(indirectDiffuseCS, currentKernel, HDShaderIDs._RaytracingDirectionBuffer, directionBuffer);
-                cmd.SetComputeTextureParam(indirectDiffuseCS, currentKernel, HDShaderIDs._BlueNoiseTexture, blueNoise.textureArray16RGB);
-                cmd.SetComputeTextureParam(indirectDiffuseCS, currentKernel, HDShaderIDs._UpscaledIndirectDiffuseTextureRW, intermediateBuffer1);
-                cmd.SetComputeTextureParam(indirectDiffuseCS, currentKernel, HDShaderIDs._ScramblingTexture,HDDefaultSettings.instance.renderPipelineResources.textures.scramblingTex);
-                cmd.SetComputeIntParam(indirectDiffuseCS, HDShaderIDs._SpatialFilterRadius, settings.upscaleRadius);
-
-                // Texture dimensions
-                int texWidth = hdCamera.actualWidth;
-                int texHeight = hdCamera.actualHeight;
-
-                // Evaluate the dispatch parameters
-                int areaTileSize = 8;
-                int numTilesXHR = (texWidth  + (areaTileSize - 1)) / areaTileSize;
-                int numTilesYHR = (texHeight + (areaTileSize - 1)) / areaTileSize;
-
-                // Compute the texture
-                cmd.DispatchCompute(indirectDiffuseCS, currentKernel, numTilesXHR, numTilesYHR, hdCamera.viewCount);
-
-                // Copy the data back to the right buffer
-                HDUtils.BlitCameraTexture(cmd, intermediateBuffer1, m_IndirectDiffuseBuffer0);
-
-=======
->>>>>>> 2799049e
                 // Denoise if required
                 if (settings.denoise)
                 {
@@ -425,7 +390,7 @@
             qrtidParams.bounceCount = settings.bounceCount.value;
 
             // Grab the additional parameters
-            qrtidParams.indirectDiffuseRT = m_Asset.renderPipelineRayTracingResources.indirectDiffuseRaytracingRT;
+            qrtidParams.indirectDiffuseRT = HDDefaultSettings.instance.renderPipelineRayTracingResources.indirectDiffuseRaytracingRT;
             qrtidParams.accelerationStructure = RequestAccelerationStructure();
             qrtidParams.lightCluster = RequestLightCluster();
             qrtidParams.skyTexture = m_SkyManager.GetSkyReflection(hdCamera);
@@ -491,41 +456,12 @@
             cmd.SetRayTracingTextureParam(qrtidParameters.indirectDiffuseRT, HDShaderIDs._SkyTexture, qrtidParameters.skyTexture);
 
             // Update global constant buffer
-<<<<<<< HEAD
-            m_ShaderVariablesRayTracingCB._RaytracingRayMaxLength = settings.rayLength;
-            m_ShaderVariablesRayTracingCB._RaytracingNumSamples = settings.sampleCount.value;
-            m_ShaderVariablesRayTracingCB._RaytracingIntensityClamp = settings.clampValue;
-            m_ShaderVariablesRayTracingCB._RaytracingMaxRecursion = settings.bounceCount.value;
-            ConstantBuffer.PushGlobal(cmd, m_ShaderVariablesRayTracingCB, HDShaderIDs._ShaderVariablesRaytracing);
-        }
-
-        void RenderIndirectDiffuseQuality(HDCamera hdCamera, CommandBuffer cmd, ScriptableRenderContext renderContext, int frameCount)
-        {
-            // First thing to check is: Do we have a valid ray-tracing environment?
-            GlobalIllumination giSettings = hdCamera.volumeStack.GetComponent<GlobalIllumination>();
-            LightCluster lightClusterSettings = hdCamera.volumeStack.GetComponent<LightCluster>();
-
-            // Shaders that are used
-            RayTracingShader indirectDiffuseRT = HDDefaultSettings.instance.renderPipelineRayTracingResources.indirectDiffuseRaytracingRT;
-
-            // Request the intermediate texture we will be using
-            RTHandle intermediateBuffer1 = GetRayTracingBuffer(InternalRayTracingBuffers.RGBA1);
-
-            // Bind all the parameters for ray tracing
-            BindRayTracedIndirectDiffuseData(cmd, hdCamera, indirectDiffuseRT, giSettings, lightClusterSettings, m_IndirectDiffuseBuffer0, intermediateBuffer1);
-
-            // Compute the actual resolution that is needed base on the quality
-            int widthResolution = hdCamera.actualWidth;
-            int heightResolution = hdCamera.actualHeight;
-
-=======
             qrtidParameters.shaderVariablesRayTracingCB._RaytracingRayMaxLength = qrtidParameters.rayLength;
             qrtidParameters.shaderVariablesRayTracingCB._RaytracingNumSamples = qrtidParameters.sampleCount;
             qrtidParameters.shaderVariablesRayTracingCB._RaytracingIntensityClamp = qrtidParameters.clampValue;
             qrtidParameters.shaderVariablesRayTracingCB._RaytracingMaxRecursion = qrtidParameters.bounceCount;
             qrtidParameters.shaderVariablesRayTracingCB._RayTracingDiffuseLightingOnly = 1;
             ConstantBuffer.PushGlobal(cmd, qrtidParameters.shaderVariablesRayTracingCB, HDShaderIDs._ShaderVariablesRaytracing);
->>>>>>> 2799049e
 
             // Only use the shader variant that has multi bounce if the bounce count > 1
             CoreUtils.SetKeyword(cmd, "MULTI_BOUNCE_INDIRECT", qrtidParameters.bounceCount > 1);
