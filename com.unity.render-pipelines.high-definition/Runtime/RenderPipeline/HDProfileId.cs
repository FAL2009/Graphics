using UnityEngine.Rendering;

namespace UnityEngine.Rendering.HighDefinition
{
    internal enum HDProfileId
    {
        PushGlobalParameters,
        CopyDepthBuffer,
        CopyDepthInTargetTexture,
        CoarseStencilGeneration,
        HTileForSSS,
        RenderSSAO,
        ResolveStencilBuffer,
        HorizonSSAO,
        DenoiseSSAO,
        UpSampleSSAO,
        ScreenSpaceShadows,
        BuildLightList,
        ContactShadows,
        BlitToFinalRTDevBuildOnly,
        Distortion,
        ApplyDistortion,
        DepthPrepassForward,
        DepthPrepassDeferredForDecals,
        DepthPrepassDeferred,
        DepthPrepassDeferredIncomplete,
        TransparentDepthPrepass,
        GBuffer,
        GBufferDebug,
        DBufferRender,
        DBufferPrepareDrawData,
        DBufferNormal,
        DisplayDebugDecalsAtlas,
        DisplayDebugViewMaterial,
        DebugViewMaterialGBuffer,
        SubsurfaceScattering,
        SsrTracing,
        SsrReprojection,
        PrepareForTransparentSsr,
        ForwardEmissive,
        ForwardOpaque,
        ForwardOpaqueDebug,
        ForwardTransparent,
        ForwardTransparentDebug,
        ForwardPreRefraction,
        ForwardPreRefractionDebug,
        ForwardTransparentDepthPrepass,
        RenderForwardError,
        TransparentDepthPostpass,
        ObjectsMotionVector,
        CameraMotionVectors,
        ColorPyramid,
        DepthPyramid,
        PostProcessing,
        AfterPostProcessing,
        RenderDebug,
        DisplayLightVolume,
        ClearBuffers,
        ClearDepthStencil,
        ClearStencil,
        ClearSssLightingBuffer,
        ClearSSSFilteringTarget,
        ClearAndCopyStencilTexture,
        ClearHDRTarget,
        ClearGBuffer,
        ClearSsrBuffers,
        HDRenderPipelineRenderCamera,
        HDRenderPipelineRenderAOV,
        HDRenderPipelineAllRenderRequest,
        CullResultsCull,
        CustomPassCullResultsCull,
        UpdateStencilCopyForSSRExclusion,
        GizmosPrePostprocess,
        Gizmos,
        DisplayCookieAtlas,
        RenderWireFrame,
        PushToColorPicker,
        ResolveMSAAColor,
        ResolveMSAADepth,
        ConvolveReflectionProbe,
        ConvolvePlanarReflectionProbe,
        PreIntegradeWardCookTorrance,
        FilterCubemapCharlie,
        FilterCubemapGGX,
        DisplayPointLightCookieArray,
        DisplayPlanarReflectionProbeAtlas,
        BlitTextureInPotAtlas,
        AreaLightCookieConvolution,

        UpdateSkyEnvironmentConvolution,
        RenderSkyToCubemap,
        UpdateSkyEnvironment,
        UpdateSkyAmbientProbe,
        PreRenderSky,
        RenderSky,
        OpaqueAtmosphericScattering,
        InScatteredRadiancePrecomputation,

        VolumeVoxelization,
        VolumetricLighting,
        VolumetricLightingFiltering,
        PrepareVisibleDensityVolumeList,

        RaytracingBuildCluster,
        RaytracingCullLights,
        RaytracingIntegrateReflection,
        RaytracingFilterReflection,
        RaytracingAmbientOcclusion,
        RaytracingFilterAmbientOcclusion,
        RaytracingDirectionalLightShadow,
        RaytracingLightShadow,
        RaytracingIntegrateIndirectDiffuse,
        RaytracingFilterIndirectDiffuse,
        RaytracingDebugOverlay,
        RayTracingRecursiveRendering,
        RayTracingPrepass,

        // Profile sampler for prepare light for GPU
        PrepareLightsForGPU,
        PushLightDataGlobalParameters,

        // Profile sampler for shadow
        PushShadowGlobalParameters,
        RenderShadowMaps,
        RenderMomentShadowMaps,
        RenderPunctualShadowMaps,
        RenderDirectionalShadowMaps,
        RenderAreaShadowMaps,
        RenderEVSMShadowMaps,
        RenderEVSMShadowMapsBlur,
        RenderEVSMShadowMapsCopyToAtlas,

        // Profile sampler for tile pass
        LightLoopPushGlobalParameters,
        TileClusterLightingDebug,
        DisplayShadows,

        RenderDeferredLightingCompute,
        RenderDeferredLightingComputeAsPixel,
        RenderDeferredLightingSinglePass,
        RenderDeferredLightingSinglePassMRT,

        // Misc
        VolumeUpdate,
        CustomPassVolumeUpdate,

        // XR
        XROcclusionMesh,
        XRMirrorView,
        XRCustomMirrorView,
        XRDepthCopy,

        // Low res transparency
        DownsampleDepth,
        LowResTransparent,
        UpsampleLowResTransparent,

        // Post-processing
        AlphaCopy,
        StopNaNs,
        FixedExposure,
        DynamicExposure,
        TemporalAntialiasing,
        DepthOfField,
        DepthOfFieldKernel,
        DepthOfFieldCoC,
        DepthOfFieldPrefilter,
        DepthOfFieldPyramid,
        DepthOfFieldDilate,
        DepthOfFieldTileMax,
        DepthOfFieldGatherFar,
        DepthOfFieldGatherNear,
        DepthOfFieldPreCombine,
        DepthOfFieldCombine,
        MotionBlur,
        MotionBlurMotionVecPrep,
        MotionBlurTileMinMax,
        MotionBlurTileNeighbourhood,
        MotionBlurTileScattering,
        MotionBlurKernel,
        PaniniProjection,
        Bloom,
        ColorGradingLUTBuilder,
        UberPost,
        FXAA,
        SMAA,
        FinalPost,
        CustomPostProcessBeforePP,
        CustomPostProcessAfterPP,
        CustomPostProcessAfterOpaqueAndSky,
        ContrastAdaptiveSharpen,
<<<<<<< HEAD

#if ENABLE_VIRTUALTEXTURES
        VTFeedbackClear,
#endif
=======
        PrepareProbeVolumeList,
        ProbeVolumeDebug,
        BuildGPULightListProbeVolumes,
        PushProbeVolumeLightListGlobalParameters,
>>>>>>> f69c63c6
    }
}<|MERGE_RESOLUTION|>--- conflicted
+++ resolved
@@ -189,16 +189,13 @@
         CustomPostProcessAfterPP,
         CustomPostProcessAfterOpaqueAndSky,
         ContrastAdaptiveSharpen,
-<<<<<<< HEAD
-
-#if ENABLE_VIRTUALTEXTURES
-        VTFeedbackClear,
-#endif
-=======
         PrepareProbeVolumeList,
         ProbeVolumeDebug,
         BuildGPULightListProbeVolumes,
         PushProbeVolumeLightListGlobalParameters,
->>>>>>> f69c63c6
+
+#if ENABLE_VIRTUALTEXTURES
+        VTFeedbackClear,
+#endif
     }
 }