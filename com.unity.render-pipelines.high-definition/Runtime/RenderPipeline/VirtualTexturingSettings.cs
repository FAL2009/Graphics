--- conflicted
+++ resolved
@@ -20,7 +20,7 @@
     [HelpURL(Documentation.baseURL + Documentation.version + Documentation.subURL + "VirtualTexturing - Settings" + Documentation.endURL)]
     public sealed class VirtualTexturingSettings : ScriptableObject
     {
-<<<<<<< HEAD
+#if ENABLE_VIRTUALTEXTURES
         public VirtualTexturingCPUCacheSettings cpuCache;
         public VirtualTexturingGPUCacheSettings gpuCache;
 
@@ -62,9 +62,6 @@
                 UnityEngine.Rendering.VirtualTexturing.System.ApplyVirtualTexturingSettings(pipelineAsset.virtualTexturingSettings.GetSettings());
             }
         }
-=======
-#if ENABLE_VIRTUALTEXTURES
-        public UnityEngine.Rendering.VirtualTexturing.VirtualTexturingSettings settings = new UnityEngine.Rendering.VirtualTexturing.VirtualTexturingSettings();
 
         public static UnityEngine.Rendering.VirtualTexturing.VirtualTexturingSettings Default
         {
@@ -77,6 +74,5 @@
             }
         }
 #endif
->>>>>>> f35bfedc
     }
 }