using System;
using System.Linq;
using System.Collections.Generic;
using UnityEngine.Experimental.Rendering;

#if UNITY_EDITOR
    using UnityEditor;
#endif // UNITY_EDITOR

namespace UnityEngine.Rendering.HighDefinition
{
    // Struct storing per-camera data, to handle accumulation and dirtiness
    internal struct CameraData
    {
        public void ResetIteration()
        {
            accumulatedWeight = 0.0f;
            currentIteration = 0;
        }

        public uint width;
        public uint height;
        public bool skyEnabled;
        public bool fogEnabled;

        public float accumulatedWeight;
        public uint  currentIteration;
    }

    // Helper class to manage time-scale in Unity when recording multi-frame sequences where one final frame is an accumulation of multiple sub-frames
    internal class SubFrameManager
    {
        // Shutter settings
        float m_ShutterInterval = 0.0f;
        bool  m_Centered = true;
        float m_ShutterFullyOpen = 0.0f;
        float m_ShutterBeginsClosing = 1.0f;

        AnimationCurve m_ShutterCurve;

        // Internal state
        float m_OriginalTimeScale = 0;
        float m_OriginalFixedDeltaTime = 0;
        bool  m_IsRenderingTheFirstFrame = true;

        // Per-camera data cache
        Dictionary<int, CameraData> m_CameraCache = new Dictionary<int, CameraData>();

        internal CameraData GetCameraData(int camID)
        {
            CameraData camData;
            if (!m_CameraCache.TryGetValue(camID, out camData))
            {
                camData.ResetIteration();
                m_CameraCache.Add(camID, camData);
            }
            return camData;
        }

        internal void SetCameraData(int camID, CameraData camData)
        {
            m_CameraCache[camID] = camData;
        }

        // The number of sub-frames that will be used to reconstruct a converged frame
        public uint subFrameCount
        {
            get { return m_AccumulationSamples; }
            set { m_AccumulationSamples = value; }
        }
        uint m_AccumulationSamples = 0;

        // True when a recording session is in progress
        public bool isRecording
        {
            get { return m_IsRecording; }
        }
        bool m_IsRecording = false;

        // Resets the sub-frame sequence
        internal void Reset(int camID)
        {
            CameraData camData = GetCameraData(camID);
            camData.ResetIteration();
            SetCameraData(camID, camData);
        }
        internal void Reset()
        {
            foreach (int camID in m_CameraCache.Keys.ToList())
                Reset(camID);
        }
        internal void Clear()
        {
            m_CameraCache.Clear();
        }
        internal void SelectiveReset(uint maxSamples)
        {
            foreach (int camID in m_CameraCache.Keys.ToList())
            {
                CameraData camData = GetCameraData(camID);
                if (camData.currentIteration >= maxSamples)
                {
                    camData.ResetIteration();
                    SetCameraData(camID, camData);
                }
            }
        }

        void Init(int samples, float shutterInterval)
        {
            m_AccumulationSamples = (uint)samples;
            m_ShutterInterval = samples > 1 ? shutterInterval : 0;
            m_IsRecording = true;
            m_IsRenderingTheFirstFrame = true;

            Clear();

            m_OriginalTimeScale = Time.timeScale;

            Time.timeScale = m_OriginalTimeScale * m_ShutterInterval / m_AccumulationSamples;

            if (m_Centered)
            {
                Time.timeScale *= 0.5f;
            }

            m_OriginalFixedDeltaTime = Time.fixedDeltaTime;
            Time.fixedDeltaTime = Time.captureDeltaTime * Time.timeScale;
        }

        internal void BeginRecording(int samples, float shutterInterval, float shutterFullyOpen = 0.0f, float shutterBeginsClosing = 1.0f)
        {
            Init(samples, shutterInterval);

            m_ShutterFullyOpen = shutterFullyOpen;
            m_ShutterBeginsClosing = shutterBeginsClosing;
        }

        internal void BeginRecording(int samples, float shutterInterval, AnimationCurve shutterProfile)
        {
            Init(samples, shutterInterval);

            m_ShutterCurve = shutterProfile;
        }

        internal void EndRecording()
        {
            m_IsRecording = false;
            Time.timeScale = m_OriginalTimeScale;
            Time.fixedDeltaTime = m_OriginalFixedDeltaTime;
            m_ShutterCurve = null;
        }

        // Should be called before rendering a new frame in a sequence (when accumulation is desired)
        internal void PrepareNewSubFrame()
        {
            uint maxIteration = 0;
            foreach (int camID in m_CameraCache.Keys.ToList())
                maxIteration = Math.Max(maxIteration, GetCameraData(camID).currentIteration);

            if (maxIteration == m_AccumulationSamples)
            {
                Reset();
            }
            else if (maxIteration == m_AccumulationSamples - 1)
            {
                Time.timeScale = m_OriginalTimeScale * (1.0f - m_ShutterInterval);
                m_IsRenderingTheFirstFrame = false;
            }
            else
            {
                Time.timeScale = m_OriginalTimeScale * m_ShutterInterval / m_AccumulationSamples;
            }

            if (m_Centered && m_IsRenderingTheFirstFrame)
            {
                Time.timeScale *= 0.5f;
            }
            Time.fixedDeltaTime = Time.captureDeltaTime * Time.timeScale;
        }

        // Helper function to compute the weight of a frame for a specific point in time
        float ShutterProfile(float time)
        {
            // for the first frame we are missing the first half when doing centered mb
            if (m_IsRenderingTheFirstFrame && m_Centered)
            {
                time = time * 0.5f + 0.5f;
            }

            // In case we have a curve profile, use this and return
            if (m_ShutterCurve != null)
            {
                return m_ShutterCurve.Evaluate(time);
            }

            // Otherwise use linear open and closing times
            if (time < m_ShutterFullyOpen)
            {
                float openingSlope = 1.0f / m_ShutterFullyOpen;
                return openingSlope * time;
            }
            else if (time > m_ShutterBeginsClosing)
            {
                float closingSlope = 1.0f / (1.0f - m_ShutterBeginsClosing);
                return 1.0f - closingSlope * (time - m_ShutterBeginsClosing);
            }
            else
            {
                return 1.0f;
            }
        }

        // returns the accumulation weights for the current sub-frame
        // x: weight for the current frame
        // y: sum of weights until now, without the current frame
        // z: one over the sum of weights until now, including the current frame
        // w: unused
        internal Vector4 ComputeFrameWeights(int camID)
        {
            CameraData camData = GetCameraData(camID);

            float totalWeight = camData.accumulatedWeight;
            float time = m_AccumulationSamples > 0 ? (float) camData.currentIteration / m_AccumulationSamples : 0.0f;

            float weight = isRecording ? ShutterProfile(time) : 1.0f;

            if (camData.currentIteration < m_AccumulationSamples)
                camData.accumulatedWeight += weight;

            SetCameraData(camID, camData);

            return (camData.accumulatedWeight > 0) ?
                new Vector4(weight, totalWeight, 1.0f / camData.accumulatedWeight, 0.0f) :
                new Vector4(weight, totalWeight, 0.0f, 0.0f);
        }
    }


    public partial class HDRenderPipeline
    {
        SubFrameManager m_SubFrameManager = new SubFrameManager();

        // Public API for multi-frame recording

        /// <summary>
        /// Should be called to start a multi-frame recording session. Each final frame will be an accumulation of multiple sub-frames.
        /// </summary>
        /// <param name="samples">The number of subframes. Each recorded frame will be an accumulation of this number of framesIn case path tracing is enabled, this value will override the settign in the volume.</param>
        /// <param name="shutterInterval">The duration the shutter of the virtual camera is open (for motion blur). Between 0 and 1.</param>
        /// <param name="shutterFullyOpen">The time it takes for the shutter to fully open. Between 0 and 1.</param>
        /// <param name="shutterBeginsClosing">The time when the shutter starts closing. Between 0 and 1.</param>
        public void BeginRecording(int samples, float shutterInterval, float shutterFullyOpen = 0.0f, float shutterBeginsClosing = 1.0f)
        {
            m_SubFrameManager.BeginRecording(samples, shutterInterval, shutterFullyOpen, shutterBeginsClosing);
        }

        /// <summary>
        /// Should be called to start a multi-frame recording session. Each final frame will be an accumulation of multiple sub-frames.
        /// </summary>
        /// <param name="samples">The number of subframes. Each recorded frame will be an accumulation of this number of frames. In case path tracing is enabled, this value will override the settign in the volume.</param>
        /// <param name="shutterInterval">The duration the shutter of the virtual camera is open (for motion blur). Between 0 and 1.</param>
        /// <param name="shutterProfile">An animation curve (between 0 and 1) denoting the motion of the camera shutter.</param>
        public void BeginRecording(int samples, float shutterInterval, AnimationCurve shutterProfile)
        {
            m_SubFrameManager.BeginRecording(samples, shutterInterval, shutterProfile);
        }

        /// <summary>
        /// Should be called to finish a multi-frame recording session
        /// </summary>
        public void EndRecording()
        {
            m_SubFrameManager.EndRecording();
        }

        /// <summary>
        /// Should be called during a recording session when preparing to render a new sub-frame of a multi-frame sequence where each final frame is an accumulation of multiple sub-frames.
        /// </summary>
        public void PrepareNewSubFrame()
        {
            m_SubFrameManager.PrepareNewSubFrame();
        }

        struct RenderAccumulationParameters
        {
<<<<<<< HEAD
            ComputeShader accumulationShader = HDDefaultSettings.instance.renderPipelineResources.shaders.accumulationCS;
=======
            public ComputeShader    accumulationCS;
            public int              accumulationKernel;
            public SubFrameManager  subFrameManager;
            public bool             needExposure;
            public HDCamera         hdCamera;
        }

        RenderAccumulationParameters PrepareRenderAccumulationParameters(HDCamera hdCamera, bool needExposure)
        {
            var parameters = new RenderAccumulationParameters();

            parameters.accumulationCS = m_Asset.renderPipelineResources.shaders.accumulationCS;
            parameters.accumulationKernel = parameters.accumulationCS.FindKernel("KMain");
            parameters.subFrameManager = m_SubFrameManager;
            parameters.needExposure = needExposure;
            parameters.hdCamera = hdCamera;

            return parameters;
        }
>>>>>>> 86263ab5

        void RenderAccumulation(HDCamera hdCamera, RTHandle inputTexture, RTHandle outputTexture, bool needExposure, CommandBuffer cmd)
        {
            // Grab the history buffer (hijack the reflections one)
            RTHandle history = hdCamera.GetCurrentFrameRT((int)HDCameraFrameHistoryType.PathTracing)
                ?? hdCamera.AllocHistoryFrameRT((int)HDCameraFrameHistoryType.PathTracing, PathTracingHistoryBufferAllocatorFunction, 1);

            var parameters = PrepareRenderAccumulationParameters(hdCamera, needExposure);
            RenderAccumulation(parameters, inputTexture, outputTexture, history, cmd);
        }

        static void RenderAccumulation(in RenderAccumulationParameters parameters, RTHandle inputTexture, RTHandle outputTexture, RTHandle historyTexture, CommandBuffer cmd)
        {
            ComputeShader accumulationShader = parameters.accumulationCS;

            // Check the validity of the state before moving on with the computation
            if (!accumulationShader)
                return;

            // Get the per-camera data
            int camID = parameters.hdCamera.camera.GetInstanceID();
            Vector4 frameWeights = parameters.subFrameManager.ComputeFrameWeights(camID);
            CameraData camData = parameters.subFrameManager.GetCameraData(camID);

            // Accumulate the path tracing results
            cmd.SetComputeIntParam(accumulationShader, HDShaderIDs._AccumulationFrameIndex, (int)camData.currentIteration);
            cmd.SetComputeIntParam(accumulationShader, HDShaderIDs._AccumulationNumSamples, (int)parameters.subFrameManager.subFrameCount);
            cmd.SetComputeTextureParam(accumulationShader, parameters.accumulationKernel, HDShaderIDs._AccumulatedFrameTexture, historyTexture);
            cmd.SetComputeTextureParam(accumulationShader, parameters.accumulationKernel, HDShaderIDs._CameraColorTextureRW, outputTexture);
            cmd.SetComputeTextureParam(accumulationShader, parameters.accumulationKernel, HDShaderIDs._RadianceTexture, inputTexture);
            cmd.SetComputeVectorParam(accumulationShader, HDShaderIDs._AccumulationWeights, frameWeights);
            cmd.SetComputeIntParam(accumulationShader, HDShaderIDs._AccumulationNeedsExposure, parameters.needExposure ? 1 : 0);
            cmd.DispatchCompute(accumulationShader, parameters.accumulationKernel, (parameters.hdCamera.actualWidth + 7) / 8, (parameters.hdCamera.actualHeight + 7) / 8, parameters.hdCamera.viewCount);

            // Increment the iteration counter, if we haven't converged yet
            if (camData.currentIteration < parameters.subFrameManager.subFrameCount)
            {
                camData.currentIteration++;
                parameters.subFrameManager.SetCameraData(camID, camData);
            }
        }
    }

}<|MERGE_RESOLUTION|>--- conflicted
+++ resolved
@@ -284,9 +284,6 @@
 
         struct RenderAccumulationParameters
         {
-<<<<<<< HEAD
-            ComputeShader accumulationShader = HDDefaultSettings.instance.renderPipelineResources.shaders.accumulationCS;
-=======
             public ComputeShader    accumulationCS;
             public int              accumulationKernel;
             public SubFrameManager  subFrameManager;
@@ -298,7 +295,7 @@
         {
             var parameters = new RenderAccumulationParameters();
 
-            parameters.accumulationCS = m_Asset.renderPipelineResources.shaders.accumulationCS;
+            parameters.accumulationCS = HDDefaultSettings.instance.renderPipelineResources.shaders.accumulationCS;
             parameters.accumulationKernel = parameters.accumulationCS.FindKernel("KMain");
             parameters.subFrameManager = m_SubFrameManager;
             parameters.needExposure = needExposure;
@@ -306,7 +303,6 @@
 
             return parameters;
         }
->>>>>>> 86263ab5
 
         void RenderAccumulation(HDCamera hdCamera, RTHandle inputTexture, RTHandle outputTexture, bool needExposure, CommandBuffer cmd)
         {
