--- conflicted
+++ resolved
@@ -1,4 +1,3 @@
-<<<<<<< HEAD
 using System;
 using System.Collections.Generic;
 using UnityEngine.Serialization;
@@ -18,6 +17,8 @@
     [HelpURL(Documentation.baseURL + Documentation.version + Documentation.subURL + "HDRP-Asset" + Documentation.endURL)]
     public partial class HDRenderPipelineAsset : RenderPipelineAsset
     {
+        [System.NonSerialized]
+        internal bool isInOnValidateCall = false;
 
         HDRenderPipelineAsset()
         {
@@ -41,12 +42,16 @@
         /// </summary>
         protected override void OnValidate()
         {
+            isInOnValidateCall = true;
+
             //Do not reconstruct the pipeline if we modify other assets.
             //OnValidate is called once at first selection of the asset.
             if (HDRenderPipeline.currentAsset == this)
                 base.OnValidate();
 
             UpdateRenderingLayerNames();
+
+            isInOnValidateCall = false;
         }
 
         internal HDDefaultSettings m_DefaultSettings;
@@ -324,377 +329,4 @@
         }
 #endif
     }
-}
-=======
-using System;
-using System.Collections.Generic;
-using UnityEngine.Serialization;
-
-namespace UnityEngine.Rendering.HighDefinition
-{
-    enum ShaderVariantLogLevel
-    {
-        Disabled,
-        OnlyHDRPShaders,
-        AllShaders,
-    }
-
-    /// <summary>
-    /// High Definition Render Pipeline asset.
-    /// </summary>
-    [HelpURL(Documentation.baseURL + Documentation.version + Documentation.subURL + "HDRP-Asset" + Documentation.endURL)]
-    public partial class HDRenderPipelineAsset : RenderPipelineAsset
-    {
-        [System.NonSerialized]
-        internal bool isInOnValidateCall = false;
-
-        HDRenderPipelineAsset()
-        {
-        }
-
-        void Reset() => OnValidate();
-
-        /// <summary>
-        /// CreatePipeline implementation.
-        /// </summary>
-        /// <returns>A new HDRenderPipeline instance.</returns>
-        protected override RenderPipeline CreatePipeline()
-            => new HDRenderPipeline(this, HDRenderPipeline.defaultAsset);
-
-        /// <summary>
-        /// OnValidate implementation.
-        /// </summary>
-        protected override void OnValidate()
-        {
-            isInOnValidateCall = true;
-
-            //Do not reconstruct the pipeline if we modify other assets.
-            //OnValidate is called once at first selection of the asset.
-            if (GraphicsSettings.currentRenderPipeline == this)
-                base.OnValidate();
-
-            UpdateRenderingLayerNames();
-
-            isInOnValidateCall = false;
-        }
-
-        [SerializeField]
-        RenderPipelineResources m_RenderPipelineResources;
-
-        internal RenderPipelineResources renderPipelineResources
-        {
-            get { return m_RenderPipelineResources; }
-            set { m_RenderPipelineResources = value; }
-        }
-
-        [SerializeField]
-        HDRenderPipelineRayTracingResources m_RenderPipelineRayTracingResources;
-        internal HDRenderPipelineRayTracingResources renderPipelineRayTracingResources
-        {
-            get { return m_RenderPipelineRayTracingResources; }
-            set { m_RenderPipelineRayTracingResources = value; }
-        }
-
-        [SerializeField] private VolumeProfile m_DefaultVolumeProfile;
-
-        internal VolumeProfile defaultVolumeProfile
-        {
-            get => m_DefaultVolumeProfile;
-            set => m_DefaultVolumeProfile = value;
-        }
-
-#if UNITY_EDITOR
-        [SerializeField] private VolumeProfile m_DefaultLookDevProfile;
-
-        internal VolumeProfile defaultLookDevProfile
-        {
-            get => m_DefaultLookDevProfile;
-            set => m_DefaultLookDevProfile = value;
-        }
-
-        HDRenderPipelineEditorResources m_RenderPipelineEditorResources;
-
-        internal HDRenderPipelineEditorResources renderPipelineEditorResources
-        {
-            get
-            {
-                //there is no clean way to load editor resources without having it serialized
-                // - impossible to load them at deserialization
-                // - constructor only called at asset creation
-                // - cannot rely on OnEnable
-                //thus fallback with lazy init for them
-                if (m_RenderPipelineEditorResources == null || m_RenderPipelineEditorResources.Equals(null))
-                    m_RenderPipelineEditorResources = UnityEditor.AssetDatabase.LoadAssetAtPath<HDRenderPipelineEditorResources>(HDUtils.GetHDRenderPipelinePath() + "Editor/RenderPipelineResources/HDRenderPipelineEditorResources.asset");
-                return m_RenderPipelineEditorResources;
-            }
-            set { m_RenderPipelineEditorResources = value; }
-        }
-#endif
-
-        // To be able to turn on/off FrameSettings properties at runtime for debugging purpose without affecting the original one
-        // we create a runtime copy (m_ActiveFrameSettings that is used, and any parametrization is done on serialized frameSettings)
-        [SerializeField]
-        FrameSettings m_RenderingPathDefaultCameraFrameSettings = FrameSettings.NewDefaultCamera();
-
-        [SerializeField]
-        FrameSettings m_RenderingPathDefaultBakedOrCustomReflectionFrameSettings = FrameSettings.NewDefaultCustomOrBakeReflectionProbe();
-
-        [SerializeField]
-        FrameSettings m_RenderingPathDefaultRealtimeReflectionFrameSettings = FrameSettings.NewDefaultRealtimeReflectionProbe();
-
-        internal ref FrameSettings GetDefaultFrameSettings(FrameSettingsRenderType type)
-        {
-            switch(type)
-            {
-                case FrameSettingsRenderType.Camera:
-                    return ref m_RenderingPathDefaultCameraFrameSettings;
-                case FrameSettingsRenderType.CustomOrBakedReflection:
-                    return ref m_RenderingPathDefaultBakedOrCustomReflectionFrameSettings;
-                case FrameSettingsRenderType.RealtimeReflection:
-                    return ref m_RenderingPathDefaultRealtimeReflectionFrameSettings;
-                default:
-                    throw new ArgumentException("Unknown FrameSettingsRenderType");
-            }
-        }
-
-        internal bool frameSettingsHistory { get; set; } = false;
-
-        internal ReflectionSystemParameters reflectionSystemParameters
-        {
-            get
-            {
-                return new ReflectionSystemParameters
-                {
-                    maxPlanarReflectionProbePerCamera = currentPlatformRenderPipelineSettings.lightLoopSettings.maxPlanarReflectionOnScreen,
-                    maxActivePlanarReflectionProbe = 512,
-                    planarReflectionProbeSize = (int)PlanarReflectionAtlasResolution.PlanarReflectionResolution512,
-                    maxActiveReflectionProbe = 512,
-                    reflectionProbeSize = (int)currentPlatformRenderPipelineSettings.lightLoopSettings.reflectionCubemapSize
-                };
-            }
-        }
-
-        // Note: having m_RenderPipelineSettings serializable allows it to be modified in editor.
-        // And having it private with a getter property force a copy.
-        // As there is no setter, it thus cannot be modified by code.
-        // This ensure immutability at runtime.
-
-        // Store the various RenderPipelineSettings for each platform (for now only one)
-        [SerializeField, FormerlySerializedAs("renderPipelineSettings")]
-        RenderPipelineSettings m_RenderPipelineSettings = RenderPipelineSettings.NewDefault();
-
-        /// <summary>Return the current use RenderPipelineSettings (i.e for the current platform)</summary>
-        public RenderPipelineSettings currentPlatformRenderPipelineSettings => m_RenderPipelineSettings;
-
-        [SerializeField]
-        internal bool allowShaderVariantStripping = true;
-        [SerializeField]
-        internal bool enableSRPBatcher = true;
-        [SerializeField]
-        internal ShaderVariantLogLevel shaderVariantLogLevel = ShaderVariantLogLevel.Disabled;
-
-        /// <summary>Available material quality levels for this asset.</summary>
-        [FormerlySerializedAs("materialQualityLevels")]
-        public MaterialQuality availableMaterialQualityLevels = (MaterialQuality)(-1);
-
-        [SerializeField, FormerlySerializedAs("m_CurrentMaterialQualityLevel")]
-        private MaterialQuality m_DefaultMaterialQualityLevel = MaterialQuality.High;
-
-        /// <summary>Default material quality level for this asset.</summary>
-        public MaterialQuality defaultMaterialQualityLevel { get => m_DefaultMaterialQualityLevel; }
-
-        [SerializeField]
-        [Obsolete("Use diffusionProfileSettingsList instead")]
-        internal DiffusionProfileSettings diffusionProfileSettings;
-
-        [SerializeField]
-        internal DiffusionProfileSettings[] diffusionProfileSettingsList = new DiffusionProfileSettings[0];
-
-        void UpdateRenderingLayerNames()
-        {
-            m_RenderingLayerNames = new string[32];
-
-            m_RenderingLayerNames[0] = m_RenderPipelineSettings.lightLayerName0;
-            m_RenderingLayerNames[1] = m_RenderPipelineSettings.lightLayerName1;
-            m_RenderingLayerNames[2] = m_RenderPipelineSettings.lightLayerName2;
-            m_RenderingLayerNames[3] = m_RenderPipelineSettings.lightLayerName3;
-            m_RenderingLayerNames[4] = m_RenderPipelineSettings.lightLayerName4;
-            m_RenderingLayerNames[5] = m_RenderPipelineSettings.lightLayerName5;
-            m_RenderingLayerNames[6] = m_RenderPipelineSettings.lightLayerName6;
-            m_RenderingLayerNames[7] = m_RenderPipelineSettings.lightLayerName7;
-
-            // Unused
-            for (int i = 8; i < m_RenderingLayerNames.Length; ++i)
-            {
-                m_RenderingLayerNames[i] = string.Format("Unused {0}", i);
-            }
-        }
-
-        // HDRP use GetRenderingLayerMaskNames to create its light linking system
-        // Mean here we define our name for light linking.
-        [System.NonSerialized]
-        string[] m_RenderingLayerNames;
-        string[] renderingLayerNames
-        {
-            get
-            {
-                if (m_RenderingLayerNames == null)
-                {
-                    UpdateRenderingLayerNames();
-                }
-
-                return m_RenderingLayerNames;
-            }
-        }
-
-        /// <summary>Names used for display of rendering layer masks.</summary>
-        public override string[] renderingLayerMaskNames
-            => renderingLayerNames;
-
-        [System.NonSerialized]
-        string[] m_LightLayerNames = null;
-        /// <summary>
-        /// Names used for display of light layers.
-        /// </summary>
-        public string[] lightLayerNames
-        {
-            get
-            {
-                if (m_LightLayerNames == null)
-                {
-                    m_LightLayerNames = new string[8];
-                }
-
-                for (int i = 0; i < 8; ++i)
-                {
-                    m_LightLayerNames[i] = renderingLayerNames[i];
-                }
-
-                return m_LightLayerNames;
-            }
-        }
-
-        /// <summary>HDRP default shader.</summary>
-        public override Shader defaultShader
-            => m_RenderPipelineResources?.shaders.defaultPS;
-
-        // List of custom post process Types that will be executed in the project, in the order of the list (top to back)
-        [SerializeField]
-        internal List<string> beforeTransparentCustomPostProcesses = new List<string>();
-        [SerializeField]
-        internal List<string> beforePostProcessCustomPostProcesses = new List<string>();
-        [SerializeField]
-        internal List<string> afterPostProcessCustomPostProcesses = new List<string>();
-
-#if UNITY_EDITOR
-        /// <summary>HDRP default material.</summary>
-        public override Material defaultMaterial
-            => renderPipelineEditorResources?.materials.defaultDiffuseMat;
-
-        // call to GetAutodeskInteractiveShaderXXX are only from within editor
-        /// <summary>HDRP default autodesk interactive shader.</summary>
-        public override Shader autodeskInteractiveShader
-            => renderPipelineEditorResources?.shaderGraphs.autodeskInteractive;
-
-        /// <summary>HDRP default autodesk interactive transparent shader.</summary>
-        public override Shader autodeskInteractiveTransparentShader
-            => renderPipelineEditorResources?.shaderGraphs.autodeskInteractiveTransparent;
-
-        /// <summary>HDRP default autodesk interactive masked shader.</summary>
-        public override Shader autodeskInteractiveMaskedShader
-            => renderPipelineEditorResources?.shaderGraphs.autodeskInteractiveMasked;
-
-        /// <summary>HDRP default terrain detail lit shader.</summary>
-        public override Shader terrainDetailLitShader
-            => renderPipelineEditorResources?.shaders.terrainDetailLitShader;
-
-        /// <summary>HDRP default terrain detail grass shader.</summary>
-        public override Shader terrainDetailGrassShader
-            => renderPipelineEditorResources?.shaders.terrainDetailGrassShader;
-
-        /// <summary>HDRP default terrain detail grass billboard shader.</summary>
-        public override Shader terrainDetailGrassBillboardShader
-            => renderPipelineEditorResources?.shaders.terrainDetailGrassBillboardShader;
-
-        // Note: This function is HD specific
-        /// <summary>HDRP default Decal material.</summary>
-        public Material GetDefaultDecalMaterial()
-            => renderPipelineEditorResources?.materials.defaultDecalMat;
-
-        // Note: This function is HD specific
-        /// <summary>HDRP default mirror material.</summary>
-        public Material GetDefaultMirrorMaterial()
-            => renderPipelineEditorResources?.materials.defaultMirrorMat;
-
-        /// <summary>HDRP default particles material.</summary>
-        public override Material defaultParticleMaterial
-            => renderPipelineEditorResources?.materials.defaultParticleMat;
-
-        /// <summary>HDRP default terrain material.</summary>
-        public override Material defaultTerrainMaterial
-            => renderPipelineEditorResources?.materials.defaultTerrainMat;
-
-        // Array structure that allow us to manipulate the set of defines that the HD render pipeline needs
-        List<string> defineArray = new List<string>();
-
-        bool UpdateDefineList(bool flagValue, string defineMacroValue)
-        {
-            bool macroExists = defineArray.Contains(defineMacroValue);
-            if (flagValue)
-            {
-                if (!macroExists)
-                {
-                    defineArray.Add(defineMacroValue);
-                    return true;
-                }
-            }
-            else
-            {
-                if (macroExists)
-                {
-                    defineArray.Remove(defineMacroValue);
-                    return true;
-                }
-            }
-            return false;
-        }
-
-        // This function allows us to raise or remove some preprocessing defines based on the render pipeline settings
-        internal void EvaluateSettings()
-        {
-            // Grab the current set of defines and split them
-            string currentDefineList = UnityEditor.PlayerSettings.GetScriptingDefineSymbolsForGroup(UnityEditor.BuildTargetGroup.Standalone);
-            defineArray.Clear();
-            defineArray.AddRange(currentDefineList.Split(';'));
-
-            // Update all the individual defines
-            bool needUpdate = false;
-            needUpdate |= UpdateDefineList(HDRenderPipeline.GatherRayTracingSupport(currentPlatformRenderPipelineSettings), "ENABLE_RAYTRACING");
-
-            // Only set if it changed
-            if (needUpdate)
-            {
-                UnityEditor.PlayerSettings.SetScriptingDefineSymbolsForGroup(UnityEditor.BuildTargetGroup.Standalone, string.Join(";", defineArray.ToArray()));
-            }
-        }
-
-        internal bool AddDiffusionProfile(DiffusionProfileSettings profile)
-        {
-            if (diffusionProfileSettingsList.Length < 15)
-            {
-                int index = diffusionProfileSettingsList.Length;
-                Array.Resize(ref diffusionProfileSettingsList, index + 1);
-                diffusionProfileSettingsList[index] = profile;
-                UnityEditor.EditorUtility.SetDirty(this);
-                return true;
-            }
-            else
-            {
-                Debug.LogError("There are too many diffusion profile settings in your HDRP. Please remove one before adding a new one.");
-                return false;
-            }
-        }
-#endif
-    }
-}
->>>>>>> 3cf48458
+}