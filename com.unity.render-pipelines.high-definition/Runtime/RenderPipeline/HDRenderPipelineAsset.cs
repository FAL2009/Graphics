using System;
using System.Collections.Generic;
using UnityEngine.Serialization;
#if UNITY_EDITOR
using System.Linq;
using UnityEditorInternal;
#endif
namespace UnityEngine.Rendering.HighDefinition
{
    enum ShaderVariantLogLevel
    {
        Disabled,
        OnlyHDRPShaders,
        AllShaders,
    }

    /// <summary>
    /// High Definition Render Pipeline asset.
    /// </summary>
    [HelpURL(Documentation.baseURL + Documentation.version + Documentation.subURL + "HDRP-Asset" + Documentation.endURL)]
    public partial class HDRenderPipelineAsset : RenderPipelineAsset, IVirtualTexturingEnabledRenderPipeline
    {
        [System.NonSerialized]
        internal bool isInOnValidateCall = false;

        HDRenderPipelineAsset()
        {
            
        }

        void Reset() => OnValidate();
        
        /// <summary>
        /// CreatePipeline implementation.
        /// </summary>
        /// <returns>A new HDRenderPipeline instance.</returns>
        protected override RenderPipeline CreatePipeline()
        {
            return new HDRenderPipeline(this);
        }

        /// <summary>
        /// OnValidate implementation.
        /// </summary>
        protected override void OnValidate()
        {
            isInOnValidateCall = true;

            //Do not reconstruct the pipeline if we modify other assets.
            //OnValidate is called once at first selection of the asset.
            if (HDRenderPipeline.currentAsset == this)
                base.OnValidate();

            UpdateRenderingLayerNames();

               isInOnValidateCall = false;
        }

        public HDDefaultSettings defaultSettings => HDDefaultSettings.instance;

        internal RenderPipelineResources renderPipelineResources
        {
<<<<<<< HEAD
            get { return defaultSettings.renderPipelineResources; }
            set { defaultSettings.renderPipelineResources = value; }
=======
            get { return m_RenderPipelineResources; }
            set { m_RenderPipelineResources = value; }
        }

        [SerializeField]
        HDRenderPipelineRayTracingResources m_RenderPipelineRayTracingResources;
        internal HDRenderPipelineRayTracingResources renderPipelineRayTracingResources
        {
            get { return m_RenderPipelineRayTracingResources; }
            set { m_RenderPipelineRayTracingResources = value; }
        }

        [SerializeField] private VolumeProfile m_DefaultVolumeProfile;

        internal VolumeProfile defaultVolumeProfile
        {
            get => m_DefaultVolumeProfile;
            set => m_DefaultVolumeProfile = value;
        }

#if UNITY_EDITOR
        [SerializeField] private VolumeProfile m_DefaultLookDevProfile;

        internal VolumeProfile defaultLookDevProfile
        {
            get => m_DefaultLookDevProfile;
            set => m_DefaultLookDevProfile = value;
        }

        HDRenderPipelineEditorResources m_RenderPipelineEditorResources;

        internal HDRenderPipelineEditorResources renderPipelineEditorResources
        {
            get
            {
                //there is no clean way to load editor resources without having it serialized
                // - impossible to load them at deserialization
                // - constructor only called at asset creation
                // - cannot rely on OnEnable
                //thus fallback with lazy init for them
                if (m_RenderPipelineEditorResources == null || m_RenderPipelineEditorResources.Equals(null))
                {
                    var objs = InternalEditorUtility.LoadSerializedFileAndForget(HDUtils.GetHDRenderPipelinePath() + "Editor/RenderPipelineResources/HDRenderPipelineEditorResources.asset");
                    m_RenderPipelineEditorResources = objs != null && objs.Length > 0 ? objs.First() as HDRenderPipelineEditorResources : null;
                }

                return m_RenderPipelineEditorResources;
            }
            set { m_RenderPipelineEditorResources = value; }
        }
#endif

        // To be able to turn on/off FrameSettings properties at runtime for debugging purpose without affecting the original one
        // we create a runtime copy (m_ActiveFrameSettings that is used, and any parametrization is done on serialized frameSettings)
        [SerializeField]
        FrameSettings m_RenderingPathDefaultCameraFrameSettings = FrameSettings.NewDefaultCamera();

        [SerializeField]
        FrameSettings m_RenderingPathDefaultBakedOrCustomReflectionFrameSettings = FrameSettings.NewDefaultCustomOrBakeReflectionProbe();

        [SerializeField]
        FrameSettings m_RenderingPathDefaultRealtimeReflectionFrameSettings = FrameSettings.NewDefaultRealtimeReflectionProbe();

        internal ref FrameSettings GetDefaultFrameSettings(FrameSettingsRenderType type)
        {
            switch(type)
            {
                case FrameSettingsRenderType.Camera:
                    return ref m_RenderingPathDefaultCameraFrameSettings;
                case FrameSettingsRenderType.CustomOrBakedReflection:
                    return ref m_RenderingPathDefaultBakedOrCustomReflectionFrameSettings;
                case FrameSettingsRenderType.RealtimeReflection:
                    return ref m_RenderingPathDefaultRealtimeReflectionFrameSettings;
                default:
                    throw new ArgumentException("Unknown FrameSettingsRenderType");
            }
>>>>>>> 2d17d40a
        }

        internal bool frameSettingsHistory { get; set; } = false;

        internal ReflectionSystemParameters reflectionSystemParameters
        {
            get
            {
                return new ReflectionSystemParameters
                {
                    maxPlanarReflectionProbePerCamera = currentPlatformRenderPipelineSettings.lightLoopSettings.maxPlanarReflectionOnScreen,
                    maxActivePlanarReflectionProbe = 512,
                    planarReflectionProbeSize = (int)PlanarReflectionAtlasResolution.PlanarReflectionResolution512,
                    maxActiveReflectionProbe = 512,
                    reflectionProbeSize = (int)currentPlatformRenderPipelineSettings.lightLoopSettings.reflectionCubemapSize
                };
            }
        }

        // Note: having m_RenderPipelineSettings serializable allows it to be modified in editor.
        // And having it private with a getter property force a copy.
        // As there is no setter, it thus cannot be modified by code.
        // This ensure immutability at runtime.

        // Store the various RenderPipelineSettings for each platform (for now only one)
        [SerializeField, FormerlySerializedAs("renderPipelineSettings")]
        RenderPipelineSettings m_RenderPipelineSettings = RenderPipelineSettings.NewDefault();

        /// <summary>Return the current use RenderPipelineSettings (i.e for the current platform)</summary>
        public RenderPipelineSettings currentPlatformRenderPipelineSettings => m_RenderPipelineSettings;

        [SerializeField]
        internal bool allowShaderVariantStripping = true;
        [SerializeField]
        internal bool enableSRPBatcher = true;
        [SerializeField]
        internal ShaderVariantLogLevel shaderVariantLogLevel = ShaderVariantLogLevel.Disabled;

        /// <summary>Available material quality levels for this asset.</summary>
        [FormerlySerializedAs("materialQualityLevels")]
        public MaterialQuality availableMaterialQualityLevels = (MaterialQuality)(-1);

        [SerializeField, FormerlySerializedAs("m_CurrentMaterialQualityLevel")]
        private MaterialQuality m_DefaultMaterialQualityLevel = MaterialQuality.High;

        /// <summary>Default material quality level for this asset.</summary>
        public MaterialQuality defaultMaterialQualityLevel { get => m_DefaultMaterialQualityLevel; }

        [SerializeField]
        [Obsolete("Use diffusionProfileSettingsList instead")]
        internal DiffusionProfileSettings diffusionProfileSettings;

        [SerializeField]
        internal DiffusionProfileSettings[] diffusionProfileSettingsList = new DiffusionProfileSettings[0];

        void UpdateRenderingLayerNames()
        {
            m_RenderingLayerNames = new string[32];

            m_RenderingLayerNames[0] = m_RenderPipelineSettings.lightLayerName0;
            m_RenderingLayerNames[1] = m_RenderPipelineSettings.lightLayerName1;
            m_RenderingLayerNames[2] = m_RenderPipelineSettings.lightLayerName2;
            m_RenderingLayerNames[3] = m_RenderPipelineSettings.lightLayerName3;
            m_RenderingLayerNames[4] = m_RenderPipelineSettings.lightLayerName4;
            m_RenderingLayerNames[5] = m_RenderPipelineSettings.lightLayerName5;
            m_RenderingLayerNames[6] = m_RenderPipelineSettings.lightLayerName6;
            m_RenderingLayerNames[7] = m_RenderPipelineSettings.lightLayerName7;

            // Unused
            for (int i = 8; i < m_RenderingLayerNames.Length; ++i)
            {
                m_RenderingLayerNames[i] = string.Format("Unused {0}", i);
            }
        }

        // HDRP use GetRenderingLayerMaskNames to create its light linking system
        // Mean here we define our name for light linking.
        [System.NonSerialized]
        string[] m_RenderingLayerNames;
        string[] renderingLayerNames
        {
            get
            {
                if (m_RenderingLayerNames == null)
                {
                    UpdateRenderingLayerNames();
                }

                return m_RenderingLayerNames;
            }
        }

        /// <summary>Names used for display of rendering layer masks.</summary>
        public override string[] renderingLayerMaskNames
            => renderingLayerNames;

        [System.NonSerialized]
        string[] m_LightLayerNames = null;
        /// <summary>
        /// Names used for display of light layers.
        /// </summary>
        public string[] lightLayerNames //move to defaultSettings TODOJENNY - double check with Remi/Julien
        {
            get
            {
                if (m_LightLayerNames == null)
                {
                    m_LightLayerNames = new string[8];
                }

                for (int i = 0; i < 8; ++i)
                {
                    m_LightLayerNames[i] = renderingLayerNames[i];
                }

                return m_LightLayerNames;
            }
        }

        /// <summary>HDRP default shader.</summary>
        public override Shader defaultShader
            => defaultSettings.renderPipelineResources?.shaders.defaultPS;

<<<<<<< HEAD
=======
        // List of custom post process Types that will be executed in the project, in the order of the list (top to back)
        [SerializeField]
        internal List<string> beforeTransparentCustomPostProcesses = new List<string>();
        [SerializeField]
        internal List<string> beforeTAACustomPostProcesses = new List<string>();
        [SerializeField]
        internal List<string> beforePostProcessCustomPostProcesses = new List<string>();
        [SerializeField]
        internal List<string> afterPostProcessCustomPostProcesses = new List<string>();
>>>>>>> 2d17d40a

        [SerializeField]
        internal VirtualTexturingSettingsSRP virtualTexturingSettings = new VirtualTexturingSettingsSRP();

#if UNITY_EDITOR
        /// <summary>HDRP default material.</summary>
        public override Material defaultMaterial
            => defaultSettings.renderPipelineEditorResources.materials.defaultDiffuseMat;

        // call to GetAutodeskInteractiveShaderXXX are only from within editor
        /// <summary>HDRP default autodesk interactive shader.</summary>
        public override Shader autodeskInteractiveShader
            => defaultSettings.renderPipelineEditorResources.shaderGraphs.autodeskInteractive;

        /// <summary>HDRP default autodesk interactive transparent shader.</summary>
        public override Shader autodeskInteractiveTransparentShader
            => defaultSettings.renderPipelineEditorResources.shaderGraphs.autodeskInteractiveTransparent;

        /// <summary>HDRP default autodesk interactive masked shader.</summary>
        public override Shader autodeskInteractiveMaskedShader
            => defaultSettings.renderPipelineEditorResources.shaderGraphs.autodeskInteractiveMasked;

        /// <summary>HDRP default terrain detail lit shader.</summary>
        public override Shader terrainDetailLitShader
            => defaultSettings.renderPipelineEditorResources.shaders.terrainDetailLitShader;

        /// <summary>HDRP default terrain detail grass shader.</summary>
        public override Shader terrainDetailGrassShader
            => defaultSettings.renderPipelineEditorResources.shaders.terrainDetailGrassShader;

        /// <summary>HDRP default terrain detail grass billboard shader.</summary>
        public override Shader terrainDetailGrassBillboardShader
            => defaultSettings.renderPipelineEditorResources.shaders.terrainDetailGrassBillboardShader;

        // Note: This function is HD specific
        /// <summary>HDRP default Decal material.</summary>
        public Material GetDefaultDecalMaterial()
            => defaultSettings.renderPipelineEditorResources.materials.defaultDecalMat;

        // Note: This function is HD specific
        /// <summary>HDRP default mirror material.</summary>
        public Material GetDefaultMirrorMaterial()
            => defaultSettings.renderPipelineEditorResources.materials.defaultMirrorMat;

        /// <summary>HDRP default particles material.</summary>
        public override Material defaultParticleMaterial
            => defaultSettings.renderPipelineEditorResources.materials.defaultParticleMat;

        /// <summary>HDRP default terrain material.</summary>
        public override Material defaultTerrainMaterial
            => defaultSettings.renderPipelineEditorResources.materials.defaultTerrainMat;

        // Array structure that allow us to manipulate the set of defines that the HD render pipeline needs
        List<string> defineArray = new List<string>();

        bool UpdateDefineList(bool flagValue, string defineMacroValue)
        {
            bool macroExists = defineArray.Contains(defineMacroValue);
            if (flagValue)
            {
                if (!macroExists)
                {
                    defineArray.Add(defineMacroValue);
                    return true;
                }
            }
            else
            {
                if (macroExists)
                {
                    defineArray.Remove(defineMacroValue);
                    return true;
                }
            }
            return false;
        }

        // This function allows us to raise or remove some preprocessing defines based on the render pipeline settings
        internal void EvaluateSettings()
        {
            // Grab the current set of defines and split them
            string currentDefineList = UnityEditor.PlayerSettings.GetScriptingDefineSymbolsForGroup(UnityEditor.BuildTargetGroup.Standalone);
            defineArray.Clear();
            defineArray.AddRange(currentDefineList.Split(';'));

            // Update all the individual defines
            bool needUpdate = false;
            needUpdate |= UpdateDefineList(HDRenderPipeline.GatherRayTracingSupport(currentPlatformRenderPipelineSettings), "ENABLE_RAYTRACING");

            // Only set if it changed
            if (needUpdate)
            {
                UnityEditor.PlayerSettings.SetScriptingDefineSymbolsForGroup(UnityEditor.BuildTargetGroup.Standalone, string.Join(";", defineArray.ToArray()));
            }
        }

        internal bool AddDiffusionProfile(DiffusionProfileSettings profile)
        {
            if (diffusionProfileSettingsList.Length < 15)
            {
                int index = diffusionProfileSettingsList.Length;
                Array.Resize(ref diffusionProfileSettingsList, index + 1);
                diffusionProfileSettingsList[index] = profile;
                UnityEditor.EditorUtility.SetDirty(this);
                return true;
            }
            else
            {
                Debug.LogError("There are too many diffusion profile settings in your HDRP. Please remove one before adding a new one.");
                return false;
            }
        }
#endif

        // Implement IVirtualTexturingEnabledRenderPipeline
        public bool virtualTexturingEnabled { get { return true; } }
    }
}<|MERGE_RESOLUTION|>--- conflicted
+++ resolved
@@ -60,87 +60,8 @@
 
         internal RenderPipelineResources renderPipelineResources
         {
-<<<<<<< HEAD
             get { return defaultSettings.renderPipelineResources; }
             set { defaultSettings.renderPipelineResources = value; }
-=======
-            get { return m_RenderPipelineResources; }
-            set { m_RenderPipelineResources = value; }
-        }
-
-        [SerializeField]
-        HDRenderPipelineRayTracingResources m_RenderPipelineRayTracingResources;
-        internal HDRenderPipelineRayTracingResources renderPipelineRayTracingResources
-        {
-            get { return m_RenderPipelineRayTracingResources; }
-            set { m_RenderPipelineRayTracingResources = value; }
-        }
-
-        [SerializeField] private VolumeProfile m_DefaultVolumeProfile;
-
-        internal VolumeProfile defaultVolumeProfile
-        {
-            get => m_DefaultVolumeProfile;
-            set => m_DefaultVolumeProfile = value;
-        }
-
-#if UNITY_EDITOR
-        [SerializeField] private VolumeProfile m_DefaultLookDevProfile;
-
-        internal VolumeProfile defaultLookDevProfile
-        {
-            get => m_DefaultLookDevProfile;
-            set => m_DefaultLookDevProfile = value;
-        }
-
-        HDRenderPipelineEditorResources m_RenderPipelineEditorResources;
-
-        internal HDRenderPipelineEditorResources renderPipelineEditorResources
-        {
-            get
-            {
-                //there is no clean way to load editor resources without having it serialized
-                // - impossible to load them at deserialization
-                // - constructor only called at asset creation
-                // - cannot rely on OnEnable
-                //thus fallback with lazy init for them
-                if (m_RenderPipelineEditorResources == null || m_RenderPipelineEditorResources.Equals(null))
-                {
-                    var objs = InternalEditorUtility.LoadSerializedFileAndForget(HDUtils.GetHDRenderPipelinePath() + "Editor/RenderPipelineResources/HDRenderPipelineEditorResources.asset");
-                    m_RenderPipelineEditorResources = objs != null && objs.Length > 0 ? objs.First() as HDRenderPipelineEditorResources : null;
-                }
-
-                return m_RenderPipelineEditorResources;
-            }
-            set { m_RenderPipelineEditorResources = value; }
-        }
-#endif
-
-        // To be able to turn on/off FrameSettings properties at runtime for debugging purpose without affecting the original one
-        // we create a runtime copy (m_ActiveFrameSettings that is used, and any parametrization is done on serialized frameSettings)
-        [SerializeField]
-        FrameSettings m_RenderingPathDefaultCameraFrameSettings = FrameSettings.NewDefaultCamera();
-
-        [SerializeField]
-        FrameSettings m_RenderingPathDefaultBakedOrCustomReflectionFrameSettings = FrameSettings.NewDefaultCustomOrBakeReflectionProbe();
-
-        [SerializeField]
-        FrameSettings m_RenderingPathDefaultRealtimeReflectionFrameSettings = FrameSettings.NewDefaultRealtimeReflectionProbe();
-
-        internal ref FrameSettings GetDefaultFrameSettings(FrameSettingsRenderType type)
-        {
-            switch(type)
-            {
-                case FrameSettingsRenderType.Camera:
-                    return ref m_RenderingPathDefaultCameraFrameSettings;
-                case FrameSettingsRenderType.CustomOrBakedReflection:
-                    return ref m_RenderingPathDefaultBakedOrCustomReflectionFrameSettings;
-                case FrameSettingsRenderType.RealtimeReflection:
-                    return ref m_RenderingPathDefaultRealtimeReflectionFrameSettings;
-                default:
-                    throw new ArgumentException("Unknown FrameSettingsRenderType");
-            }
->>>>>>> 2d17d40a
         }
 
         internal bool frameSettingsHistory { get; set; } = false;
@@ -264,22 +185,6 @@
         public override Shader defaultShader
             => defaultSettings.renderPipelineResources?.shaders.defaultPS;
 
-<<<<<<< HEAD
-=======
-        // List of custom post process Types that will be executed in the project, in the order of the list (top to back)
-        [SerializeField]
-        internal List<string> beforeTransparentCustomPostProcesses = new List<string>();
-        [SerializeField]
-        internal List<string> beforeTAACustomPostProcesses = new List<string>();
-        [SerializeField]
-        internal List<string> beforePostProcessCustomPostProcesses = new List<string>();
-        [SerializeField]
-        internal List<string> afterPostProcessCustomPostProcesses = new List<string>();
->>>>>>> 2d17d40a
-
-        [SerializeField]
-        internal VirtualTexturingSettingsSRP virtualTexturingSettings = new VirtualTexturingSettingsSRP();
-
 #if UNITY_EDITOR
         /// <summary>HDRP default material.</summary>
         public override Material defaultMaterial
