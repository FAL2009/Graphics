#if SHADERPASS != SHADERPASS_FORWARD_UNLIT
#error SHADERPASS_is_not_correctly_define
#endif

#include "Packages/com.unity.render-pipelines.high-definition/Runtime/RenderPipeline/ShaderPass/VertMesh.hlsl"

PackedVaryingsType Vert(AttributesMesh inputMesh)
{
    VaryingsType varyingsType;
    varyingsType.vmesh = VertMesh(inputMesh);
    return PackVaryingsType(varyingsType);
}

#ifdef TESSELLATION_ON

PackedVaryingsToPS VertTesselation(VaryingsToDS input)
{
    VaryingsToPS output;
    output.vmesh = VertMeshTesselation(input.vmesh);
    return PackVaryingsToPS(output);
}

#include "Packages/com.unity.render-pipelines.high-definition/Runtime/RenderPipeline/ShaderPass/TessellationShare.hlsl"

#endif // TESSELLATION_ON

void Frag(PackedVaryingsToPS packedInput,
    out float4 outResult : SV_Target0
#ifdef UNITY_VIRTUAL_TEXTURING
    ,out float4 outVTFeedback : SV_Target1
#endif
)
{
    UNITY_SETUP_STEREO_EYE_INDEX_POST_VERTEX(packedInput);
    FragInputs input = UnpackVaryingsMeshToFragInputs(packedInput.vmesh);

    // input.positionSS is SV_Position
    PositionInputs posInput = GetPositionInput(input.positionSS.xy, _ScreenSize.zw, input.positionSS.z, input.positionSS.w, input.positionRWS);

#ifdef VARYINGS_NEED_POSITION_WS
    float3 V = GetWorldSpaceNormalizeViewDir(input.positionRWS);
#else
    // Unused
    float3 V = float3(1.0, 1.0, 1.0); // Avoid the division by 0
#endif

    SurfaceData surfaceData;
    BuiltinData builtinData;
    GetSurfaceAndBuiltinData(input, V, posInput, surfaceData, builtinData);

    // Not lit here (but emissive is allowed)
    BSDFData bsdfData = ConvertSurfaceDataToBSDFData(input.positionSS.xy, surfaceData);

    // Note: we must not access bsdfData in shader pass, but for unlit we make an exception and assume it should have a color field
    float4 outColor = ApplyBlendMode(bsdfData.color + builtinData.emissiveColor * GetCurrentExposureMultiplier(), builtinData.opacity);
    outColor = EvaluateAtmosphericScattering(posInput, V, outColor);

#ifdef DEBUG_DISPLAY
    // Same code in ShaderPassForward.shader
    // Reminder: _DebugViewMaterialArray[i]
    //   i==0 -> the size used in the buffer
    //   i>0  -> the index used (0 value means nothing)
    // The index stored in this buffer could either be
    //   - a gBufferIndex (always stored in _DebugViewMaterialArray[1] as only one supported)
    //   - a property index which is different for each kind of material even if reflecting the same thing (see MaterialSharedProperty)
    int bufferSize = _DebugViewMaterialArray[0].x;
    // Loop through the whole buffer
    // Works because GetSurfaceDataDebug will do nothing if the index is not a known one
    for (int index = 1; index <= bufferSize; index++)
    {
        int indexMaterialProperty = _DebugViewMaterialArray[index].x;
        if (indexMaterialProperty != 0)
        {
            float3 result = float3(1.0, 0.0, 1.0);
            bool needLinearToSRGB = false;

            GetPropertiesDataDebug(indexMaterialProperty, result, needLinearToSRGB);
            GetVaryingsDataDebug(indexMaterialProperty, input, result, needLinearToSRGB);
            GetBuiltinDataDebug(indexMaterialProperty, builtinData, posInput, result, needLinearToSRGB);
            GetSurfaceDataDebug(indexMaterialProperty, surfaceData, result, needLinearToSRGB);
            GetBSDFDataDebug(indexMaterialProperty, bsdfData, result, needLinearToSRGB);

            // TEMP!
            // For now, the final blit in the backbuffer performs an sRGB write
            // So in the meantime we apply the inverse transform to linear data to compensate.
            if (!needLinearToSRGB)
                result = SRGBToLinear(max(0, result));

            outColor = float4(result, 1.0);
        }
    }

    if (_DebugFullScreenMode == FULLSCREENDEBUGMODE_TRANSPARENCY_OVERDRAW)
    {
        float4 result = _DebugTransparencyOverdrawWeight * float4(TRANSPARENCY_OVERDRAW_COST, TRANSPARENCY_OVERDRAW_COST, TRANSPARENCY_OVERDRAW_COST, TRANSPARENCY_OVERDRAW_A);
        outColor = result;
    }

#endif

<<<<<<< HEAD
    outResult = outColor;

#ifdef UNITY_VIRTUAL_TEXTURING
    outVTFeedback = builtinData.vtPackedFeedback;
#endif
=======
    return outColor;
>>>>>>> 691e4c7e
}<|MERGE_RESOLUTION|>--- conflicted
+++ resolved
@@ -98,13 +98,9 @@
 
 #endif
 
-<<<<<<< HEAD
     outResult = outColor;
 
 #ifdef UNITY_VIRTUAL_TEXTURING
     outVTFeedback = builtinData.vtPackedFeedback;
 #endif
-=======
-    return outColor;
->>>>>>> 691e4c7e
 }