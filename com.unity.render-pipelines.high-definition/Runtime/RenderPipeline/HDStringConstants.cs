--- conflicted
+++ resolved
@@ -296,11 +296,8 @@
         public static readonly int _ShaderVariablesXR = Shader.PropertyToID("ShaderVariablesXR");
         public static readonly int _ShaderVariablesVolumetric = Shader.PropertyToID("ShaderVariablesVolumetric");
         public static readonly int _ShaderVariablesLightList = Shader.PropertyToID("ShaderVariablesLightList");
-<<<<<<< HEAD
-=======
         public static readonly int _ShaderVariablesRaytracing = Shader.PropertyToID("ShaderVariablesRaytracing");
         public static readonly int _ShaderVariablesRaytracingLightLoop = Shader.PropertyToID("ShaderVariablesRaytracingLightLoop");
->>>>>>> bea41bd2
         public static readonly int _ShaderVariablesDebugDisplay = Shader.PropertyToID("ShaderVariablesDebugDisplay");
 
         public static readonly int _SSSBufferTexture = Shader.PropertyToID("_SSSBufferTexture");
