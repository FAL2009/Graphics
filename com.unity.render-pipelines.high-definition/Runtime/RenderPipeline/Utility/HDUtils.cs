--- conflicted
+++ resolved
@@ -466,6 +466,7 @@
             => "Packages/com.unity.render-pipelines.core/";
 
         // It returns the previously set RenderPipelineAsset, assetWasFromQuality is true if the current asset was set through the quality settings
+        // IMPORTANT: RenderPipelineManager.currentPipeline won't be HDRP until a camera.Render() call is made.
         internal static RenderPipelineAsset SwitchToBuiltinRenderPipeline()
         {
             // If we are here, it means the asset comes from quality settings
@@ -475,16 +476,11 @@
         }
 
         // Set the renderPipelineAsset, either on the quality settings if it was unset from there or in GraphicsSettings.
-<<<<<<< HEAD
         // IMPORTANT: RenderPipelineManager.currentPipeline won't be HDRP until a camera.Render() call is made. 
         internal static void RestoreRenderPipelineAsset(RenderPipelineAsset renderPipelineAsset)
-=======
-        // IMPORTANT: RenderPipelineManager.currentPipeline won't be HDRP until a camera.Render() call is made.
-        internal static void RestoreRenderPipelineAsset(bool wasUnsetFromQuality, RenderPipelineAsset renderPipelineAsset)
->>>>>>> 3cf48458
-        {
-            QualitySettings.renderPipeline = renderPipelineAsset;
-        }
+            {
+                QualitySettings.renderPipeline = renderPipelineAsset;
+            }
 
         internal struct PackedMipChainInfo
         {
