using System.Collections.Generic;
using UnityEngine.Experimental.Rendering.RenderGraphModule;
using System.Linq;
using System;

namespace UnityEngine.Rendering.HighDefinition
{
    /// <summary>
    /// Unity Monobehavior that manages the execution of custom passes.
    /// It provides
    /// </summary>
    [ExecuteAlways]
    [HelpURL(Documentation.baseURL + Documentation.version + Documentation.subURL + "Custom-Pass" + Documentation.endURL)]
    public class CustomPassVolume : MonoBehaviour
    {
        /// <summary>
        /// Whether or not the volume is global. If true, the component will ignore all colliders attached to it
        /// </summary>
        public bool isGlobal = true;

        /// <summary>
        /// Distance where the volume start to be rendered, the fadeValue field in C# will be updated to the normalized blend factor for your custom C# passes
        /// In the fullscreen shader pass and DrawRenderers shaders you can access the _FadeValue
        /// </summary>
        [Min(0)]
        public float fadeRadius;

        /// <summary>
        /// The volume priority, used to determine the execution order when there is multiple volumes with the same injection point.
        /// </summary>
        [Tooltip("Sets the Volume priority in the stack. A higher value means higher priority. You can use negative values.")]
        public float priority;

        /// <summary>
        /// List of custom passes to execute
        /// </summary>
        [SerializeReference]
        public List<CustomPass> customPasses = new List<CustomPass>();

        /// <summary>
        /// Where the custom passes are going to be injected in HDRP
        /// </summary>
        public CustomPassInjectionPoint injectionPoint = CustomPassInjectionPoint.BeforeTransparent;

        /// <summary>
        /// Fade value between 0 and 1. it represent how close you camera is from the collider of the custom pass.
        /// 0 when the camera is outside the volume + fade radius and 1 when it is inside the collider.
        /// </summary>
        /// <value>The fade value that should be applied to the custom pass effect</value>
        public float fadeValue { get; private set; }

        // The current active custom pass volume is simply the smallest overlapping volume with the trigger transform
        static HashSet<CustomPassVolume>    m_ActivePassVolumes = new HashSet<CustomPassVolume>();
        static List<CustomPassVolume>       m_OverlappingPassVolumes = new List<CustomPassVolume>();

        List<Collider>          m_Colliders = new List<Collider>();
        List<Collider>          m_OverlappingColliders = new List<Collider>();

        static List<CustomPassInjectionPoint> m_InjectionPoints;
        static List<CustomPassInjectionPoint> injectionPoints
        {
            get
            {
                if (m_InjectionPoints == null)
                    m_InjectionPoints = Enum.GetValues(typeof(CustomPassInjectionPoint)).Cast<CustomPassInjectionPoint>().ToList();
                return m_InjectionPoints;
            }
        }

        void OnEnable()
        {
            // Remove null passes in case of something happens during the deserialization of the passes
            customPasses.RemoveAll(c => c is null);
            GetComponents(m_Colliders);
            Register(this);
        }

        void OnDisable() => UnRegister(this);

        void OnDestroy() => CleanupPasses();

        internal bool Execute(ScriptableRenderContext renderContext, CommandBuffer cmd, HDCamera hdCamera, CullingResults cullingResult, SharedRTManager rtManager, CustomPass.RenderTargets targets)
        {
            bool executed = false;

            // We never execute volume if the layer is not within the culling layers of the camera
            if ((hdCamera.volumeLayerMask & (1 << gameObject.layer)) == 0)
                return false;

<<<<<<< HEAD
            Shader.SetGlobalFloat(HDShaderIDs._CustomPassInjectionPoint, (float)injectionPoint);
            if (injectionPoint == CustomPassInjectionPoint.AfterPostProcess)
                Shader.SetGlobalTexture(HDShaderIDs._AfterPostProcessColorBuffer, targets.cameraColorBuffer);
=======
            SetCustomPassGlobalConstants();
>>>>>>> 5aa0253f

            foreach (var pass in customPasses)
            {
                if (pass != null && pass.WillBeExecuted(hdCamera))
                {
                    pass.ExecuteInternal(renderContext, cmd, hdCamera, cullingResult, rtManager, targets, this);
                    executed = true;
                }
            }

            return executed;
        }

<<<<<<< HEAD
        internal bool Execute(RenderGraph renderGraph, HDCamera hdCamera, CullingResults cullingResult, in CustomPass.RenderTargets targets)
        {
            bool executed = false;

            // We never execute volume if the layer is not within the culling layers of the camera
            if ((hdCamera.volumeLayerMask & (1 << gameObject.layer)) == 0)
                return false;

            Shader.SetGlobalFloat(HDShaderIDs._CustomPassInjectionPoint, (float)injectionPoint);

            foreach (var pass in customPasses)
            {
                if (pass != null && pass.WillBeExecuted(hdCamera))
                {
                    pass.ExecuteInternal(renderGraph, hdCamera, cullingResult, targets, this);
                    executed = true;
                }
            }

            return executed;
=======
        void SetCustomPassGlobalConstants()
        {
            Shader.SetGlobalFloat(HDShaderIDs._CustomPassInjectionPoint, (float)injectionPoint);
            Shader.SetGlobalFloat(HDShaderIDs._UserStencilBit0, (int)UserStencilUsage.UserBit0);
            Shader.SetGlobalFloat(HDShaderIDs._UserStencilBit1, (int)UserStencilUsage.UserBit1);
>>>>>>> 5aa0253f
        }

        internal bool WillExecuteInjectionPoint(HDCamera hdCamera)
        {
            bool executed = false;

            // We never execute volume if the layer is not within the culling layers of the camera
            if ((hdCamera.volumeLayerMask & (1 << gameObject.layer)) == 0)
                return false;

            foreach (var pass in customPasses)
            {
                if (pass != null && pass.WillBeExecuted(hdCamera))
                    executed = true;
            }

            return executed;
        }

        internal void CleanupPasses()
        {
            foreach (var pass in customPasses)
                pass.CleanupPassInternal();
        }

        static void Register(CustomPassVolume volume) => m_ActivePassVolumes.Add(volume);

        static void UnRegister(CustomPassVolume volume) => m_ActivePassVolumes.Remove(volume);

        internal static void Update(HDCamera camera)
        {
            var triggerPos = camera.volumeAnchor.position;

            m_OverlappingPassVolumes.Clear();

            // Traverse all volumes
            foreach (var volume in m_ActivePassVolumes)
            {
                // Ignore volumes that are not in the camera layer mask
                if ((camera.volumeLayerMask & (1 << volume.gameObject.layer)) == 0)
                    continue;

                // Global volumes always have influence
                if (volume.isGlobal)
                {
                    volume.fadeValue = 1.0f;
                    m_OverlappingPassVolumes.Add(volume);
                    continue;
                }

                // If volume isn't global and has no collider, skip it as it's useless
                if (volume.m_Colliders.Count == 0)
                    continue;

                volume.m_OverlappingColliders.Clear();

                float sqrFadeRadius = Mathf.Max(float.Epsilon, volume.fadeRadius * volume.fadeRadius);
                float minSqrDistance = 1e20f;

                foreach (var collider in volume.m_Colliders)
                {
                    if (!collider || !collider.enabled)
                        continue;

                    // We don't support concave colliders
                    if (collider is MeshCollider m && !m.convex)
                        continue;

                    var closestPoint = collider.ClosestPoint(triggerPos);
                    var d = (closestPoint - triggerPos).sqrMagnitude;

                    minSqrDistance = Mathf.Min(minSqrDistance, d);

                    // Update the list of overlapping colliders
                    if (d <= sqrFadeRadius)
                        volume.m_OverlappingColliders.Add(collider);
                }

                // update the fade value:
                volume.fadeValue = 1.0f - Mathf.Clamp01(Mathf.Sqrt(minSqrDistance / sqrFadeRadius));

                if (volume.m_OverlappingColliders.Count > 0)
                    m_OverlappingPassVolumes.Add(volume);
            }

            // Sort the overlapping volumes by priority order (smaller first, then larger and finally globals)
            m_OverlappingPassVolumes.Sort((v1, v2) => {
                float GetVolumeExtent(CustomPassVolume volume)
                {
                    float extent = 0;
                    foreach (var collider in volume.m_OverlappingColliders)
                        extent += collider.bounds.extents.magnitude;
                    return extent;
                }

                // Sort by priority and then by volume extent
                if (v1.priority == v2.priority)
                {
                    if (v1.isGlobal && v2.isGlobal) return 0;
                    if (v1.isGlobal) return 1;
                    if (v2.isGlobal) return -1;

                    return GetVolumeExtent(v1).CompareTo(GetVolumeExtent(v2));
                }
                else
                {
                    return v2.priority.CompareTo(v1.priority);
                }
            });
        }

        internal void AggregateCullingParameters(ref ScriptableCullingParameters cullingParameters, HDCamera hdCamera)
        {
            foreach (var pass in customPasses)
            {
                if (pass != null && pass.enabled)
                    pass.InternalAggregateCullingParameters(ref cullingParameters, hdCamera);
            }
        }

        internal static CullingResults? Cull(ScriptableRenderContext renderContext, HDCamera hdCamera)
        {
            CullingResults?  result = null;

            // We need to sort the volumes first to know which one will be executed
            // TODO: cache the results per camera in the HDRenderPipeline so it's not executed twice per camera
            Update(hdCamera);

            // For each injection points, we gather the culling results for
            hdCamera.camera.TryGetCullingParameters(out var cullingParameters);

            // By default we don't want the culling to return any objects
            cullingParameters.cullingMask = 0;
            cullingParameters.cullingOptions = CullingOptions.None;

            foreach (var volume in m_OverlappingPassVolumes)
                volume?.AggregateCullingParameters(ref cullingParameters, hdCamera);

            // If we don't have anything to cull or the pass is asking for the same culling layers than the camera, we don't have to re-do the culling
            if (cullingParameters.cullingMask != 0 && (cullingParameters.cullingMask & hdCamera.camera.cullingMask) != cullingParameters.cullingMask)
                result = renderContext.Cull(ref cullingParameters);

            return result;
        }

        internal static void Cleanup()
        {
            foreach (var pass in m_ActivePassVolumes)
            {
                pass.CleanupPasses();
            }
        }

        /// <summary>
        /// Gets the currently active Custom Pass Volume for a given injection point.
        /// Note this function returns only the first active volume, not the others that will be executed.
        /// </summary>
        /// <param name="injectionPoint">The injection point to get the currently active Custom Pass Volume for.</param>
        /// <returns>Returns the Custom Pass Volume instance associated with the injection point.</returns>
        [Obsolete("In order to support multiple custom pass volume per injection points, please use GetActivePassVolumes.")]
        public static CustomPassVolume GetActivePassVolume(CustomPassInjectionPoint injectionPoint)
        {
            var volumes = new List<CustomPassVolume>();
            GetActivePassVolumes(injectionPoint, volumes);
            return volumes.FirstOrDefault();
        }

        /// <summary>
        /// Gets the currently active Custom Pass Volume for a given injection point.
        /// </summary>
        /// <param name="injectionPoint">The injection point to get the currently active Custom Pass Volume for.</param>
        /// <param name="volumes">The list of custom pass volumes to popuplate with the active volumes.</param>
        public static void GetActivePassVolumes(CustomPassInjectionPoint injectionPoint, List<CustomPassVolume> volumes)
        {
            volumes.Clear();
            foreach (var volume in m_OverlappingPassVolumes)
                if (volume.injectionPoint == injectionPoint)
                    volumes.Add(volume);
        }

        /// <summary>
        /// Add a pass of type passType in the active pass list
        /// </summary>
        /// <typeparam name="T">The type of the CustomPass to create</typeparam>
        /// <returns>The new custom</returns>
        public CustomPass AddPassOfType<T>() where T : CustomPass => AddPassOfType(typeof(T));

        /// <summary>
        /// Add a pass of type passType in the active pass list
        /// </summary>
        /// <param name="passType">The type of the CustomPass to create</param>
        /// <returns>The new custom</returns>
        public CustomPass AddPassOfType(Type passType)
        {
            if (!typeof(CustomPass).IsAssignableFrom(passType))
            {
                Debug.LogError($"Can't add pass type {passType} to the list because it does not inherit from CustomPass.");
                return null;
            }

            var customPass = Activator.CreateInstance(passType) as CustomPass;
            customPasses.Add(customPass);
            return customPass;
        }

#if UNITY_EDITOR
        // In the editor, we refresh the list of colliders at every frame because it's frequent to add/remove them
        void Update() => GetComponents(m_Colliders);

        void OnDrawGizmos()
        {
            if (isGlobal || m_Colliders.Count == 0 || !enabled)
                return;

            var scale = transform.localScale;
            var invScale = new Vector3(1f / scale.x, 1f / scale.y, 1f / scale.z);
            Gizmos.matrix = Matrix4x4.TRS(transform.position, transform.rotation, scale);
            Gizmos.color = CoreRenderPipelinePreferences.volumeGizmoColor;

            // Draw a separate gizmo for each collider
            foreach (var collider in m_Colliders)
            {
                if (!collider || !collider.enabled)
                    continue;

                // We'll just use scaling as an approximation for volume skin. It's far from being
                // correct (and is completely wrong in some cases). Ultimately we'd use a distance
                // field or at least a tesselate + push modifier on the collider's mesh to get a
                // better approximation, but the current Gizmo system is a bit limited and because
                // everything is dynamic in Unity and can be changed at anytime, it's hard to keep
                // track of changes in an elegant way (which we'd need to implement a nice cache
                // system for generated volume meshes).
                switch (collider)
                {
                    case BoxCollider c:
                        Gizmos.DrawCube(c.center, c.size);
                        if (fadeRadius > 0)
                        {
                            // invert te scale for the fade radius because it's in fixed units
                            Vector3 s = new Vector3(
                                (fadeRadius * 2) / scale.x,
                                (fadeRadius * 2) / scale.y,
                                (fadeRadius * 2) / scale.z
                            );
                            Gizmos.DrawWireCube(c.center, c.size + s);
                        }
                        break;
                    case SphereCollider c:
                        // For sphere the only scale that is used is the transform.x
                        Matrix4x4 oldMatrix = Gizmos.matrix;
                        Gizmos.matrix = Matrix4x4.TRS(transform.position, transform.rotation, Vector3.one * scale.x);
                        Gizmos.DrawSphere(c.center, c.radius);
                        if (fadeRadius > 0)
                            Gizmos.DrawWireSphere(c.center, c.radius + fadeRadius / scale.x);
                        Gizmos.matrix = oldMatrix;
                        break;
                    case MeshCollider c:
                        // Only convex mesh m_Colliders are allowed
                        if (!c.convex)
                            c.convex = true;

                        // Mesh pivot should be centered or this won't work
                        Gizmos.DrawMesh(c.sharedMesh);

                        // We don't display the Gizmo for fade distance mesh because the distances would be wrong
                        break;
                    default:
                        // Nothing for capsule (DrawCapsule isn't exposed in Gizmo), terrain, wheel and
                        // other m_Colliders...
                        break;
                }
            }
        }
#endif
    }
}<|MERGE_RESOLUTION|>--- conflicted
+++ resolved
@@ -87,13 +87,7 @@
             if ((hdCamera.volumeLayerMask & (1 << gameObject.layer)) == 0)
                 return false;
 
-<<<<<<< HEAD
-            Shader.SetGlobalFloat(HDShaderIDs._CustomPassInjectionPoint, (float)injectionPoint);
-            if (injectionPoint == CustomPassInjectionPoint.AfterPostProcess)
-                Shader.SetGlobalTexture(HDShaderIDs._AfterPostProcessColorBuffer, targets.cameraColorBuffer);
-=======
-            SetCustomPassGlobalConstants();
->>>>>>> 5aa0253f
+            SetCustomPassGlobalConstants(targets);
 
             foreach (var pass in customPasses)
             {
@@ -107,7 +101,6 @@
             return executed;
         }
 
-<<<<<<< HEAD
         internal bool Execute(RenderGraph renderGraph, HDCamera hdCamera, CullingResults cullingResult, in CustomPass.RenderTargets targets)
         {
             bool executed = false;
@@ -128,13 +121,15 @@
             }
 
             return executed;
-=======
-        void SetCustomPassGlobalConstants()
+        }
+
+        void SetCustomPassGlobalConstants(in CustomPass.RenderTargets targets)
         {
             Shader.SetGlobalFloat(HDShaderIDs._CustomPassInjectionPoint, (float)injectionPoint);
             Shader.SetGlobalFloat(HDShaderIDs._UserStencilBit0, (int)UserStencilUsage.UserBit0);
             Shader.SetGlobalFloat(HDShaderIDs._UserStencilBit1, (int)UserStencilUsage.UserBit1);
->>>>>>> 5aa0253f
+            if (injectionPoint == CustomPassInjectionPoint.AfterPostProcess)
+                Shader.SetGlobalTexture(HDShaderIDs._AfterPostProcessColorBuffer, targets.cameraColorBuffer);
         }
 
         internal bool WillExecuteInjectionPoint(HDCamera hdCamera)
