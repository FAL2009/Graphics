--- conflicted
+++ resolved
@@ -34,12 +34,8 @@
 
         // Exposure data
         const int k_ExposureCurvePrecision = 128;
-<<<<<<< HEAD
-        const int k_HistogramBins = 128;   // Important! If this changes, need to change HistogramExposure.compute
-=======
         const int k_HistogramBins          = 128;   // Important! If this changes, need to change HistogramExposure.compute
         const int k_DebugImageHistogramBins = 256;   // Important! If this changes, need to change HistogramExposure.compute
->>>>>>> 06cb771f
         readonly Color[] m_ExposureCurveColorArray = new Color[k_ExposureCurvePrecision];
         readonly int[] m_ExposureVariants = new int[4];
 
@@ -244,20 +240,6 @@
             CoreUtils.SafeRelease(m_DebugImageHistogramBuffer);
             RTHandles.Release(m_DebugExposureData);
 
-<<<<<<< HEAD
-            m_ExposureCurveTexture = null;
-            m_InternalSpectralLut = null;
-            m_FinalPassMaterial = null;
-            m_ClearBlackMaterial = null;
-            m_SMAAMaterial = null;
-            m_TemporalAAMaterial = null;
-            m_BokehNearKernel = null;
-            m_BokehFarKernel = null;
-            m_BokehIndirectCmd = null;
-            m_NearBokehTileList = null;
-            m_FarBokehTileList = null;
-            m_HistogramBuffer = null;
-=======
             m_ExposureCurveTexture      = null;
             m_InternalSpectralLut       = null;
             m_FinalPassMaterial         = null;
@@ -271,7 +253,6 @@
             m_FarBokehTileList          = null;
             m_HistogramBuffer           = null;
             m_DebugImageHistogramBuffer = null;
->>>>>>> 06cb771f
             m_DebugExposureData = null;
 
         }
