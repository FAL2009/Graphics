#include "Packages/com.unity.render-pipelines.core/ShaderLibrary/Common.hlsl"
#include "Packages/com.unity.render-pipelines.core/ShaderLibrary/Color.hlsl"
#include "Packages/com.unity.render-pipelines.core/ShaderLibrary/Filtering.hlsl"
#include "Packages/com.unity.render-pipelines.high-definition/Runtime/ShaderLibrary/ShaderVariables.hlsl"
<<<<<<< HEAD
#include "Packages/com.unity.render-pipelines.high-definition/Runtime/ShaderLibrary/ClusterDisplay.hlsl"
#include "UberPostFeatures.cs.hlsl"
=======
#include "Packages/com.unity.render-pipelines.high-definition/Runtime/PostProcessing/Shaders/UberPostFeatures.cs.hlsl"
#include "Packages/com.unity.render-pipelines.high-definition/Runtime/PostProcessing/Shaders/BloomCommon.hlsl"
>>>>>>> 73b59f73

#pragma only_renderers d3d11 ps4 xboxone vulkan metal switch

#pragma kernel KMain_Variant0 MAIN=KMain_Variant0 VARIANT=0
#pragma kernel KMain_Variant1 MAIN=KMain_Variant1 VARIANT=1
#pragma kernel KMain_Variant2 MAIN=KMain_Variant2 VARIANT=2
#pragma kernel KMain_Variant3 MAIN=KMain_Variant3 VARIANT=3
#pragma kernel KMain_Variant4 MAIN=KMain_Variant4 VARIANT=4
#pragma kernel KMain_Variant5 MAIN=KMain_Variant5 VARIANT=5
#pragma kernel KMain_Variant6 MAIN=KMain_Variant6 VARIANT=6
#pragma kernel KMain_Variant7 MAIN=KMain_Variant7 VARIANT=7

<<<<<<< HEAD
#pragma multi_compile __ USING_CLUSTER_DISPLAY
=======
#pragma kernel KMain_Variant8 MAIN=KMain_Variant8 ENABLE_ALPHA VARIANT=8
#pragma kernel KMain_Variant9 MAIN=KMain_Variant9 ENABLE_ALPHA VARIANT=9
#pragma kernel KMain_Variant10 MAIN=KMain_Variant10 ENABLE_ALPHA VARIANT=10
#pragma kernel KMain_Variant11 MAIN=KMain_Variant11 ENABLE_ALPHA VARIANT=11
#pragma kernel KMain_Variant12 MAIN=KMain_Variant12 ENABLE_ALPHA VARIANT=12
#pragma kernel KMain_Variant13 MAIN=KMain_Variant13 ENABLE_ALPHA VARIANT=13
#pragma kernel KMain_Variant14 MAIN=KMain_Variant14 ENABLE_ALPHA VARIANT=14
#pragma kernel KMain_Variant15 MAIN=KMain_Variant15 ENABLE_ALPHA VARIANT=15

#include "Packages/com.unity.render-pipelines.high-definition/Runtime/PostProcessing/Shaders/PostProcessDefines.hlsl"
>>>>>>> 73b59f73

TEXTURE2D_X(_InputTexture);
TEXTURE2D_X(_BloomTexture);
TEXTURE2D(_BloomDirtTexture);
TEXTURE2D(_ChromaSpectralLut);
TEXTURE3D(_LogLut3D);
TEXTURE2D(_VignetteMask);

RW_TEXTURE2D_X(CTYPE, _OutputTexture);

SAMPLER(sampler_LinearClamp);
SAMPLER(sampler_ChromaSpectralLut);
SAMPLER(sampler_LogLut3D);
SAMPLER(sampler_VignetteMask);

CBUFFER_START(cb0)
    float4 _ChromaParams;
    float4 _VignetteParams1;
    float4 _VignetteParams2;
    float4 _VignetteColor;
    float4 _DistortionParams1;
    float4 _DistortionParams2;
    float4 _LogLut3D_Params;        // x: 1 / lut_size, y: lut_size - 1, z: postexposure, w: unused
    float4 _BloomParams;
    float4 _BloomThreshold;
    float4 _BloomTint;
    float4 _BloomDirtScaleOffset;
    float4 _BloomBicubicParams;
    float4 _DebugFlags;
CBUFFER_END

#define DistCenter              _DistortionParams1.xy
#define DistAxis                _DistortionParams1.zw
#define DistTheta               _DistortionParams2.x
#define DistSigma               _DistortionParams2.y
#define DistScale               _DistortionParams2.z
#define DistIntensity           _DistortionParams2.w

#define ChromaAmount            _ChromaParams.x
#define ChromaMaxSamples        int(_ChromaParams.y)

#define VignetteCenter          _VignetteParams1.xy
#define VignetteMode            uint(_VignetteParams1.z)
#define VignetteIntensity       _VignetteParams2.x
#define VignetteSmoothness      _VignetteParams2.y
#define VignetteRoundness       _VignetteParams2.z
#define VignetteRounded         _VignetteParams2.w
#define VignetteColor           _VignetteColor.xyz
#define VignetteOpacity         _VignetteColor.w

#define PostExposure            _LogLut3D_Params.z

#define BloomTint               _BloomTint.xyz
#define BloomIntensity          _BloomParams.x
#define DirtIntensity           _BloomParams.y
#define BloomEnabled            _BloomParams.z
#define DirtEnabled             _BloomParams.w
#define DirtScale               _BloomDirtScaleOffset.xy
#define DirtOffset              _BloomDirtScaleOffset.zw

#define OutputLogEnabled        _DebugFlags.x

float2 DistortUV(float2 uv)
{
    // Lens distortion
    // Note: this variant should never be set with XR
    if (VARIANT & UBERPOSTFEATUREFLAGS_LENS_DISTORTION)
    {
        uv = (uv - 0.5) * DistScale + 0.5;
        float2 ruv = DistAxis * (uv - 0.5 - DistCenter);
        float ru = length(float2(ruv));

        UNITY_BRANCH
        if (DistIntensity > 0.0)
        {
            float wu = ru * DistTheta;
            ru = tan(wu) * (rcp(ru * DistSigma));
            uv = uv + ruv * (ru - 1.0);
        }
        else
        {
            ru = rcp(ru) * DistTheta * atan(ru * DistSigma);
            uv = uv + ruv * (ru - 1.0);
        }
    }
    return uv;
}

#define GROUP_SIZE 8

[numthreads(GROUP_SIZE, GROUP_SIZE, 1)]
void MAIN(uint3 dispatchThreadId : SV_DispatchThreadID)
{
    UNITY_XR_ASSIGN_VIEW_INDEX(dispatchThreadId.z);
    PositionInputs posInputs = GetPositionInput(float2(dispatchThreadId.xy), _ScreenSize.zw, uint2(GROUP_SIZE, GROUP_SIZE));
    float2 uv = DEVICE_TO_CLUSTER_FULLSCREEN_UV(posInputs.positionNDC.xy); // posInputs.positionNDC.xy is in fullscreen uv not ndc space

    float2 uvDistorted = DistortUV(uv);
    CTYPE color = 0.0;
    CTYPE inputColor = 0.0;

    // Chromatic aberration
    // Inspired by the method described in "Rendering Inside" [Playdead 2016]
    // https://twitter.com/pixelmager/status/717019757766123520
    if (VARIANT & UBERPOSTFEATUREFLAGS_CHROMATIC_ABERRATION)
    {
        float2 coords = 2.0 * uv - 1.0;
        float2 end = uv - coords * dot(coords, coords) * ChromaAmount;
        float2 diff = end - uv;
        int samples = clamp(int(length(CLUSTER_SCREEN_SIZE.xy * diff / 2.0)), 3, ChromaMaxSamples);
        float2 delta = diff / samples;
        float2 pos = uv;
        float3 sum = 0.0, filterSum = 0.0;

        for (int i = 0; i < samples; i++)
        {
            float t = (i + 0.5) / samples;
            float3 s = SAMPLE_TEXTURE2D_X_LOD(_InputTexture, sampler_LinearClamp, ClampAndScaleUVForBilinear(CLUSTER_TO_DEVICE_FULLSCREEN_UV(DistortUV(pos))), 0.0).xyz;
            float3 filter = SAMPLE_TEXTURE2D_LOD(_ChromaSpectralLut, sampler_ChromaSpectralLut, float2(t, 0.0), 0).xyz;

            sum += s * filter;
            filterSum += filter;
            pos += delta;
        }

        color.xyz = sum / filterSum;
#ifdef ENABLE_ALPHA
        inputColor = SAMPLE_TEXTURE2D_X_LOD(_InputTexture, sampler_LinearClamp, ClampAndScaleUVForBilinear(uvDistorted), 0.0);
        color.w = inputColor.w;
#endif
    }
    else
    {
<<<<<<< HEAD
        color = SAMPLE_TEXTURE2D_X_LOD(_InputTexture, sampler_LinearClamp, ClampAndScaleUVForBilinear(CLUSTER_TO_DEVICE_FULLSCREEN_UV(uvDistorted)), 0.0).xyz;
=======
        color = SAMPLE_TEXTURE2D_X_LOD(_InputTexture, sampler_LinearClamp, ClampAndScaleUVForBilinear(uvDistorted), 0.0).CTYPE_SWIZZLE;
        inputColor = color;
>>>>>>> 73b59f73
    }

    // Bloom
    UNITY_BRANCH
    if (BloomEnabled)
    {
        #if 0 // Bilinear
        float3 bloom = SAMPLE_TEXTURE2D_X_LOD(_BloomTexture, sampler_LinearClamp, ClampAndScaleUVForBilinear(CLUSTER_TO_DEVICE_FULLSCREEN_UV(uvDistorted)), 0.0).xyz;
        #else
        float3 bloom = SampleTexture2DBicubic(TEXTURE2D_X_ARGS(_BloomTexture, sampler_LinearClamp), CLUSTER_TO_DEVICE_FULLSCREEN_UV(uvDistorted) * _RTHandleScale.xy, _BloomBicubicParams, _RTHandleScale.xy, unity_StereoEyeIndex).xyz;
        #endif

        float3 thresholdedColor = QuadraticThreshold(color.xyz, _BloomThreshold.x, _BloomThreshold.yzw);
        color.xyz = lerp(color.xyz, (color.xyz - thresholdedColor) + (bloom * BloomTint), BloomIntensity);

        UNITY_BRANCH
        if (DirtEnabled)
        {
            // UVs for the dirt texture should be DistortUV(uv * DirtScale + DirtOffset) but
            // considering we use a cover-style scale on the dirt texture the difference isn't massive
            // so we chose to save a few ALUs here instead in case lens distortion is active
            float3 dirt = SAMPLE_TEXTURE2D_LOD(_BloomDirtTexture, sampler_LinearClamp, uvDistorted * DirtScale + DirtOffset, 0.0).xyz;
            color.xyz += bloom * dirt * DirtIntensity;
        }
    }

    // Vignette
    if (VARIANT & UBERPOSTFEATUREFLAGS_VIGNETTE)
    {
        UNITY_BRANCH
        if (VignetteMode == 0u) // Procedural
        {
            float2 d = abs(uvDistorted - VignetteCenter) * VignetteIntensity;
            d.x *= lerp(1.0, CLUSTER_SCREEN_SIZE.x / CLUSTER_SCREEN_SIZE.y, VignetteRounded);
            d = pow(saturate(d), VignetteRoundness);
            float vfactor = pow(saturate(1.0 - dot(d, d)), VignetteSmoothness);
            color.xyz *= lerp(VignetteColor, (1.0).xxx, vfactor);
        }
        else // Masked
        {
            float vfactor = SAMPLE_TEXTURE2D_LOD(_VignetteMask, sampler_VignetteMask, CLUSTER_TO_DEVICE_FULLSCREEN_UV(uvDistorted), 0).w;
            vfactor = FastSRGBToLinear(vfactor);
            float3 newColor = color.xyz * lerp(VignetteColor, (1.0).xxx, vfactor);
            color.xyz = lerp(color.xyz, newColor, VignetteOpacity);
        }
    }

    // Grading, tonemapping
    // The branch is only used for frame settings & exr log export - else grading is always enabled
    UNITY_BRANCH
    if (OutputLogEnabled)
    {
        // Output in log space for debug & exr export (external grading)
        color.xyz = saturate(LinearToLogC(color.xyz));
    }
    else
    {
        // Artist request to fine tune exposure in post without affecting bloom, dof etc
        color.xyz *= PostExposure;

        // Move from linear to LogC
        float3 colorLutSpace = saturate(LinearToLogC(color.xyz));

        // Color lookup in the LogC lut
        color.xyz = ApplyLut3D(TEXTURE3D_ARGS(_LogLut3D, sampler_LogLut3D), colorLutSpace, _LogLut3D_Params.xy);
    }

    // Alpha mask
#ifdef ENABLE_ALPHA
        // Post processing is not applied on pixels with zero alpha
        color.xyz = lerp(inputColor.xyz, color.xyz, inputColor.a);
#endif

    // Done
    _OutputTexture[COORD_TEXTURE2D_X(posInputs.positionSS)] = color;
}<|MERGE_RESOLUTION|>--- conflicted
+++ resolved
@@ -2,15 +2,13 @@
 #include "Packages/com.unity.render-pipelines.core/ShaderLibrary/Color.hlsl"
 #include "Packages/com.unity.render-pipelines.core/ShaderLibrary/Filtering.hlsl"
 #include "Packages/com.unity.render-pipelines.high-definition/Runtime/ShaderLibrary/ShaderVariables.hlsl"
-<<<<<<< HEAD
 #include "Packages/com.unity.render-pipelines.high-definition/Runtime/ShaderLibrary/ClusterDisplay.hlsl"
-#include "UberPostFeatures.cs.hlsl"
-=======
 #include "Packages/com.unity.render-pipelines.high-definition/Runtime/PostProcessing/Shaders/UberPostFeatures.cs.hlsl"
 #include "Packages/com.unity.render-pipelines.high-definition/Runtime/PostProcessing/Shaders/BloomCommon.hlsl"
->>>>>>> 73b59f73
 
 #pragma only_renderers d3d11 ps4 xboxone vulkan metal switch
+
+#pragma multi_compile __ USING_CLUSTER_DISPLAY
 
 #pragma kernel KMain_Variant0 MAIN=KMain_Variant0 VARIANT=0
 #pragma kernel KMain_Variant1 MAIN=KMain_Variant1 VARIANT=1
@@ -21,9 +19,6 @@
 #pragma kernel KMain_Variant6 MAIN=KMain_Variant6 VARIANT=6
 #pragma kernel KMain_Variant7 MAIN=KMain_Variant7 VARIANT=7
 
-<<<<<<< HEAD
-#pragma multi_compile __ USING_CLUSTER_DISPLAY
-=======
 #pragma kernel KMain_Variant8 MAIN=KMain_Variant8 ENABLE_ALPHA VARIANT=8
 #pragma kernel KMain_Variant9 MAIN=KMain_Variant9 ENABLE_ALPHA VARIANT=9
 #pragma kernel KMain_Variant10 MAIN=KMain_Variant10 ENABLE_ALPHA VARIANT=10
@@ -34,7 +29,6 @@
 #pragma kernel KMain_Variant15 MAIN=KMain_Variant15 ENABLE_ALPHA VARIANT=15
 
 #include "Packages/com.unity.render-pipelines.high-definition/Runtime/PostProcessing/Shaders/PostProcessDefines.hlsl"
->>>>>>> 73b59f73
 
 TEXTURE2D_X(_InputTexture);
 TEXTURE2D_X(_BloomTexture);
@@ -120,6 +114,7 @@
             uv = uv + ruv * (ru - 1.0);
         }
     }
+
     return uv;
 }
 
@@ -131,7 +126,6 @@
     UNITY_XR_ASSIGN_VIEW_INDEX(dispatchThreadId.z);
     PositionInputs posInputs = GetPositionInput(float2(dispatchThreadId.xy), _ScreenSize.zw, uint2(GROUP_SIZE, GROUP_SIZE));
     float2 uv = DEVICE_TO_CLUSTER_FULLSCREEN_UV(posInputs.positionNDC.xy); // posInputs.positionNDC.xy is in fullscreen uv not ndc space
-
     float2 uvDistorted = DistortUV(uv);
     CTYPE color = 0.0;
     CTYPE inputColor = 0.0;
@@ -162,18 +156,14 @@
 
         color.xyz = sum / filterSum;
 #ifdef ENABLE_ALPHA
-        inputColor = SAMPLE_TEXTURE2D_X_LOD(_InputTexture, sampler_LinearClamp, ClampAndScaleUVForBilinear(uvDistorted), 0.0);
+        inputColor = SAMPLE_TEXTURE2D_X_LOD(_InputTexture, sampler_LinearClamp, ClampAndScaleUVForBilinear(CLUSTER_TO_DEVICE_FULLSCREEN_UV(uvDistorted)), 0.0);
         color.w = inputColor.w;
 #endif
     }
     else
     {
-<<<<<<< HEAD
-        color = SAMPLE_TEXTURE2D_X_LOD(_InputTexture, sampler_LinearClamp, ClampAndScaleUVForBilinear(CLUSTER_TO_DEVICE_FULLSCREEN_UV(uvDistorted)), 0.0).xyz;
-=======
-        color = SAMPLE_TEXTURE2D_X_LOD(_InputTexture, sampler_LinearClamp, ClampAndScaleUVForBilinear(uvDistorted), 0.0).CTYPE_SWIZZLE;
+        color = SAMPLE_TEXTURE2D_X_LOD(_InputTexture, sampler_LinearClamp, ClampAndScaleUVForBilinear(CLUSTER_TO_DEVICE_FULLSCREEN_UV(uvDistorted)), 0.0).CTYPE_SWIZZLE;
         inputColor = color;
->>>>>>> 73b59f73
     }
 
     // Bloom
