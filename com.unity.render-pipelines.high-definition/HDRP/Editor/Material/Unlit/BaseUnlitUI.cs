--- conflicted
+++ resolved
@@ -289,17 +289,10 @@
                 EditorGUI.indentLevel--;
             }
 
-<<<<<<< HEAD
-            if (transparentBackfaceEnable != null && (surfaceTypeValue == SurfaceType.Transparent))
-                m_MaterialEditor.ShaderProperty(transparentBackfaceEnable, StylesBaseUnlit.transparentBackfaceEnableText);
-
-            if (transparentSortPriority != null && (surfaceTypeValue == SurfaceType.Transparent))
-=======
             if (transparentBackfaceEnable != null && surfaceTypeValue == SurfaceType.Transparent)
                 m_MaterialEditor.ShaderProperty(transparentBackfaceEnable, StylesBaseUnlit.transparentBackfaceEnableText);
 
             if (transparentSortPriority != null && surfaceTypeValue == SurfaceType.Transparent)
->>>>>>> e079507b
             {
                 EditorGUI.BeginChangeCheck();
                 m_MaterialEditor.ShaderProperty(transparentSortPriority, StylesBaseUnlit.transparentSortPriorityText);
