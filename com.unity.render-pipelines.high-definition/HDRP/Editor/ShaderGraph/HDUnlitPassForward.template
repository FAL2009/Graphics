--- conflicted
+++ resolved
@@ -162,10 +162,6 @@
             $VertexDescriptionInputs.ViewSpaceViewDirection:    output.ViewSpaceViewDirection =      TransformWorldToViewDir(output.WorldSpaceViewDirection);
             $VertexDescriptionInputs.TangentSpaceViewDirection: float3x3 tangentSpaceTransform =     float3x3(output.WorldSpaceTangent,output.WorldSpaceBiTangent,output.WorldSpaceNormal);
             $VertexDescriptionInputs.TangentSpaceViewDirection: output.TangentSpaceViewDirection =   mul(tangentSpaceTransform, output.WorldSpaceViewDirection);
-<<<<<<< HEAD
-=======
-
->>>>>>> 7d688dd4
             $VertexDescriptionInputs.ScreenPosition:            output.ScreenPosition =              ComputeScreenPos(TransformWorldToHClip(output.WorldSpacePosition), _ProjectionParams.x);
             $VertexDescriptionInputs.uv0:                       output.uv0 =                         float4(input.uv0, 0.0f, 0.0f);
             $VertexDescriptionInputs.uv1:                       output.uv1 =                         float4(input.uv1, 0.0f, 0.0f);
@@ -229,10 +225,6 @@
             $SurfaceDescriptionInputs.ObjectSpaceNormal:         output.ObjectSpaceNormal =           mul(output.WorldSpaceNormal, (float3x3) unity_ObjectToWorld);      // transposed multiplication by inverse matrix to handle normal scale
             $SurfaceDescriptionInputs.ViewSpaceNormal:           output.ViewSpaceNormal =             mul(output.WorldSpaceNormal, (float3x3) UNITY_MATRIX_I_V);         // transposed multiplication by inverse matrix to handle normal scale
             $SurfaceDescriptionInputs.TangentSpaceNormal:        output.TangentSpaceNormal =          float3(0.0f, 0.0f, 1.0f);
-<<<<<<< HEAD
-=======
-
->>>>>>> 7d688dd4
             $SurfaceDescriptionInputs.WorldSpaceTangent:         output.WorldSpaceTangent =           input.worldToTangent[0].xyz;
             $SurfaceDescriptionInputs.ObjectSpaceTangent:        output.ObjectSpaceTangent =          mul((float3x3) unity_WorldToObject, output.WorldSpaceTangent);
             $SurfaceDescriptionInputs.ViewSpaceTangent:          output.ViewSpaceTangent =            mul((float3x3) UNITY_MATRIX_V, output.WorldSpaceTangent);
@@ -253,25 +245,14 @@
             $SurfaceDescriptionInputs.ViewSpacePosition:         float4 posViewSpace =                mul(UNITY_MATRIX_V, float4(input.positionWS, 1.0f));
             $SurfaceDescriptionInputs.ViewSpacePosition:         output.ViewSpacePosition =           posViewSpace.xyz / posViewSpace.w;
             $SurfaceDescriptionInputs.TangentSpacePosition:      output.TangentSpacePosition =        float3(0.0f, 0.0f, 0.0f);
-<<<<<<< HEAD
             $SurfaceDescriptionInputs.ScreenPosition:            output.ScreenPosition =              ComputeScreenPos(TransformWorldToHClip(input.positionWS), _ProjectionParams.x);
+            
             $SurfaceDescriptionInputs.uv0:                       output.uv0 =                         float4(input.texCoord0, 0.0f, 0.0f);
             $SurfaceDescriptionInputs.uv1:                       output.uv1 =                         float4(input.texCoord1, 0.0f, 0.0f);
             $SurfaceDescriptionInputs.uv2:                       output.uv2 =                         float4(input.texCoord2, 0.0f, 0.0f);
             $SurfaceDescriptionInputs.uv3:                       output.uv3 =                         float4(input.texCoord3, 0.0f, 0.0f);
+            
             $SurfaceDescriptionInputs.VertexColor:               output.VertexColor =                 input.color;
-=======
-
-            // TODO: positionSS is SV_Position, graph input expects screenPosition to be 0..1 across the active viewport (?)
-            $SurfaceDescriptionInputs.ScreenPosition:            output.ScreenPosition =             ComputeScreenPos(TransformWorldToHClip(input.positionWS), _ProjectionParams.x);
-
-            $SurfaceDescriptionInputs.uv0:                       output.uv0 =    float4(input.texCoord0, 0.0f, 0.0f);
-            $SurfaceDescriptionInputs.uv1:                       output.uv1 =    float4(input.texCoord1, 0.0f, 0.0f);
-            $SurfaceDescriptionInputs.uv2:                       output.uv2 =    float4(input.texCoord2, 0.0f, 0.0f);
-            $SurfaceDescriptionInputs.uv3:                       output.uv3 =    float4(input.texCoord3, 0.0f, 0.0f);
-
-            $SurfaceDescriptionInputs.VertexColor:               output.VertexColor =    input.color;
->>>>>>> 7d688dd4
 
             $SurfaceDescriptionInputs.FaceSign:                  output.FaceSign =    input.isFrontFace;
 
