--- conflicted
+++ resolved
@@ -92,10 +92,7 @@
     // End Defines
     //-------------------------------------------------------------------------------------
 
-<<<<<<< HEAD
     #include "ShaderGraphLibrary/Functions.hlsl"
-=======
->>>>>>> 9e614fd5
     #include "HDRP/ShaderVariables.hlsl"
     #ifdef DEBUG_DISPLAY
         #include "HDRP/Debug/DebugDisplay.hlsl"
@@ -270,24 +267,14 @@
             $SurfaceDescriptionInputs.TangentSpacePosition:      output.TangentSpacePosition =        float3(0.0f, 0.0f, 0.0f);
 
             // TODO: positionSS is SV_Position, graph input expects screenPosition to be 0..1 across the active viewport (?)
-<<<<<<< HEAD
             $SurfaceDescriptionInputs.ScreenPosition:            output.ScreenPosition =             ComputeScreenPos(TransformWorldToHClip(input.positionWS), _ProjectionParams.x);
-            
-=======
-            $SurfaceDescriptionInputs.screenPosition:            output.screenPosition = input.positionSS;
-
->>>>>>> 9e614fd5
+
             $SurfaceDescriptionInputs.uv0:                       output.uv0 =    float4(input.texCoord0, 0.0f, 0.0f);
             $SurfaceDescriptionInputs.uv1:                       output.uv1 =    float4(input.texCoord1, 0.0f, 0.0f);
             $SurfaceDescriptionInputs.uv2:                       output.uv2 =    float4(input.texCoord2, 0.0f, 0.0f);
             $SurfaceDescriptionInputs.uv3:                       output.uv3 =    float4(input.texCoord3, 0.0f, 0.0f);
-<<<<<<< HEAD
-            
+
             $SurfaceDescriptionInputs.VertexColor:               output.VertexColor =    input.color;
-=======
-
-            $SurfaceDescriptionInputs.vertexColor:               output.vertexColor =    input.color;
->>>>>>> 9e614fd5
 
             return output;
         }
