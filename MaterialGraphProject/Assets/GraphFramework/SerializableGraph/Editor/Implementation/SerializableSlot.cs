using System;
<<<<<<< HEAD
using System.Linq;
=======
using UnityEngine;
>>>>>>> a2737ca2

namespace UnityEditor.Graphing
{
    [Serializable]
    public class SerializableSlot : ISlot
    {
        private const string kNotInit =  "Not Initilaized";

        [SerializeField]
        private int m_Id;

        [SerializeField]
        private string m_DisplayName = kNotInit;

        [SerializeField]
        private SlotType m_SlotType = SlotType.Input;

        [SerializeField]
        private int m_Priority = int.MaxValue;

        [SerializeField]
        private bool m_Hidden;

        public SlotReference slotReference
        {
            get { return new SlotReference(owner.guid, m_Id); }
        }

        public INode owner { get; set; }

        public bool hidden
        {
            get { return m_Hidden; }
            set { m_Hidden = value; }
        }

        public int id
        {
            get { return m_Id; }
        }

        public virtual string displayName
        {
            get { return m_DisplayName; }
            set { m_DisplayName = value; }
        }

        public int priority
        {
            get { return m_Priority; }
            set { m_Priority = value; }
        }

        public bool isInputSlot
        {
            get { return m_SlotType == SlotType.Input; }
        }

        public bool isOutputSlot
        {
            get { return m_SlotType == SlotType.Output; }
        }

        public SlotType slotType
        {
            get { return m_SlotType; }
        }

        // used via reflection / serialization after deserialize
        // to reconstruct this slot.
        public SerializableSlot()
        {}

        public SerializableSlot(int id, string displayName, SlotType slotType, int priority, bool hidden = false)
        {
            m_Id = id;
            m_DisplayName = displayName;
            m_SlotType = slotType;
            m_Priority = priority;
            m_Hidden = hidden;
        }

        public SerializableSlot(int id, string displayName, SlotType slotType, bool hidden = false)
        {
            m_Id = id;
            m_DisplayName = displayName;
            m_SlotType = slotType;
            m_Hidden = hidden;
        }

        protected bool Equals(SerializableSlot other)
        {
            return m_Id == other.m_Id && owner.guid.Equals(other.owner.guid);
        }

        public bool Equals(ISlot other)
        {
            return Equals(other as object);
        }

        public override bool Equals(object obj)
        {
            if (ReferenceEquals(null, obj)) return false;
            if (ReferenceEquals(this, obj)) return true;
            if (obj.GetType() != this.GetType()) return false;
            return Equals((SerializableSlot)obj);
        }

        public override int GetHashCode()
        {
            unchecked
            {
                return (m_Id * 397) ^ (owner != null ? owner.GetHashCode() : 0);
            }
        }

        public bool isConnected
        {
            get
            {
                // node and graph respectivly
                if (owner == null || owner.owner == null)
                    return false;

                var graph = owner.owner;
                var edges = graph.GetEdges(slotReference);
                return edges.Any();
            }
        }
    }
}<|MERGE_RESOLUTION|>--- conflicted
+++ resolved
@@ -1,9 +1,6 @@
 using System;
-<<<<<<< HEAD
 using System.Linq;
-=======
 using UnityEngine;
->>>>>>> a2737ca2
 
 namespace UnityEditor.Graphing
 {
