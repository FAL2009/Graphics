using System.Collections.Generic;
using Unity.Mathematics;
using UnityEngine.Rendering;
using UnityEngine.Profiling;
using UnityEngine.Rendering.Universal;

namespace UnityEngine.Experimental.Rendering.Universal
{
    internal class Render2DLightingPass : ScriptableRenderPass, IRenderPass2D
    {
        private static readonly int k_HDREmulationScaleID = Shader.PropertyToID("_HDREmulationScale");
        private static readonly int k_InverseHDREmulationScaleID = Shader.PropertyToID("_InverseHDREmulationScale");
        private static readonly int k_UseSceneLightingID = Shader.PropertyToID("_UseSceneLighting");
        private static readonly int k_RendererColorID = Shader.PropertyToID("_RendererColor");

        private static readonly int[] k_ShapeLightTextureIDs =
        {
            Shader.PropertyToID("_ShapeLightTexture0"),
            Shader.PropertyToID("_ShapeLightTexture1"),
            Shader.PropertyToID("_ShapeLightTexture2"),
            Shader.PropertyToID("_ShapeLightTexture3")
        };

        private static readonly ShaderTagId k_CombinedRenderingPassNameOld = new ShaderTagId("Lightweight2D");
        private static readonly ShaderTagId k_CombinedRenderingPassName = new ShaderTagId("Universal2D");
        private static readonly ShaderTagId k_NormalsRenderingPassName = new ShaderTagId("NormalsRendering");
        private static readonly ShaderTagId k_LegacyPassName = new ShaderTagId("SRPDefaultUnlit");
        private static readonly List<ShaderTagId> k_ShaderTags = new List<ShaderTagId>() { k_LegacyPassName, k_CombinedRenderingPassName, k_CombinedRenderingPassNameOld };

        private static readonly ProfilingSampler m_ProfilingDrawLights = new ProfilingSampler("Draw 2D Lights");
        private static readonly ProfilingSampler m_ProfilingDrawLightTextures = new ProfilingSampler("Draw 2D Lights Textures");
        private static readonly ProfilingSampler m_ProfilingDrawRenderers = new ProfilingSampler("Draw All Renderers");
        private static readonly ProfilingSampler m_ProfilingDrawLayerBatch = new ProfilingSampler("Draw Layer Batch");
        private static readonly ProfilingSampler m_ProfilingSamplerUnlit = new ProfilingSampler("Render Unlit");

        private readonly Renderer2DData m_Renderer2DData;
        private bool m_HasValidDepth;

        public Render2DLightingPass(Renderer2DData rendererData)
        {
            m_Renderer2DData = rendererData;
        }

        internal void Setup(bool hasValidDepth)
        {
            m_HasValidDepth = hasValidDepth;
        }

        private void GetTransparencySortingMode(Camera camera, ref SortingSettings sortingSettings)
        {
            var mode = camera.transparencySortMode;

            if (mode == TransparencySortMode.Default)
            {
                mode = m_Renderer2DData.transparencySortMode;
                if (mode == TransparencySortMode.Default)
                    mode = camera.orthographic ? TransparencySortMode.Orthographic : TransparencySortMode.Perspective;
            }

            if (mode == TransparencySortMode.Perspective)
            {
                sortingSettings.distanceMetric = DistanceMetric.Perspective;
            }
            else if (mode == TransparencySortMode.Orthographic)
            {
                sortingSettings.distanceMetric = DistanceMetric.Orthographic;
            }
            else
            {
                sortingSettings.distanceMetric = DistanceMetric.CustomAxis;
                sortingSettings.customAxis = m_Renderer2DData.transparencySortAxis;
            }
        }

        private int DrawLayerBatches(
            List<LayerBatch> layerBatches,
            int startIndex,
            CommandBuffer cmd,
            ScriptableRenderContext context,
            ref RenderingData renderingData,
            ref FilteringSettings filterSettings,
            ref DrawingSettings normalsDrawSettings,
            ref DrawingSettings drawSettings)
        {
            var batchesDrawn = 0;
            LightTextureManager.ResetKeys();

            // Draw lights
            using (new ProfilingScope(cmd, m_ProfilingDrawLights))
            {
                for (var i = 0; startIndex + i < layerBatches.Count; ++i)
                {
                    var layerBatch = layerBatches[startIndex + i];

                    var blendStyleMask = layerBatch.lightStats.blendStylesUsed;
                    uint blendStyleCount = 0;
                    while (blendStyleMask > 0)
                    {
                        blendStyleCount += blendStyleMask & 1;
                        blendStyleMask >>= 1;
                    }

                    if (!LightTextureManager.HasBudgetFor((int)blendStyleCount))
                        break;

                    batchesDrawn++;

                    if (layerBatch.lightStats.totalNormalMapUsage > 0)
                    {
                        filterSettings.sortingLayerRange = layerBatch.layerRange;
                        var depthTarget = m_HasValidDepth ? depthAttachment : BuiltinRenderTextureType.None;
                        this.RenderNormals(context, renderingData, normalsDrawSettings, filterSettings, depthTarget, cmd, layerBatch.lightStats);
                    }

                    using (new ProfilingScope(cmd, m_ProfilingDrawLightTextures))
                    {
                        this.RenderLights(renderingData, cmd, layerBatch.firstLayerID, layerBatch);
                    }
                }
            }

            // Draw renderers
            var blendStylesCount = m_Renderer2DData.lightBlendStyles.Length;
            using (new ProfilingScope(cmd, m_ProfilingDrawRenderers))
            {
                CoreUtils.SetRenderTarget(cmd, colorAttachment, depthAttachment, ClearFlag.None, Color.white);

                for (var i = 0; i < batchesDrawn; i++)
                {
                    using (new ProfilingScope(cmd, m_ProfilingDrawLayerBatch))
                    {
                        var layerBatch = layerBatches[startIndex + i];

                        if (layerBatch.lightStats.totalLights > 0)
                        {
                            for (var blendStyleIndex = 0; blendStyleIndex < blendStylesCount; blendStyleIndex++)
                            {
                                var blendStyleMask = (uint)(1 << blendStyleIndex);
                                var blendStyleUsed = (layerBatch.lightStats.blendStylesUsed & blendStyleMask) > 0;

                                if (blendStyleUsed)
                                {
                                    var identifier = LightTextureManager.GetLightTextureIdentifier(cmd, layerBatch.GetLightTextureKey(blendStyleIndex));
                                    cmd.SetGlobalTexture(k_ShapeLightTextureIDs[blendStyleIndex], identifier);
                                }

                                RendererLighting.EnableBlendStyle(cmd, blendStyleIndex, blendStyleUsed);
                            }
                        }
                        else
                        {
                            for (var blendStyleIndex = 0; blendStyleIndex < k_ShapeLightTextureIDs.Length; blendStyleIndex++)
                            {
                                cmd.SetGlobalTexture(k_ShapeLightTextureIDs[blendStyleIndex], Texture2D.blackTexture);
                                RendererLighting.EnableBlendStyle(cmd, blendStyleIndex, blendStyleIndex == 0);
                            }
                        }

                        context.ExecuteCommandBuffer(cmd);
                        cmd.Clear();

                        filterSettings.sortingLayerRange = layerBatch.layerRange;
                        context.DrawRenderers(renderingData.cullResults, ref drawSettings, ref filterSettings);

                        // Draw light volumes
                        if (layerBatch.lightStats.totalVolumetricUsage > 0)
                        {
                            var sampleName = "Render 2D Light Volumes";
                            cmd.BeginSample(sampleName);
<<<<<<< HEAD
                            this.RenderLightVolumes(renderingData, cmd, layerBatch.firstLayerID, colorAttachment, depthAttachment, m_Renderer2DData.lightCullResult.visibleLights);
=======
                            this.RenderLightVolumes(renderingData, cmd, layerBatch.firstLayerToRender, layerBatch.endLayerValue, colorAttachment, depthAttachment, m_Renderer2DData.lightCullResult.visibleLights);
>>>>>>> 84c08805
                            cmd.EndSample(sampleName);
                        }
                    }
                }
            }

            return batchesDrawn;
        }

        public override void Execute(ScriptableRenderContext context, ref RenderingData renderingData)
        {
            var isLitView = true;

#if UNITY_EDITOR
            if (renderingData.cameraData.isSceneViewCamera)
                isLitView = UnityEditor.SceneView.currentDrawingSceneView.sceneLighting;

            if (renderingData.cameraData.camera.cameraType == CameraType.Preview)
                isLitView = false;
#endif
            var camera = renderingData.cameraData.camera;
            var filterSettings = new FilteringSettings();
            filterSettings.renderQueueRange = RenderQueueRange.all;
            filterSettings.layerMask = -1;
            filterSettings.renderingLayerMask = 0xFFFFFFFF;
            filterSettings.sortingLayerRange = SortingLayerRange.all;

            var isSceneLit = m_Renderer2DData.lightCullResult.IsSceneLit();
            if (isSceneLit)
            {
                var combinedDrawSettings = CreateDrawingSettings(k_ShaderTags, ref renderingData, SortingCriteria.CommonTransparent);
                var normalsDrawSettings = CreateDrawingSettings(k_NormalsRenderingPassName, ref renderingData, SortingCriteria.CommonTransparent);

                var sortSettings = combinedDrawSettings.sortingSettings;
                GetTransparencySortingMode(camera, ref sortSettings);
                combinedDrawSettings.sortingSettings = sortSettings;
                normalsDrawSettings.sortingSettings = sortSettings;

                var cmd = CommandBufferPool.Get();
                cmd.SetGlobalFloat(k_HDREmulationScaleID, m_Renderer2DData.hdrEmulationScale);
                cmd.SetGlobalFloat(k_InverseHDREmulationScaleID, 1.0f / m_Renderer2DData.hdrEmulationScale);
                cmd.SetGlobalFloat(k_UseSceneLightingID, isLitView ? 1.0f : 0.0f);
                cmd.SetGlobalColor(k_RendererColorID, Color.white);
                this.SetShapeLightShaderGlobals(cmd);

                var desc = this.GetBlendStyleRenderTextureDesc(renderingData);
                LightTextureManager.Initialize(ref desc, m_Renderer2DData.lightRenderTextureMemoryBudget * 1024 * 1024);

                var layerBatches = LayerUtility.CalculateBatches(m_Renderer2DData.lightCullResult);
                var batchCount = layerBatches.Count;
                var batchesDrawn = 0;

                for (var i = 0; i < batchCount; i += batchesDrawn)
                    batchesDrawn = DrawLayerBatches(layerBatches, i, cmd, context, ref renderingData, ref filterSettings, ref normalsDrawSettings, ref combinedDrawSettings);

                this.ReleaseRenderTextures(cmd);
                context.ExecuteCommandBuffer(cmd);
                CommandBufferPool.Release(cmd);
            }
            else
            {
                var unlitDrawSettings = CreateDrawingSettings(k_ShaderTags, ref renderingData, SortingCriteria.CommonTransparent);

                var cmd = CommandBufferPool.Get();
                using (new ProfilingScope(cmd, m_ProfilingSamplerUnlit))
                {
                    CoreUtils.SetRenderTarget(cmd, colorAttachment, depthAttachment, ClearFlag.None, Color.white);
                    for (var i = 0; i < k_ShapeLightTextureIDs.Length; i++)
                    {
                        cmd.SetGlobalTexture(k_ShapeLightTextureIDs[i], Texture2D.blackTexture);
                    }
                    cmd.SetGlobalFloat(k_UseSceneLightingID, isLitView ? 1.0f : 0.0f);
                    cmd.SetGlobalColor(k_RendererColorID, Color.white);
                    cmd.EnableShaderKeyword("USE_SHAPE_LIGHT_TYPE_0");
                }

                context.ExecuteCommandBuffer(cmd);
                CommandBufferPool.Release(cmd);

                Profiler.BeginSample("Render Sprites Unlit");
                    context.DrawRenderers(renderingData.cullResults, ref unlitDrawSettings, ref filterSettings);
                Profiler.EndSample();
            }

            filterSettings.sortingLayerRange = SortingLayerRange.all;
            RenderingUtils.RenderObjectsWithError(context, ref renderingData.cullResults, camera, filterSettings, SortingCriteria.None);
        }

        Renderer2DData IRenderPass2D.rendererData
        {
            get { return m_Renderer2DData; }
        }
    }
}<|MERGE_RESOLUTION|>--- conflicted
+++ resolved
@@ -167,11 +167,9 @@
                         {
                             var sampleName = "Render 2D Light Volumes";
                             cmd.BeginSample(sampleName);
-<<<<<<< HEAD
-                            this.RenderLightVolumes(renderingData, cmd, layerBatch.firstLayerID, colorAttachment, depthAttachment, m_Renderer2DData.lightCullResult.visibleLights);
-=======
-                            this.RenderLightVolumes(renderingData, cmd, layerBatch.firstLayerToRender, layerBatch.endLayerValue, colorAttachment, depthAttachment, m_Renderer2DData.lightCullResult.visibleLights);
->>>>>>> 84c08805
+
+                            this.RenderLightVolumes(renderingData, cmd, layerBatch.firstLayerID, layerBatch.endLayerValue, colorAttachment, depthAttachment, m_Renderer2DData.lightCullResult.visibleLights);
+
                             cmd.EndSample(sampleName);
                         }
                     }
