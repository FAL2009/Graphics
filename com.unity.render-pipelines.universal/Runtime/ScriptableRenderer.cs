using System;
using System.Diagnostics;
using System.Collections.Generic;
using Unity.Collections;
using UnityEngine.Scripting.APIUpdating;

namespace UnityEngine.Rendering.Universal
{
    /// <summary>
    /// Pipeline render textures. Can be used to bind textures for a <c>ScriptableRenderPass</c>.
    /// <seealso cref="ScriptableRenderPass"/>
    /// </summary>
    public enum UniversalRenderTextureType
    {
        /// <summary>
        /// Special render target identifier to signal the pipeline to not bind any surface.
        /// Can be used to tell the pipeline to not bind any render texture as attachment, f.ex, compute render passes.
        /// </summary>
        None = 0,

        /// <summary>
        /// Special render target identifier to signal the pipeline to use the current attachment setup as render textures.
        /// </summary>
        CurrentActive = 1, 

        /// <summary>
        /// Target texture of currently rendering camera.
        /// It can be either the intermediate color buffer, the camera render texture (offscreen camera) or the backbuffer
        /// </summary>
        CameraTarget = 2,
        
        /// <summary>
        /// Camera intermediate color texture. It can be bound in shaders as _CameraColorTexture.
        /// </summary>
        ColorBuffer = 3,

        /// <summary>
        /// Camera intermediate depth texture. It can be bound in shaders as _CameraDepthAttachment.
        /// This texture is write-only, to read camera depth texture you should read from _CameraDepthTexture.
        /// </summary>
        DepthBuffer = 4,
    }
    
    /// <summary>
    ///  Class <c>ScriptableRenderer</c> implements a rendering strategy. It describes how culling and lighting works and
    /// the effects supported.
    ///
    ///  A renderer can be used for all cameras or be overridden on a per-camera basis. It will implement light culling and setup
    /// and describe a list of <c>ScriptableRenderPass</c> to execute in a frame. The renderer can be extended to support more effect with additional
    ///  <c>ScriptableRendererFeature</c>. Resources for the renderer are serialized in <c>ScriptableRendererData</c>.
    ///
    /// he renderer resources are serialized in <c>ScriptableRendererData</c>.
    /// <seealso cref="ScriptableRendererData"/>
    /// <seealso cref="ScriptableRendererFeature"/>
    /// <seealso cref="ScriptableRenderPass"/>
    /// </summary>
    [MovedFrom("UnityEngine.Rendering.LWRP")] public abstract class ScriptableRenderer : IDisposable
    {
        /// <summary>
        /// Configures the supported features for this renderer. When creating custom renderers
        /// for Universal Render Pipeline you can choose to opt-in or out for specific features.
        /// </summary>
        public class RenderingFeatures
        {
            /// <summary>
            /// This setting controls if the camera editor should display the camera stack category.
            /// Renderers that don't support camera stacking will only render camera of type CameraRenderType.Base
            /// <see cref="CameraRenderType"/>
            /// <seealso cref="UniversalAdditionalCameraData.cameraStack"/>
            /// </summary>
            public bool cameraStacking { get; set; } = false;

            /// <summary>
            /// This setting controls if the Universal Render Pipeline asset should expose MSAA option.
            /// </summary>
            public bool msaa { get; set; } = true;
        }

        /// <summary>
        /// Set camera matrices. This method will set <c>UNITY_MATRIX_V</c>, <c>UNITY_MATRIX_P</c>, <c>UNITY_MATRIX_VP</c> to camera matrices.
        /// Additionally this will also set <c>unity_CameraProjection</c> and <c>unity_CameraProjection</c>.
        /// If <c>setInverseMatrices</c> is set to true this function will also set <c>UNITY_MATRIX_I_V</c> and <c>UNITY_MATRIX_I_VP</c>.
        /// This function has no effect when rendering in stereo. When in stereo rendering you cannot override camera matrices.
        /// If you need to set general purpose view and projection matrices call <see cref="SetViewAndProjectionMatrices(CommandBuffer, Matrix4x4, Matrix4x4, bool)"/> instead.
        /// </summary>
        /// <param name="cmd">CommandBuffer to submit data to GPU.</param>
        /// <param name="cameraData">CameraData containing camera matrices information.</param>
        /// <param name="setInverseMatrices">Set this to true if you also need to set inverse camera matrices.</param>
        public static void SetCameraMatrices(CommandBuffer cmd, ref CameraData cameraData, bool setInverseMatrices)
        {
#if ENABLE_VR && ENABLE_XR_MODULE
            if (cameraData.xr.enabled)
            {
                cameraData.xr.UpdateGPUViewAndProjectionMatrices(cmd, ref cameraData, cameraData.xr.renderTargetIsRenderTexture);
                return;
            }
#endif

            Matrix4x4 viewMatrix = cameraData.GetViewMatrix();
            Matrix4x4 projectionMatrix = cameraData.GetProjectionMatrix();

            // TODO: Investigate why SetViewAndProjectionMatrices is causing y-flip / winding order issue
            // for now using cmd.SetViewProjecionMatrices
            //SetViewAndProjectionMatrices(cmd, viewMatrix, cameraData.GetDeviceProjectionMatrix(), setInverseMatrices);
            cmd.SetViewProjectionMatrices(viewMatrix, projectionMatrix);

            if (setInverseMatrices)
            {
                Matrix4x4 gpuProjectionMatrix = cameraData.GetGPUProjectionMatrix();
                Matrix4x4 viewAndProjectionMatrix = gpuProjectionMatrix * viewMatrix;
                Matrix4x4 inverseViewMatrix = Matrix4x4.Inverse(viewMatrix);
                Matrix4x4 inverseProjectionMatrix = Matrix4x4.Inverse(gpuProjectionMatrix);
                Matrix4x4 inverseViewProjection = inverseViewMatrix * inverseProjectionMatrix;

                cmd.SetGlobalMatrix(ShaderPropertyId.cameraToWorldMatrix, inverseViewMatrix);
                cmd.SetGlobalMatrix(ShaderPropertyId.inverseViewMatrix, inverseViewMatrix);
                cmd.SetGlobalMatrix(ShaderPropertyId.inverseProjectionMatrix, inverseProjectionMatrix);
                cmd.SetGlobalMatrix(ShaderPropertyId.inverseViewAndProjectionMatrix, inverseViewProjection);
            }

            // TODO: missing unity_CameraWorldClipPlanes[6], currently set by context.SetupCameraProperties
        }

        /// <summary>
        /// Set camera and screen shader variables as described in https://docs.unity3d.com/Manual/SL-UnityShaderVariables.html
        /// </summary>
        /// <param name="cmd">CommandBuffer to submit data to GPU.</param>
        /// <param name="cameraData">CameraData containing camera matrices information.</param>
        void SetPerCameraShaderVariables(CommandBuffer cmd, ref CameraData cameraData)
        {
            Camera camera = cameraData.camera;

            Rect pixelRect = cameraData.pixelRect;
            float scaledCameraWidth = (float)pixelRect.width * cameraData.renderScale;
            float scaledCameraHeight = (float)pixelRect.height * cameraData.renderScale;
            float cameraWidth = (float)pixelRect.width;
            float cameraHeight = (float)pixelRect.height;

            // Use eye texture's width and height as screen params when XR is enabled
            if(cameraData.xr.enabled)
            {
                scaledCameraWidth = (float)cameraData.cameraTargetDescriptor.width;
                scaledCameraHeight = (float)cameraData.cameraTargetDescriptor.height;
                cameraWidth = (float)cameraData.cameraTargetDescriptor.width;
                cameraHeight = (float)cameraData.cameraTargetDescriptor.height;
            }

            float near = camera.nearClipPlane;
            float far = camera.farClipPlane;
            float invNear = Mathf.Approximately(near, 0.0f) ? 0.0f : 1.0f / near;
            float invFar = Mathf.Approximately(far, 0.0f) ? 0.0f : 1.0f / far;
            float isOrthographic = camera.orthographic ? 1.0f : 0.0f;

            // From http://www.humus.name/temp/Linearize%20depth.txt
            // But as depth component textures on OpenGL always return in 0..1 range (as in D3D), we have to use
            // the same constants for both D3D and OpenGL here.
            // OpenGL would be this:
            // zc0 = (1.0 - far / near) / 2.0;
            // zc1 = (1.0 + far / near) / 2.0;
            // D3D is this:
            float zc0 = 1.0f - far * invNear;
            float zc1 = far * invNear;

            Vector4 zBufferParams = new Vector4(zc0, zc1, zc0 * invFar, zc1 * invFar);

            if (SystemInfo.usesReversedZBuffer)
            {
                zBufferParams.y += zBufferParams.x;
                zBufferParams.x = -zBufferParams.x;
                zBufferParams.w += zBufferParams.z;
                zBufferParams.z = -zBufferParams.z;
            }

            // Projection flip sign logic is very deep in GfxDevice::SetInvertProjectionMatrix
            // For now we don't deal with _ProjectionParams.x and let SetupCameraProperties handle it.
            // We need to enable this when we remove SetupCameraProperties
            // float projectionFlipSign = ???
            // Vector4 projectionParams = new Vector4(projectionFlipSign, near, far, 1.0f * invFar);
            // cmd.SetGlobalVector(ShaderPropertyId.projectionParams, projectionParams);

            Vector4 orthoParams = new Vector4(camera.orthographicSize * cameraData.aspectRatio, camera.orthographicSize, 0.0f, isOrthographic);

            // Camera and Screen variables as described in https://docs.unity3d.com/Manual/SL-UnityShaderVariables.html
            cmd.SetGlobalVector(ShaderPropertyId.worldSpaceCameraPos, camera.transform.position);
            cmd.SetGlobalVector(ShaderPropertyId.screenParams, new Vector4(cameraWidth, cameraHeight, 1.0f + 1.0f / cameraWidth, 1.0f + 1.0f / cameraHeight));
            cmd.SetGlobalVector(ShaderPropertyId.scaledScreenParams, new Vector4(scaledCameraWidth, scaledCameraHeight, 1.0f + 1.0f / scaledCameraWidth, 1.0f + 1.0f / scaledCameraHeight));
            cmd.SetGlobalVector(ShaderPropertyId.zBufferParams, zBufferParams);
            cmd.SetGlobalVector(ShaderPropertyId.orthoParams, orthoParams);
        }

        /// <summary>
        /// Set shader time variables as described in https://docs.unity3d.com/Manual/SL-UnityShaderVariables.html
        /// </summary>
        /// <param name="cmd">CommandBuffer to submit data to GPU.</param>
        /// <param name="time">Time.</param>
        /// <param name="deltaTime">Delta time.</param>
        /// <param name="smoothDeltaTime">Smooth delta time.</param>
        void SetShaderTimeValues(CommandBuffer cmd, float time, float deltaTime, float smoothDeltaTime)
        {
            float timeEights = time / 8f;
            float timeFourth = time / 4f;
            float timeHalf = time / 2f;

            // Time values
            Vector4 timeVector = time * new Vector4(1f / 20f, 1f, 2f, 3f);
            Vector4 sinTimeVector = new Vector4(Mathf.Sin(timeEights), Mathf.Sin(timeFourth), Mathf.Sin(timeHalf), Mathf.Sin(time));
            Vector4 cosTimeVector = new Vector4(Mathf.Cos(timeEights), Mathf.Cos(timeFourth), Mathf.Cos(timeHalf), Mathf.Cos(time));
            Vector4 deltaTimeVector = new Vector4(deltaTime, 1f / deltaTime, smoothDeltaTime, 1f / smoothDeltaTime);
            Vector4 timeParametersVector = new Vector4(time, Mathf.Sin(time), Mathf.Cos(time), 0.0f);

            cmd.SetGlobalVector(ShaderPropertyId.time, timeVector);
            cmd.SetGlobalVector(ShaderPropertyId.sinTime, sinTimeVector);
            cmd.SetGlobalVector(ShaderPropertyId.cosTime, cosTimeVector);
            cmd.SetGlobalVector(ShaderPropertyId.deltaTime, deltaTimeVector);
            cmd.SetGlobalVector(ShaderPropertyId.timeParameters, timeParametersVector);
        }

        public RenderTargetIdentifier cameraColorTarget
        {
            get => m_CameraColorTarget;
        }

        public RenderTargetIdentifier cameraDepth
        {
            get => m_CameraDepthTarget;
        }

        protected List<ScriptableRendererFeature> rendererFeatures
        {
            get => m_RendererFeatures;
        }

        protected List<ScriptableRenderPass> activeRenderPassQueue
        {
            get => m_ActiveRenderPassQueue;
        }

        /// <summary>
        /// Supported rendering features by this renderer.
        /// <see cref="SupportedRenderingFeatures"/>
        /// </summary>
        public RenderingFeatures supportedRenderingFeatures { get; set; } = new RenderingFeatures();

        /// <summary>
        /// List of unsupported Graphics APIs for this renderer.
        /// <see cref="unsupportedGraphicsDeviceTypes"/>
        /// </summary>
        public GraphicsDeviceType[] unsupportedGraphicsDeviceTypes { get; set; } = new GraphicsDeviceType[0];

        static class RenderPassBlock
        {
            // Executes render passes that are inputs to the main rendering
            // but don't depend on camera state. They all render in monoscopic mode. f.ex, shadow maps.
            public static readonly int BeforeRendering = 0;

            // Main bulk of render pass execution. They required camera state to be properly set
            // and when enabled they will render in stereo.
            public static readonly int MainRenderingOpaque = 1;
            public static readonly int MainRenderingTransparent = 2;

            // Execute after Post-processing.
            public static readonly int AfterRendering = 3;
        }

        const int k_RenderPassBlockCount = 4;

        // Contains the render pass list to be executed by this renderer. This list is cleared and built every frame.
        List<ScriptableRenderPass> m_ActiveRenderPassQueue = new List<ScriptableRenderPass>(32);

        // Contains the renderer feature list for this renderer.
        List<ScriptableRendererFeature> m_RendererFeatures = new List<ScriptableRendererFeature>(10);

        // Holds the target identifier for an intermediate/staging color texture. (_CameraColorTexture)
        RenderTargetIdentifier m_CameraColorTarget;

        // Holds the target identifier for an intermediate/staging depth texture (_CameraDepthAttachment)
        RenderTargetIdentifier m_CameraDepthTarget;

        bool m_FirstTimeCameraColorTargetIsBound = true; // flag used to track when m_CameraColorTarget should be cleared (if necessary), as well as other special actions only performed the first time m_CameraColorTarget is bound as a render target
        bool m_FirstTimeCameraDepthTargetIsBound = true; // flag used to track when m_CameraDepthTarget should be cleared (if necessary), the first time m_CameraDepthTarget is bound as a render target

        const string k_SetCameraRenderStateTag = "Set Camera Data";
        const string k_SetRenderTarget = "Set RenderTarget";
        const string k_ReleaseResourcesTag = "Release Resources";
        private static readonly ProfilingSampler m_ProfilingSetCameraRenderState = new ProfilingSampler(k_SetCameraRenderStateTag);
        private static readonly ProfilingSampler m_ProfilingSetRenderTarget = new ProfilingSampler(k_SetRenderTarget);
        private static readonly ProfilingSampler m_ProfilingReleaseResources = new ProfilingSampler(k_ReleaseResourcesTag);

        // List of render target that identify a render target setup
        // TODO: seems like we could replace this with RenderTargetSetup (https://docs.unity3d.com/ScriptReference/RenderTargetSetup.html)
        static RenderTargetIdentifier[] m_ActiveColorAttachments = new RenderTargetIdentifier[]{0, 0, 0, 0, 0, 0, 0, 0 };
        static RenderTargetIdentifier m_ActiveDepthAttachment;

        // CommandBuffer.SetRenderTarget(RenderTargetIdentifier[] colors, RenderTargetIdentifier depth, int mipLevel, CubemapFace cubemapFace, int depthSlice);
        // called from CoreUtils.SetRenderTarget will issue a warning assert from native c++ side if "colors" array contains some invalid RTIDs.
        // To avoid that warning assert we trim the RenderTargetIdentifier[] arrays we pass to CoreUtils.SetRenderTarget.
        // To avoid re-allocating a new array every time we do that, we re-use one of these arrays:
        static RenderTargetIdentifier[][] m_TrimmedColorAttachmentCopies = new RenderTargetIdentifier[][]
        {
            new RenderTargetIdentifier[0],                          // m_TrimmedColorAttachmentCopies[0] is an array of 0 RenderTargetIdentifier - only used to make indexing code easier to read
            new RenderTargetIdentifier[]{0},                        // m_TrimmedColorAttachmentCopies[1] is an array of 1 RenderTargetIdentifier
            new RenderTargetIdentifier[]{0, 0},                     // m_TrimmedColorAttachmentCopies[2] is an array of 2 RenderTargetIdentifiers
            new RenderTargetIdentifier[]{0, 0, 0},                  // m_TrimmedColorAttachmentCopies[3] is an array of 3 RenderTargetIdentifiers
            new RenderTargetIdentifier[]{0, 0, 0, 0},               // m_TrimmedColorAttachmentCopies[4] is an array of 4 RenderTargetIdentifiers
            new RenderTargetIdentifier[]{0, 0, 0, 0, 0},            // m_TrimmedColorAttachmentCopies[5] is an array of 5 RenderTargetIdentifiers
            new RenderTargetIdentifier[]{0, 0, 0, 0, 0, 0},         // m_TrimmedColorAttachmentCopies[6] is an array of 6 RenderTargetIdentifiers
            new RenderTargetIdentifier[]{0, 0, 0, 0, 0, 0, 0},      // m_TrimmedColorAttachmentCopies[7] is an array of 7 RenderTargetIdentifiers
            new RenderTargetIdentifier[]{0, 0, 0, 0, 0, 0, 0, 0 },  // m_TrimmedColorAttachmentCopies[8] is an array of 8 RenderTargetIdentifiers
        };

        public ScriptableRenderer(ScriptableRendererData data)
        {
            foreach (var feature in data.rendererFeatures)
            {
                if (feature == null)
                    continue;

                feature.Create();
                m_RendererFeatures.Add(feature);
            }
            Clear(CameraRenderType.Base);
            m_ActiveRenderPassQueue.Clear();
        }

        public void Dispose()
        {
            // Dispose all renderer features...
            for (int i = 0; i < m_RendererFeatures.Count; ++i)
            {
                rendererFeatures[i].Dispose();
            }

            Dispose(true);
            GC.SuppressFinalize(this);
        }

        protected virtual void Dispose(bool disposing)
        {
        }

        /// <summary>
        /// Returns a pipeline render texture.  
        /// </summary>
        /// <param name="type">Render texture type</param>
        /// <returns>A <c>RenderTargetIdentifier</c> for the texture.</returns>
        /// <seealso cref="UniversalRenderTextureType"/>
        public RenderTargetIdentifier GetRenderTexture(UniversalRenderTextureType type)
        {
            switch (type)
            {
                case UniversalRenderTextureType.ColorBuffer:
                    return m_CameraColorTarget;

                case UniversalRenderTextureType.DepthBuffer:
                {
                    // if camera depth is none, this means we have a created depth implicitly by
                    // requesting a color texture + depth bits
                    if (m_CameraDepthTarget == GetRenderTexture(UniversalRenderTextureType.None))
                        return BuiltinRenderTextureType.None;
                    
                    return m_CameraDepthTarget;
                }

                case UniversalRenderTextureType.CurrentActive:
                    return m_ActiveColorAttachments[0];
                
                case UniversalRenderTextureType.None:
                    return BuiltinRenderTextureType.None;
                
                case UniversalRenderTextureType.CameraTarget:
                    return BuiltinRenderTextureType.CameraTarget;
                
                default:
                    return new RenderTargetIdentifier((int)type);
            }
        }
        
        /// <summary>
        /// Configures the camera target.
        /// </summary>
        /// <param name="colorTarget">Camera color target. Pass BuiltinRenderTextureType.CameraTarget if rendering to backbuffer.</param>
        /// <param name="depthTarget">Camera depth target. Pass BuiltinRenderTextureType.CameraTarget if color has depth or rendering to backbuffer.</param>
        public void ConfigureCameraTarget(RenderTargetIdentifier colorTarget, RenderTargetIdentifier depthTarget)
        {
            m_CameraColorTarget = colorTarget;
            m_CameraDepthTarget = depthTarget;
        }

        /// <summary>
        /// Configures the render passes that will execute for this renderer.
        /// This method is called per-camera every frame.
        /// </summary>
        /// <param name="context">Use this render context to issue any draw commands during execution.</param>
        /// <param name="renderingData">Current render state information.</param>
        /// <seealso cref="ScriptableRenderPass"/>
        /// <seealso cref="ScriptableRendererFeature"/>
        public abstract void Setup(ScriptableRenderContext context, ref RenderingData renderingData);

        /// <summary>
        /// Override this method to implement the lighting setup for the renderer. You can use this to
        /// compute and upload light CBUFFER for example.
        /// </summary>
        /// <param name="context">Use this render context to issue any draw commands during execution.</param>
        /// <param name="renderingData">Current render state information.</param>
        public virtual void SetupLights(ScriptableRenderContext context, ref RenderingData renderingData)
        {
        }

        /// <summary>
        /// Override this method to configure the culling parameters for the renderer. You can use this to configure if
        /// lights should be culled per-object or the maximum shadow distance for example.
        /// </summary>
        /// <param name="cullingParameters">Use this to change culling parameters used by the render pipeline.</param>
        /// <param name="cameraData">Current render state information.</param>
        public virtual void SetupCullingParameters(ref ScriptableCullingParameters cullingParameters,
            ref CameraData cameraData)
        {
        }

        /// <summary>
        /// Called upon finishing rendering the camera stack. You can release any resources created by the renderer here.
        /// </summary>
        /// <param name="cmd"></param>
        public virtual void FinishRendering(CommandBuffer cmd)
        {
        }

        /// <summary>
        /// Execute the enqueued render passes. This automatically handles editor and stereo rendering.
        /// </summary>
        /// <param name="context">Use this render context to issue any draw commands during execution.</param>
        /// <param name="renderingData">Current render state information.</param>
        public void Execute(ScriptableRenderContext context, ref RenderingData renderingData)
        {
            ref CameraData cameraData = ref renderingData.cameraData;
            Camera camera = cameraData.camera;

            CommandBuffer cmd = CommandBufferPool.Get();
            using (new ProfilingScope(cmd, m_ProfilingSetCameraRenderState))
            {
                InternalStartRendering(context, ref renderingData);

                // Cache the time for after the call to `SetupCameraProperties` and set the time variables in shader
                // For now we set the time variables per camera, as we plan to remove `SetupCameraProperties`.
                // Setting the time per frame would take API changes to pass the variable to each camera render.
                // Once `SetupCameraProperties` is gone, the variable should be set higher in the call-stack.
#if UNITY_EDITOR
                float time = Application.isPlaying ? Time.time : Time.realtimeSinceStartup;
#else
                float time = Time.time;
#endif
                float deltaTime = Time.deltaTime;
                float smoothDeltaTime = Time.smoothDeltaTime;

                // Initialize Camera Render State
                ClearRenderingState(cmd);
                SetPerCameraShaderVariables(cmd, ref cameraData);
                SetShaderTimeValues(cmd, time, deltaTime, smoothDeltaTime);
                context.ExecuteCommandBuffer(cmd);
                cmd.Clear();

                // Sort the render pass queue
                SortStable(m_ActiveRenderPassQueue);

                // Upper limits for each block. Each block will contains render passes with events below the limit.
                NativeArray<RenderPassEvent> blockEventLimits = new NativeArray<RenderPassEvent>(k_RenderPassBlockCount, Allocator.Temp);
                blockEventLimits[RenderPassBlock.BeforeRendering] = RenderPassEvent.BeforeRenderingPrepasses;
                blockEventLimits[RenderPassBlock.MainRenderingOpaque] = RenderPassEvent.AfterRenderingOpaques;
                blockEventLimits[RenderPassBlock.MainRenderingTransparent] = RenderPassEvent.AfterRenderingPostProcessing;
                blockEventLimits[RenderPassBlock.AfterRendering] = (RenderPassEvent)Int32.MaxValue;

                NativeArray<int> blockRanges = new NativeArray<int>(blockEventLimits.Length + 1, Allocator.Temp);

                // blockRanges[0] is always 0
                // blockRanges[i] is the index of the first RenderPass found in m_ActiveRenderPassQueue that has a ScriptableRenderPass.renderPassEvent higher than blockEventLimits[i] (i.e, should be executed after blockEventLimits[i])
                // blockRanges[blockEventLimits.Length] is m_ActiveRenderPassQueue.Count
                FillBlockRanges(blockEventLimits, blockRanges);
                blockEventLimits.Dispose();

                SetupLights(context, ref renderingData);

                // Before Render Block. This render blocks always execute in mono rendering.
                // Camera is not setup. Lights are not setup.
                // Used to render input textures like shadowmaps.
                ExecuteBlock(RenderPassBlock.BeforeRendering, blockRanges, context, ref renderingData);

                // This is still required because of the following reasons:
                // - Camera billboard properties.
                // - Camera frustum planes: unity_CameraWorldClipPlanes[6]
                // - _ProjectionParams.x logic is deep inside GfxDevice
                // NOTE: The only reason we have to call this here and not at the beginning (before shadows)
                // is because this need to be called for each eye in multi pass VR.
                // The side effect is that this will override some shader properties we already setup and we will have to
                // reset them.
                context.SetupCameraProperties(camera);
                SetCameraMatrices(cmd, ref cameraData, true);

                // Reset shader time variables as they were overridden in SetupCameraProperties. If we don't do it we might have a mismatch between shadows and main rendering
                SetShaderTimeValues(cmd, time, deltaTime, smoothDeltaTime);

#if VISUAL_EFFECT_GRAPH_0_0_1_OR_NEWER
            //Triggers dispatch per camera, all global parameters should have been setup at this stage.
            VFX.VFXManager.ProcessCameraCommand(camera, cmd);
#endif

                context.ExecuteCommandBuffer(cmd);
                cmd.Clear();

                BeginXRRendering(cmd, context, ref renderingData.cameraData);

                // In the opaque and transparent blocks the main rendering executes.

                // Opaque blocks...
                ExecuteBlock(RenderPassBlock.MainRenderingOpaque, blockRanges, context, ref renderingData);

                // Transparent blocks...
                ExecuteBlock(RenderPassBlock.MainRenderingTransparent, blockRanges, context, ref renderingData);

                // Draw Gizmos...
                DrawGizmos(context, camera, GizmoSubset.PreImageEffects);

                // In this block after rendering drawing happens, e.g, post processing, video player capture.
                ExecuteBlock(RenderPassBlock.AfterRendering, blockRanges, context, ref renderingData);

                EndXRRendering(cmd, context, ref renderingData.cameraData);

                DrawWireOverlay(context, camera);
                DrawGizmos(context, camera, GizmoSubset.PostImageEffects);

                InternalFinishRendering(context, cameraData.resolveFinalTarget);
                blockRanges.Dispose();
            }

            context.ExecuteCommandBuffer(cmd);
            CommandBufferPool.Release(cmd);
        }

        /// <summary>
        /// Enqueues a render pass for execution.
        /// </summary>
        /// <param name="pass">Render pass to be enqueued.</param>
        public void EnqueuePass(ScriptableRenderPass pass)
        {
            m_ActiveRenderPassQueue.Add(pass);
        }

        /// <summary>
        /// Returns a clear flag based on CameraClearFlags.
        /// </summary>
        /// <param name="cameraClearFlags">Camera clear flags.</param>
        /// <returns>A clear flag that tells if color and/or depth should be cleared.</returns>
        protected static ClearFlag GetCameraClearFlag(ref CameraData cameraData)
        {
            var cameraClearFlags = cameraData.camera.clearFlags;

#if UNITY_EDITOR
            // We need public API to tell if FrameDebugger is active and enabled. In that case
            // we want to force a clear to see properly the drawcall stepping.
            // For now, to fix FrameDebugger in Editor, we force a clear.
            cameraClearFlags = CameraClearFlags.SolidColor;
#endif

            // Universal RP doesn't support CameraClearFlags.DepthOnly and CameraClearFlags.Nothing.
            // CameraClearFlags.DepthOnly has the same effect of CameraClearFlags.SolidColor
            // CameraClearFlags.Nothing clears Depth on PC/Desktop and in mobile it clears both
            // depth and color.
            // CameraClearFlags.Skybox clears depth only.

            // Implementation details:
            // Camera clear flags are used to initialize the attachments on the first render pass.
            // ClearFlag is used together with Tile Load action to figure out how to clear the camera render target.
            // In Tile Based GPUs ClearFlag.Depth + RenderBufferLoadAction.DontCare becomes DontCare load action.
            // While ClearFlag.All + RenderBufferLoadAction.DontCare become Clear load action.
            // In mobile we force ClearFlag.All as DontCare doesn't have noticeable perf. difference from Clear
            // and this avoid tile clearing issue when not rendering all pixels in some GPUs.
            // In desktop/consoles there's actually performance difference between DontCare and Clear.

            // RenderBufferLoadAction.DontCare in PC/Desktop behaves as not clearing screen
            // RenderBufferLoadAction.DontCare in Vulkan/Metal behaves as DontCare load action
            // RenderBufferLoadAction.DontCare in GLES behaves as glInvalidateBuffer

            // Overlay cameras composite on top of previous ones. They don't clear color.
            // For overlay cameras we check if depth should be cleared on not.
            if (cameraData.renderType == CameraRenderType.Overlay)
                return (cameraData.clearDepth) ? ClearFlag.Depth : ClearFlag.None;

            // Always clear on first render pass in mobile as it's same perf of DontCare and avoid tile clearing issues.
            if (Application.isMobilePlatform)
                return ClearFlag.All;

            if ((cameraClearFlags == CameraClearFlags.Skybox && RenderSettings.skybox != null) ||
                cameraClearFlags == CameraClearFlags.Nothing)
                return ClearFlag.Depth;

            return ClearFlag.All;
        }

        void ClearRenderingState(CommandBuffer cmd)
        {
            // Reset per-camera shader keywords. They are enabled depending on which render passes are executed.
            cmd.DisableShaderKeyword(ShaderKeywordStrings.MainLightShadows);
            cmd.DisableShaderKeyword(ShaderKeywordStrings.MainLightShadowCascades);
            cmd.DisableShaderKeyword(ShaderKeywordStrings.AdditionalLightsVertex);
            cmd.DisableShaderKeyword(ShaderKeywordStrings.AdditionalLightsPixel);
            cmd.DisableShaderKeyword(ShaderKeywordStrings.AdditionalLightShadows);
            cmd.DisableShaderKeyword(ShaderKeywordStrings.SoftShadows);
            cmd.DisableShaderKeyword(ShaderKeywordStrings.MixedLightingSubtractive);
            cmd.DisableShaderKeyword(ShaderKeywordStrings.LinearToSRGBConversion);
        }

        internal void Clear(CameraRenderType cameraType)
        {
            var colorBuffer = GetRenderTexture(UniversalRenderTextureType.CameraTarget);
            var none = GetRenderTexture(UniversalRenderTextureType.None);
            var depthBuffer = none;

            m_ActiveColorAttachments[0] = none;
            for (int i = 1; i < m_ActiveColorAttachments.Length; ++i)
                m_ActiveColorAttachments[i] = none;

            m_ActiveDepthAttachment = depthBuffer;

            m_FirstTimeCameraColorTargetIsBound = cameraType == CameraRenderType.Base;
            m_FirstTimeCameraDepthTargetIsBound = true;

            m_CameraColorTarget = colorBuffer;
            m_CameraDepthTarget = depthBuffer;
        }

        void ExecuteBlock(int blockIndex, NativeArray<int> blockRanges,
            ScriptableRenderContext context, ref RenderingData renderingData, bool submit = false)
        {
            int endIndex = blockRanges[blockIndex + 1];
            for (int currIndex = blockRanges[blockIndex]; currIndex < endIndex; ++currIndex)
            {
                var renderPass = m_ActiveRenderPassQueue[currIndex];
                ExecuteRenderPass(context, renderPass, ref renderingData);
            }

            if (submit)
                context.Submit();
        }

        void ExecuteRenderPass(ScriptableRenderContext context, ScriptableRenderPass renderPass,
            ref RenderingData renderingData)
        {
<<<<<<< HEAD
=======
            ref CameraData cameraData = ref renderingData.cameraData;

>>>>>>> 541cc416
            CommandBuffer cmd = CommandBufferPool.Get();
            using (new ProfilingScope(cmd, m_ProfilingSetRenderTarget))
            {
                ref CameraData cameraData = ref renderingData.cameraData;
#pragma warning disable 618
                renderPass.Configure(cmd, cameraData.cameraTargetDescriptor);
<<<<<<< HEAD
#pragma warning restore 618
                SetupAttachments(cmd, renderPass, ref cameraData);
            }
            
            // Also, we execute the commands recorded at this point to ensure SetRenderTarget is called before RenderPass.Execute
            context.ExecuteCommandBuffer(cmd);
            CommandBufferPool.Release(cmd);

            renderPass.Execute(context, ref renderingData);
        }

        void BeginXRRendering(CommandBuffer cmd, ScriptableRenderContext context, ref CameraData cameraData)
        {
#if ENABLE_VR && ENABLE_XR_MODULE
            if (cameraData.xr.enabled)
            {
                cameraData.xr.StartSinglePass(cmd);
                cmd.EnableShaderKeyword(ShaderKeywordStrings.UseDrawProcedural);
                context.ExecuteCommandBuffer(cmd);
                cmd.Clear();
            }
#endif
        }

        void EndXRRendering(CommandBuffer cmd, ScriptableRenderContext context, ref CameraData cameraData)
        {
#if ENABLE_VR && ENABLE_XR_MODULE
            if (cameraData.xr.enabled)
            {
                cameraData.xr.StopSinglePass(cmd);
                cmd.DisableShaderKeyword(ShaderKeywordStrings.UseDrawProcedural);
                context.ExecuteCommandBuffer(cmd);
                cmd.Clear();
            }
#endif
        }

        void SetupAttachments(CommandBuffer cmd, ScriptableRenderPass renderPass, ref CameraData cameraData)
        {
            Camera camera = cameraData.camera;
            ClearFlag cameraClearFlag = GetCameraClearFlag(ref cameraData);

            var currentActiveTarget = GetRenderTexture(UniversalRenderTextureType.CurrentActive);

            // Currently in non-MRT case, color attachment can actually be a depth attachment.

            RenderTargetIdentifier passColorAttachment = renderPass.colorAttachment;
            RenderTargetIdentifier passDepthAttachment = renderPass.depthAttachment;

            var renderTextureNone = GetRenderTexture(UniversalRenderTextureType.None);
            if (passColorAttachment == currentActiveTarget || 
                (passColorAttachment == renderTextureNone && passDepthAttachment == renderTextureNone))
            {
                // do nothing, leave current render target attachments
                return;
            }
            
            // We use a different code path for MRT since it calls a different version of API SetRenderTarget
            if (RenderingUtils.IsMRT(renderPass.colorAttachments))
            {
                // In the MRT path we assume that all color attachments are REAL color attachments,
                // and that the depth attachment is a REAL depth attachment too.


                // Determine what attachments need to be cleared. ----------------

                bool needCustomCameraColorClear = false;
                bool needCustomCameraDepthClear = false;

                int cameraColorTargetIndex =
                    RenderingUtils.IndexOf(renderPass.colorAttachments, m_CameraColorTarget);
                if (cameraColorTargetIndex != -1 && (m_FirstTimeCameraColorTargetIsBound))
                {
                    m_FirstTimeCameraColorTargetIsBound =
                        false; // register that we did clear the camera target the first time it was bound

                    // Overlay cameras composite on top of previous ones. They don't clear.
                    // MTT: Commented due to not implemented yet
                    //                    if (renderingData.cameraData.renderType == CameraRenderType.Overlay)
                    //                        clearFlag = ClearFlag.None;

                    // We need to specifically clear the camera color target.
                    // But there is still a chance we don't need to issue individual clear() on each render-targets if they all have the same clear parameters.
                    needCustomCameraColorClear =
                        (cameraClearFlag & ClearFlag.Color) != (renderPass.clearFlag & ClearFlag.Color)
                        || CoreUtils.ConvertSRGBToActiveColorSpace(camera.backgroundColor) != renderPass.clearColor;
                }

                // Note: if we have to give up the assumption that no depthTarget can be included in the MRT colorAttachments, we might need something like this:
                // int cameraTargetDepthIndex = IndexOf(renderPass.colorAttachments, m_CameraDepthTarget);
                // if( !renderTargetAlreadySet && cameraTargetDepthIndex != -1 && m_FirstTimeCameraDepthTargetIsBound)
                // { ...
                // }

                if (renderPass.depthAttachment == m_CameraDepthTarget && m_FirstTimeCameraDepthTargetIsBound)
                {
                    m_FirstTimeCameraDepthTargetIsBound = false;
                    needCustomCameraDepthClear =
                        (cameraClearFlag & ClearFlag.Depth) != (renderPass.clearFlag & ClearFlag.Depth);
                }

                // Perform all clear operations needed. ----------------
                // We try to minimize calls to SetRenderTarget().

                // We get here only if cameraColorTarget needs to be handled separately from the rest of the color attachments.
                if (needCustomCameraColorClear)
                {
                    // Clear camera color render-target separately from the rest of the render-targets.

                    if ((cameraClearFlag & ClearFlag.Color) != 0)
                        SetRenderTarget(cmd, renderPass.colorAttachments[cameraColorTargetIndex],
                            renderPass.depthAttachment, ClearFlag.Color,
                            CoreUtils.ConvertSRGBToActiveColorSpace(camera.backgroundColor));

                    if ((renderPass.clearFlag & ClearFlag.Color) != 0)
                    {
                        uint otherTargetsCount =
                            RenderingUtils.CountDistinct(renderPass.colorAttachments, m_CameraColorTarget);
                        var nonCameraAttachments = m_TrimmedColorAttachmentCopies[otherTargetsCount];
                        int writeIndex = 0;
                        for (int readIndex = 0; readIndex < renderPass.colorAttachments.Length; ++readIndex)
                        {
                            if (renderPass.colorAttachments[readIndex] != m_CameraColorTarget &&
                                renderPass.colorAttachments[readIndex] != 0)
                            {
                                nonCameraAttachments[writeIndex] = renderPass.colorAttachments[readIndex];
                                ++writeIndex;
                            }
                        }

                        if (writeIndex != otherTargetsCount)
                            Debug.LogError("writeIndex and otherTargetsCount values differed. writeIndex:" +
                                           writeIndex + " otherTargetsCount:" + otherTargetsCount);
                        SetRenderTarget(cmd, nonCameraAttachments, m_CameraDepthTarget, ClearFlag.Color,
                            renderPass.clearColor);
                    }
                }

                // Bind all attachments, clear color only if there was no custom behaviour for cameraColorTarget, clear depth as needed.
                ClearFlag finalClearFlag = ClearFlag.None;
                finalClearFlag |= needCustomCameraDepthClear
                    ? (cameraClearFlag & ClearFlag.Depth)
                    : (renderPass.clearFlag & ClearFlag.Depth);
                finalClearFlag |= needCustomCameraColorClear ? 0 : (renderPass.clearFlag & ClearFlag.Color);

                // Only setup render target if current render pass attachments are different from the active ones.
                if (!RenderingUtils.SequenceEqual(renderPass.colorAttachments, m_ActiveColorAttachments) ||
                    renderPass.depthAttachment != m_ActiveDepthAttachment || finalClearFlag != ClearFlag.None)
                {
                    int lastValidRTindex = RenderingUtils.LastValid(renderPass.colorAttachments);
                    if (lastValidRTindex >= 0)
                    {
                        int rtCount = lastValidRTindex + 1;
                        var trimmedAttachments = m_TrimmedColorAttachmentCopies[rtCount];
                        for (int i = 0; i < rtCount; ++i)
                            trimmedAttachments[i] = renderPass.colorAttachments[i];
                        SetRenderTarget(cmd, trimmedAttachments, renderPass.depthAttachment, finalClearFlag,
                            renderPass.clearColor);

#if ENABLE_VR && ENABLE_XR_MODULE
                        if (cameraData.xr.enabled)
                        {
                            // SetRenderTarget might alter the internal device state(winding order).
                            // Non-stereo buffer is already updated internally when switching render target. We update stereo buffers here to keep the consistency.
                            int xrTargetIndex = RenderingUtils.IndexOf(renderPass.colorAttachments,
                                cameraData.xr.renderTarget);
                            bool isRenderToBackBufferTarget =
                                (xrTargetIndex != -1) && !cameraData.xr.renderTargetIsRenderTexture;
                            cameraData.xr.UpdateGPUViewAndProjectionMatrices(cmd, ref cameraData,
                                !isRenderToBackBufferTarget);
                        }
#endif
=======
                SetRenderPassAttachments(cmd, renderPass, ref cameraData);
            }

            // Also, we execute the commands recorded at this point to ensure SetRenderTarget is called before RenderPass.Execute
            context.ExecuteCommandBuffer(cmd);
            CommandBufferPool.Release(cmd);

            renderPass.Execute(context, ref renderingData);
        }

        void SetRenderPassAttachments(CommandBuffer cmd, ScriptableRenderPass renderPass, ref CameraData cameraData)
        {
            Camera camera = cameraData.camera;
            ClearFlag cameraClearFlag = GetCameraClearFlag(ref cameraData);
            
            // Invalid configuration - use current attachment setup
            // Note: we only check color buffers. This is only technically correct because for shadowmaps and depth only passes
            // we bind depth as color and Unity handles it underneath. so we never have a situation that all color buffers are null and depth is bound.
            uint validColorBuffersCount = RenderingUtils.GetValidColorBufferCount(renderPass.colorAttachments);
            if (validColorBuffersCount == 0)
                return;

            // We use a different code path for MRT since it calls a different version of API SetRenderTarget
            if (RenderingUtils.IsMRT(renderPass.colorAttachments))
            {
                // In the MRT path we assume that all color attachments are REAL color attachments,
                // and that the depth attachment is a REAL depth attachment too.


                // Determine what attachments need to be cleared. ----------------

                bool needCustomCameraColorClear = false;
                bool needCustomCameraDepthClear = false;

                int cameraColorTargetIndex = RenderingUtils.IndexOf(renderPass.colorAttachments, m_CameraColorTarget);
                if (cameraColorTargetIndex != -1 && (m_FirstTimeCameraColorTargetIsBound))
                {
                    m_FirstTimeCameraColorTargetIsBound = false; // register that we did clear the camera target the first time it was bound

                    // Overlay cameras composite on top of previous ones. They don't clear.
                    // MTT: Commented due to not implemented yet
                    //                    if (renderingData.cameraData.renderType == CameraRenderType.Overlay)
                    //                        clearFlag = ClearFlag.None;

                    // We need to specifically clear the camera color target.
                    // But there is still a chance we don't need to issue individual clear() on each render-targets if they all have the same clear parameters.
                    needCustomCameraColorClear = (cameraClearFlag & ClearFlag.Color) != (renderPass.clearFlag & ClearFlag.Color)
                        || CoreUtils.ConvertSRGBToActiveColorSpace(camera.backgroundColor) != renderPass.clearColor;
                }

                // Note: if we have to give up the assumption that no depthTarget can be included in the MRT colorAttachments, we might need something like this:
                // int cameraTargetDepthIndex = IndexOf(renderPass.colorAttachments, m_CameraDepthTarget);
                // if( !renderTargetAlreadySet && cameraTargetDepthIndex != -1 && m_FirstTimeCameraDepthTargetIsBound)
                // { ...
                // }

                if (renderPass.depthAttachment == m_CameraDepthTarget && m_FirstTimeCameraDepthTargetIsBound)
                {
                    m_FirstTimeCameraDepthTargetIsBound = false;
                    needCustomCameraDepthClear = (cameraClearFlag & ClearFlag.Depth) != (renderPass.clearFlag & ClearFlag.Depth);
                }

                // Perform all clear operations needed. ----------------
                // We try to minimize calls to SetRenderTarget().

                // We get here only if cameraColorTarget needs to be handled separately from the rest of the color attachments.
                if (needCustomCameraColorClear)
                {
                    // Clear camera color render-target separately from the rest of the render-targets.

                    if ((cameraClearFlag & ClearFlag.Color) != 0)
                        SetRenderTarget(cmd, renderPass.colorAttachments[cameraColorTargetIndex], renderPass.depthAttachment, ClearFlag.Color, CoreUtils.ConvertSRGBToActiveColorSpace(camera.backgroundColor));

                    if ((renderPass.clearFlag & ClearFlag.Color) != 0)
                    {
                        uint otherTargetsCount = RenderingUtils.CountDistinct(renderPass.colorAttachments, m_CameraColorTarget);
                        var nonCameraAttachments = m_TrimmedColorAttachmentCopies[otherTargetsCount];
                        int writeIndex = 0;
                        for (int readIndex = 0; readIndex < renderPass.colorAttachments.Length; ++readIndex)
                        {
                            if (renderPass.colorAttachments[readIndex] != m_CameraColorTarget && renderPass.colorAttachments[readIndex] != 0)
                            {
                                nonCameraAttachments[writeIndex] = renderPass.colorAttachments[readIndex];
                                ++writeIndex;
                            }
                        }

                        if (writeIndex != otherTargetsCount)
                            Debug.LogError("writeIndex and otherTargetsCount values differed. writeIndex:" + writeIndex + " otherTargetsCount:" + otherTargetsCount);
                        SetRenderTarget(cmd, nonCameraAttachments, m_CameraDepthTarget, ClearFlag.Color, renderPass.clearColor);
                    }
                }

                // Bind all attachments, clear color only if there was no custom behaviour for cameraColorTarget, clear depth as needed.
                ClearFlag finalClearFlag = ClearFlag.None;
                finalClearFlag |= needCustomCameraDepthClear ? (cameraClearFlag & ClearFlag.Depth) : (renderPass.clearFlag & ClearFlag.Depth);
                finalClearFlag |= needCustomCameraColorClear ? 0 : (renderPass.clearFlag & ClearFlag.Color);

                // Only setup render target if current render pass attachments are different from the active ones.
                if (!RenderingUtils.SequenceEqual(renderPass.colorAttachments, m_ActiveColorAttachments) || renderPass.depthAttachment != m_ActiveDepthAttachment || finalClearFlag != ClearFlag.None)
                {
                    int lastValidRTindex = RenderingUtils.LastValid(renderPass.colorAttachments);
                    if (lastValidRTindex >= 0)
                    {
                        int rtCount = lastValidRTindex + 1;
                        var trimmedAttachments = m_TrimmedColorAttachmentCopies[rtCount];
                        for (int i = 0; i < rtCount; ++i)
                            trimmedAttachments[i] = renderPass.colorAttachments[i];
                        SetRenderTarget(cmd, trimmedAttachments, renderPass.depthAttachment, finalClearFlag, renderPass.clearColor);

                    #if ENABLE_VR && ENABLE_XR_MODULE
                        if (cameraData.xr.enabled)
                        {
                            // SetRenderTarget might alter the internal device state(winding order).
                            // Non-stereo buffer is already updated internally when switching render target. We update stereo buffers here to keep the consistency.
                            int xrTargetIndex = RenderingUtils.IndexOf(renderPass.colorAttachments, cameraData.xr.renderTarget);
                            bool isRenderToBackBufferTarget = (xrTargetIndex != -1) && !cameraData.xr.renderTargetIsRenderTexture;
                            cameraData.xr.UpdateGPUViewAndProjectionMatrices(cmd, ref cameraData, !isRenderToBackBufferTarget);
                        }
                    #endif
                    }
                }
            }
            else
            {
                // Currently in non-MRT case, color attachment can actually be a depth attachment.

                RenderTargetIdentifier passColorAttachment = renderPass.colorAttachment;
                RenderTargetIdentifier passDepthAttachment = renderPass.depthAttachment;

                // When render pass doesn't call ConfigureTarget we assume it's expected to render to camera target
                // which might be backbuffer or the framebuffer render textures.
                if (!renderPass.overrideCameraTarget)
                {
                    // Default render pass attachment for passes before main rendering is current active
                    // early return so we don't change current render target setup.
                    if (renderPass.renderPassEvent < RenderPassEvent.BeforeRenderingOpaques)
                        return;
                    
                    // Otherwise default is the pipeline camera target.
                    passColorAttachment = m_CameraColorTarget;
                    passDepthAttachment = m_CameraDepthTarget;
                }

                ClearFlag finalClearFlag = ClearFlag.None;
                Color finalClearColor;

                if (passColorAttachment == m_CameraColorTarget && (m_FirstTimeCameraColorTargetIsBound))
                {
                    m_FirstTimeCameraColorTargetIsBound = false; // register that we did clear the camera target the first time it was bound

                    finalClearFlag |= (cameraClearFlag & ClearFlag.Color);
                    finalClearColor = CoreUtils.ConvertSRGBToActiveColorSpace(camera.backgroundColor);

                    if (m_FirstTimeCameraDepthTargetIsBound)
                    {
                        // m_CameraColorTarget can be an opaque pointer to a RenderTexture with depth-surface.
                        // We cannot infer this information here, so we must assume both camera color and depth are first-time bound here (this is the legacy behaviour).
                        m_FirstTimeCameraDepthTargetIsBound = false;
                        finalClearFlag |= (cameraClearFlag & ClearFlag.Depth);
                    }
                }
                else
                {
                    finalClearFlag |= (renderPass.clearFlag & ClearFlag.Color);
                    finalClearColor = renderPass.clearColor;
                }

                // Condition (m_CameraDepthTarget!=BuiltinRenderTextureType.CameraTarget) below prevents m_FirstTimeCameraDepthTargetIsBound flag from being reset during non-camera passes (such as Color Grading LUT). This ensures that in those cases, cameraDepth will actually be cleared during the later camera pass.
                if ((m_CameraDepthTarget != BuiltinRenderTextureType.CameraTarget) && (passDepthAttachment == m_CameraDepthTarget || passColorAttachment == m_CameraDepthTarget) && m_FirstTimeCameraDepthTargetIsBound)
                {
                    m_FirstTimeCameraDepthTargetIsBound = false;

                    finalClearFlag |= (cameraClearFlag & ClearFlag.Depth);

                    // finalClearFlag |= (cameraClearFlag & ClearFlag.Color);  // <- m_CameraDepthTarget is never a color-surface, so no need to add this here.
                }
                else
                    finalClearFlag |= (renderPass.clearFlag & ClearFlag.Depth);

                // Only setup render target if current render pass attachments are different from the active ones
                if (passColorAttachment != m_ActiveColorAttachments[0] || passDepthAttachment != m_ActiveDepthAttachment || finalClearFlag != ClearFlag.None)
                {
                    SetRenderTarget(cmd, passColorAttachment, passDepthAttachment, finalClearFlag, finalClearColor);

#if ENABLE_VR && ENABLE_XR_MODULE
                    if (cameraData.xr.enabled)
                    {
                        // SetRenderTarget might alter the internal device state(winding order).
                        // Non-stereo buffer is already updated internally when switching render target. We update stereo buffers here to keep the consistency.
                        bool isRenderToBackBufferTarget = (passColorAttachment == cameraData.xr.renderTarget) && !cameraData.xr.renderTargetIsRenderTexture;
                        cameraData.xr.UpdateGPUViewAndProjectionMatrices(cmd, ref cameraData, !isRenderToBackBufferTarget);
>>>>>>> 541cc416
                    }
#endif
                }
            }
<<<<<<< HEAD
            else
            {
                ClearFlag finalClearFlag = ClearFlag.None;
                Color finalClearColor;

                if (passColorAttachment == m_CameraColorTarget && (m_FirstTimeCameraColorTargetIsBound))
                {
                    m_FirstTimeCameraColorTargetIsBound =
                        false; // register that we did clear the camera target the first time it was bound

                    finalClearFlag |= (cameraClearFlag & ClearFlag.Color);
                    finalClearColor = CoreUtils.ConvertSRGBToActiveColorSpace(camera.backgroundColor);
=======
        }
>>>>>>> 541cc416

                    if (m_FirstTimeCameraDepthTargetIsBound)
                    {
                        // m_CameraColorTarget can be an opaque pointer to a RenderTexture with depth-surface.
                        // We cannot infer this information here, so we must assume both camera color and depth are first-time bound here (this is the legacy behaviour).
                        m_FirstTimeCameraDepthTargetIsBound = false;
                        finalClearFlag |= (cameraClearFlag & ClearFlag.Depth);
                    }
                }
                else
                {
                    finalClearFlag |= (renderPass.clearFlag & ClearFlag.Color);
                    finalClearColor = renderPass.clearColor;
                }

                // Condition (m_CameraDepthTarget!=BuiltinRenderTextureType.CameraTarget) below prevents m_FirstTimeCameraDepthTargetIsBound flag from being reset during non-camera passes (such as Color Grading LUT). This ensures that in those cases, cameraDepth will actually be cleared during the later camera pass.
                if ((m_CameraDepthTarget != BuiltinRenderTextureType.CameraTarget) &&
                    (passDepthAttachment == m_CameraDepthTarget || passColorAttachment == m_CameraDepthTarget) &&
                    m_FirstTimeCameraDepthTargetIsBound)
                {
                    m_FirstTimeCameraDepthTargetIsBound = false;

                    finalClearFlag |= (cameraClearFlag & ClearFlag.Depth);

                    // finalClearFlag |= (cameraClearFlag & ClearFlag.Color);  // <- m_CameraDepthTarget is never a color-surface, so no need to add this here.
                }
                else
                    finalClearFlag |= (renderPass.clearFlag & ClearFlag.Depth);

                // Only setup render target if current render pass attachments are different from the active ones
                if (passColorAttachment != m_ActiveColorAttachments[0] ||
                    passDepthAttachment != m_ActiveDepthAttachment || finalClearFlag != ClearFlag.None)
                {
                    SetRenderTarget(cmd, passColorAttachment, passDepthAttachment, finalClearFlag, finalClearColor);

#if ENABLE_VR && ENABLE_XR_MODULE
                    if (cameraData.xr.enabled)
                    {
                        // SetRenderTarget might alter the internal device state(winding order).
                        // Non-stereo buffer is already updated internally when switching render target. We update stereo buffers here to keep the consistency.
                        bool isRenderToBackBufferTarget =
                            (passColorAttachment == cameraData.xr.renderTarget) &&
                            !cameraData.xr.renderTargetIsRenderTexture;
                        cameraData.xr.UpdateGPUViewAndProjectionMatrices(cmd, ref cameraData,
                            !isRenderToBackBufferTarget);
                    }
#endif
                }
            }
        }

        internal void SetRenderTarget(CommandBuffer cmd, RenderTargetIdentifier colorAttachment, RenderTargetIdentifier depthAttachment, ClearFlag clearFlag, Color clearColor)
        {
            RenderBufferLoadAction colorLoadAction = ((uint)clearFlag & (uint)ClearFlag.Color) != 0 ?
                RenderBufferLoadAction.DontCare : RenderBufferLoadAction.Load;

            RenderBufferLoadAction depthLoadAction = ((uint)clearFlag & (uint)ClearFlag.Depth) != 0 ?
                RenderBufferLoadAction.DontCare : RenderBufferLoadAction.Load;

            SetRenderTarget(cmd, colorAttachment, colorLoadAction, RenderBufferStoreAction.Store,
                depthAttachment, depthLoadAction, RenderBufferStoreAction.Store, clearFlag, clearColor);
        }

        internal static void SetRenderTarget(CommandBuffer cmd, RenderTargetIdentifier colorAttachment, ClearFlag clearFlag, Color clearColor)
        {
            RenderBufferLoadAction colorLoadAction = ((uint)clearFlag & (uint)ClearFlag.Color) != 0 ?
                RenderBufferLoadAction.DontCare : RenderBufferLoadAction.Load;

            SetRenderTarget(cmd, colorAttachment, colorLoadAction, RenderBufferStoreAction.Store, clearFlag, clearColor);
        }

        internal static void SetRenderTarget(
            CommandBuffer cmd,
            RenderTargetIdentifier colorAttachment,
            RenderBufferLoadAction colorLoadAction,
            RenderBufferStoreAction colorStoreAction,
            ClearFlag clearFlags,
            Color clearColor)
        {
            m_ActiveColorAttachments[0] = colorAttachment;
            for (int i = 1; i < m_ActiveColorAttachments.Length; ++i)
                m_ActiveColorAttachments[i] = 0;

            m_ActiveDepthAttachment = BuiltinRenderTextureType.None;
            CoreUtils.SetRenderTarget(cmd, colorAttachment, colorLoadAction, colorStoreAction, clearFlags, clearColor);
        }

        internal static void SetRenderTarget(
            CommandBuffer cmd,
            RenderTargetIdentifier colorAttachment,
            RenderBufferLoadAction colorLoadAction,
            RenderBufferStoreAction colorStoreAction,
            RenderTargetIdentifier depthAttachment,
            RenderBufferLoadAction depthLoadAction,
            RenderBufferStoreAction depthStoreAction,
            ClearFlag clearFlags,
            Color clearColor)
        {
            // XRTODO: Revisit the logic. Why treat CameraTarget depth specially?
            if (depthAttachment == BuiltinRenderTextureType.CameraTarget ||
                depthAttachment == BuiltinRenderTextureType.None)
            {
                SetRenderTarget(cmd, colorAttachment, colorLoadAction, colorStoreAction, clearFlags, clearColor);
            }
            else
            {
                m_ActiveColorAttachments[0] = colorAttachment;
                for (int i = 1; i < m_ActiveColorAttachments.Length; ++i)
                    m_ActiveColorAttachments[i] = 0;

                m_ActiveDepthAttachment = depthAttachment;
                
                CoreUtils.SetRenderTarget(cmd, colorAttachment, colorLoadAction, colorStoreAction,
                        depthAttachment, depthLoadAction, depthStoreAction, clearFlags, clearColor);
            }
        }

        void SetRenderTarget(CommandBuffer cmd, RenderTargetIdentifier[] colorAttachments, RenderTargetIdentifier depthAttachment, ClearFlag clearFlag, Color clearColor)
        {
            m_ActiveColorAttachments = colorAttachments;
            m_ActiveDepthAttachment = depthAttachment;

            CoreUtils.SetRenderTarget(cmd, colorAttachments, depthAttachment, clearFlag, clearColor);
        }

        [Conditional("UNITY_EDITOR")]
        void DrawGizmos(ScriptableRenderContext context, Camera camera, GizmoSubset gizmoSubset)
        {
#if UNITY_EDITOR
            if (UnityEditor.Handles.ShouldRenderGizmos())
                context.DrawGizmos(camera, gizmoSubset);
#endif
        }

        [Conditional("UNITY_EDITOR")]
        void DrawWireOverlay(ScriptableRenderContext context, Camera camera)
        {
#if UNITY_EDITOR && UNITY_2020_2_OR_NEWER
            context.DrawWireOverlay(camera);
#endif
        }

        // Fill in render pass indices for each block. End index is startIndex + 1.
        void FillBlockRanges(NativeArray<RenderPassEvent> blockEventLimits, NativeArray<int> blockRanges)
        {
            int currRangeIndex = 0;
            int currRenderPass = 0;
            blockRanges[currRangeIndex++] = 0;

            // For each block, it finds the first render pass index that has an event
            // higher than the block limit.
            for (int i = 0; i < blockEventLimits.Length - 1; ++i)
            {
                while (currRenderPass < m_ActiveRenderPassQueue.Count &&
                    m_ActiveRenderPassQueue[currRenderPass].renderPassEvent < blockEventLimits[i])
                    currRenderPass++;

                blockRanges[currRangeIndex++] = currRenderPass;
            }

            blockRanges[currRangeIndex] = m_ActiveRenderPassQueue.Count;
        }

        void InternalStartRendering(ScriptableRenderContext context, ref RenderingData renderingData)
        {
            CommandBuffer cmd = CommandBufferPool.Get();
            using (new ProfilingScope(cmd, m_ProfilingReleaseResources))
            {
                for (int i = 0; i < m_ActiveRenderPassQueue.Count; ++i)
                {
                    m_ActiveRenderPassQueue[i].OnCameraSetup(cmd, ref renderingData);
                }
            }

            context.ExecuteCommandBuffer(cmd);
            CommandBufferPool.Release(cmd);
        }

        void InternalFinishRendering(ScriptableRenderContext context, bool resolveFinalTarget)
        {
            CommandBuffer cmd = CommandBufferPool.Get();
            using (new ProfilingScope(cmd, m_ProfilingReleaseResources))
            {
                for (int i = 0; i < m_ActiveRenderPassQueue.Count; ++i)
                    m_ActiveRenderPassQueue[i].FrameCleanup(cmd);

                // Happens when rendering the last camera in the camera stack.
                if (resolveFinalTarget)
                {
                    for (int i = 0; i < m_ActiveRenderPassQueue.Count; ++i)
                        m_ActiveRenderPassQueue[i].OnFinishCameraStackRendering(cmd);

                    FinishRendering(cmd);
                }
                
                m_ActiveRenderPassQueue.Clear();
            }

            context.ExecuteCommandBuffer(cmd);
            CommandBufferPool.Release(cmd);
        }

        internal static void SortStable(List<ScriptableRenderPass> list)
        {
            int j;
            for (int i = 1; i < list.Count; ++i)
            {
                ScriptableRenderPass curr = list[i];

                j = i - 1;
                for (; j >= 0 && curr < list[j]; --j)
                    list[j + 1] = list[j];

                list[j + 1] = curr;
            }
        }
    }
}<|MERGE_RESOLUTION|>--- conflicted
+++ resolved
@@ -644,191 +644,12 @@
         void ExecuteRenderPass(ScriptableRenderContext context, ScriptableRenderPass renderPass,
             ref RenderingData renderingData)
         {
-<<<<<<< HEAD
-=======
-            ref CameraData cameraData = ref renderingData.cameraData;
-
->>>>>>> 541cc416
             CommandBuffer cmd = CommandBufferPool.Get();
             using (new ProfilingScope(cmd, m_ProfilingSetRenderTarget))
             {
                 ref CameraData cameraData = ref renderingData.cameraData;
 #pragma warning disable 618
                 renderPass.Configure(cmd, cameraData.cameraTargetDescriptor);
-<<<<<<< HEAD
-#pragma warning restore 618
-                SetupAttachments(cmd, renderPass, ref cameraData);
-            }
-            
-            // Also, we execute the commands recorded at this point to ensure SetRenderTarget is called before RenderPass.Execute
-            context.ExecuteCommandBuffer(cmd);
-            CommandBufferPool.Release(cmd);
-
-            renderPass.Execute(context, ref renderingData);
-        }
-
-        void BeginXRRendering(CommandBuffer cmd, ScriptableRenderContext context, ref CameraData cameraData)
-        {
-#if ENABLE_VR && ENABLE_XR_MODULE
-            if (cameraData.xr.enabled)
-            {
-                cameraData.xr.StartSinglePass(cmd);
-                cmd.EnableShaderKeyword(ShaderKeywordStrings.UseDrawProcedural);
-                context.ExecuteCommandBuffer(cmd);
-                cmd.Clear();
-            }
-#endif
-        }
-
-        void EndXRRendering(CommandBuffer cmd, ScriptableRenderContext context, ref CameraData cameraData)
-        {
-#if ENABLE_VR && ENABLE_XR_MODULE
-            if (cameraData.xr.enabled)
-            {
-                cameraData.xr.StopSinglePass(cmd);
-                cmd.DisableShaderKeyword(ShaderKeywordStrings.UseDrawProcedural);
-                context.ExecuteCommandBuffer(cmd);
-                cmd.Clear();
-            }
-#endif
-        }
-
-        void SetupAttachments(CommandBuffer cmd, ScriptableRenderPass renderPass, ref CameraData cameraData)
-        {
-            Camera camera = cameraData.camera;
-            ClearFlag cameraClearFlag = GetCameraClearFlag(ref cameraData);
-
-            var currentActiveTarget = GetRenderTexture(UniversalRenderTextureType.CurrentActive);
-
-            // Currently in non-MRT case, color attachment can actually be a depth attachment.
-
-            RenderTargetIdentifier passColorAttachment = renderPass.colorAttachment;
-            RenderTargetIdentifier passDepthAttachment = renderPass.depthAttachment;
-
-            var renderTextureNone = GetRenderTexture(UniversalRenderTextureType.None);
-            if (passColorAttachment == currentActiveTarget || 
-                (passColorAttachment == renderTextureNone && passDepthAttachment == renderTextureNone))
-            {
-                // do nothing, leave current render target attachments
-                return;
-            }
-            
-            // We use a different code path for MRT since it calls a different version of API SetRenderTarget
-            if (RenderingUtils.IsMRT(renderPass.colorAttachments))
-            {
-                // In the MRT path we assume that all color attachments are REAL color attachments,
-                // and that the depth attachment is a REAL depth attachment too.
-
-
-                // Determine what attachments need to be cleared. ----------------
-
-                bool needCustomCameraColorClear = false;
-                bool needCustomCameraDepthClear = false;
-
-                int cameraColorTargetIndex =
-                    RenderingUtils.IndexOf(renderPass.colorAttachments, m_CameraColorTarget);
-                if (cameraColorTargetIndex != -1 && (m_FirstTimeCameraColorTargetIsBound))
-                {
-                    m_FirstTimeCameraColorTargetIsBound =
-                        false; // register that we did clear the camera target the first time it was bound
-
-                    // Overlay cameras composite on top of previous ones. They don't clear.
-                    // MTT: Commented due to not implemented yet
-                    //                    if (renderingData.cameraData.renderType == CameraRenderType.Overlay)
-                    //                        clearFlag = ClearFlag.None;
-
-                    // We need to specifically clear the camera color target.
-                    // But there is still a chance we don't need to issue individual clear() on each render-targets if they all have the same clear parameters.
-                    needCustomCameraColorClear =
-                        (cameraClearFlag & ClearFlag.Color) != (renderPass.clearFlag & ClearFlag.Color)
-                        || CoreUtils.ConvertSRGBToActiveColorSpace(camera.backgroundColor) != renderPass.clearColor;
-                }
-
-                // Note: if we have to give up the assumption that no depthTarget can be included in the MRT colorAttachments, we might need something like this:
-                // int cameraTargetDepthIndex = IndexOf(renderPass.colorAttachments, m_CameraDepthTarget);
-                // if( !renderTargetAlreadySet && cameraTargetDepthIndex != -1 && m_FirstTimeCameraDepthTargetIsBound)
-                // { ...
-                // }
-
-                if (renderPass.depthAttachment == m_CameraDepthTarget && m_FirstTimeCameraDepthTargetIsBound)
-                {
-                    m_FirstTimeCameraDepthTargetIsBound = false;
-                    needCustomCameraDepthClear =
-                        (cameraClearFlag & ClearFlag.Depth) != (renderPass.clearFlag & ClearFlag.Depth);
-                }
-
-                // Perform all clear operations needed. ----------------
-                // We try to minimize calls to SetRenderTarget().
-
-                // We get here only if cameraColorTarget needs to be handled separately from the rest of the color attachments.
-                if (needCustomCameraColorClear)
-                {
-                    // Clear camera color render-target separately from the rest of the render-targets.
-
-                    if ((cameraClearFlag & ClearFlag.Color) != 0)
-                        SetRenderTarget(cmd, renderPass.colorAttachments[cameraColorTargetIndex],
-                            renderPass.depthAttachment, ClearFlag.Color,
-                            CoreUtils.ConvertSRGBToActiveColorSpace(camera.backgroundColor));
-
-                    if ((renderPass.clearFlag & ClearFlag.Color) != 0)
-                    {
-                        uint otherTargetsCount =
-                            RenderingUtils.CountDistinct(renderPass.colorAttachments, m_CameraColorTarget);
-                        var nonCameraAttachments = m_TrimmedColorAttachmentCopies[otherTargetsCount];
-                        int writeIndex = 0;
-                        for (int readIndex = 0; readIndex < renderPass.colorAttachments.Length; ++readIndex)
-                        {
-                            if (renderPass.colorAttachments[readIndex] != m_CameraColorTarget &&
-                                renderPass.colorAttachments[readIndex] != 0)
-                            {
-                                nonCameraAttachments[writeIndex] = renderPass.colorAttachments[readIndex];
-                                ++writeIndex;
-                            }
-                        }
-
-                        if (writeIndex != otherTargetsCount)
-                            Debug.LogError("writeIndex and otherTargetsCount values differed. writeIndex:" +
-                                           writeIndex + " otherTargetsCount:" + otherTargetsCount);
-                        SetRenderTarget(cmd, nonCameraAttachments, m_CameraDepthTarget, ClearFlag.Color,
-                            renderPass.clearColor);
-                    }
-                }
-
-                // Bind all attachments, clear color only if there was no custom behaviour for cameraColorTarget, clear depth as needed.
-                ClearFlag finalClearFlag = ClearFlag.None;
-                finalClearFlag |= needCustomCameraDepthClear
-                    ? (cameraClearFlag & ClearFlag.Depth)
-                    : (renderPass.clearFlag & ClearFlag.Depth);
-                finalClearFlag |= needCustomCameraColorClear ? 0 : (renderPass.clearFlag & ClearFlag.Color);
-
-                // Only setup render target if current render pass attachments are different from the active ones.
-                if (!RenderingUtils.SequenceEqual(renderPass.colorAttachments, m_ActiveColorAttachments) ||
-                    renderPass.depthAttachment != m_ActiveDepthAttachment || finalClearFlag != ClearFlag.None)
-                {
-                    int lastValidRTindex = RenderingUtils.LastValid(renderPass.colorAttachments);
-                    if (lastValidRTindex >= 0)
-                    {
-                        int rtCount = lastValidRTindex + 1;
-                        var trimmedAttachments = m_TrimmedColorAttachmentCopies[rtCount];
-                        for (int i = 0; i < rtCount; ++i)
-                            trimmedAttachments[i] = renderPass.colorAttachments[i];
-                        SetRenderTarget(cmd, trimmedAttachments, renderPass.depthAttachment, finalClearFlag,
-                            renderPass.clearColor);
-
-#if ENABLE_VR && ENABLE_XR_MODULE
-                        if (cameraData.xr.enabled)
-                        {
-                            // SetRenderTarget might alter the internal device state(winding order).
-                            // Non-stereo buffer is already updated internally when switching render target. We update stereo buffers here to keep the consistency.
-                            int xrTargetIndex = RenderingUtils.IndexOf(renderPass.colorAttachments,
-                                cameraData.xr.renderTarget);
-                            bool isRenderToBackBufferTarget =
-                                (xrTargetIndex != -1) && !cameraData.xr.renderTargetIsRenderTexture;
-                            cameraData.xr.UpdateGPUViewAndProjectionMatrices(cmd, ref cameraData,
-                                !isRenderToBackBufferTarget);
-                        }
-#endif
-=======
                 SetRenderPassAttachments(cmd, renderPass, ref cameraData);
             }
 
@@ -1021,76 +842,36 @@
                         // Non-stereo buffer is already updated internally when switching render target. We update stereo buffers here to keep the consistency.
                         bool isRenderToBackBufferTarget = (passColorAttachment == cameraData.xr.renderTarget) && !cameraData.xr.renderTargetIsRenderTexture;
                         cameraData.xr.UpdateGPUViewAndProjectionMatrices(cmd, ref cameraData, !isRenderToBackBufferTarget);
->>>>>>> 541cc416
                     }
 #endif
                 }
             }
-<<<<<<< HEAD
-            else
-            {
-                ClearFlag finalClearFlag = ClearFlag.None;
-                Color finalClearColor;
-
-                if (passColorAttachment == m_CameraColorTarget && (m_FirstTimeCameraColorTargetIsBound))
-                {
-                    m_FirstTimeCameraColorTargetIsBound =
-                        false; // register that we did clear the camera target the first time it was bound
-
-                    finalClearFlag |= (cameraClearFlag & ClearFlag.Color);
-                    finalClearColor = CoreUtils.ConvertSRGBToActiveColorSpace(camera.backgroundColor);
-=======
-        }
->>>>>>> 541cc416
-
-                    if (m_FirstTimeCameraDepthTargetIsBound)
-                    {
-                        // m_CameraColorTarget can be an opaque pointer to a RenderTexture with depth-surface.
-                        // We cannot infer this information here, so we must assume both camera color and depth are first-time bound here (this is the legacy behaviour).
-                        m_FirstTimeCameraDepthTargetIsBound = false;
-                        finalClearFlag |= (cameraClearFlag & ClearFlag.Depth);
-                    }
-                }
-                else
-                {
-                    finalClearFlag |= (renderPass.clearFlag & ClearFlag.Color);
-                    finalClearColor = renderPass.clearColor;
-                }
-
-                // Condition (m_CameraDepthTarget!=BuiltinRenderTextureType.CameraTarget) below prevents m_FirstTimeCameraDepthTargetIsBound flag from being reset during non-camera passes (such as Color Grading LUT). This ensures that in those cases, cameraDepth will actually be cleared during the later camera pass.
-                if ((m_CameraDepthTarget != BuiltinRenderTextureType.CameraTarget) &&
-                    (passDepthAttachment == m_CameraDepthTarget || passColorAttachment == m_CameraDepthTarget) &&
-                    m_FirstTimeCameraDepthTargetIsBound)
-                {
-                    m_FirstTimeCameraDepthTargetIsBound = false;
-
-                    finalClearFlag |= (cameraClearFlag & ClearFlag.Depth);
-
-                    // finalClearFlag |= (cameraClearFlag & ClearFlag.Color);  // <- m_CameraDepthTarget is never a color-surface, so no need to add this here.
-                }
-                else
-                    finalClearFlag |= (renderPass.clearFlag & ClearFlag.Depth);
-
-                // Only setup render target if current render pass attachments are different from the active ones
-                if (passColorAttachment != m_ActiveColorAttachments[0] ||
-                    passDepthAttachment != m_ActiveDepthAttachment || finalClearFlag != ClearFlag.None)
-                {
-                    SetRenderTarget(cmd, passColorAttachment, passDepthAttachment, finalClearFlag, finalClearColor);
-
+        }
+        
+        void BeginXRRendering(CommandBuffer cmd, ScriptableRenderContext context, ref CameraData cameraData)
+        {
 #if ENABLE_VR && ENABLE_XR_MODULE
-                    if (cameraData.xr.enabled)
-                    {
-                        // SetRenderTarget might alter the internal device state(winding order).
-                        // Non-stereo buffer is already updated internally when switching render target. We update stereo buffers here to keep the consistency.
-                        bool isRenderToBackBufferTarget =
-                            (passColorAttachment == cameraData.xr.renderTarget) &&
-                            !cameraData.xr.renderTargetIsRenderTexture;
-                        cameraData.xr.UpdateGPUViewAndProjectionMatrices(cmd, ref cameraData,
-                            !isRenderToBackBufferTarget);
-                    }
+            if (cameraData.xr.enabled)
+            {
+                cameraData.xr.StartSinglePass(cmd);
+                cmd.EnableShaderKeyword(ShaderKeywordStrings.UseDrawProcedural);
+                context.ExecuteCommandBuffer(cmd);
+                cmd.Clear();
+            }
 #endif
-                }
-            }
+        }
+
+        void EndXRRendering(CommandBuffer cmd, ScriptableRenderContext context, ref CameraData cameraData)
+        {
+#if ENABLE_VR && ENABLE_XR_MODULE
+            if (cameraData.xr.enabled)
+            {
+                cameraData.xr.StopSinglePass(cmd);
+                cmd.DisableShaderKeyword(ShaderKeywordStrings.UseDrawProcedural);
+                context.ExecuteCommandBuffer(cmd);
+                cmd.Clear();
+            }
+#endif
         }
 
         internal void SetRenderTarget(CommandBuffer cmd, RenderTargetIdentifier colorAttachment, RenderTargetIdentifier depthAttachment, ClearFlag clearFlag, Color clearColor)
