--- conflicted
+++ resolved
@@ -80,13 +80,9 @@
         Material m_BlitMaterial;
         Material m_CopyDepthMaterial;
         Material m_SamplingMaterial;
-<<<<<<< HEAD
-=======
-        Material m_ScreenspaceShadowsMaterial;
         Material m_TileDepthInfoMaterial;
         Material m_TileDeferredMaterial;
         Material m_StencilDeferredMaterial;
->>>>>>> 160e5089
 
         public ForwardRenderer(ForwardRendererData data) : base(data)
         {
@@ -97,13 +93,9 @@
             m_BlitMaterial = CoreUtils.CreateEngineMaterial(data.shaders.blitPS);
             m_CopyDepthMaterial = CoreUtils.CreateEngineMaterial(data.shaders.copyDepthPS);
             m_SamplingMaterial = CoreUtils.CreateEngineMaterial(data.shaders.samplingPS);
-<<<<<<< HEAD
-=======
-            m_ScreenspaceShadowsMaterial = CoreUtils.CreateEngineMaterial(data.shaders.screenSpaceShadowPS);
             m_TileDepthInfoMaterial = CoreUtils.CreateEngineMaterial(data.shaders.tileDepthInfoPS);
             m_TileDeferredMaterial = CoreUtils.CreateEngineMaterial(data.shaders.tileDeferredPS);
             m_StencilDeferredMaterial = CoreUtils.CreateEngineMaterial(data.shaders.stencilDeferredPS);
->>>>>>> 160e5089
 
             StencilStateData stencilData = data.defaultStencilState;
             m_DefaultStencilState = StencilState.defaultValue;
@@ -124,14 +116,9 @@
 #if ENABLE_VR && ENABLE_XR_MODULE
             m_XROcclusionMeshPass = new XROcclusionMeshPass(RenderPassEvent.BeforeRenderingOpaques);
 #endif
-<<<<<<< HEAD
             m_DepthPrepass = new DepthOnlyPass(RenderPassEvent.BeforeRenderingPrePasses, RenderQueueRange.opaque, data.opaqueLayerMask);
             m_DepthNormalPrepass = new DepthNormalOnlyPass(RenderPassEvent.BeforeRenderingPrePasses, RenderQueueRange.opaque, data.opaqueLayerMask);
             m_ColorGradingLutPass = new ColorGradingLutPass(RenderPassEvent.BeforeRenderingPrePasses, data.postProcessData);
-=======
-            m_DepthPrepass = new DepthOnlyPass(RenderPassEvent.BeforeRenderingPrepasses, RenderQueueRange.opaque, data.opaqueLayerMask);
-            m_DepthNormalPrepass = new DepthNormalOnlyPass(RenderPassEvent.BeforeRenderingPrepasses, RenderQueueRange.opaque, data.opaqueLayerMask);
-            m_ColorGradingLutPass = new ColorGradingLutPass(RenderPassEvent.BeforeRenderingPrepasses, data.postProcessData);
 
             if (this.renderingMode == RenderingMode.Deferred)
             {
@@ -161,7 +148,6 @@
             }
 
             // Always create this pass even in deferred because we use it for wireframe rendering in the Editor or offscreen depth texture rendering.
->>>>>>> 160e5089
             m_RenderOpaqueForwardPass = new DrawObjectsPass(URPProfileId.DrawOpaqueObjects, true, RenderPassEvent.BeforeRenderingOpaques, RenderQueueRange.opaque, data.opaqueLayerMask, m_DefaultStencilState, stencilData.stencilReference);
 
             m_CopyDepthPass = new CopyDepthPass(RenderPassEvent.AfterRenderingSkybox, m_CopyDepthMaterial);
@@ -232,13 +218,9 @@
             CoreUtils.Destroy(m_BlitMaterial);
             CoreUtils.Destroy(m_CopyDepthMaterial);
             CoreUtils.Destroy(m_SamplingMaterial);
-<<<<<<< HEAD
-=======
-            CoreUtils.Destroy(m_ScreenspaceShadowsMaterial);
             CoreUtils.Destroy(m_TileDepthInfoMaterial);
             CoreUtils.Destroy(m_TileDeferredMaterial);
             CoreUtils.Destroy(m_StencilDeferredMaterial);
->>>>>>> 160e5089
         }
 
         /// <inheritdoc />
@@ -600,7 +582,7 @@
                 m_TileDepthInfoTexture,
                 m_ActiveCameraDepthAttachment, m_GBufferHandles
             );
-            
+
             EnqueuePass(m_GBufferPass);
 
             EnqueuePass(m_RenderOpaqueForwardOnlyPass);
