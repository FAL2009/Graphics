using UnityEngine.Rendering.Universal.Internal;

namespace UnityEngine.Rendering.Universal
{
    /// <summary>
    /// Default renderer for Universal RP.
    /// This renderer is supported on all Universal RP supported platforms.
    /// It uses a classic forward rendering strategy with per-object light culling.
    /// </summary>
    public sealed class ForwardRenderer : ScriptableRenderer
    {
        const int k_DepthStencilBufferBits = 32;
        const string k_CreateCameraTextures = "Create Camera Texture";
        private static readonly ProfilingSampler m_ProfilingSampler = new ProfilingSampler(k_CreateCameraTextures);

        ColorGradingLutPass m_ColorGradingLutPass;
        DepthOnlyPass m_DepthPrepass;
        DepthNormalOnlyPass m_DepthNormalPrepass;
        MainLightShadowCasterPass m_MainLightShadowCasterPass;
        AdditionalLightsShadowCasterPass m_AdditionalLightsShadowCasterPass;
        DrawObjectsPass m_RenderOpaqueForwardPass;
        DrawSkyboxPass m_DrawSkyboxPass;
        CopyDepthPass m_CopyDepthPass;
        CopyColorPass m_CopyColorPass;
        TransparentSettingsPass m_TransparentSettingsPass;
        DrawObjectsPass m_RenderTransparentForwardPass;
        InvokeOnRenderObjectCallbackPass m_OnRenderObjectCallbackPass;
        PostProcessPass m_PostProcessPass;
        PostProcessPass m_FinalPostProcessPass;
        FinalBlitPass m_FinalBlitPass;
        CapturePass m_CapturePass;
#if ENABLE_VR && ENABLE_XR_MODULE
        XROcclusionMeshPass m_XROcclusionMeshPass;
#endif
#if UNITY_EDITOR
        SceneViewDepthCopyPass m_SceneViewDepthCopyPass;
#endif

        RenderTargetHandle m_ActiveCameraColorAttachment;
        RenderTargetHandle m_ActiveCameraDepthAttachment;
        RenderTargetHandle m_CameraColorAttachment;
        RenderTargetHandle m_CameraDepthAttachment;
        RenderTargetHandle m_DepthTexture;
        RenderTargetHandle m_NormalsTexture;
        RenderTargetHandle m_OpaqueColor;
        RenderTargetHandle m_AfterPostProcessColor;
        RenderTargetHandle m_ColorGradingLut;

        ForwardLights m_ForwardLights;
        StencilState m_DefaultStencilState;

        Material m_BlitMaterial;
        Material m_CopyDepthMaterial;
        Material m_SamplingMaterial;
        Material m_ScreenspaceShadowsMaterial;

        public ForwardRenderer(ForwardRendererData data) : base(data)
        {
#if ENABLE_VR && ENABLE_XR_MODULE
            UniversalRenderPipeline.m_XRSystem.InitializeXRSystemData(data.xrSystemData);
#endif

            m_BlitMaterial = CoreUtils.CreateEngineMaterial(data.shaders.blitPS);
            m_CopyDepthMaterial = CoreUtils.CreateEngineMaterial(data.shaders.copyDepthPS);
            m_SamplingMaterial = CoreUtils.CreateEngineMaterial(data.shaders.samplingPS);
            m_ScreenspaceShadowsMaterial = CoreUtils.CreateEngineMaterial(data.shaders.screenSpaceShadowPS);

            StencilStateData stencilData = data.defaultStencilState;
            m_DefaultStencilState = StencilState.defaultValue;
            m_DefaultStencilState.enabled = stencilData.overrideStencilState;
            m_DefaultStencilState.SetCompareFunction(stencilData.stencilCompareFunction);
            m_DefaultStencilState.SetPassOperation(stencilData.passOperation);
            m_DefaultStencilState.SetFailOperation(stencilData.failOperation);
            m_DefaultStencilState.SetZFailOperation(stencilData.zFailOperation);

            // Note: Since all custom render passes inject first and we have stable sort,
            // we inject the builtin passes in the before events.
            m_MainLightShadowCasterPass = new MainLightShadowCasterPass(RenderPassEvent.BeforeRenderingShadows);
            m_AdditionalLightsShadowCasterPass = new AdditionalLightsShadowCasterPass(RenderPassEvent.BeforeRenderingShadows);
#if ENABLE_VR && ENABLE_XR_MODULE
            m_XROcclusionMeshPass = new XROcclusionMeshPass(RenderPassEvent.BeforeRenderingOpaques);
#endif
            m_DepthPrepass = new DepthOnlyPass(RenderPassEvent.BeforeRenderingPrepasses, RenderQueueRange.opaque, data.opaqueLayerMask);
            m_DepthNormalPrepass = new DepthNormalOnlyPass(RenderPassEvent.BeforeRenderingPrepasses, RenderQueueRange.opaque, data.opaqueLayerMask);
            m_ColorGradingLutPass = new ColorGradingLutPass(RenderPassEvent.BeforeRenderingPrepasses, data.postProcessData);
            m_RenderOpaqueForwardPass = new DrawObjectsPass(URPProfileId.DrawOpaqueObjects, true, RenderPassEvent.BeforeRenderingOpaques, RenderQueueRange.opaque, data.opaqueLayerMask, m_DefaultStencilState, stencilData.stencilReference);
            m_CopyDepthPass = new CopyDepthPass(RenderPassEvent.AfterRenderingSkybox, m_CopyDepthMaterial);
            m_DrawSkyboxPass = new DrawSkyboxPass(RenderPassEvent.BeforeRenderingSkybox);
            m_CopyColorPass = new CopyColorPass(RenderPassEvent.AfterRenderingSkybox, m_SamplingMaterial, m_BlitMaterial);
#if ADAPTIVE_PERFORMANCE_2_0_0_OR_NEWER
            if (!UniversalRenderPipeline.asset.useAdaptivePerformance || AdaptivePerformance.AdaptivePerformanceRenderSettings.SkipTransparentObjects == false)
#endif
            {
                m_TransparentSettingsPass = new TransparentSettingsPass(RenderPassEvent.BeforeRenderingTransparents, data.shadowTransparentReceive);
                m_RenderTransparentForwardPass = new DrawObjectsPass(URPProfileId.DrawTransparentObjects, false, RenderPassEvent.BeforeRenderingTransparents, RenderQueueRange.transparent, data.transparentLayerMask, m_DefaultStencilState, stencilData.stencilReference);
            }
            m_OnRenderObjectCallbackPass = new InvokeOnRenderObjectCallbackPass(RenderPassEvent.BeforeRenderingPostProcessing);
            m_PostProcessPass = new PostProcessPass(RenderPassEvent.BeforeRenderingPostProcessing, data.postProcessData, m_BlitMaterial);
            m_FinalPostProcessPass = new PostProcessPass(RenderPassEvent.AfterRendering + 1, data.postProcessData, m_BlitMaterial);
            m_CapturePass = new CapturePass(RenderPassEvent.AfterRendering);
            m_FinalBlitPass = new FinalBlitPass(RenderPassEvent.AfterRendering + 1, m_BlitMaterial);

#if UNITY_EDITOR
            m_SceneViewDepthCopyPass = new SceneViewDepthCopyPass(RenderPassEvent.AfterRendering + 9, m_CopyDepthMaterial);
#endif

            // RenderTexture format depends on camera and pipeline (HDR, non HDR, etc)
            // Samples (MSAA) depend on camera and pipeline
            m_CameraColorAttachment.Init("_CameraColorTexture");
            m_CameraDepthAttachment.Init("_CameraDepthAttachment");
            m_DepthTexture.Init("_CameraDepthTexture");
            m_NormalsTexture.Init("_CameraNormalsTexture");
            m_OpaqueColor.Init("_CameraOpaqueTexture");
            m_AfterPostProcessColor.Init("_AfterPostProcessTexture");
            m_ColorGradingLut.Init("_InternalGradingLut");
            m_ForwardLights = new ForwardLights();

            supportedRenderingFeatures = new RenderingFeatures()
            {
                cameraStacking = true,
            };
        }

        /// <inheritdoc />
        protected override void Dispose(bool disposing)
        {
            // always dispose unmanaged resources
            m_PostProcessPass.Cleanup();
            CoreUtils.Destroy(m_BlitMaterial);
            CoreUtils.Destroy(m_CopyDepthMaterial);
            CoreUtils.Destroy(m_SamplingMaterial);
            CoreUtils.Destroy(m_ScreenspaceShadowsMaterial);
        }

        /// <inheritdoc />
        public override void Setup(ScriptableRenderContext context, ref RenderingData renderingData)
        {
<<<<<<< HEAD
            base.Setup(context, ref renderingData);
=======
#if ADAPTIVE_PERFORMANCE_2_0_0_OR_NEWER
            bool needTransparencyPass = !UniversalRenderPipeline.asset.useAdaptivePerformance || !AdaptivePerformance.AdaptivePerformanceRenderSettings.SkipTransparentObjects;
#endif
>>>>>>> 85939750
            Camera camera = renderingData.cameraData.camera;
            ref CameraData cameraData = ref renderingData.cameraData;
            RenderTextureDescriptor cameraTargetDescriptor = renderingData.cameraData.cameraTargetDescriptor;

            // Special path for depth only offscreen cameras. Only write opaques + transparents.
            bool isOffscreenDepthTexture = cameraData.targetTexture != null && cameraData.targetTexture.format == RenderTextureFormat.Depth;
            if (isOffscreenDepthTexture)
            {
                ConfigureCameraTarget(BuiltinRenderTextureType.CameraTarget, BuiltinRenderTextureType.CameraTarget);
                EnqueuePass(m_RenderOpaqueForwardPass);
                EnqueuePass(m_DrawSkyboxPass);
#if ADAPTIVE_PERFORMANCE_2_0_0_OR_NEWER
                if (!needTransparencyPass)
                    return;
#endif
                EnqueuePass(m_RenderTransparentForwardPass);
                return;
            }

            RenderPassInputSummary renderPassInputs = GetRenderPassInputs(ref renderingData);

            // Should apply post-processing after rendering this camera?
            bool applyPostProcessing = cameraData.postProcessEnabled;

            // There's at least a camera in the camera stack that applies post-processing
            bool anyPostProcessing = renderingData.postProcessingEnabled;

            // TODO: We could cache and generate the LUT before rendering the stack
            bool generateColorGradingLUT = cameraData.postProcessEnabled;
            bool isSceneViewCamera = cameraData.isSceneViewCamera;
            bool isPreviewCamera = cameraData.isPreviewCamera;
            bool requiresDepthTexture = cameraData.requiresDepthTexture || renderPassInputs.requiresDepthTexture;

            bool mainLightShadows = m_MainLightShadowCasterPass.Setup(ref renderingData);
            bool additionalLightShadows = m_AdditionalLightsShadowCasterPass.Setup(ref renderingData);
            bool transparentsNeedSettingsPass = m_TransparentSettingsPass.Setup(ref renderingData);

            // Depth prepass is generated in the following cases:
            // - If game or offscreen camera requires it we check if we can copy the depth from the rendering opaques pass and use that instead.
            // - Scene or preview cameras always require a depth texture. We do a depth pre-pass to simplify it and it shouldn't matter much for editor.
            // - Render passes require it
            bool requiresDepthPrepass = requiresDepthTexture && !CanCopyDepth(ref renderingData.cameraData);
            requiresDepthPrepass |= isSceneViewCamera;
            requiresDepthPrepass |= isPreviewCamera;
            requiresDepthPrepass |= renderPassInputs.requiresDepthPrepass;
            requiresDepthPrepass |= renderPassInputs.requiresNormalsTexture;

            // The copying of depth should normally happen after rendering opaques.
            // But if we only require it for post processing or the scene camera then we do it after rendering transparent objects
            m_CopyDepthPass.renderPassEvent = (!requiresDepthTexture && (applyPostProcessing || isSceneViewCamera)) ? RenderPassEvent.AfterRenderingTransparents : RenderPassEvent.AfterRenderingOpaques;

            // XRTODO: CopyDepth pass is disabled in XR due to required work to handle camera matrices in URP and y-flip.
            // IF this condition is removed make sure the CopyDepthPass.cs is working properly on all XR modes. This requires PureXR SDK integration.
            if (cameraData.xr.enabled && requiresDepthTexture)
                requiresDepthPrepass = true;

            bool createColorTexture = RequiresIntermediateColorTexture(ref cameraData);
            createColorTexture |= (rendererFeatures.Count != 0);
            createColorTexture |= renderPassInputs.requiresColorTexture;
            createColorTexture &= !isPreviewCamera;

            // If camera requires depth and there's no depth pre-pass we create a depth texture that can be read later by effect requiring it.
            bool createDepthTexture = cameraData.requiresDepthTexture && !requiresDepthPrepass;
            createDepthTexture |= (cameraData.renderType == CameraRenderType.Base && !cameraData.resolveFinalTarget);
#if ENABLE_VR && ENABLE_XR_MODULE
            if (cameraData.xr.enabled)
            {
                // URP can't handle msaa/size mismatch between depth RT and color RT(for now we create intermediate depth to ensure they match)
                createDepthTexture |= createColorTexture && cameraTargetDescriptor.msaaSamples != cameraData.xr.renderTargetDesc.msaaSamples;
            }
#endif

#if UNITY_ANDROID || UNITY_WEBGL
            if (SystemInfo.graphicsDeviceType != GraphicsDeviceType.Vulkan)
            {
                // GLES can not use render texture's depth buffer with the color buffer of the backbuffer
                // in such case we create a color texture for it too.
                createColorTexture |= createDepthTexture;
            }
#endif

            // Configure all settings require to start a new camera stack (base camera only)
            if (cameraData.renderType == CameraRenderType.Base)
            {
                RenderTargetHandle cameraTargetHandle = RenderTargetHandle.GetCameraTarget(cameraData.xr);

                m_ActiveCameraColorAttachment = (createColorTexture) ? m_CameraColorAttachment : cameraTargetHandle;
                m_ActiveCameraDepthAttachment = (createDepthTexture) ? m_CameraDepthAttachment : cameraTargetHandle;

                bool intermediateRenderTexture = createColorTexture || createDepthTexture;

                // Doesn't create texture for Overlay cameras as they are already overlaying on top of created textures.
                if (intermediateRenderTexture)
                    CreateCameraRenderTarget(context, ref cameraTargetDescriptor, createColorTexture, createDepthTexture);

                // if rendering to intermediate render texture we don't have to create msaa backbuffer
                int backbufferMsaaSamples = (intermediateRenderTexture) ? 1 : cameraTargetDescriptor.msaaSamples;
            }
            else
            {
                m_ActiveCameraColorAttachment = m_CameraColorAttachment;
                m_ActiveCameraDepthAttachment = m_CameraDepthAttachment;
            }

            // Assign camera targets (color and depth)
            {
                var activeColorRenderTargetId = m_ActiveCameraColorAttachment.Identifier();
                var activeDepthRenderTargetId = m_ActiveCameraDepthAttachment.Identifier();

#if ENABLE_VR && ENABLE_XR_MODULE
                if (cameraData.xr.enabled)
                {
                    activeColorRenderTargetId = new RenderTargetIdentifier(activeColorRenderTargetId, 0, CubemapFace.Unknown, -1);
                    activeDepthRenderTargetId = new RenderTargetIdentifier(activeDepthRenderTargetId, 0, CubemapFace.Unknown, -1);
                }
#endif

                ConfigureCameraTarget(activeColorRenderTargetId, activeDepthRenderTargetId);
            }

            bool hasPassesAfterPostProcessing = activeRenderPassQueue.Find(x => x.renderPassEvent == RenderPassEvent.AfterRendering) != null;

            if (mainLightShadows)
                EnqueuePass(m_MainLightShadowCasterPass);

            if (additionalLightShadows)
                EnqueuePass(m_AdditionalLightsShadowCasterPass);

            if (requiresDepthPrepass)
            {
                if (renderPassInputs.requiresNormalsTexture)
                {
                    m_DepthNormalPrepass.Setup(cameraTargetDescriptor, m_DepthTexture, m_NormalsTexture);
                    EnqueuePass(m_DepthNormalPrepass);
                }
                else
                {
                    m_DepthPrepass.Setup(cameraTargetDescriptor, m_DepthTexture);
                    EnqueuePass(m_DepthPrepass);
                }
            }

            if (generateColorGradingLUT)
            {
                m_ColorGradingLutPass.Setup(m_ColorGradingLut);
                EnqueuePass(m_ColorGradingLutPass);
            }

#if ENABLE_VR && ENABLE_XR_MODULE
            if (cameraData.xr.hasValidOcclusionMesh)
                EnqueuePass(m_XROcclusionMeshPass);
#endif

            EnqueuePass(m_RenderOpaqueForwardPass);

            bool isOverlayCamera = cameraData.renderType == CameraRenderType.Overlay;
            if (camera.clearFlags == CameraClearFlags.Skybox && RenderSettings.skybox != null && !isOverlayCamera)
                EnqueuePass(m_DrawSkyboxPass);

            // If a depth texture was created we necessarily need to copy it, otherwise we could have render it to a renderbuffer
            if (!requiresDepthPrepass && renderingData.cameraData.requiresDepthTexture && createDepthTexture)
            {
                m_CopyDepthPass.Setup(m_ActiveCameraDepthAttachment, m_DepthTexture);
                EnqueuePass(m_CopyDepthPass);
            }

            if (renderingData.cameraData.requiresOpaqueTexture || renderPassInputs.requiresColorTexture)
            {
                // TODO: Downsampling method should be store in the renderer instead of in the asset.
                // We need to migrate this data to renderer. For now, we query the method in the active asset.
                Downsampling downsamplingMethod = UniversalRenderPipeline.asset.opaqueDownsampling;
                m_CopyColorPass.Setup(m_ActiveCameraColorAttachment.Identifier(), m_OpaqueColor, downsamplingMethod);
                EnqueuePass(m_CopyColorPass);
            }
#if ADAPTIVE_PERFORMANCE_2_0_0_OR_NEWER
            if (needTransparencyPass)
#endif
            {
                if (transparentsNeedSettingsPass)
                {
                    EnqueuePass(m_TransparentSettingsPass);
                }

                EnqueuePass(m_RenderTransparentForwardPass);
            }
            EnqueuePass(m_OnRenderObjectCallbackPass);

            bool lastCameraInTheStack = cameraData.resolveFinalTarget;
            bool hasCaptureActions = renderingData.cameraData.captureActions != null && lastCameraInTheStack;
            bool applyFinalPostProcessing = anyPostProcessing && lastCameraInTheStack &&
                                     renderingData.cameraData.antialiasing == AntialiasingMode.FastApproximateAntialiasing;

            // When post-processing is enabled we can use the stack to resolve rendering to camera target (screen or RT).
            // However when there are render passes executing after post we avoid resolving to screen so rendering continues (before sRGBConvertion etc)
            bool resolvePostProcessingToCameraTarget = !hasCaptureActions && !hasPassesAfterPostProcessing && !applyFinalPostProcessing;

            if (lastCameraInTheStack)
            {
                // Post-processing will resolve to final target. No need for final blit pass.
                if (applyPostProcessing)
                {
                    var destination = resolvePostProcessingToCameraTarget ? RenderTargetHandle.CameraTarget : m_AfterPostProcessColor;

                    // if resolving to screen we need to be able to perform sRGBConvertion in post-processing if necessary
                    bool doSRGBConvertion = resolvePostProcessingToCameraTarget;
                    m_PostProcessPass.Setup(cameraTargetDescriptor, m_ActiveCameraColorAttachment, destination, m_ActiveCameraDepthAttachment, m_ColorGradingLut, applyFinalPostProcessing, doSRGBConvertion);
                    EnqueuePass(m_PostProcessPass);
                }

                if (renderingData.cameraData.captureActions != null)
                {
                    m_CapturePass.Setup(m_ActiveCameraColorAttachment);
                    EnqueuePass(m_CapturePass);
                }

                // if we applied post-processing for this camera it means current active texture is m_AfterPostProcessColor
                var sourceForFinalPass = (applyPostProcessing) ? m_AfterPostProcessColor : m_ActiveCameraColorAttachment;

                // Do FXAA or any other final post-processing effect that might need to run after AA.
                if (applyFinalPostProcessing)
                {
                    m_FinalPostProcessPass.SetupFinalPass(sourceForFinalPass);
                    EnqueuePass(m_FinalPostProcessPass);
                }

                // if post-processing then we already resolved to camera target while doing post.
                // Also only do final blit if camera is not rendering to RT.
                bool cameraTargetResolved =
                    // final PP always blit to camera target
                    applyFinalPostProcessing ||
                    // no final PP but we have PP stack. In that case it blit unless there are render pass after PP
                    (applyPostProcessing && !hasPassesAfterPostProcessing) ||
                    // offscreen camera rendering to a texture, we don't need a blit pass to resolve to screen
                    m_ActiveCameraColorAttachment == RenderTargetHandle.GetCameraTarget(cameraData.xr);

                // We need final blit to resolve to screen
                if (!cameraTargetResolved)
                {
                    m_FinalBlitPass.Setup(cameraTargetDescriptor, sourceForFinalPass);
                    EnqueuePass(m_FinalBlitPass);
                }
            }

            // stay in RT so we resume rendering on stack after post-processing
            else if (applyPostProcessing)
            {
                m_PostProcessPass.Setup(cameraTargetDescriptor, m_ActiveCameraColorAttachment, m_AfterPostProcessColor, m_ActiveCameraDepthAttachment, m_ColorGradingLut, false, false);
                EnqueuePass(m_PostProcessPass);
            }

#if UNITY_EDITOR
            if (isSceneViewCamera)
            {
                // Scene view camera should always resolve target (not stacked)
                Assertions.Assert.IsTrue(lastCameraInTheStack, "Editor camera must resolve target upon finish rendering.");
                m_SceneViewDepthCopyPass.Setup(m_DepthTexture);
                EnqueuePass(m_SceneViewDepthCopyPass);
            }
#endif
        }

        /// <inheritdoc />
        public override void SetupLights(ScriptableRenderContext context, ref RenderingData renderingData)
        {
            m_ForwardLights.Setup(context, ref renderingData);
        }

        /// <inheritdoc />
        public override void SetupCullingParameters(ref ScriptableCullingParameters cullingParameters,
            ref CameraData cameraData)
        {
            // TODO: PerObjectCulling also affect reflection probes. Enabling it for now.
            // if (asset.additionalLightsRenderingMode == LightRenderingMode.Disabled ||
            //     asset.maxAdditionalLightsCount == 0)
            // {
            //     cullingParameters.cullingOptions |= CullingOptions.DisablePerObjectCulling;
            // }

            // We disable shadow casters if both shadow casting modes are turned off
            // or the shadow distance has been turned down to zero
            bool isShadowCastingDisabled = !UniversalRenderPipeline.asset.supportsMainLightShadows && !UniversalRenderPipeline.asset.supportsAdditionalLightShadows;
            bool isShadowDistanceZero = Mathf.Approximately(cameraData.maxShadowDistance, 0.0f);
            if (isShadowCastingDisabled || isShadowDistanceZero)
            {
                cullingParameters.cullingOptions &= ~CullingOptions.ShadowCasters;
            }

            // We set the number of maximum visible lights allowed and we add one for the mainlight...
            cullingParameters.maximumVisibleLights = UniversalRenderPipeline.maxVisibleAdditionalLights + 1;
            cullingParameters.shadowDistance = cameraData.maxShadowDistance;
        }

        /// <inheritdoc />
        public override void FinishRendering(CommandBuffer cmd)
        {
            if (m_ActiveCameraColorAttachment != RenderTargetHandle.CameraTarget)
            {
                cmd.ReleaseTemporaryRT(m_ActiveCameraColorAttachment.id);
                m_ActiveCameraColorAttachment = RenderTargetHandle.CameraTarget;
            }

            if (m_ActiveCameraDepthAttachment != RenderTargetHandle.CameraTarget)
            {
                cmd.ReleaseTemporaryRT(m_ActiveCameraDepthAttachment.id);
                m_ActiveCameraDepthAttachment = RenderTargetHandle.CameraTarget;
            }
        }

        private struct RenderPassInputSummary
        {
            internal bool requiresDepthTexture;
            internal bool requiresDepthPrepass;
            internal bool requiresNormalsTexture;
            internal bool requiresColorTexture;
        }

        private RenderPassInputSummary GetRenderPassInputs(ref RenderingData renderingData)
        {
            RenderPassInputSummary inputSummary = new RenderPassInputSummary();
            for (int i = 0; i < activeRenderPassQueue.Count; ++i)
            {
                ScriptableRenderPass pass = activeRenderPassQueue[i];
                bool needsDepth   = (pass.input & ScriptableRenderPassInput.Depth) != ScriptableRenderPassInput.None;
                bool needsNormals = (pass.input & ScriptableRenderPassInput.Normal) != ScriptableRenderPassInput.None;
                bool needsColor   = (pass.input & ScriptableRenderPassInput.Color) != ScriptableRenderPassInput.None;
                bool eventBeforeOpaque = pass.renderPassEvent <= RenderPassEvent.BeforeRenderingOpaques;

                inputSummary.requiresDepthTexture   |= needsDepth;
                inputSummary.requiresDepthPrepass   |= needsNormals || needsDepth && eventBeforeOpaque;
                inputSummary.requiresNormalsTexture |= needsNormals;
                inputSummary.requiresColorTexture   |= needsColor;
            }

            return inputSummary;
        }

        void CreateCameraRenderTarget(ScriptableRenderContext context, ref RenderTextureDescriptor descriptor, bool createColor, bool createDepth)
        {
            CommandBuffer cmd = CommandBufferPool.Get();
            using (new ProfilingScope(cmd, m_ProfilingSampler))
            {
                int msaaSamples = descriptor.msaaSamples;
                if (createColor)
                {
                    bool useDepthRenderBuffer = m_ActiveCameraDepthAttachment == RenderTargetHandle.CameraTarget;
                    var colorDescriptor = descriptor;
                    colorDescriptor.depthBufferBits = (useDepthRenderBuffer) ? k_DepthStencilBufferBits : 0;
                    cmd.GetTemporaryRT(m_ActiveCameraColorAttachment.id, colorDescriptor, FilterMode.Bilinear);
                }

                if (createDepth)
                {
                    var depthDescriptor = descriptor;
                    depthDescriptor.colorFormat = RenderTextureFormat.Depth;
                    depthDescriptor.depthBufferBits = k_DepthStencilBufferBits;
                    cmd.GetTemporaryRT(m_ActiveCameraDepthAttachment.id, depthDescriptor, FilterMode.Point);
                }
            }

            context.ExecuteCommandBuffer(cmd);
            CommandBufferPool.Release(cmd);
        }

        bool PlatformRequiresExplicitMsaaResolve()
        {
            return !SystemInfo.supportsMultisampleAutoResolve &&
                   SystemInfo.graphicsDeviceType != GraphicsDeviceType.Metal;
        }

        /// <summary>
        /// Checks if the pipeline needs to create a intermediate render texture.
        /// </summary>
        /// <param name="cameraData">CameraData contains all relevant render target information for the camera.</param>
        /// <seealso cref="CameraData"/>
        /// <returns>Return true if pipeline needs to render to a intermediate render texture.</returns>
        bool RequiresIntermediateColorTexture(ref CameraData cameraData)
        {
            // When rendering a camera stack we always create an intermediate render texture to composite camera results.
            // We create it upon rendering the Base camera.
            if (cameraData.renderType == CameraRenderType.Base && !cameraData.resolveFinalTarget)
                return true;

            bool isSceneViewCamera = cameraData.isSceneViewCamera;
            var cameraTargetDescriptor = cameraData.cameraTargetDescriptor;
            int msaaSamples = cameraTargetDescriptor.msaaSamples;
            bool isScaledRender = !Mathf.Approximately(cameraData.renderScale, 1.0f);
            bool isCompatibleBackbufferTextureDimension = cameraTargetDescriptor.dimension == TextureDimension.Tex2D;
            bool requiresExplicitMsaaResolve = msaaSamples > 1 && PlatformRequiresExplicitMsaaResolve();
            bool isOffscreenRender = cameraData.targetTexture != null && !isSceneViewCamera;
            bool isCapturing = cameraData.captureActions != null;

#if ENABLE_VR && ENABLE_XR_MODULE
            if (cameraData.xr.enabled)
                isCompatibleBackbufferTextureDimension = cameraData.xr.renderTargetDesc.dimension == cameraTargetDescriptor.dimension;
#endif

            bool requiresBlitForOffscreenCamera = cameraData.postProcessEnabled || cameraData.requiresOpaqueTexture || requiresExplicitMsaaResolve || !cameraData.isDefaultViewport;
            if (isOffscreenRender)
                return requiresBlitForOffscreenCamera;

            return requiresBlitForOffscreenCamera || isSceneViewCamera || isScaledRender || cameraData.isHdrEnabled ||
                   !isCompatibleBackbufferTextureDimension || isCapturing || cameraData.requireSrgbConversion;
        }

        bool CanCopyDepth(ref CameraData cameraData)
        {
            bool msaaEnabledForCamera = cameraData.cameraTargetDescriptor.msaaSamples > 1;
            bool supportsTextureCopy = SystemInfo.copyTextureSupport != CopyTextureSupport.None;
            bool supportsDepthTarget = RenderingUtils.SupportsRenderTextureFormat(RenderTextureFormat.Depth);
            bool supportsDepthCopy = !msaaEnabledForCamera && (supportsDepthTarget || supportsTextureCopy);

            // TODO:  We don't have support to highp Texture2DMS currently and this breaks depth precision.
            // currently disabling it until shader changes kick in.
            //bool msaaDepthResolve = msaaEnabledForCamera && SystemInfo.supportsMultisampledTextures != 0;
            bool msaaDepthResolve = false;
            return supportsDepthCopy || msaaDepthResolve;
        }
    }
}<|MERGE_RESOLUTION|>--- conflicted
+++ resolved
@@ -135,13 +135,10 @@
         /// <inheritdoc />
         public override void Setup(ScriptableRenderContext context, ref RenderingData renderingData)
         {
-<<<<<<< HEAD
             base.Setup(context, ref renderingData);
-=======
 #if ADAPTIVE_PERFORMANCE_2_0_0_OR_NEWER
             bool needTransparencyPass = !UniversalRenderPipeline.asset.useAdaptivePerformance || !AdaptivePerformance.AdaptivePerformanceRenderSettings.SkipTransparentObjects;
 #endif
->>>>>>> 85939750
             Camera camera = renderingData.cameraData.camera;
             ref CameraData cameraData = ref renderingData.cameraData;
             RenderTextureDescriptor cameraTargetDescriptor = renderingData.cameraData.cameraTargetDescriptor;
