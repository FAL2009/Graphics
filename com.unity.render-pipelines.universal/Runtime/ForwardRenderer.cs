--- conflicted
+++ resolved
@@ -71,7 +71,6 @@
             // Note: Since all custom render passes inject first and we have stable sort,
             // we inject the builtin passes in the before events.
             m_MainLightShadowCasterPass = new MainLightShadowCasterPass(RenderPassEvent.BeforeRenderingShadows);
-<<<<<<< HEAD
             m_AdditionalLightsShadowCasterPass = new AdditionalLightsShadowCasterPass(RenderPassEvent.BeforeRenderingPrepasses);
 
             m_ColorGradingLutPass = new ColorGradingLutPass(RenderPassEvent.AfterRenderingPrePasses, data.postProcessData);
@@ -81,14 +80,6 @@
 
             m_RenderOpaqueForwardPass = new DrawObjectsPass("Render Opaques", true, RenderPassEvent.BeforeRenderingSkybox, RenderQueueRange.opaque, data.opaqueLayerMask, m_DefaultStencilState, stencilData.stencilReference);
             m_CopyDepthPass = new CopyDepthPass(RenderPassEvent.BeforeRenderingSkybox, copyDepthMaterial);
-=======
-            m_AdditionalLightsShadowCasterPass = new AdditionalLightsShadowCasterPass(RenderPassEvent.BeforeRenderingShadows);
-            m_DepthPrepass = new DepthOnlyPass(RenderPassEvent.BeforeRenderingPrepasses, RenderQueueRange.opaque, data.opaqueLayerMask);
-            m_ScreenSpaceShadowResolvePass = new ScreenSpaceShadowResolvePass(RenderPassEvent.BeforeRenderingPrepasses, m_ScreenspaceShadowsMaterial);
-            m_ColorGradingLutPass = new ColorGradingLutPass(RenderPassEvent.BeforeRenderingPrepasses, data.postProcessData);
-            m_RenderOpaqueForwardPass = new DrawObjectsPass("Render Opaques", true, RenderPassEvent.BeforeRenderingOpaques, RenderQueueRange.opaque, data.opaqueLayerMask, m_DefaultStencilState, stencilData.stencilReference);
-            m_CopyDepthPass = new CopyDepthPass(RenderPassEvent.AfterRenderingSkybox, m_CopyDepthMaterial);
->>>>>>> 15db9d66
             m_DrawSkyboxPass = new DrawSkyboxPass(RenderPassEvent.BeforeRenderingSkybox);
             m_CopyColorPass = new CopyColorPass(RenderPassEvent.BeforeRenderingTransparents, m_SamplingMaterial);
             m_TransparentSettingsPass = new TransparentSettingsPass(RenderPassEvent.BeforeRenderingTransparents, data.shadowTransparentReceive);
@@ -141,11 +132,8 @@
           //  m_CameraColorAttachment.InitDescriptor(cameraTargetDescriptor.colorFormat);
 
             // Special path for depth only offscreen cameras. Only write opaques + transparents.
-<<<<<<< HEAD
             bool isOffscreenDepthTexture = camera.targetTexture != null && camera.targetTexture.format == RenderTextureFormat.Depth;
-=======
-            bool isOffscreenDepthTexture = cameraData.targetTexture != null && cameraData.targetTexture.format == RenderTextureFormat.Depth;
->>>>>>> 15db9d66
+
             if (isOffscreenDepthTexture)
             {
                 ConfigureCameraTarget(BuiltinRenderTextureType.CameraTarget, BuiltinRenderTextureType.CameraTarget);
@@ -175,29 +163,18 @@
             // Depth prepass is generated in the following cases:
             // - Scene view camera always requires a depth texture. We do a depth pre-pass to simplify it and it shouldn't matter much for editor.
             // - If game or offscreen camera requires it we check if we can copy the depth from the rendering opaques pass and use that instead.
-<<<<<<< HEAD
-            bool requiresDepthPrepass = renderingData.cameraData.isSceneViewCamera ||
-                 (cameraData.requiresDepthTexture && (!CanCopyDepth(ref renderingData.cameraData)));
-            requiresDepthPrepass |= resolveShadowsInScreenSpace;
-=======
             bool requiresDepthPrepass = isSceneViewCamera;
             requiresDepthPrepass |= (requiresDepthTexture && !CanCopyDepth(ref renderingData.cameraData));
 
             // The copying of depth should normally happen after rendering opaques.
             // But if we only require it for post processing or the scene camera then we do it after rendering transparent objects
             m_CopyDepthPass.renderPassEvent = (!requiresDepthTexture && (applyPostProcessing || isSceneViewCamera)) ? RenderPassEvent.AfterRenderingTransparents : RenderPassEvent.AfterRenderingOpaques;
->>>>>>> 15db9d66
 
             // TODO: There's an issue in multiview and depth copy pass. Atm forcing a depth prepass on XR until we have a proper fix.
             if (isStereoEnabled && requiresDepthTexture)
                 requiresDepthPrepass = true;
 
-<<<<<<< HEAD
-            bool createColorTexture =  RequiresIntermediateColorTexture(ref renderingData, cameraTargetDescriptor)
-                 || rendererFeatures.Count != 0;
-=======
             bool createColorTexture = RequiresIntermediateColorTexture(ref renderingData, cameraTargetDescriptor) || camera.forceIntoRenderTexture;
->>>>>>> 15db9d66
 
             // If camera requires depth and there's no depth pre-pass we create a depth texture that can be read later by effect requiring it.
             bool createDepthTexture = cameraData.requiresDepthTexture && !requiresDepthPrepass;
@@ -209,17 +186,7 @@
                 m_ActiveCameraColorAttachment = (createColorTexture) ? m_CameraColorAttachment : RenderTargetHandle.CameraTarget;
                 m_ActiveCameraDepthAttachment = (createDepthTexture) ? m_CameraDepthAttachment : RenderTargetHandle.CameraTarget;
 
-<<<<<<< HEAD
-            m_ActiveCameraColorAttachment = (createColorTexture) ? m_CameraColorAttachment : RenderTargetHandle.CameraTarget;
-            m_ActiveCameraDepthAttachment = (createDepthTexture) ? m_CameraDepthAttachment : RenderTargetHandle.CameraTarget;
-
-            bool intermediateRenderTexture = createColorTexture || createDepthTexture;
-
-            if (intermediateRenderTexture)
-                CreateCameraRenderTarget(context, ref cameraData);
-=======
                 bool intermediateRenderTexture = createColorTexture || createDepthTexture;
->>>>>>> 15db9d66
 
                 // Doesn't create texture for Overlay cameras as they are already overlaying on top of created textures.
                 bool createTextures = intermediateRenderTexture;
@@ -236,15 +203,12 @@
             m_ActiveCameraColorAttachment.InitDescriptor(cameraData.cameraTargetDescriptor.colorFormat);
             m_ActiveCameraDepthAttachment.InitDescriptor(RenderTextureFormat.Depth);
 
-<<<<<<< HEAD
             // if rendering to intermediate render texture we don't have to create msaa backbuffer
             int backbufferMsaaSamples = (intermediateRenderTexture) ? 1 : cameraTargetDescriptor.msaaSamples;
 
             if (Camera.main == camera && camera.cameraType == CameraType.Game && camera.targetTexture == null)
                 SetupBackbufferFormat(backbufferMsaaSamples, renderingData.cameraData.isStereoEnabled);
 
-=======
->>>>>>> 15db9d66
             for (int i = 0; i < rendererFeatures.Count; ++i)
             {
                 rendererFeatures[i].AddRenderPasses(this, ref renderingData);
@@ -282,7 +246,7 @@
 
             SetBlockDescriptor(RenderPassBlock.ColorGrading, 1, 1, 1);
 
-            if (postProcessEnabled)
+            if (generateColorGradingLUT)
             {
                 m_ColorGradingLutPass.Setup(m_ColorGradingLut);
                 EnqueuePass(m_ColorGradingLutPass);
@@ -299,26 +263,21 @@
                 SetBlockDescriptor(RenderPassBlock.BeforeRendering, desc.width, desc.height, 1);
                 EnqueuePass(m_DepthPrepass);
             }
-
-<<<<<<< HEAD
-            if (resolveShadowsInScreenSpace)
-            {
-                m_ScreenSpaceShadowResolvePass.Setup(desc);
-                m_ScreenSpaceShadowResolvePass.Configure(cmd, desc); //TODO: investigate why this needs to be commented when not using RenderPass
-                context.ExecuteCommandBuffer(cmd); //TODO: investigate why this causes flickering while not using RenderPass
-                cmd.Clear();
-                m_RenderOpaqueForwardPass.ConfigureInputAttachment(m_ScreenSpaceShadowResolvePass.colorAttachmentDescriptor);
-                m_RenderTransparentForwardPass.ConfigureInputAttachment(m_ScreenSpaceShadowResolvePass.colorAttachmentDescriptor);
-                EnqueuePass(m_ScreenSpaceShadowResolvePass);
-            }
+            // if (resolveShadowsInScreenSpace)
+            // {
+            //     m_ScreenSpaceShadowResolvePass.Setup(desc);
+            //     m_ScreenSpaceShadowResolvePass.Configure(cmd, desc); //TODO: investigate why this needs to be commented when not using RenderPass
+            //     context.ExecuteCommandBuffer(cmd); //TODO: investigate why this causes flickering while not using RenderPass
+            //     cmd.Clear();
+            //     m_RenderOpaqueForwardPass.ConfigureInputAttachment(m_ScreenSpaceShadowResolvePass.colorAttachmentDescriptor);
+            //     m_RenderTransparentForwardPass.ConfigureInputAttachment(m_ScreenSpaceShadowResolvePass.colorAttachmentDescriptor);
+            //     EnqueuePass(m_ScreenSpaceShadowResolvePass);
+            // }
 
             m_RenderOpaqueForwardPass.ConfigureAttachments(m_ActiveCameraColorAttachment, m_ActiveCameraDepthAttachment); //check if ok with no renderpass
 
             if (desc.msaaSamples > 1)
-=======
-            if (generateColorGradingLUT)
->>>>>>> 15db9d66
-            {
+			{
                 m_MsaaResolveTarget.Init("_ResolveTarget");
                 cmd.GetTemporaryRT(m_MsaaResolveTarget.id, desc.width, desc.height, 0, FilterMode.Point, desc.graphicsFormat);
                 context.ExecuteCommandBuffer(cmd); //TODO: investigate why this causes flickering while not using RenderPass
@@ -329,16 +288,13 @@
             SetBlockDescriptor(RenderPassBlock.MainRendering, desc.width, desc.height, desc.msaaSamples);
             EnqueuePass(m_RenderOpaqueForwardPass);
 
-<<<<<<< HEAD
-            if (camera.clearFlags == CameraClearFlags.Skybox && RenderSettings.skybox != null)
+            bool isOverlayCamera = cameraData.renderType == CameraRenderType.Overlay;
+
+            if (camera.clearFlags == CameraClearFlags.Skybox && RenderSettings.skybox != null && !isOverlayCamera)
             {
                 m_DrawSkyboxPass.ConfigureColorAttachment(m_ActiveCameraColorAttachment);
                 if (desc.msaaSamples > 1)
                     m_DrawSkyboxPass.ConfigureResolveTarget(m_MsaaResolveTarget.Identifier());
-=======
-            bool isOverlayCamera = cameraData.renderType == CameraRenderType.Overlay;
-            if (camera.clearFlags == CameraClearFlags.Skybox && RenderSettings.skybox != null && !isOverlayCamera)
->>>>>>> 15db9d66
                 EnqueuePass(m_DrawSkyboxPass);
             }
 
@@ -564,13 +520,8 @@
             bool isStereoEnabled = renderingData.cameraData.isStereoEnabled;
             bool isScaledRender = !Mathf.Approximately(cameraData.renderScale, 1.0f);
             bool isCompatibleBackbufferTextureDimension = baseDescriptor.dimension == TextureDimension.Tex2D;
-<<<<<<< HEAD
             bool requiresExplicitMsaaResolve = msaaSamples > 1;
-            bool isOffscreenRender = cameraData.camera.targetTexture != null && !cameraData.isSceneViewCamera;
-=======
-            bool requiresExplicitMsaaResolve = msaaSamples > 1 && !SystemInfo.supportsMultisampleAutoResolve;
             bool isOffscreenRender = cameraData.targetTexture != null && !cameraData.isSceneViewCamera;
->>>>>>> 15db9d66
             bool isCapturing = cameraData.captureActions != null;
 
 #if ENABLE_VR && ENABLE_VR_MODULE
