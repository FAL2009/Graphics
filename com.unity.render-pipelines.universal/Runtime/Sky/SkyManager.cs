--- conflicted
+++ resolved
@@ -481,11 +481,7 @@
 
             if (skyContext.IsValid())
             {
-<<<<<<< HEAD
-                skyContext.currentUpdateTime += Time.deltaTime;
-=======
                 skyContext.currentUpdateTime += Time.deltaTime; // TODO: Does URP have its own time to use?
->>>>>>> 31dd5a7f
 
                 int skyHash = ComputeSkyHash(skyContext);
                 bool forceUpdate = false;
