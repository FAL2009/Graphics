namespace UnityEngine.Rendering.Universal.Internal
{
    /// <summary>
    /// Copy the given color target to the current camera target
    ///
    /// You can use this pass to copy the result of rendering to
    /// the camera target. The pass takes the screen viewport into
    /// consideration.
    /// </summary>
    public class FinalBlitPass : ScriptableRenderPass
    {
        const string m_ProfilerTag = "Final Blit Pass";
        RenderTargetHandle m_Source;
        Material m_BlitMaterial;

        public FinalBlitPass(RenderPassEvent evt, Material blitMaterial)
        {
            m_BlitMaterial = blitMaterial;
            renderPassEvent = evt;
        }

        /// <summary>
        /// Configure the pass
        /// </summary>
        /// <param name="baseDescriptor"></param>
        /// <param name="colorHandle"></param>
        public void Setup(RenderTextureDescriptor baseDescriptor, RenderTargetHandle colorHandle)
        {
            m_Source = colorHandle;
        }

        /// <inheritdoc/>
        public override void Execute(ScriptableRenderContext context, ref RenderingData renderingData)
        {
            if (m_BlitMaterial == null)
            {
                Debug.LogErrorFormat("Missing {0}. {1} render pass will not execute. Check for missing reference in the renderer resources.", m_BlitMaterial, GetType().Name);
                return;
            }

            // Note: We need to get the cameraData.targetTexture as this will get the targetTexture of the camera stack.
            // Overlay cameras need to output to the target described in the base camera while doing camera stack.
            ref CameraData cameraData = ref renderingData.cameraData;
            RenderTargetIdentifier cameraTarget = (cameraData.targetTexture != null) ? new RenderTargetIdentifier(cameraData.targetTexture) : BuiltinRenderTextureType.CameraTarget;

<<<<<<< HEAD
=======
            bool requiresSRGBConvertion = Display.main.requiresSrgbBlitToBackbuffer;
            bool isSceneViewCamera = cameraData.isSceneViewCamera;

            // For stereo case, eye texture always want color data in sRGB space.
            // If eye texture color format is linear, we do explicit sRGB convertion
#if ENABLE_VR && ENABLE_VR_MODULE
            if (cameraData.isStereoEnabled)
                requiresSRGBConvertion = !XRGraphics.eyeTextureDesc.sRGB;
#endif
>>>>>>> 5c135fa4
            CommandBuffer cmd = CommandBufferPool.Get(m_ProfilerTag);

            CoreUtils.SetKeyword(cmd, ShaderKeywordStrings.LinearToSRGBConversion, cameraData.requireSrgbConversion);

<<<<<<< HEAD
            cmd.SetGlobalTexture(ShaderPropertyId.sourceTex, m_Source.Identifier());

#if ENABLE_VR && ENABLE_XR_MODULE
            if (cameraData.xr.enabled)
            {
                int depthSlice = cameraData.xr.singlePassEnabled ? -1 : cameraData.xr.GetTextureArraySlice();
                cameraTarget = new RenderTargetIdentifier(cameraData.xr.renderTarget, 0, CubemapFace.Unknown, depthSlice);

                CoreUtils.SetRenderTarget(
                    cmd,
                    cameraTarget,
                    RenderBufferLoadAction.Load,
                    RenderBufferStoreAction.Store,
                    ClearFlag.None,
                    Color.black);

                cmd.SetViewport(cameraData.xr.GetViewport());

                // We f-flip if
                // 1) we are bliting from render texture to back buffer(UV starts at bottom) and
                // 2) renderTexture starts UV at top
                bool yflip = !cameraData.xr.renderTargetIsRenderTexture && SystemInfo.graphicsUVStartsAtTop;
                Vector4 scaleBias = yflip ? new Vector4(1, -1, 0, 1) : new Vector4(1, 1, 0, 0);
                cmd.SetGlobalVector(ShaderPropertyId.scaleBias, scaleBias);

                cmd.DrawProcedural(Matrix4x4.identity, m_BlitMaterial, 0, MeshTopology.Quads, 4);
            }
            else
#endif
            if (cameraData.isSceneViewCamera || cameraData.isDefaultViewport)
=======
            // Use default blit for XR as we are not sure the UniversalRP blit handles stereo.
            // The blit will be reworked for stereo along the XRSDK work.
            Material blitMaterial = (cameraData.isStereoEnabled) ? null : m_BlitMaterial;
            cmd.SetGlobalTexture("_BlitTex", m_Source.Identifier());
            if (cameraData.isStereoEnabled || isSceneViewCamera || cameraData.isDefaultViewport)
>>>>>>> 5c135fa4
            {
                // This set render target is necessary so we change the LOAD state to DontCare.
                cmd.SetRenderTarget(BuiltinRenderTextureType.CameraTarget,
                    RenderBufferLoadAction.DontCare, RenderBufferStoreAction.Store,     // color
                    RenderBufferLoadAction.DontCare, RenderBufferStoreAction.DontCare); // depth
                cmd.Blit(m_Source.Identifier(), cameraTarget, m_BlitMaterial);
            }
            else
            {
                // TODO: Final blit pass should always blit to backbuffer. The first time we do we don't need to Load contents to tile.
                // We need to keep in the pipeline of first render pass to each render target to properly set load/store actions.
                // meanwhile we set to load so split screen case works.
                CoreUtils.SetRenderTarget(
                    cmd,
                    cameraTarget,
                    RenderBufferLoadAction.Load,
                    RenderBufferStoreAction.Store,
                    ClearFlag.None,
                    Color.black);

                Camera camera = cameraData.camera;
                cmd.SetViewProjectionMatrices(Matrix4x4.identity, Matrix4x4.identity);
                cmd.SetViewport(cameraData.pixelRect);
                cmd.DrawMesh(RenderingUtils.fullscreenMesh, Matrix4x4.identity, m_BlitMaterial);
                cmd.SetViewProjectionMatrices(camera.worldToCameraMatrix, camera.projectionMatrix);
            }

            context.ExecuteCommandBuffer(cmd);
            CommandBufferPool.Release(cmd);
        }
    }
}<|MERGE_RESOLUTION|>--- conflicted
+++ resolved
@@ -43,23 +43,11 @@
             ref CameraData cameraData = ref renderingData.cameraData;
             RenderTargetIdentifier cameraTarget = (cameraData.targetTexture != null) ? new RenderTargetIdentifier(cameraData.targetTexture) : BuiltinRenderTextureType.CameraTarget;
 
-<<<<<<< HEAD
-=======
-            bool requiresSRGBConvertion = Display.main.requiresSrgbBlitToBackbuffer;
             bool isSceneViewCamera = cameraData.isSceneViewCamera;
-
-            // For stereo case, eye texture always want color data in sRGB space.
-            // If eye texture color format is linear, we do explicit sRGB convertion
-#if ENABLE_VR && ENABLE_VR_MODULE
-            if (cameraData.isStereoEnabled)
-                requiresSRGBConvertion = !XRGraphics.eyeTextureDesc.sRGB;
-#endif
->>>>>>> 5c135fa4
             CommandBuffer cmd = CommandBufferPool.Get(m_ProfilerTag);
 
             CoreUtils.SetKeyword(cmd, ShaderKeywordStrings.LinearToSRGBConversion, cameraData.requireSrgbConversion);
 
-<<<<<<< HEAD
             cmd.SetGlobalTexture(ShaderPropertyId.sourceTex, m_Source.Identifier());
 
 #if ENABLE_VR && ENABLE_XR_MODULE
@@ -89,14 +77,7 @@
             }
             else
 #endif
-            if (cameraData.isSceneViewCamera || cameraData.isDefaultViewport)
-=======
-            // Use default blit for XR as we are not sure the UniversalRP blit handles stereo.
-            // The blit will be reworked for stereo along the XRSDK work.
-            Material blitMaterial = (cameraData.isStereoEnabled) ? null : m_BlitMaterial;
-            cmd.SetGlobalTexture("_BlitTex", m_Source.Identifier());
-            if (cameraData.isStereoEnabled || isSceneViewCamera || cameraData.isDefaultViewport)
->>>>>>> 5c135fa4
+            if (isSceneViewCamera || cameraData.isDefaultViewport)
             {
                 // This set render target is necessary so we change the LOAD state to DontCare.
                 cmd.SetRenderTarget(BuiltinRenderTextureType.CameraTarget,
