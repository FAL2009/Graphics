--- conflicted
+++ resolved
@@ -46,13 +46,9 @@
             if (this.AllocateRT)
                 cmd.GetTemporaryRT(destination.id, descriptor, FilterMode.Point);
 
-<<<<<<< HEAD
+            // On Metal iOS, prevent camera attachments to be bound and cleared during this pass.
             ConfigureTarget(new RenderTargetIdentifier(destination.Identifier(), 0, CubemapFace.Unknown, -1));
-=======
-            // On Metal iOS, prevent camera attachments to be bound and cleared during this pass.
-            ConfigureTarget(destination.Identifier());
             ConfigureClear(ClearFlag.None, Color.black);
->>>>>>> 6de5959b
         }
 
         /// <inheritdoc/>
