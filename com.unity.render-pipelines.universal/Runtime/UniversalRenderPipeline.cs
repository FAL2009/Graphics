--- conflicted
+++ resolved
@@ -212,9 +212,6 @@
             if (IsGameCamera(camera))
                 camera.gameObject.TryGetComponent(out additionalCameraData);
 
-<<<<<<< HEAD
-            InitializeCameraData(settings, camera, additionalCameraData, out var cameraData);
-=======
             if (additionalCameraData != null && additionalCameraData.renderType != CameraRenderType.Base)
             {
                 Debug.LogWarning("Only Base cameras can be rendered with standalone RenderSingleCamera. Camera will be skipped.");
@@ -224,7 +221,6 @@
             InitializeCameraData(camera, additionalCameraData, out var cameraData);
             RenderSingleCamera(context, cameraData, true);
         }
->>>>>>> eaf00766
 
         /// <summary>
         /// Renders a single camera. This method will do culling, setup and execution of the renderer.
@@ -771,35 +767,21 @@
             Shader.SetGlobalVector(PerFrameBuffer._SubtractiveShadowColor, CoreUtils.ConvertSRGBToActiveColorSpace(RenderSettings.subtractiveShadowColor));
         }
 
-<<<<<<< HEAD
         internal static void SetupPerCameraShaderConstants(ScriptableRenderContext context, CameraData cameraData, bool stereoEnabled, int eyeIndex)
         {
             Camera camera = cameraData.camera;
 
             // Get a command buffer...
             CommandBuffer cmd = CommandBufferPool.Get(k_SetupCameraShaderConstantsTag);
-
-            float scaledCameraWidth = (float)cameraData.camera.pixelWidth * cameraData.renderScale;
-            float scaledCameraHeight = (float)cameraData.camera.pixelHeight * cameraData.renderScale;
-            Shader.SetGlobalVector(PerCameraBuffer._ScaledScreenParams, new Vector4(scaledCameraWidth, scaledCameraHeight, 1.0f + 1.0f / scaledCameraWidth, 1.0f + 1.0f / scaledCameraHeight));
-            Shader.SetGlobalVector(PerCameraBuffer._WorldSpaceCameraPos, camera.transform.position);
-            float cameraWidth = (float)cameraData.camera.pixelWidth;
-            float cameraHeight = (float)cameraData.camera.pixelHeight;
-            cmd.SetGlobalVector(PerCameraBuffer._ScreenParams, new Vector4(cameraWidth, cameraHeight, 1.0f + 1.0f / cameraWidth, 1.0f + 1.0f / cameraHeight));
-=======
-        static void SetupPerCameraShaderConstants(in CameraData cameraData)
-        {
-            Camera camera = cameraData.camera;
 
             Rect pixelRect = cameraData.pixelRect;
             float scaledCameraWidth = (float)pixelRect.width * cameraData.renderScale;
             float scaledCameraHeight = (float)pixelRect.height * cameraData.renderScale;
-            Shader.SetGlobalVector(PerCameraBuffer._ScaledScreenParams, new Vector4(scaledCameraWidth, scaledCameraHeight, 1.0f + 1.0f / scaledCameraWidth, 1.0f + 1.0f / scaledCameraHeight));
-            Shader.SetGlobalVector(PerCameraBuffer._WorldSpaceCameraPos, camera.transform.position);
+            cmd.SetGlobalVector(PerCameraBuffer._ScaledScreenParams, new Vector4(scaledCameraWidth, scaledCameraHeight, 1.0f + 1.0f / scaledCameraWidth, 1.0f + 1.0f / scaledCameraHeight));
+            cmd.SetGlobalVector(PerCameraBuffer._WorldSpaceCameraPos, camera.transform.position);
             float cameraWidth = (float)pixelRect.width;
             float cameraHeight = (float)pixelRect.height;
-            Shader.SetGlobalVector(PerCameraBuffer._ScreenParams, new Vector4(cameraWidth, cameraHeight, 1.0f + 1.0f / cameraWidth, 1.0f + 1.0f / cameraHeight));
->>>>>>> eaf00766
+            cmd.SetGlobalVector(PerCameraBuffer._ScreenParams, new Vector4(cameraWidth, cameraHeight, 1.0f + 1.0f / cameraWidth, 1.0f + 1.0f / cameraHeight));
 
             Matrix4x4 projMatrix = stereoEnabled ? camera.GetStereoProjectionMatrix((Camera.StereoscopicEye)eyeIndex) : camera.projectionMatrix;
             Matrix4x4 viewMatrix = stereoEnabled ? camera.GetStereoViewMatrix((Camera.StereoscopicEye)eyeIndex) : camera.worldToCameraMatrix;
