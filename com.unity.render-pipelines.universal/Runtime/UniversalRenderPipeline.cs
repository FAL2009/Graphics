--- conflicted
+++ resolved
@@ -238,19 +238,11 @@
                 cmd.Clear();
 
 #if UNITY_EDITOR
-<<<<<<< HEAD
-            // Emit scene view UI
-            if (cameraData.isSceneViewCamera)
-            {
-                ScriptableRenderContext.EmitWorldGeometryForSceneView(camera);
-            }
-=======
                 // Emit scene view UI
                 if (isSceneViewCamera)
                 {
                     ScriptableRenderContext.EmitWorldGeometryForSceneView(camera);
                 }
->>>>>>> 5c135fa4
 #endif
 
                 var cullResults = context.Cull(ref cullingParameters);
@@ -312,38 +304,22 @@
                         if (data == null || data.renderType != CameraRenderType.Overlay)
                         {
                             Debug.LogWarning(string.Format("Stack can only contain Overlay cameras. {0} will skip rendering.", currCamera.name));
+                            continue;
                         }
-                        else if (data?.scriptableRenderer.GetType() != baseCameraRendererType)
+
+                        var currCameraRendererType = data?.scriptableRenderer.GetType();
+                        if (currCameraRendererType != baseCameraRendererType)
                         {
-                            Debug.LogWarning(string.Format("Only cameras with the same renderer type as the base camera can be stacked. {0} will skip rendering", currCamera.name));
-                        }
-                        else
-                        {
-<<<<<<< HEAD
-=======
-                            currCamera.TryGetComponent<UniversalAdditionalCameraData>(out var data);
-
-                            if (data == null || data.renderType != CameraRenderType.Overlay)
+                            var renderer2DType = typeof(Experimental.Rendering.Universal.Renderer2D);
+                            if (currCameraRendererType != renderer2DType && baseCameraRendererType != renderer2DType)
                             {
-                                Debug.LogWarning(string.Format("Stack can only contain Overlay cameras. {0} will skip rendering.", currCamera.name));
+                                Debug.LogWarning(string.Format("Only cameras with compatible renderer types can be stacked. {0} will skip rendering", currCamera.name));
                                 continue;
                             }
-
-                            var currCameraRendererType = data?.scriptableRenderer.GetType();
-                            if (currCameraRendererType != baseCameraRendererType)
-                            {
-                                var renderer2DType = typeof(Experimental.Rendering.Universal.Renderer2D);
-                                if (currCameraRendererType != renderer2DType && baseCameraRendererType != renderer2DType)
-                                {
-                                    Debug.LogWarning(string.Format("Only cameras with compatible renderer types can be stacked. {0} will skip rendering", currCamera.name));
-                                    continue;
-                                }
-                            }
-
->>>>>>> 5c135fa4
-                            anyPostProcessingEnabled |= data.renderPostProcessing;
-                            lastActiveOverlayCameraIndex = i;
                         }
+
+                        anyPostProcessingEnabled |= data.renderPostProcessing;
+                        lastActiveOverlayCameraIndex = i;
                     }
                 }
             }
@@ -518,24 +494,8 @@
         {
             var settings = asset;
             cameraData.targetTexture = baseCamera.targetTexture;
-<<<<<<< HEAD
-            cameraData.isSceneViewCamera = baseCamera.cameraType == CameraType.SceneView;
-=======
-            cameraData.isStereoEnabled = IsStereoEnabled(baseCamera);
             cameraData.cameraType = baseCamera.cameraType;
-            cameraData.numberOfXRPasses = 1;
-            cameraData.isXRMultipass = false;
-
             bool isSceneViewCamera = cameraData.isSceneViewCamera;
-
-#if ENABLE_VR && ENABLE_VR_MODULE
-            if (cameraData.isStereoEnabled && !isSceneViewCamera && XR.XRSettings.stereoRenderingMode == XR.XRSettings.StereoRenderingMode.MultiPass)
-            {
-                cameraData.numberOfXRPasses = 2;
-                cameraData.isXRMultipass = true;
-            }
-#endif
->>>>>>> 5c135fa4
 
             ///////////////////////////////////////////////////////////////////
             // Environment and Post-processing settings                       /
