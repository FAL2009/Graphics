{
    "name": "com.unity.render-pipelines.universal",
    "description": "The Universal Render Pipeline (URP) is a prebuilt Scriptable Render Pipeline, made by Unity. URP provides artist-friendly workflows that let you quickly and easily create optimized graphics across a range of platforms, from mobile to high-end consoles and PCs.",
    "version": "9.0.0-preview.0",
    "unity": "2020.1",
    "unityRelease": "0a23",
    "displayName": "Universal RP",
    "dependencies": {
<<<<<<< HEAD
        "com.unity.mathematics": "1.1.0",
        "com.unity.render-pipelines.core": "8.0.0",
        "com.unity.shadergraph": "8.0.0",
        "com.unity.burst": "1.2.0"
=======
        "com.unity.render-pipelines.core": "9.0.0-preview.0",
        "com.unity.shadergraph": "9.0.0-preview.0"
>>>>>>> ba33d3c9
    },
	"keywords":[
        "graphics",
        "performance",
        "rendering",
        "mobile",
		"render",
		"pipeline"
    ]
}<|MERGE_RESOLUTION|>--- conflicted
+++ resolved
@@ -6,15 +6,10 @@
     "unityRelease": "0a23",
     "displayName": "Universal RP",
     "dependencies": {
-<<<<<<< HEAD
         "com.unity.mathematics": "1.1.0",
-        "com.unity.render-pipelines.core": "8.0.0",
-        "com.unity.shadergraph": "8.0.0",
-        "com.unity.burst": "1.2.0"
-=======
+        "com.unity.burst": "1.2.0",
         "com.unity.render-pipelines.core": "9.0.0-preview.0",
         "com.unity.shadergraph": "9.0.0-preview.0"
->>>>>>> ba33d3c9
     },
 	"keywords":[
         "graphics",
