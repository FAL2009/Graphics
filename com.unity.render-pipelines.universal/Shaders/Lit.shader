--- conflicted
+++ resolved
@@ -108,12 +108,8 @@
             #pragma multi_compile _ _ADDITIONAL_LIGHTS_VERTEX _ADDITIONAL_LIGHTS
             #pragma multi_compile_fragment _ _ADDITIONAL_LIGHT_SHADOWS
             #pragma multi_compile_fragment _ _SHADOWS_SOFT
-<<<<<<< HEAD
+			#pragma multi_compile_fragment _ _SCREEN_SPACE_OCCLUSION
             #pragma multi_compile _ _MIXED_LIGHTING_SUBTRACTIVE _SHADOW_MASK_ALWAYS _SHADOW_MASK_DISTANCE
-=======
-            #pragma multi_compile _ _MIXED_LIGHTING_SUBTRACTIVE
-            #pragma multi_compile_fragment _ _SCREEN_SPACE_OCCLUSION
->>>>>>> a3952b26
 
             // -------------------------------------
             // Unity defined keywords
