--- conflicted
+++ resolved
@@ -30,12 +30,9 @@
 - Added option to disable XR autotests on test settings.
 - Added option to enable/disable Adaptive Performance when it's package is available.
 - Added support for 3DsMax's 2021 Simplified Physical Material from FBX files in the Model Importer.
-<<<<<<< HEAD
+- Added support for DXT5nm-style normal maps on Android, iOS and tvOS
 - Added an option, in the universal render pipeline asset, to include or remove post-processing from the builds.
 
-=======
-- Added support for DXT5nm-style normal maps on Android, iOS and tvOS
->>>>>>> b001294d
 
 ### Changed
 
