--- conflicted
+++ resolved
@@ -19,10 +19,6 @@
 - Added `[MainTexture]` and `[MainColor]` shader property attributes to URP shader properties. These will link script material.mainTextureOffset and material.color to `_BaseMap` and `_BaseColor` shader properties.
 - Added the option to specify the maximum number of visible lights. If you set a value, lights are sorted based on their distance from the Camera.
 - Added the option to control the transparent layer separately in the Forward Renderer.
-<<<<<<< HEAD
-- Added the option to specify shader quality which is used by the shaders to know which features to use.
-- Added Shadow fading which uses the shadow quality
-=======
 - Added the ability to set individual RendererFeatures to be active or not, use `ScriptableRendererFeature.SetActive(bool)` to set whether a Renderer Feature will execute,  `ScriptableRendererFeature.isActive` can be used to check the current active state of the Renderer Feature.
  additional steps to the 2D Renderer setup page for quality and platform settings.
 - If Unity Editor Analytics are enabled, Universal collects anonymous data about usage of Universal. This helps the Universal team focus our efforts on the most common scenarios, and better understand the needs of our customers.
@@ -32,7 +28,8 @@
 - Added additional steps to the 2D Renderer setup page for quality and platform settings.
 - Added support for clear coat material feature in the Lit shader.
 - Added option to disable XR autotests on test settings.
->>>>>>> acd55b03
+- Added the option to specify shader quality which is used by the shaders to know which features to use.
+- Added Shadow fading which uses the shadow quality
 
 ### Changed
 
