--- conflicted
+++ resolved
@@ -833,11 +833,7 @@
     for (uint lightIndex = 0u; lightIndex < pixelLightCount; ++lightIndex)
     {
         Light light = GetAdditionalLight(lightIndex, inputData.positionWS);
-<<<<<<< HEAD
         MixRealtimeAndBakedShadows(light, inputData.positionWS, inputData.shadowMask);
-=======
-        light.shadowAttenuation = ApplyShadowFade(light.shadowAttenuation, inputData.positionWS);
->>>>>>> 60076ace
         #if defined(_SCREEN_SPACE_OCCLUSION)
             light.color *= aoFactor.directAmbientOcclusion;
         #endif
@@ -895,11 +891,7 @@
     for (uint lightIndex = 0u; lightIndex < pixelLightCount; ++lightIndex)
     {
         Light light = GetAdditionalLight(lightIndex, inputData.positionWS);
-<<<<<<< HEAD
         MixRealtimeAndBakedShadows(light, inputData.positionWS, inputData.shadowMask);
-=======
-        light.shadowAttenuation = ApplyShadowFade(light.shadowAttenuation, inputData.positionWS);
->>>>>>> 60076ace
         #if defined(_SCREEN_SPACE_OCCLUSION)
             light.color *= aoFactor.directAmbientOcclusion;
         #endif
