--- conflicted
+++ resolved
@@ -1,600 +1,300 @@
-<<<<<<< HEAD
-using UnityEditor.AssetImporters;
-using UnityEditor.Experimental;
-using UnityEngine;
-using UnityEngine.Rendering;
-using UnityEditor.Experimental.AssetImporters;
-
-namespace UnityEditor.Rendering.Universal
-{
-    class PhysicalMaterial3DsMaxPreprocessor : AssetPostprocessor
-    {
-        static readonly uint k_Version = 1;
-        static readonly int k_Order = 4;
-        static readonly string k_ShaderPath = "Packages/com.unity.render-pipelines.universal/Runtime/Materials/PhysicalMaterial3DsMax/PhysicalMaterial3DsMax.ShaderGraph";
-        static readonly string k_ShaderTransparentPath = "Packages/com.unity.render-pipelines.universal/Runtime/Materials/PhysicalMaterial3DsMax/PhysicalMaterial3DsMaxTransparent.ShaderGraph";
-
-        public override uint GetVersion()
-        {
-            return k_Version;
-        }
-
-        public override int GetPostprocessOrder()
-        {
-            return k_Order;
-        }
-        
-        static bool Is3DsMaxPhysicalMaterial(MaterialDescription description)
-        {
-            float classIdA;
-            float classIdB;
-            description.TryGetProperty("ClassIDa", out classIdA);
-            description.TryGetProperty("ClassIDb", out classIdB);
-            return classIdA == 1030429932 && classIdB == -559038463;
-        }
-
-        static bool Is3DsMaxSimplifiedPhysicalMaterial(MaterialDescription description)
-        {
-            float classIdA;
-            float classIdB;
-            float useGlossiness;
-            description.TryGetProperty("ClassIDa", out classIdA);
-            description.TryGetProperty("ClassIDb", out classIdB);
-            description.TryGetProperty("useGlossiness", out useGlossiness); 
-            
-            return classIdA == -804315648 && classIdB == -1099438848 && useGlossiness == 2.0f;
-        }
-
-        public void OnPreprocessMaterialDescription(MaterialDescription description, Material material, AnimationClip[] clips)
-        {
-            if (Is3DsMaxPhysicalMaterial(description))
-            {
-                CreateFrom3DsPhysicalMaterial(description, material, clips);
-            }
-            else if (Is3DsMaxSimplifiedPhysicalMaterial(description))
-            {
-                CreateFrom3DsSimplifiedPhysicalMaterial(description, material, clips);
-            }
-        }
-
-        void CreateFrom3DsSimplifiedPhysicalMaterial(MaterialDescription description, Material material, AnimationClip[] clips)
-        {
-            float floatProperty;
-            Vector4 vectorProperty;
-            TexturePropertyDescription textureProperty;
-
-            description.TryGetProperty("basecolor", out vectorProperty);
-            bool hasTransparencyScalar = vectorProperty.w !=1.0f;
-            var hasTransparencyMap = description.TryGetProperty("opacity_map", out textureProperty);
-            bool isTransparent = hasTransparencyMap | hasTransparencyScalar;
-
-            
-            Shader shader;
-            if (isTransparent)
-                shader = GraphicsSettings.currentRenderPipeline.autodeskInteractiveTransparentShader;
-            else
-                shader = GraphicsSettings.currentRenderPipeline.autodeskInteractiveShader;
-
-            if (shader == null)
-                return;
-
-            material.shader = shader;
-            foreach (var clip in clips)
-            {
-                clip.ClearCurves();
-            }
-
-            if (hasTransparencyMap)
-            {
-                material.SetFloat("_UseOpacityMap", 1.0f);
-                material.SetTexture("_OpacityMap", textureProperty.texture);
-            }
-            else if (hasTransparencyScalar)
-            {
-                material.SetFloat("_Opacity", vectorProperty.w);
-            }
-
-            if (description.TryGetProperty("basecolor", out vectorProperty))
-                material.SetColor("_Color", vectorProperty);
-
-            if (description.TryGetProperty("emit_color", out vectorProperty))
-                material.SetColor("_EmissionColor", vectorProperty);
-
-            if (description.TryGetProperty("roughness", out floatProperty))
-                material.SetFloat("_Glossiness", floatProperty);
-
-            if (description.TryGetProperty("metalness", out floatProperty))
-                material.SetFloat("_Metallic", floatProperty);
-
-            if (description.TryGetProperty("base_color_map", out textureProperty))
-            {
-                material.SetTexture("_MainTex", textureProperty.texture);
-                material.SetFloat("_UseColorMap", 1.0f);
-                material.SetColor("_UvTiling", new Vector4(textureProperty.scale.x, textureProperty.scale.y, 0.0f, 0.0f));
-                material.SetColor("_UvOffset", new Vector4(textureProperty.offset.x, textureProperty.offset.y, 0.0f, 0.0f));
-            }
-            else
-            {
-                material.SetFloat("_UseColorMap", 0.0f);
-            }
-
-            if (description.TryGetProperty("norm_map", out textureProperty))
-            {
-                material.SetTexture("_BumpMap", textureProperty.texture);
-                material.SetFloat("_UseNormalMap", 1.0f);
-            }
-            else
-            {
-                material.SetFloat("_UseNormalMap", 0.0f);
-            }
-
-            if (description.TryGetProperty("roughness_map", out textureProperty))
-            {
-                material.SetTexture("_SpecGlossMap", textureProperty.texture);
-                material.SetFloat("_UseRoughnessMap", 1.0f);
-            }
-            else
-            {
-                material.SetFloat("_UseRoughnessMap", 0.0f);
-            }
-
-            if (description.TryGetProperty("metalness_map", out textureProperty))
-            {
-                material.SetTexture("_MetallicGlossMap", textureProperty.texture);
-                material.SetFloat("_UseMetallicMap", 1.0f);
-            }
-            else
-            {
-                material.SetFloat("_UseMetallicMap", 0.0f);
-            }
-
-            if (description.TryGetProperty("emit_color_map", out textureProperty))
-            {
-                material.SetTexture("_EmissionMap", textureProperty.texture);
-                material.SetFloat("_UseEmissiveMap", 1.0f);
-            }
-            else
-            {
-                material.SetFloat("_UseEmissiveMap", 0.0f);
-            }
-
-            if (description.TryGetProperty("ao_map", out textureProperty))
-            {
-                var tex = AssetDatabase.LoadAssetAtPath<Texture>(textureProperty.relativePath);
-                material.SetTexture("AoMap", tex);
-                material.SetFloat("UseAoMap", 1.0f);
-            }
-            else
-            {
-                material.SetFloat("UseAoMap", 0.0f);
-            }
-        }
-
-        void CreateFrom3DsPhysicalMaterial(MaterialDescription description, Material material, AnimationClip[] clips)
-        {
-            float floatProperty;
-            Vector4 vectorProperty;
-            TexturePropertyDescription textureProperty;
-            Shader shader;
-
-            description.TryGetProperty("transparency", out floatProperty);
-            bool hasTransparencyMap =
-                description.TryGetProperty("transparency_map", out textureProperty);
-
-            if (floatProperty > 0.0f || hasTransparencyMap)
-            {
-                shader = AssetDatabase.LoadAssetAtPath<Shader>(k_ShaderTransparentPath);
-                if (shader == null)
-                    return;
-
-                material.shader = shader;
-                if (hasTransparencyMap)
-                {
-                    material.SetTexture("_TRANSPARENCY_MAP", textureProperty.texture);
-                    material.SetFloat("_TRANSPARENCY", 1.0f);
-                }
-                else
-                {
-                    material.SetFloat("_TRANSPARENCY", floatProperty);
-                }
-            }
-            else
-            {
-                shader = AssetDatabase.LoadAssetAtPath<Shader>(k_ShaderPath);
-                if (shader == null)
-                    return;
-
-                material.shader = shader;
-            }
-
-            foreach (var clip in clips)
-            {
-                clip.ClearCurves();
-            }
-
-            RemapPropertyFloat(description, material, "base_weight", "_BASE_COLOR_WEIGHT");
-            if (description.TryGetProperty("base_color_map", out textureProperty))
-            {
-                SetMaterialTextureProperty("_BASE_COLOR_MAP", material, textureProperty);
-            }
-            else if (description.TryGetProperty("base_color", out vectorProperty))
-            {
-                if (QualitySettings.activeColorSpace == ColorSpace.Gamma)
-                {
-                    vectorProperty.x = Mathf.LinearToGammaSpace(vectorProperty.x);
-                    vectorProperty.y = Mathf.LinearToGammaSpace(vectorProperty.y);
-                    vectorProperty.z = Mathf.LinearToGammaSpace(vectorProperty.z);
-                    vectorProperty.w = Mathf.LinearToGammaSpace(vectorProperty.w);
-                }
-                material.SetColor("_BASE_COLOR", vectorProperty);
-            }
-
-            RemapPropertyFloat(description, material, "reflectivity", "_REFLECTIONS_WEIGHT");
-            RemapPropertyTextureOrColor(description, material, "refl_color", "_REFLECTIONS_COLOR");
-            RemapPropertyTextureOrFloat(description, material, "metalness", "_METALNESS");
-            RemapPropertyTextureOrFloat(description, material, "roughness", "_REFLECTIONS_ROUGHNESS");
-            RemapPropertyTextureOrFloat(description, material, "trans_ior", "_REFLECTIONS_IOR");
-            RemapPropertyFloat(description, material, "emission", "_EMISSION_WEIGHT");
-            RemapPropertyTextureOrColor(description, material, "emit_color", "_EMISSION_COLOR");
-
-            RemapPropertyFloat(description, material, "bump_map_amt", "_BUMP_MAP_STRENGTH");
-            RemapPropertyTexture(description, material, "bump_map", "_BUMP_MAP");
-        }
-
-        static void SetMaterialTextureProperty(string propertyName, Material material,
-            TexturePropertyDescription textureProperty)
-        {
-            material.SetTexture(propertyName, textureProperty.texture);
-            material.SetTextureOffset(propertyName, textureProperty.offset);
-            material.SetTextureScale(propertyName, textureProperty.scale);
-        }
-
-        static void RemapPropertyFloat(MaterialDescription description, Material material, string inPropName,
-            string outPropName)
-        {
-            if (description.TryGetProperty(inPropName, out float floatProperty))
-            {
-                material.SetFloat(outPropName, floatProperty);
-            }
-        }
-
-        static void RemapPropertyTexture(MaterialDescription description, Material material, string inPropName,
-            string outPropName)
-        {
-            if (description.TryGetProperty(inPropName, out TexturePropertyDescription textureProperty))
-            {
-                material.SetTexture(outPropName, textureProperty.texture);
-            }
-        }
-
-        static void RemapPropertyTextureOrColor(MaterialDescription description, Material material,
-            string inPropName, string outPropName)
-        {
-            if (description.TryGetProperty(inPropName + "_map", out TexturePropertyDescription textureProperty))
-            {
-                material.SetTexture(outPropName + "_MAP", textureProperty.texture);
-                material.SetColor(outPropName, Color.white);
-            }
-            else if(description.TryGetProperty(inPropName, out Vector4 color))
-            {
-                material.SetColor(outPropName, color);
-            }
-        }
-
-        static void RemapPropertyTextureOrFloat(MaterialDescription description, Material material,
-            string inPropName, string outPropName)
-        {
-            if (description.TryGetProperty(inPropName + "_map", out TexturePropertyDescription textureProperty))
-            {
-                material.SetTexture(outPropName + "_MAP", textureProperty.texture);
-                material.SetFloat(outPropName, 1.0f);
-            }
-            else if(description.TryGetProperty(inPropName, out float floatProperty))
-            {
-                material.SetFloat(outPropName, floatProperty);
-            }
-        }
-    }
-}
-=======
-using UnityEditor.Experimental;
-using UnityEngine;
-using UnityEngine.Rendering;
-#if UNITY_2020_2_OR_NEWER
-using UnityEditor.AssetImporters;
-#else
-using UnityEditor.Experimental.AssetImporters;
-#endif
-
-namespace UnityEditor.Rendering.Universal
-{
-    class PhysicalMaterial3DsMaxPreprocessor : AssetPostprocessor
-    {
-        static readonly uint k_Version = 1;
-        static readonly int k_Order = 4;
-        static readonly string k_ShaderPath = "Packages/com.unity.render-pipelines.universal/Runtime/Materials/PhysicalMaterial3DsMax/PhysicalMaterial3DsMax.ShaderGraph";
-        static readonly string k_ShaderTransparentPath = "Packages/com.unity.render-pipelines.universal/Runtime/Materials/PhysicalMaterial3DsMax/PhysicalMaterial3DsMaxTransparent.ShaderGraph";
-
-        public override uint GetVersion()
-        {
-            return k_Version;
-        }
-
-        public override int GetPostprocessOrder()
-        {
-            return k_Order;
-        }
-        
-        static bool Is3DsMaxPhysicalMaterial(MaterialDescription description)
-        {
-            float classIdA;
-            float classIdB;
-            description.TryGetProperty("ClassIDa", out classIdA);
-            description.TryGetProperty("ClassIDb", out classIdB);
-            return classIdA == 1030429932 && classIdB == -559038463;
-        }
-
-        static bool Is3DsMaxSimplifiedPhysicalMaterial(MaterialDescription description)
-        {
-            float classIdA;
-            float classIdB;
-            float useGlossiness;
-            description.TryGetProperty("ClassIDa", out classIdA);
-            description.TryGetProperty("ClassIDb", out classIdB);
-            description.TryGetProperty("useGlossiness", out useGlossiness); 
-            
-            return classIdA == -804315648 && classIdB == -1099438848 && useGlossiness == 2.0f;
-        }
-
-        public void OnPreprocessMaterialDescription(MaterialDescription description, Material material, AnimationClip[] clips)
-        {
-            if (Is3DsMaxPhysicalMaterial(description))
-            {
-                CreateFrom3DsPhysicalMaterial(description, material, clips);
-            }
-            else if (Is3DsMaxSimplifiedPhysicalMaterial(description))
-            {
-                CreateFrom3DsSimplifiedPhysicalMaterial(description, material, clips);
-            }
-        }
-
-        void CreateFrom3DsSimplifiedPhysicalMaterial(MaterialDescription description, Material material, AnimationClip[] clips)
-        {
-            float floatProperty;
-            Vector4 vectorProperty;
-            TexturePropertyDescription textureProperty;
-
-            description.TryGetProperty("basecolor", out vectorProperty);
-            bool hasTransparencyScalar = vectorProperty.w !=1.0f;
-            var hasTransparencyMap = description.TryGetProperty("opacity_map", out textureProperty);
-            bool isTransparent = hasTransparencyMap | hasTransparencyScalar;
-
-            
-            Shader shader;
-            if (isTransparent)
-                shader = GraphicsSettings.currentRenderPipeline.autodeskInteractiveTransparentShader;
-            else
-                shader = GraphicsSettings.currentRenderPipeline.autodeskInteractiveShader;
-
-            if (shader == null)
-                return;
-
-            material.shader = shader;
-            foreach (var clip in clips)
-            {
-                clip.ClearCurves();
-            }
-
-            if (hasTransparencyMap)
-            {
-                material.SetFloat("_UseOpacityMap", 1.0f);
-                material.SetTexture("_OpacityMap", textureProperty.texture);
-            }
-            else if (hasTransparencyScalar)
-            {
-                material.SetFloat("_Opacity", vectorProperty.w);
-            }
-
-            if (description.TryGetProperty("basecolor", out vectorProperty))
-                material.SetColor("_Color", vectorProperty);
-
-            if (description.TryGetProperty("emit_color", out vectorProperty))
-                material.SetColor("_EmissionColor", vectorProperty);
-
-            if (description.TryGetProperty("roughness", out floatProperty))
-                material.SetFloat("_Glossiness", floatProperty);
-
-            if (description.TryGetProperty("metalness", out floatProperty))
-                material.SetFloat("_Metallic", floatProperty);
-
-            if (description.TryGetProperty("base_color_map", out textureProperty))
-            {
-                material.SetTexture("_MainTex", textureProperty.texture);
-                material.SetFloat("_UseColorMap", 1.0f);
-                material.SetColor("_UvTiling", new Vector4(textureProperty.scale.x, textureProperty.scale.y, 0.0f, 0.0f));
-                material.SetColor("_UvOffset", new Vector4(textureProperty.offset.x, textureProperty.offset.y, 0.0f, 0.0f));
-            }
-            else
-            {
-                material.SetFloat("_UseColorMap", 0.0f);
-            }
-
-            if (description.TryGetProperty("norm_map", out textureProperty))
-            {
-                material.SetTexture("_BumpMap", textureProperty.texture);
-                material.SetFloat("_UseNormalMap", 1.0f);
-            }
-            else
-            {
-                material.SetFloat("_UseNormalMap", 0.0f);
-            }
-
-            if (description.TryGetProperty("roughness_map", out textureProperty))
-            {
-                material.SetTexture("_SpecGlossMap", textureProperty.texture);
-                material.SetFloat("_UseRoughnessMap", 1.0f);
-            }
-            else
-            {
-                material.SetFloat("_UseRoughnessMap", 0.0f);
-            }
-
-            if (description.TryGetProperty("metalness_map", out textureProperty))
-            {
-                material.SetTexture("_MetallicGlossMap", textureProperty.texture);
-                material.SetFloat("_UseMetallicMap", 1.0f);
-            }
-            else
-            {
-                material.SetFloat("_UseMetallicMap", 0.0f);
-            }
-
-            if (description.TryGetProperty("emit_color_map", out textureProperty))
-            {
-                material.SetTexture("_EmissionMap", textureProperty.texture);
-                material.SetFloat("_UseEmissiveMap", 1.0f);
-            }
-            else
-            {
-                material.SetFloat("_UseEmissiveMap", 0.0f);
-            }
-
-            if (description.TryGetProperty("ao_map", out textureProperty))
-            {
-                var tex = AssetDatabase.LoadAssetAtPath<Texture>(textureProperty.relativePath);
-                material.SetTexture("AoMap", tex);
-                material.SetFloat("UseAoMap", 1.0f);
-            }
-            else
-            {
-                material.SetFloat("UseAoMap", 0.0f);
-            }
-        }
-
-        void CreateFrom3DsPhysicalMaterial(MaterialDescription description, Material material, AnimationClip[] clips)
-        {
-            float floatProperty;
-            Vector4 vectorProperty;
-            TexturePropertyDescription textureProperty;
-            Shader shader;
-
-            description.TryGetProperty("transparency", out floatProperty);
-            bool hasTransparencyMap =
-                description.TryGetProperty("transparency_map", out textureProperty);
-
-            if (floatProperty > 0.0f || hasTransparencyMap)
-            {
-                shader = AssetDatabase.LoadAssetAtPath<Shader>(k_ShaderTransparentPath);
-                if (shader == null)
-                    return;
-
-                material.shader = shader;
-                if (hasTransparencyMap)
-                {
-                    material.SetTexture("_TRANSPARENCY_MAP", textureProperty.texture);
-                    material.SetFloat("_TRANSPARENCY", 1.0f);
-                }
-                else
-                {
-                    material.SetFloat("_TRANSPARENCY", floatProperty);
-                }
-            }
-            else
-            {
-                shader = AssetDatabase.LoadAssetAtPath<Shader>(k_ShaderPath);
-                if (shader == null)
-                    return;
-
-                material.shader = shader;
-            }
-
-            foreach (var clip in clips)
-            {
-                clip.ClearCurves();
-            }
-
-            RemapPropertyFloat(description, material, "base_weight", "_BASE_COLOR_WEIGHT");
-            if (description.TryGetProperty("base_color_map", out textureProperty))
-            {
-                SetMaterialTextureProperty("_BASE_COLOR_MAP", material, textureProperty);
-            }
-            else if (description.TryGetProperty("base_color", out vectorProperty))
-            {
-                if (QualitySettings.activeColorSpace == ColorSpace.Gamma)
-                {
-                    vectorProperty.x = Mathf.LinearToGammaSpace(vectorProperty.x);
-                    vectorProperty.y = Mathf.LinearToGammaSpace(vectorProperty.y);
-                    vectorProperty.z = Mathf.LinearToGammaSpace(vectorProperty.z);
-                    vectorProperty.w = Mathf.LinearToGammaSpace(vectorProperty.w);
-                }
-                material.SetColor("_BASE_COLOR", vectorProperty);
-            }
-
-            RemapPropertyFloat(description, material, "reflectivity", "_REFLECTIONS_WEIGHT");
-            RemapPropertyTextureOrColor(description, material, "refl_color", "_REFLECTIONS_COLOR");
-            RemapPropertyTextureOrFloat(description, material, "metalness", "_METALNESS");
-            RemapPropertyTextureOrFloat(description, material, "roughness", "_REFLECTIONS_ROUGHNESS");
-            RemapPropertyTextureOrFloat(description, material, "trans_ior", "_REFLECTIONS_IOR");
-            RemapPropertyFloat(description, material, "emission", "_EMISSION_WEIGHT");
-            RemapPropertyTextureOrColor(description, material, "emit_color", "_EMISSION_COLOR");
-
-            RemapPropertyFloat(description, material, "bump_map_amt", "_BUMP_MAP_STRENGTH");
-            RemapPropertyTexture(description, material, "bump_map", "_BUMP_MAP");
-        }
-
-        static void SetMaterialTextureProperty(string propertyName, Material material,
-            TexturePropertyDescription textureProperty)
-        {
-            material.SetTexture(propertyName, textureProperty.texture);
-            material.SetTextureOffset(propertyName, textureProperty.offset);
-            material.SetTextureScale(propertyName, textureProperty.scale);
-        }
-
-        static void RemapPropertyFloat(MaterialDescription description, Material material, string inPropName,
-            string outPropName)
-        {
-            if (description.TryGetProperty(inPropName, out float floatProperty))
-            {
-                material.SetFloat(outPropName, floatProperty);
-            }
-        }
-
-        static void RemapPropertyTexture(MaterialDescription description, Material material, string inPropName,
-            string outPropName)
-        {
-            if (description.TryGetProperty(inPropName, out TexturePropertyDescription textureProperty))
-            {
-                material.SetTexture(outPropName, textureProperty.texture);
-            }
-        }
-
-        static void RemapPropertyTextureOrColor(MaterialDescription description, Material material,
-            string inPropName, string outPropName)
-        {
-            if (description.TryGetProperty(inPropName + "_map", out TexturePropertyDescription textureProperty))
-            {
-                material.SetTexture(outPropName + "_MAP", textureProperty.texture);
-                material.SetColor(outPropName, Color.white);
-            }
-            else if(description.TryGetProperty(inPropName, out Vector4 color))
-            {
-                material.SetColor(outPropName, color);
-            }
-        }
-
-        static void RemapPropertyTextureOrFloat(MaterialDescription description, Material material,
-            string inPropName, string outPropName)
-        {
-            if (description.TryGetProperty(inPropName + "_map", out TexturePropertyDescription textureProperty))
-            {
-                material.SetTexture(outPropName + "_MAP", textureProperty.texture);
-                material.SetFloat(outPropName, 1.0f);
-            }
-            else if(description.TryGetProperty(inPropName, out float floatProperty))
-            {
-                material.SetFloat(outPropName, floatProperty);
-            }
-        }
-    }
-}
->>>>>>> 2799049e
+using UnityEditor.Experimental;
+using UnityEngine;
+using UnityEngine.Rendering;
+#if UNITY_2020_2_OR_NEWER
+using UnityEditor.AssetImporters;
+#else
+using UnityEditor.Experimental.AssetImporters;
+#endif
+
+namespace UnityEditor.Rendering.Universal
+{
+    class PhysicalMaterial3DsMaxPreprocessor : AssetPostprocessor
+    {
+        static readonly uint k_Version = 1;
+        static readonly int k_Order = 4;
+        static readonly string k_ShaderPath = "Packages/com.unity.render-pipelines.universal/Runtime/Materials/PhysicalMaterial3DsMax/PhysicalMaterial3DsMax.ShaderGraph";
+        static readonly string k_ShaderTransparentPath = "Packages/com.unity.render-pipelines.universal/Runtime/Materials/PhysicalMaterial3DsMax/PhysicalMaterial3DsMaxTransparent.ShaderGraph";
+
+        public override uint GetVersion()
+        {
+            return k_Version;
+        }
+
+        public override int GetPostprocessOrder()
+        {
+            return k_Order;
+        }
+        
+        static bool Is3DsMaxPhysicalMaterial(MaterialDescription description)
+        {
+            float classIdA;
+            float classIdB;
+            description.TryGetProperty("ClassIDa", out classIdA);
+            description.TryGetProperty("ClassIDb", out classIdB);
+            return classIdA == 1030429932 && classIdB == -559038463;
+        }
+
+        static bool Is3DsMaxSimplifiedPhysicalMaterial(MaterialDescription description)
+        {
+            float classIdA;
+            float classIdB;
+            float useGlossiness;
+            description.TryGetProperty("ClassIDa", out classIdA);
+            description.TryGetProperty("ClassIDb", out classIdB);
+            description.TryGetProperty("useGlossiness", out useGlossiness); 
+            
+            return classIdA == -804315648 && classIdB == -1099438848 && useGlossiness == 2.0f;
+        }
+
+        public void OnPreprocessMaterialDescription(MaterialDescription description, Material material, AnimationClip[] clips)
+        {
+            if (Is3DsMaxPhysicalMaterial(description))
+            {
+                CreateFrom3DsPhysicalMaterial(description, material, clips);
+            }
+            else if (Is3DsMaxSimplifiedPhysicalMaterial(description))
+            {
+                CreateFrom3DsSimplifiedPhysicalMaterial(description, material, clips);
+            }
+        }
+
+        void CreateFrom3DsSimplifiedPhysicalMaterial(MaterialDescription description, Material material, AnimationClip[] clips)
+        {
+            float floatProperty;
+            Vector4 vectorProperty;
+            TexturePropertyDescription textureProperty;
+
+            description.TryGetProperty("basecolor", out vectorProperty);
+            bool hasTransparencyScalar = vectorProperty.w !=1.0f;
+            var hasTransparencyMap = description.TryGetProperty("opacity_map", out textureProperty);
+            bool isTransparent = hasTransparencyMap | hasTransparencyScalar;
+
+            
+            Shader shader;
+            if (isTransparent)
+                shader = GraphicsSettings.currentRenderPipeline.autodeskInteractiveTransparentShader;
+            else
+                shader = GraphicsSettings.currentRenderPipeline.autodeskInteractiveShader;
+
+            if (shader == null)
+                return;
+
+            material.shader = shader;
+            foreach (var clip in clips)
+            {
+                clip.ClearCurves();
+            }
+
+            if (hasTransparencyMap)
+            {
+                material.SetFloat("_UseOpacityMap", 1.0f);
+                material.SetTexture("_OpacityMap", textureProperty.texture);
+            }
+            else if (hasTransparencyScalar)
+            {
+                material.SetFloat("_Opacity", vectorProperty.w);
+            }
+
+            if (description.TryGetProperty("basecolor", out vectorProperty))
+                material.SetColor("_Color", vectorProperty);
+
+            if (description.TryGetProperty("emit_color", out vectorProperty))
+                material.SetColor("_EmissionColor", vectorProperty);
+
+            if (description.TryGetProperty("roughness", out floatProperty))
+                material.SetFloat("_Glossiness", floatProperty);
+
+            if (description.TryGetProperty("metalness", out floatProperty))
+                material.SetFloat("_Metallic", floatProperty);
+
+            if (description.TryGetProperty("base_color_map", out textureProperty))
+            {
+                material.SetTexture("_MainTex", textureProperty.texture);
+                material.SetFloat("_UseColorMap", 1.0f);
+                material.SetColor("_UvTiling", new Vector4(textureProperty.scale.x, textureProperty.scale.y, 0.0f, 0.0f));
+                material.SetColor("_UvOffset", new Vector4(textureProperty.offset.x, textureProperty.offset.y, 0.0f, 0.0f));
+            }
+            else
+            {
+                material.SetFloat("_UseColorMap", 0.0f);
+            }
+
+            if (description.TryGetProperty("norm_map", out textureProperty))
+            {
+                material.SetTexture("_BumpMap", textureProperty.texture);
+                material.SetFloat("_UseNormalMap", 1.0f);
+            }
+            else
+            {
+                material.SetFloat("_UseNormalMap", 0.0f);
+            }
+
+            if (description.TryGetProperty("roughness_map", out textureProperty))
+            {
+                material.SetTexture("_SpecGlossMap", textureProperty.texture);
+                material.SetFloat("_UseRoughnessMap", 1.0f);
+            }
+            else
+            {
+                material.SetFloat("_UseRoughnessMap", 0.0f);
+            }
+
+            if (description.TryGetProperty("metalness_map", out textureProperty))
+            {
+                material.SetTexture("_MetallicGlossMap", textureProperty.texture);
+                material.SetFloat("_UseMetallicMap", 1.0f);
+            }
+            else
+            {
+                material.SetFloat("_UseMetallicMap", 0.0f);
+            }
+
+            if (description.TryGetProperty("emit_color_map", out textureProperty))
+            {
+                material.SetTexture("_EmissionMap", textureProperty.texture);
+                material.SetFloat("_UseEmissiveMap", 1.0f);
+            }
+            else
+            {
+                material.SetFloat("_UseEmissiveMap", 0.0f);
+            }
+
+            if (description.TryGetProperty("ao_map", out textureProperty))
+            {
+                var tex = AssetDatabase.LoadAssetAtPath<Texture>(textureProperty.relativePath);
+                material.SetTexture("AoMap", tex);
+                material.SetFloat("UseAoMap", 1.0f);
+            }
+            else
+            {
+                material.SetFloat("UseAoMap", 0.0f);
+            }
+        }
+
+        void CreateFrom3DsPhysicalMaterial(MaterialDescription description, Material material, AnimationClip[] clips)
+        {
+            float floatProperty;
+            Vector4 vectorProperty;
+            TexturePropertyDescription textureProperty;
+            Shader shader;
+
+            description.TryGetProperty("transparency", out floatProperty);
+            bool hasTransparencyMap =
+                description.TryGetProperty("transparency_map", out textureProperty);
+
+            if (floatProperty > 0.0f || hasTransparencyMap)
+            {
+                shader = AssetDatabase.LoadAssetAtPath<Shader>(k_ShaderTransparentPath);
+                if (shader == null)
+                    return;
+
+                material.shader = shader;
+                if (hasTransparencyMap)
+                {
+                    material.SetTexture("_TRANSPARENCY_MAP", textureProperty.texture);
+                    material.SetFloat("_TRANSPARENCY", 1.0f);
+                }
+                else
+                {
+                    material.SetFloat("_TRANSPARENCY", floatProperty);
+                }
+            }
+            else
+            {
+                shader = AssetDatabase.LoadAssetAtPath<Shader>(k_ShaderPath);
+                if (shader == null)
+                    return;
+
+                material.shader = shader;
+            }
+
+            foreach (var clip in clips)
+            {
+                clip.ClearCurves();
+            }
+
+            RemapPropertyFloat(description, material, "base_weight", "_BASE_COLOR_WEIGHT");
+            if (description.TryGetProperty("base_color_map", out textureProperty))
+            {
+                SetMaterialTextureProperty("_BASE_COLOR_MAP", material, textureProperty);
+            }
+            else if (description.TryGetProperty("base_color", out vectorProperty))
+            {
+                if (QualitySettings.activeColorSpace == ColorSpace.Gamma)
+                {
+                    vectorProperty.x = Mathf.LinearToGammaSpace(vectorProperty.x);
+                    vectorProperty.y = Mathf.LinearToGammaSpace(vectorProperty.y);
+                    vectorProperty.z = Mathf.LinearToGammaSpace(vectorProperty.z);
+                    vectorProperty.w = Mathf.LinearToGammaSpace(vectorProperty.w);
+                }
+                material.SetColor("_BASE_COLOR", vectorProperty);
+            }
+
+            RemapPropertyFloat(description, material, "reflectivity", "_REFLECTIONS_WEIGHT");
+            RemapPropertyTextureOrColor(description, material, "refl_color", "_REFLECTIONS_COLOR");
+            RemapPropertyTextureOrFloat(description, material, "metalness", "_METALNESS");
+            RemapPropertyTextureOrFloat(description, material, "roughness", "_REFLECTIONS_ROUGHNESS");
+            RemapPropertyTextureOrFloat(description, material, "trans_ior", "_REFLECTIONS_IOR");
+            RemapPropertyFloat(description, material, "emission", "_EMISSION_WEIGHT");
+            RemapPropertyTextureOrColor(description, material, "emit_color", "_EMISSION_COLOR");
+
+            RemapPropertyFloat(description, material, "bump_map_amt", "_BUMP_MAP_STRENGTH");
+            RemapPropertyTexture(description, material, "bump_map", "_BUMP_MAP");
+        }
+
+        static void SetMaterialTextureProperty(string propertyName, Material material,
+            TexturePropertyDescription textureProperty)
+        {
+            material.SetTexture(propertyName, textureProperty.texture);
+            material.SetTextureOffset(propertyName, textureProperty.offset);
+            material.SetTextureScale(propertyName, textureProperty.scale);
+        }
+
+        static void RemapPropertyFloat(MaterialDescription description, Material material, string inPropName,
+            string outPropName)
+        {
+            if (description.TryGetProperty(inPropName, out float floatProperty))
+            {
+                material.SetFloat(outPropName, floatProperty);
+            }
+        }
+
+        static void RemapPropertyTexture(MaterialDescription description, Material material, string inPropName,
+            string outPropName)
+        {
+            if (description.TryGetProperty(inPropName, out TexturePropertyDescription textureProperty))
+            {
+                material.SetTexture(outPropName, textureProperty.texture);
+            }
+        }
+
+        static void RemapPropertyTextureOrColor(MaterialDescription description, Material material,
+            string inPropName, string outPropName)
+        {
+            if (description.TryGetProperty(inPropName + "_map", out TexturePropertyDescription textureProperty))
+            {
+                material.SetTexture(outPropName + "_MAP", textureProperty.texture);
+                material.SetColor(outPropName, Color.white);
+            }
+            else if(description.TryGetProperty(inPropName, out Vector4 color))
+            {
+                material.SetColor(outPropName, color);
+            }
+        }
+
+        static void RemapPropertyTextureOrFloat(MaterialDescription description, Material material,
+            string inPropName, string outPropName)
+        {
+            if (description.TryGetProperty(inPropName + "_map", out TexturePropertyDescription textureProperty))
+            {
+                material.SetTexture(outPropName + "_MAP", textureProperty.texture);
+                material.SetFloat(outPropName, 1.0f);
+            }
+            else if(description.TryGetProperty(inPropName, out float floatProperty))
+            {
+                material.SetFloat(outPropName, floatProperty);
+            }
+        }
+    }
+}