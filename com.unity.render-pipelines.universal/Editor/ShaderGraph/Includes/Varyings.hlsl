<<<<<<< HEAD
﻿#if (SHADERPASS == SHADERPASS_SHADOWCASTER)
=======
#if defined(SHADERPASS_SHADOWCASTER)
>>>>>>> fd4b6e6b
    float3 _LightDirection;
#endif

Varyings BuildVaryings(Attributes input)
{
    Varyings output = (Varyings)0;

    UNITY_SETUP_INSTANCE_ID(input);
    UNITY_TRANSFER_INSTANCE_ID(input, output);
    UNITY_INITIALIZE_VERTEX_OUTPUT_STEREO(output);

#if defined(FEATURES_GRAPH_VERTEX)
    // Evaluate Vertex Graph
    VertexDescriptionInputs vertexDescriptionInputs = BuildVertexDescriptionInputs(input);
    VertexDescription vertexDescription = VertexDescriptionFunction(vertexDescriptionInputs);
    
    // Assign modified vertex attributes
    input.positionOS = vertexDescription.VertexPosition;
    #if defined(VARYINGS_NEED_NORMAL_WS)
        input.normalOS = vertexDescription.VertexNormal;
    #endif //FEATURES_GRAPH_NORMAL  
    #if defined(VARYINGS_NEED_TANGENT_WS)
        input.tangentOS.xyz = vertexDescription.VertexTangent.xyz;
    #endif //FEATURES GRAPH TANGENT
#endif //FEATURES_GRAPH_VERTEX

    // TODO: Avoid path via VertexPositionInputs (Universal)
    VertexPositionInputs vertexInput = GetVertexPositionInputs(input.positionOS.xyz);

    // Returns the camera relative position (if enabled)
    float3 positionWS = TransformObjectToWorld(input.positionOS);

#ifdef ATTRIBUTES_NEED_NORMAL
    float3 normalWS = TransformObjectToWorldNormal(input.normalOS);
#else
    // Required to compile ApplyVertexModification that doesn't use normal.
    float3 normalWS = float3(0.0, 0.0, 0.0);
#endif

#ifdef ATTRIBUTES_NEED_TANGENT
    float4 tangentWS = float4(TransformObjectToWorldDir(input.tangentOS.xyz), input.tangentOS.w);
#endif

    // TODO: Change to inline ifdef
    // Do vertex modification in camera relative space (if enabled)
#if defined(HAVE_VERTEX_MODIFICATION)
    ApplyVertexModification(input, normalWS, positionWS, _TimeParameters.xyz);
#endif

#ifdef VARYINGS_NEED_POSITION_WS
    output.positionWS = positionWS;
#endif
    
#ifdef VARYINGS_NEED_NORMAL_WS
    output.normalWS = normalWS;			// normalized in TransformObjectToWorldNormal()
#endif

#ifdef VARYINGS_NEED_TANGENT_WS
    output.tangentWS = tangentWS;		// normalized in TransformObjectToWorldDir()
#endif

#if (SHADERPASS == SHADERPASS_SHADOWCASTER)
    // Define shadow pass specific clip position for Universal
    output.positionCS = TransformWorldToHClip(ApplyShadowBias(positionWS, normalWS, _LightDirection));
    #if UNITY_REVERSED_Z
        output.positionCS.z = min(output.positionCS.z, output.positionCS.w * UNITY_NEAR_CLIP_VALUE);
    #else
        output.positionCS.z = max(output.positionCS.z, output.positionCS.w * UNITY_NEAR_CLIP_VALUE);
    #endif
#elif (SHADERPASS == SHADERPASS_META)
    output.positionCS = MetaVertexPosition(float4(input.positionOS, 0), input.uv1, input.uv2, unity_LightmapST, unity_DynamicLightmapST);
#else
    output.positionCS = TransformWorldToHClip(positionWS);
#endif

#if defined(VARYINGS_NEED_TEXCOORD0) || defined(VARYINGS_DS_NEED_TEXCOORD0)
    output.texCoord0 = input.uv0;
#endif
#if defined(VARYINGS_NEED_TEXCOORD1) || defined(VARYINGS_DS_NEED_TEXCOORD1)
    output.texCoord1 = input.uv1;
#endif
#if defined(VARYINGS_NEED_TEXCOORD2) || defined(VARYINGS_DS_NEED_TEXCOORD2)
    output.texCoord2 = input.uv2;
#endif
#if defined(VARYINGS_NEED_TEXCOORD3) || defined(VARYINGS_DS_NEED_TEXCOORD3)
    output.texCoord3 = input.uv3;
#endif

#if defined(VARYINGS_NEED_COLOR) || defined(VARYINGS_DS_NEED_COLOR)
    output.color = input.color;
#endif

#ifdef VARYINGS_NEED_VIEWDIRECTION_WS
    output.viewDirectionWS = _WorldSpaceCameraPos.xyz - positionWS;
#endif

#ifdef VARYINGS_NEED_SCREENPOSITION
    output.screenPosition = ComputeScreenPos(output.positionCS, _ProjectionParams.x);
#endif

#if (SHADERPASS == SHADERPASS_FORWARD)
    OUTPUT_LIGHTMAP_UV(input.uv1, unity_LightmapST, output.lightmapUV);
    OUTPUT_SH(normalWS, output.sh);
#endif

#ifdef VARYINGS_NEED_FOG_AND_VERTEX_LIGHT
    half3 vertexLight = VertexLighting(positionWS, normalWS);
    half fogFactor = ComputeFogFactor(output.positionCS.z);
    output.fogFactorAndVertexLight = half4(fogFactor, vertexLight);
#endif

#ifdef _MAIN_LIGHT_SHADOWS
    output.shadowCoord = GetShadowCoord(vertexInput);
#endif

    return output;
}<|MERGE_RESOLUTION|>--- conflicted
+++ resolved
@@ -1,8 +1,4 @@
-<<<<<<< HEAD
-﻿#if (SHADERPASS == SHADERPASS_SHADOWCASTER)
-=======
-#if defined(SHADERPASS_SHADOWCASTER)
->>>>>>> fd4b6e6b
+#if (SHADERPASS == SHADERPASS_SHADOWCASTER)
     float3 _LightDirection;
 #endif
 
