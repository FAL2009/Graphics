--- conflicted
+++ resolved
@@ -35,7 +35,7 @@
     inputData.vertexLighting = input.fogFactorAndVertexLight.yzw;
     inputData.bakedGI = SAMPLE_GI(input.lightmapUV, input.sh, inputData.normalWS);
     inputData.normalizedScreenSpaceUV = GetNormalizedScreenSpaceUV(input.positionCS);
-<<<<<<< HEAD
+    inputData.shadowMask = SAMPLE_SHADOWMASK(input.lightmapUV);
 
     #if defined(LIGHTMAP_ON)
     inputData.lightmapUV = input.lightmapUV;
@@ -46,9 +46,6 @@
     #if defined(_DEBUG_SHADER)
     inputData.uv = input.texCoord0.xy;
     #endif
-=======
-    inputData.shadowMask = SAMPLE_SHADOWMASK(input.lightmapUV);
->>>>>>> 8a8bf746
 }
 
 PackedVaryings vert(Attributes input)
