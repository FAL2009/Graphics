--- conflicted
+++ resolved
@@ -1,24 +1,6 @@
 void BuildInputData(Varyings input, SurfaceDescription surfaceDescription, out InputData inputData)
 {
     inputData.positionWS = input.positionWS;
-<<<<<<< HEAD
-#ifdef _NORMALMAP
-
-#if _NORMAL_DROPOFF_TS
-	// IMPORTANT! If we ever support Flip on double sided materials ensure bitangent and tangent are NOT flipped.
-    float crossSign = (input.tangentWS.w > 0.0 ? 1.0 : -1.0) * GetOddNegativeScale();
-    float3 bitangent = crossSign * cross(input.normalWS.xyz, input.tangentWS.xyz);
-    inputData.normalWS = TransformTangentToWorld(normal, half3x3(input.tangentWS.xyz, bitangent, input.normalWS.xyz));
-#elif _NORMAL_DROPOFF_OS
-	inputData.normalWS = TransformObjectToWorldNormal(normal);
-#elif _NORMAL_DROPOFF_WS
-	inputData.normalWS = normal;
-#endif
-
-#else
-    inputData.normalWS = input.normalWS;
-#endif
-=======
     #ifdef _NORMALMAP
     
         #if _NORMAL_DROPOFF_TS
@@ -34,7 +16,6 @@
     #else
         inputData.normalWS = input.normalWS;
     #endif
->>>>>>> e2b8d40a
     inputData.normalWS = NormalizeNormalPerPixel(inputData.normalWS);
     inputData.viewDirectionWS = SafeNormalize(input.viewDirectionWS);
 
@@ -91,13 +72,8 @@
     // in LitForwardPass GlobalIllumination (and temporarily LightingPhysicallyBased) are called inside UniversalFragmentPBR
     // in Deferred rendering we store the sum of these values (and of emission as well) in the GBuffer
     BRDFData brdfData;
-<<<<<<< HEAD
-    InitializeBRDFData(surfaceDescription.Albedo, metallic, specular, surfaceDescription.Smoothness, surfaceDescription.Alpha, brdfData);
-
-=======
     InitializeBRDFData(surfaceDescription.BaseColor, metallic, specular, surfaceDescription.Smoothness, alpha, brdfData);
     
->>>>>>> e2b8d40a
     Light mainLight = GetMainLight(inputData.shadowCoord);                                      // TODO move this to a separate full-screen single gbuffer pass?
     MixRealtimeAndBakedGI(mainLight, inputData.normalWS, inputData.bakedGI, half4(0, 0, 0, 0)); // TODO move this to a separate full-screen single gbuffer pass?
 
