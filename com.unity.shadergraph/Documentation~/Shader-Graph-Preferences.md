<<<<<<< HEAD
# Shader Graph Preferences

To access the Shader Graph Project-wide settings, click **Edit** > **Preferences**, and then select **Shader Graph**.

## Settings

| Name | Description |
|:------- |:----------- |
|Shader Variant Limit| Enter a value to set the maximum number of shader variants. If your graph exceeds this maximum value, Unity throws the following error: _Validation: Graph is generating too many variants. Either delete Keywords, reduce Keyword variants or increase the Shader Variant Limit in Preferences > Shader Graph._ For more information about shader variants, see [Making multiple shader program variants](https://docs.unity3d.com/Manual/SL-MultipleProgramVariants.html). |
=======
# Shader Graph Preferences

To access the Shader Graph Project-wide settings, click **Edit** > **Preferences**, and then select **Shader Graph**.

## Settings

| Name | Description |
|:------- |:----------- |
|Shader Variant Limit| Enter a value to set the maximum number of shader variants. If your graph exceeds this maximum value, Unity throws the following error: _Validation: Graph is generating too many variants. Either delete Keywords, reduce Keyword variants or increase the Shader Variant Limit in Preferences > Shader Graph._ For more information about shader variants, see [Making multiple shader program variants](https://docs.unity3d.com/Manual/SL-MultipleProgramVariants.html). |
| Automatically Add or Remove Block Nodes | Toggle either on or off. If this option is on, when changing Graph Settings any needed Block nodes will be added to the Master Stack. Any incompatible Block nodes that have no incoming connections will be removed from the Master Stack. If this option is off, no Block nodes will be added to or removed from the Master Stack. |
>>>>>>> 86263ab5
<|MERGE_RESOLUTION|>--- conflicted
+++ resolved
@@ -1,22 +1,10 @@
-<<<<<<< HEAD
-# Shader Graph Preferences
-
-To access the Shader Graph Project-wide settings, click **Edit** > **Preferences**, and then select **Shader Graph**.
-
-## Settings
-
-| Name | Description |
-|:------- |:----------- |
-|Shader Variant Limit| Enter a value to set the maximum number of shader variants. If your graph exceeds this maximum value, Unity throws the following error: _Validation: Graph is generating too many variants. Either delete Keywords, reduce Keyword variants or increase the Shader Variant Limit in Preferences > Shader Graph._ For more information about shader variants, see [Making multiple shader program variants](https://docs.unity3d.com/Manual/SL-MultipleProgramVariants.html). |
-=======
-# Shader Graph Preferences
-
-To access the Shader Graph Project-wide settings, click **Edit** > **Preferences**, and then select **Shader Graph**.
-
-## Settings
-
-| Name | Description |
-|:------- |:----------- |
-|Shader Variant Limit| Enter a value to set the maximum number of shader variants. If your graph exceeds this maximum value, Unity throws the following error: _Validation: Graph is generating too many variants. Either delete Keywords, reduce Keyword variants or increase the Shader Variant Limit in Preferences > Shader Graph._ For more information about shader variants, see [Making multiple shader program variants](https://docs.unity3d.com/Manual/SL-MultipleProgramVariants.html). |
-| Automatically Add or Remove Block Nodes | Toggle either on or off. If this option is on, when changing Graph Settings any needed Block nodes will be added to the Master Stack. Any incompatible Block nodes that have no incoming connections will be removed from the Master Stack. If this option is off, no Block nodes will be added to or removed from the Master Stack. |
->>>>>>> 86263ab5
+# Shader Graph Preferences
+
+To access the Shader Graph Project-wide settings, click **Edit** > **Preferences**, and then select **Shader Graph**.
+
+## Settings
+
+| Name | Description |
+|:------- |:----------- |
+|Shader Variant Limit| Enter a value to set the maximum number of shader variants. If your graph exceeds this maximum value, Unity throws the following error: _Validation: Graph is generating too many variants. Either delete Keywords, reduce Keyword variants or increase the Shader Variant Limit in Preferences > Shader Graph._ For more information about shader variants, see [Making multiple shader program variants](https://docs.unity3d.com/Manual/SL-MultipleProgramVariants.html). |
+| Automatically Add or Remove Block Nodes | Toggle either on or off. If this option is on, when changing Graph Settings any needed Block nodes will be added to the Master Stack. Any incompatible Block nodes that have no incoming connections will be removed from the Master Stack. If this option is off, no Block nodes will be added to or removed from the Master Stack. |