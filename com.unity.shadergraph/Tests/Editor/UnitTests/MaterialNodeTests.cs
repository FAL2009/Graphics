--- conflicted
+++ resolved
@@ -37,14 +37,11 @@
             {
                 throw new NotImplementedException();
             }
-<<<<<<< HEAD
-=======
 
             public override void CopyDefaultValue(MaterialSlot other)
             {
             }
 
->>>>>>> 54cc796b
             public override SlotValueType valueType { get; }
             public override ConcreteSlotValueType concreteValueType { get; }
         }
