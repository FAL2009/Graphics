--- conflicted
+++ resolved
@@ -31,9 +31,7 @@
 - Fixed an issue where the ProceduralVT node was not updating any connected SampleVT nodes when the number of layers was changed [1274288]
 - Fixed an issue with how unknown nodes were treated during validation
 - Fixed an issue where ShaderGraph shaders did not reimport automatically when some of the included files changed [1269634]
-<<<<<<< HEAD
 - Fixed an issue where Mesh Deformation Nodes did not have a category color. [1227081](https://issuetracker.unity3d.com/issues/shadergraph-color-mode-vertex-skinning-catagory-has-no-color-associated-with-it)
-=======
 - Fixed an issue where building a context menu on a dragging block node would leave it floating and undo/redo would result in a soft-lock
 - Fixed an issue where ShaderGraph was logging error when edited in play mode [1274148].
 - Fixed a bug where properties copied over with their graph inputs would not hook up correctly in a new graph [1274306]
@@ -56,7 +54,6 @@
 - Fixed an issue where the ShaderGraph was corrupting the translation cache
 - Fixed an issue where ShaderGraph would not prompt the user to save unsaved changes after an assembly reload
 - Fixed an issue where failing SubGraphs would block saving graph files using them (recursion check would throw exceptions) [1283425]
->>>>>>> 481375fe
 
 ## [10.0.0] - 2019-06-10
 ### Added
