# Changelog
All notable changes to this package are documented in this file.

The format is based on [Keep a Changelog](http://keepachangelog.com/en/1.0.0/)
and this project adheres to [Semantic Versioning](http://semver.org/spec/v2.0.0.html).

## [10.1.0] - 2019-08-04

Version Updated
The version number for this package has increased due to a version update of a related graphics package.

### Added
- Added parallax mapping node and parallax occlusion mapping node.
- Added the possibility to have multiple POM node in a single graph.
- Added better error feedback when SampleVirtualTexture nodes run into issues with the VirtualTexture property inputs

### Changed
- Added method chaining support to shadergraph collection API.
- Optimized ShaderSubGraph import dependencies to minimize unnecessary reimports when using CustomFunctionNode

### Fixed
- Fixed a bug where ShaderGraph subgraph nodes would not update their slot names or order
- Fixed an issue where very old ShaderGraphs would fail to load because of uninitialized data [1269616](https://issuetracker.unity3d.com/issues/shadergraph-matrix-split-and-matrix-combine-shadergraphs-in-shadergraph-automated-tests-dont-open-throw-error)
- Fixed an issue where ShaderGraph previews didn't display correctly when setting a texture to "None" [1264932]
- Fixed an issue with the SampleVirtualTexture node in ShaderGraph, where toggling Automatic Streaming would cause the node to incorrectly display four output slots [1271618]
- Fixed an issue in ShaderGraph with integer-mode Vector1 properties throwing errors when the value is changed [1264930]
- Fixed a bug where ShaderGraph would not load graphs using Procedural VT nodes when the nodes were the project had them disabled [1271598]
- Fixed an issue where the ProceduralVT node was not updating any connected SampleVT nodes when the number of layers was changed [1274288]
- Fixed an issue where ShaderGraph shaders did not reimport automatically when some of the included files changed [1269634]
- Fixed an issue where building a context menu on a dragging block node would leave it floating and undo/redo would result in a soft-lock
- Fixed an issue where ShaderGraph was logging error when edited in play mode [1274148].
<<<<<<< HEAD
- Fixed a bug where properties copied over with their graph inputs would not hook up correctly in a new graph [1274306]
=======
- Fixed an issue where renaming a property in the blackboard at creation would trigger an error.
- Fixed an issue where ShaderGraph shaders did not reimport automatically when missing dependencies were reintroduced [1182895]
- Fixed an issue where ShaderGraph previews would not show error shaders when the active render pipeline is incompatible with the shader [1257015]
- ShaderGraph DDX, DDY, DDXY, and NormalFromHeight nodes do not allow themselves to be connected to vertex shader, as the derivative instructions can't be used [1209087]
>>>>>>> 9544b8ed

## [10.0.0] - 2019-06-10
### Added
- Added the Internal Inspector which allows the user to view data contained in selected nodes and properties in a new floating graph sub-window. Also added support for custom property drawers to let you visualize any data type you like and expose it to the inspector.  
- Added samples for Procedural Patterns to the package.
- You can now use the right-click context menu to delete Sticky Notes.
- You can now save your graph as a new Asset.
- Added support for vertex skinning when you use the DOTS animation package.
- You can now use the right-click context menu to set the precision on multiple selected nodes.
- You can now select unused nodes in your graph.
- When you start the Editor, Shader Graph now displays Properties in the Blackboard as collapsed.
- Updated the zoom level to let you zoom in further.
- Blackboard properties now have a __Duplicate__ menu option. When you duplicate properties, Shader Graph maintains the order, and inserts duplicates below the current selection.
- When you convert a node to a Sub Graph, the dialog now opens up in the directory of the original graph that contained the node. If the new Sub Graph is outside this directory, it also remembers that path for the next dialog to ease folder navigation.
- If Unity Editor Analytics are enabled, Shader Graph collects anonymous data about which nodes you use in your graphs. This helps the Shader Graph team focus our efforts on the most common graph scenarios, and better understand the needs of our customers. We don't track edge data and cannot recreate your graphs in any form.
- The Create Node Menu now has a tree view and support for fuzzy field searching.
- When a Shader Graph or Sub Graph Asset associated with a open window has been deleted, Unity now displays a dialog that asks whether you would like to save the graph as a new Asset or close the window.
- Added a drop-down menu to the PBR Master Node that lets you select the final coordinate space of normals delivered from the fragment function. 
- Added support for users to drag and drop Blackboard Properties from one graph to another.
- Breaking out GraphData validation into clearer steps.
- Added AlphaToMask render state.
- Added a field to the Master Nodes that overrides the generated shader's ShaderGUI, which determines how a Material that uses a Shader Graph looks.
- Added Redirect Nodes. You can now double-click an edge to add a control point that allows you to route edges around other nodes and connect multiple output edges.
- Added `Compute Deformation` Node to read deformed vertex data from Dots Deformations.
- Added new graph nodes that allow sampling Virtual Textures
- Shader Graph now uses a new file format that is much friendlier towards version control systems and humans. Existing Shader Graphs and will use the new format next time they are saved.

### Changed
- Changed the `Branch` node so that it uses a ternary operator (`Out = bool ? a : B`) instead of a linear interpolate function.
- Copied nodes are now pasted at the cursor location instead of slightly offset from their original location.
- Error messages reported on Sub Graph output nodes for invalid previews now present clearer information, with documentation support.
- Updated legacy COLOR output semantic to SV_Target in pixel shader for compatibility with DXC.
- Updated the functions in the `Normal From Height` node to avoid NaN outputs.
- Changed the Voronoi Node algorithm to increase the useful range of the input values and to always use float values internally to avoid clipping.
- Changed the `Reference Suffix` of Keyword Enum entries so that you cannot edit them, which ensures that material keywords compile properly. 
- Updated the dependent version of `Searcher` to 4.2.0. 
- Added support for `Linear Blend Skinning` Node to Universal Render Pipeline.
- Moved all code to be under Unity specific namespaces.
- Changed ShaderGraphImporter and ShaderSubgraphImporter so that graphs are imported before Models.
- Remove VFXTarget if VisualEffect Graph package isn't included.
- VFXTarget doesn't overwrite the shader export anymore, VFXTarget can be active with another target.

### Fixed
- Edges no longer produce errors when you save a Shader Graph.
- Shader Graph no longer references the `NUnit` package.
- Fixed a shader compatibility issue in the SRP Batcher when you use a hybrid instancing custom variable.
- Fixed an issue where Unity would crash when you imported a Shader Graph Asset with invalid formatting.
- Fixed an issue with the animated preview when there is no Camera with animated Materials in the Editor.
- Triplanar nodes no longer use Camera-relative world space by default in HDRP.
- Errors no longer occur when you activate `Enable GPU Instancing` on Shader Graph Materials. [1184870](https://issuetracker.unity3d.com/issues/universalrp-shader-compilation-error-when-using-gpu-instancing)
- Errors no longer occur when there are multiple tangent transform nodes on a graph. [1185752](https://issuetracker.unity3d.com/issues/shadergraph-fails-to-compile-with-redefinition-of-transposetangent-when-multiple-tangent-transform-nodes-are-plugged-in)
- The Main Preview for Sprite Lit and Sprite Unlit master nodes now displays the correct color. [1184656](https://issuetracker.unity3d.com/issues/shadergraph-preview-for-lit-and-unlit-master-node-wrong-color-when-color-is-set-directly-on-master-node)
- Shader Graph shaders in `Always Include Shaders` no longer crash builds. [1191757](https://issuetracker.unity3d.com/issues/lwrp-build-crashes-when-built-with-shadergraph-file-added-to-always-include-shaders-list)
- The `Transform` node now correctly transforms Absolute World to Object.
- Errors no longer occur when you change the precision of Sub Graphs. [1158413](https://issuetracker.unity3d.com/issues/shadergraph-changing-precision-of-sg-with-subgraphs-that-still-use-the-other-precision-breaks-the-generated-shader)
- Fixed an error where the UV channel drop-down menu on nodes had clipped text. [1188710](https://issuetracker.unity3d.com/issues/shader-graph-all-uv-dropdown-value-is-clipped-under-shader-graph)
- Added StencilOverride support.
- Sticky Notes can now be grouped properly.
- Fixed an issue where nodes couldn't be copied from a group.
- Fixed a bug that occurred when you duplicated multiple Blackboard properties or keywords simultaneously, where Shader Graph stopped working, potentially causing data loss.
- Fixed a bug where you couldn't reorder Blackboard properties.
- Shader Graph now properly duplicates the __Exposed__ status for Shader properties and keywords.
- Fixed a bug where the __Save Graph As__ dialog for a Shader or Sub Graph sometimes appeared in the wrong Project when you had multiple Unity Projects open simultaneously.
- Fixed an issue where adding the first output to a Sub Graph without any outputs prior caused Shader Graphs containing the Sub Graph to break.
- Fixed an issue where Shader Graph shaders using the `CameraNode` failed to build on PS4 with "incompatible argument list for call to 'mul'".
- Fixed a bug that caused problems with Blackboard property ordering.
- Fixed a bug where the redo functionality in Shader Graph often didn't work.
- Fixed a bug where using the Save As command on a Sub Graph raised an exception.
- Fixed a bug where the input fields sometimes didn't render properly. [1176268](https://issuetracker.unity3d.com/issues/shadergraph-input-fields-get-cut-off-after-minimizing-and-maximizing-become-unusable)
- Fixed a bug where the Gradient property didn't work with all system locales. [1140924](https://issuetracker.unity3d.com/issues/shader-graph-shader-doesnt-compile-when-using-a-gradient-property-and-a-regional-format-with-comma-decimal-separator-is-used)
- Fixed a bug where Properties in the Blackboard could have duplicate names.
- Fixed a bug where you could drag the Blackboard into a graph even when you disabled the Blackboard.
- Fixed a bug where the `Vertex Normal` slot on master nodes needed vertex normal data input to compile. [1193348](https://issuetracker.unity3d.com/issues/hdrp-unlit-shader-plugging-anything-into-the-vertex-normal-input-causes-shader-to-fail-to-compile)
- Fixed a bug where `GetWorldSpaceNormalizeViewDir()` could cause undeclared indentifier errors. [1190606](https://issuetracker.unity3d.com/issues/view-dir-node-plugged-into-vertex-position-creates-error-undeclared-identifier-getworldspacenormalizeviewdir)
- Fixed a bug where Emission on PBR Shader Graphs in the Universal RP would not bake to lightmaps. [1190225](https://issuetracker.unity3d.com/issues/emissive-custom-pbr-shadergraph-material-only-works-for-primitive-unity-objects)
- Fixed a bug where Shader Graph shaders were writing to `POSITION` instead of `SV_POSITION`, which caused PS4 builds to fail.
- Fixed a bug where `Object to Tangent` transforms in the `Transform` node used the wrong matrix. [1162203](https://issuetracker.unity3d.com/issues/shadergraph-transform-node-from-object-to-tangent-space-uses-the-wrong-matrix)
- Fixed an issue where boolean keywords in a Shader Graph caused HDRP Material features to fail. [1204827](https://issuetracker.unity3d.com/issues/hdrp-shadergraph-adding-a-boolean-keyword-to-an-hdrp-lit-shader-makes-material-features-not-work)
- Fixed a bug where Object space normals scaled with Object Scale. 
- Documentation links on nodes now point to the correct URLs and package versions.
- Fixed an issue where Sub Graphs sometimes had duplicate names when you converted nodes into Sub Graphs. 
- Fixed an issue where the number of ports on Keyword nodes didn't update when you added or removed Enum Keyword entries.
- Fixed an issue where colors in graphs didn't update when you changed a Blackboard Property's precision while the Color Mode is set to Precision.
- Fixed a bug where custom mesh in the Master Preview didn't work.
- Fixed a number of memory leaks that caused Shader Graph assets to stay in memory after closing the Shader Graph window.
- You can now smoothly edit controls on the `Dielectric Specular` node.
- Fixed Blackboard Properties to support scientific notation.
- Fixed a bug where warnings in the Shader Graph or Sub Graph were treated as errors.
- Fixed a bug where the error `Output value 'vert' is not initialized` displayed on all PBR graphs in Universal. [1210710](https://issuetracker.unity3d.com/issues/output-value-vert-is-not-completely-initialized-error-is-thrown-when-pbr-graph-is-created-using-urp)
- Fixed a bug where PBR and Unlit master nodes in Universal had Alpha Clipping enabled by default.
- Fixed an issue in where analytics wasn't always working.
- Fixed a bug where if a user had a Blackboard Property Reference start with a digit the generated shader would be broken.
- Avoid unintended behavior by removing the ability to create presets from Shader Graph (and Sub Graph) assets. [1220914](https://issuetracker.unity3d.com/issues/shadergraph-preset-unable-to-open-editor-when-clicking-on-open-shader-editor-in-the-shadersubgraphimporter)
- Fixed a bug where undo would make the Master Preview visible regardless of its toggle status.
- Fixed a bug where any change to the PBR master node settings would lose connection to the normal slot. 
- Fixed a bug where the user couldn't open up HDRP Master Node Shader Graphs without the Render Pipeline set to HDRP.
- Fixed a bug where adding a HDRP Master Node to a Shader Graph would softlock the Shader Graph.
- Fixed a bug where shaders fail to compile due to `#pragma target` generation when your system locale uses commas instead of periods.
- Fixed a compilation error when using Hybrid Renderer due to incorrect positioning of macros.
- Fixed a bug where the `Create Node Menu` lagged on load. Entries are now only generated when property, keyword, or subgraph changes are detected. [1209567](https://issuetracker.unity3d.com/issues/shadergraph-opening-node-search-window-is-unnecessarily-slow).
- Fixed a bug with the `Transform` node where converting from `Absolute World` space in a sub graph causes invalid subscript errors. [1190813](https://issuetracker.unity3d.com/issues/shadergraph-invalid-subscript-errors-are-thrown-when-connecting-a-subgraph-with-transform-node-with-unlit-master-node)
- Fixed a bug where depndencies were not getting included when exporting a shadergraph and subgraphs
- Fixed a bug where adding a " to a property display name would cause shader compilation errors and show all nodes as broken
- Fixed a bug where the `Position` node would change coordinate spaces from `World` to `Absolute World` when shaders recompile. [1184617](https://issuetracker.unity3d.com/product/unity/issues/guid/1184617/)
- Fixed a bug where instanced shaders wouldn't compile on PS4.
- Fixed a bug where switching a Color Nodes' Mode between Default and HDR would cause the Color to be altered incorrectly.
- Fixed a bug where nodes dealing with matricies would sometimes display a preview, sometimes not.
- Optimized loading a large Shader Graph. [1209047](https://issuetracker.unity3d.com/issues/shader-graph-unresponsive-editor-when-using-large-graphs)
- Fixed NaN issue in triplanar SG node when blend goes to 0.
- Fixed a recurring bug where node inputs would get misaligned from their ports. [1224480]
- Fixed an issue where Blackboard properties would not duplicate with `Precision` or `Hybrid Instancing` options. 
- Fixed an issue where `Texture` properties on the Blackboard would not duplicate with the same `Mode` settings. 
- Fixed an issue where `Keywords` on the Blackboard would not duplicate with the same `Default` value.
- Shader Graph now requests preview shader compilation asynchronously. [1209047](https://issuetracker.unity3d.com/issues/shader-graph-unresponsive-editor-when-using-large-graphs)
- Fixed an issue where Shader Graph would not compile master previews after an assembly reload.
- Fixed issue where `Linear Blend Skinning` node could not be converted to Sub Graph [1227087](https://issuetracker.unity3d.com/issues/shadergraph-linear-blend-skinning-node-reports-an-error-and-prevents-shader-compilation-when-used-within-a-sub-graph)
- Fixed a compilation error in preview shaders for nodes requiring view direction.
- Fixed undo not being recorded properly for setting active master node, graph precision, and node defaults.
- Fixed an issue where Custum Function nodes and Sub Graph Output nodes could no longer rename slots. 
- Fixed a bug where searcher entries would not repopulate correctly after an undo was perfromed (https://fogbugz.unity3d.com/f/cases/1241018/)
- Fixed a bug where Redirect Nodes did not work as inputs to Custom Function Nodes. [1235999](https://issuetracker.unity3d.com/product/unity/issues/guid/1235999/)
- Fixed a bug where changeing the default value on a keyword would reset the node input type to vec4 (https://fogbugz.unity3d.com/f/cases/1216760/)
- Fixed a soft lock when you open a graph when the blackboard hidden.
- Fixed an issue where keyboard navigation in the Create Node menu no longer worked. [1253544]
- Preview correctly shows unassigned VT texture result, no longer ignores null textures
- Don't allow duplicate VT layer names when renaming layers
- Moved VT layer TextureType to the VTProperty from the SampleVT node
- Fixed the squished UI of VT property layers
- Disallow Save As and Convert to Subgraph that would create recursive dependencies
- Fixed an issue where the user would not get a save prompt on application close [1262044](https://issuetracker.unity3d.com/product/unity/issues/guid/1262044/)
- Fixed bug where output port type would not visually update when input type changed (for example from Vec1 to Vec3) [1259501](https://issuetracker.unity3d.com/product/unity/issues/guid/1259501/)
- Fixed an issue with how we collected/filtered nodes for targets. Applied the work to the SearchWindowProvider as well
- Fixed a bug where the object selector for Custom Function Nodes did not update correctly. [1176129](https://issuetracker.unity3d.com/product/unity/issues/guid/1176129/)
- Fixed a bug where whitespaces were allowed in keyword reference names
- Fixed a bug where the Create Node menu would override the Object Field selection window. [1176125](https://issuetracker.unity3d.com/issues/shader-graph-object-input-field-with-space-bar-shortcut-opens-shader-graph-search-window-and-object-select-window)
- Fixed a bug where the Main Preview window was no longer a square aspect ratio. [1257053](https://issuetracker.unity3d.com/product/unity/issues/guid/1257053/)
- Fixed a bug where the size of the Graph Inspector would not save properly. [1257084](https://issuetracker.unity3d.com/product/unity/issues/guid/1257084/)
- Replace toggle by an enumField for lit/unlit with VFXTarget
- Alpha Clipping option in Graph inspector now correctly hides and indents dependent options. (https://fogbugz.unity3d.com/f/cases/1257041/)
- Fixed a bug where changing the name of a property did not update nodes on the graph. [1249164](https://issuetracker.unity3d.com/product/unity/issues/guid/1249164/)
- Fixed a crash issue when ShaderGraph included in a project along with DOTS assemblies
- Added missing SampleVirtualTextureNode address mode control in ShaderGraph
- Fixed a badly named control on SampleVirtualTextureNode in ShaderGraph
- Fixed an issue where multiple SampleVirtualTextureNodes created functions with names that may collide in ShaderGraph
- Made sub graph importer deterministic to avoid cascading shader recompiles when no change was present.
- Adjusted style sheet for Blackboard to prevent ui conflicts.
- Fixed a bug where the SampleVirtualTexture node would delete slots when changing its LOD mode
- Use preview of the other target if VFXTarget is active.

## [7.1.1] - 2019-09-05
### Added
- You can now define shader keywords on the Blackboard. Use these keywords on the graph to create static branches in the generated shader.
- The tab now shows whether you are working in a Sub Graph or a Shader Graph file.
- The Shader Graph importer now bakes the output node type name into a meta-data object.

### Fixed
- The Shader Graph preview no longer breaks when you create new PBR Graphs.
- Fixed an issue where deleting a group and a property at the same time would cause an error.
- Fixed the epsilon that the Hue Node uses to avoid NaN on platforms that support half precision.
- Emission nodes no longer produce errors when you use them in Sub Graphs.
- Exposure nodes no longer produce errors when you use them in Sub Graphs.
- Unlit master nodes no longer define unnecessary properties in the Universal Render Pipeline.
- Errors no longer occur when you convert a selection to a Sub Graph.
- Color nodes now handle Gamma and Linear conversions correctly.
- Sub Graph Output nodes now link to the correct documentation page.
- When you use Keywords, PBR and Unlit master nodes no longer produce errors.
- PBR master nodes now calculate Global Illumination (GI) correctly.
- PBR master nodes now apply surface normals.
- PBR master nodes now apply fog.
- The Editor now displays correct errors for missing or deleted Sub Graph Assets.
- You can no longer drag and drop recursive nodes onto Sub Graph Assets.

## [7.0.1] - 2019-07-25
### Changed
- New Shader Graph windows are now docked to either existing Shader Graph windows, or to the Scene View.

### Fixed
- Fixed various dependency tracking issues with Sub Graphs and HLSL files from Custom Function Nodes.
- Fixed an error that previously occurred when you used `Sampler State` input ports on Sub Graphs.
- `Normal Reconstruct Z` node is now compatible with both fragment and vertex stages. 
- `Position` node now draws the correct label for **Absolute World**. 
- Node previews now inherit preview type correctly.
- Normal maps now unpack correctly for mobile platforms.
- Fixed an error that previously occurred when you used the Gradient Sample node and your system locale uses commas instead of periods.
- Fixed an issue where you couldn't group several nodes.

## [7.0.0] - 2019-07-10
### Added
- You can now use the `SHADERGRAPH_PREVIEW` keyword in `Custom Function Node` to generate different code for preview Shaders.
- Color Mode improves node visibility by coloring the title bar by Category, Precision, or custom colors.
- You can now set the precision of a Shader Graph and individual nodes.
- Added the `_TimeParameters` variable which contains `Time`, `Sin(Time)`, and `Cosine(Time)`
- _Absolute World_ space on `Position Node` now provides absolute world space coordinates regardless of the active render pipeline.
- You can now add sticky notes to graphs.

### Changed
- The `Custom Function Node` now uses an object field to reference its source when using `File` mode.
- To enable master nodes to generate correct motion vectors for time-based vertex modification, time is now implemented as an input to the graph rather than as a global uniform.
- **World** space on `Position Node` now uses the default world space coordinates of the active render pipeline. 

### Fixed
- Fixed an error in `Custom Function Node` port naming.
- `Sampler State` properties and nodes now serialize correctly.
- Labels in the Custom Port menu now use the correct coloring when using the Personal skin.
- Fixed an error that occured when creating a Sub Graph from a selection containing a Group Node.
- When you change a Sub Graph, Shader Graph windows now correctly reload.
- When you save a Shader Graph, all other Shader Graph windows no longer re-compile their preview Shaders.
- Shader Graph UI now draws with correct styling for 2019.3.
- When deleting edge connections to nodes with a preview error, input ports no longer draw in the wrong position.
- Fixed an error involving deprecated components from VisualElements.
- When you convert nodes to a Sub Graph, the nodes are now placed correctly in the Sub Graph.
- The `Bitangent Vector Node` now generates all necessary shader requirements.

## [6.7.0-preview] - 2019-05-16
### Added
- Added a hidden path namespace for Sub Graphs to prevent certain Sub Graphs from populating the Create Node menu.

### Changed
- Anti-aliasing (4x) is now enabled on Shader Graph windows.

### Fixed
- When you click on the gear icon, Shader Graph now focuses on the selected node, and brings the settings menu to front view.
- Sub Graph Output and Custom Function Node now validate slot names, and display an appropriate error badge when needed.
- Remaining outdated documentation has been removed. 
- When you perform an undo or redo to an inactive Shader Graph window, the window no longer breaks.
- When you rapidly perform an undo or redo, Shader Graph windows no longer break.
- Sub Graphs that contain references to non-existing Sub Graphs no longer break the Sub Graph Importer.
- You can now reference sub-assets such as Textures.
- You can now reference Scene Color and Scene Depth correctly from within a Sub Graph.
- When you create a new empty Sub Graph, it no longer shows a warning about a missing output.
- When you create outputs that start with a digit, Shader generation no longer fails.
- You can no longer add nodes that are not allowed into Sub Graphs.
- A graph must now always contain at least one Master Node.
- Duplicate output names are now allowed.
- Fixed an issue where the main preview was always redrawing.
- When you set a Master Node as active, the Main Preview now shows the correct result.
- When you save a graph that contains a Sub Graph node, the Shader Graph window no longer freezes.
- Fixed an error that occured when using multiple Sampler State nodes with different parameters.
- Fixed an issue causing default inputs to be misaligned in certain cases.
- You can no longer directly connect slots with invalid types. When the graph detects that situation, it now doesn't break and gives an error instead.

## [6.6.0] - 2019-04-01
### Added
- You can now add Matrix, Sampler State and Gradient properties to the Blackboard.
- Added Custom Function node. Use this node to define a custom HLSL function either via string directly in the graph, or via a path to an HLSL file.
- You can now group nodes by pressing Ctrl + G.
- Added "Delete Group and Contents" and removed "Ungroup All Nodes" from the context menu for groups.
- You can now use Sub Graphs in other Sub Graphs.
- Preview shaders now compile in the background, and only redraw when necessary.

### Changed
- Removed Blackboard fields, which had no effect on Sub Graph input ports, from the Sub Graph Blackboard.
- Subgraph Output node is now called Outputs.
- Subgraph Output node now supports renaming of ports.
- Subgraph Output node now supports all port types.
- Subgraph Output node now supports reordering ports.
- When you convert nodes to a Sub Graph, Shader Graph generates properties and output ports in the Sub Graph, and now by default, names those resulting properties and output ports based on their types.
- When you delete a group, Shader Graph now deletes the Group UI, but doesn't delete the nodes inside.

### Fixed
- You can now undo edits to Vector port default input fields.
- You can now undo edits to Gradient port default input fields.
- Boolean port input fields now display correct values when you undo changes.
- Vector type properties now behave as expected when you undo changes.
- Fixed an error that previously occurred when you opened saved Shader Graphs containing one or more Voronoi nodes.
- You can now drag normal map type textures on to a Shader Graph to create Sample Texture 2D nodes with the correct type set.
- Fixed the Multiply node so default input values are applied correctly.
- Added padding on input values for Blend node to prevent NaN outputs.
- Fixed an issue where `IsFaceSign` would not compile within Sub Graph Nodes.
- Null reference errors no longer occur when you remove ports with connected edges.
- Default input fields now correctly hide and show when connections change.

## [6.5.0] - 2019-03-07

### Fixed
- Fixed master preview for HDRP master nodes when alpha clip is enabled.

## [6.4.0] - 2019-02-21
### Fixed
- Fixed the Transform node, so going from Tangent Space to any other space now works as expected.

## [6.3.0] - 2019-02-18
### Fixed
- Fixed an issue where the Normal Reconstruct Z Node sometimes caused Not a Number (NaN) errors when using negative values.

## [6.2.0] - 2019-02-15
### Fixed
- Fixed the property blackboard so it no longer goes missing or turns very small.

### Changed
- Code refactor: all macros with ARGS have been swapped with macros with PARAM. This is because the ARGS macros were incorrectly named.

## [6.1.0] - 2019-02-13

## [6.0.0] - 2019-02-23
### Added
- When you hover your cursor over a property in the blackboard, this now highlights the corresponding property elements in your Shader Graph. Similarly, if you hover over a property in the Shader Graph itself, this highlights the corresponding property in the blackboard.
- Property nodes in your Shader Graph now have a similar look and styling as the properties in the blackboard.

### Changed
- Errors in the compiled shader are now displayed as badges on the appropriate node.
- In the `Scene Depth` node you can now choose the depth sampling mode: `Linear01`, `Raw` or `Eye`.

### Fixed
- When you convert an inline node to a `Property` node, this no longer allows duplicate property names.
- When you move a node, you'll now be asked to save the Graph file.
- You can now Undo edits to Property parameters on the Blackboard.
- You can now Undo conversions between `Property` nodes and inline nodes.
- You can now Undo moving a node.
- You can no longer select the `Texture2D` Property type `Mode`, if the Property is not exposed.
- The `Vector1` Property type now handles default values more intuitively when switching `Mode` dropdown.
- The `Color` node control is now a consistent width.
- Function declarations no longer contain double delimiters.
- The `Slider` node control now functions correctly.
- Fixed an issue where the Editor automatically re-imported Shader Graphs when there were changes to the asset database.
- Reverted the visual styling of various graph elements to their previous correct states.
- Previews now repaint correctly when Unity does not have focus.
- Code generation now works correctly for exposed Vector1 shader properties where the decimal separator is not a dot.
- The `Rotate About Axis` node's Modes now use the correct function versions.
- Shader Graph now preserves grouping when you convert nodes between property and inline.
- The `Flip` node now greys out labels for inactive controls.
- The `Boolean` property type now uses the `ToggleUI` property attribute, so as to not generate keywords.
- The `Normal Unpack` node no longer generates errors in Object space.
- The `Split` node now uses values from its default Port input fields.
- The `Channel Mask` node now allows multiple node instances, and no longer generates any errors.
- Serialized the Alpha control value on the `Flip` node.
- The `Is Infinite` and `Is NaN` nodes now use `Vector 1` input ports, but the output remains the same.
- You can no longer convert a node inside a `Sub Graph` into a `Sub Graph`, which previously caused errors.
- The `Transformation Matrix` node's Inverse Projection and Inverse View Projection modes no longer produce errors.
- The term `Shader Graph` is now captilized correctly in the Save Graph prompt. 

## [5.2.0] - 2018-11-27
### Added
- Shader Graph now has __Group Node__, where you can group together several nodes. You can use this to keep your Graphs organized and nice.

### Fixed
- The expanded state of blackboard properties are now remembered during a Unity session.

## [5.1.0] - 2018-11-19
### Added
- You can now show and hide the Main Preview and the Blackboard from the toolbar.

### Changed
- The Shader Graph package is no longer in preview.
- Moved `NormalBlendRNM` node to a dropdown option on `Normal Blend` node.
- `Sample Cubemap` node now has a `SamplerState` slot.
- New Sub Graph assets now default to the "Sub Graphs" path in the Create Node menu.
- New Shader Graph assets now default to the "Shader Graphs" path in the Shader menu.
- The `Light Probe` node is now a `Baked GI` node. When you use LWRP with lightmaps, this node now returns the correct lightmap data. This node is supported in HDRP.
- `Reflection Probe` nodes now only work with LWRP. This solves compilation errors in HDRP.
- `Ambient` nodes now only work with LWRP. This solves compilation errors in HDRP.
- `Fog` nodes now only work with LWRP. This solves compilation errors in HDRP.
- In HDRP, the `Position` port for the `Object` node now returns the absolute world position.
- The `Baked GI`, `Reflection Probe`, and `Ambient` nodes are now in the `Input/Lighting` category.
- The master node no longer has its own preview, because it was redundant. You can see the results for the master node in the Main Preview.

### Fixed
- Shadow projection is now correct when using the `Unlit` master node with HD Render Pipeline.
- Removed all direct references to matrices
- `Matrix Construction` nodes with different `Mode` values now evaluate correctly.
- `Is Front Face` node now works correctly when connected to `Alpha` and `AlphaThreshold` slots on the `PBR` master node.
- Corrected some instances of incorrect port dimensions on several nodes.
- `Scene Depth` and `Scene Color` nodes now work in single pass stereo in Lightweight Render Pipeline.
- `Channel Mask` node controls are now aligned correctly.
- In Lightweight Render Pipeline, Pre-multiply surface type now matches the Lit shader. 
- Non-exposed properties in the blackboard no longer have a green dot next to them.
- Default reference name for shader properties are now serialized. You cannot change them after initial creation.
- When you save Shader Graph and Sub Graph files, they're now automatically checked out on version control.
- Shader Graph no longer throws an exception when you double-click a folder in the Project window.
- Gradient Node no longer throws an error when you undo a deletion.

## [5.0.0-preview] - 2018-09-28

## [4.0.0-preview] - 2018-09-28
### Added
- Shader Graph now supports the High Definition Render Pipeline with both PBR and Unlit Master nodes. Shaders built with Shader Graph work with both the Lightweight and HD render pipelines.
- You can now modify vertex position via the Position slot on the PBR and Unlit Master nodes. By default, the input to this node is object space position. Custom inputs to this slot should specify the absolute local position of a given vertex. Certain nodes (such as Procedural Shapes) are not viable in the vertex shader. Such nodes are incompatible with this slot.
- You can now edit the Reference name for a property. To do so, select the property and type a new name next to Reference. If you want to reset to the default name, right-click Reference, and select Reset reference.
- In the expanded property window, you can now toggle whether the property is exposed.
- You can now change the path of Shader Graphs and Sub Graphs. When you change the path of a Shader Graph, this modifies the location it has in the shader selection list. When you change the path of Sub Graph, it will have a different location in the node creation menu.
- Added `Is Front Face` node. With this node, you can change graph output depending on the face sign of a given fragment. If the current fragment is part of a front face, the node returns true. For a back face, the node returns false. Note: This functionality requires that you have enabled **two sided** on the Master node.
- Gradient functionality is now available via two new nodes: Sample Gradient and Gradient Asset. The Sample Gradient node samples a gradient given a Time parameter. You can define this gradient on the Gradient slot control view. The Gradient Asset node defines a gradient that can be sampled by multiple Sample Gradient nodes using different Time parameters.
- Math nodes now have a Waves category. The category has four different nodes: Triangle wave, Sawtooth wave, Square wave, and Noise Sine wave. The Triangle, Sawtooth, and Square wave nodes output a waveform with a range of -1 to 1 over a period of 1. The Noise Sine wave outputs a standard Sine wave with a range of -1 to 1 over a period of 2 * pi. For variance, random noise is added to the amplitude of the Sine wave, within a determined range.
- Added `Sphere Mask` node for which you can indicate the starting coordinate and center point. The sphere mask uses these with the **Radius** and **Hardness** parameters. Sphere mask functionality works in both 2D and 3D spaces, and is based on the vector coordinates in the **Coords and Center** input.
- Added support for Texture 3D and Texture 2D Array via two new property types and four new nodes.
- A new node `Texture 2D LOD` has been added for LOD functionality on a Texture 2D Sample. Sample Texture 2D LOD uses the exact same input and output slots as Sample Texture 2D, but also includes an input for level of detail adjustments via a Vector1 slot.
- Added `Texel Size` node, which allows you to get the special texture properties of a Texture 2D Asset via the `{texturename}_TexelSize` variable. Based on input from the Texture 2D Asset, the node outputs the width and height of the texel size in Vector1 format.
- Added `Rotate About Axis` node. This allows you to rotate a 3D vector space around an axis. For the rotation, you can specify an amount of degrees or a radian value.
- Unpacking normal maps in object space.
- Unpacking derivative maps option on sample texture nodes.
- Added Uint type for instancing support.
- Added HDR option for color material slots.
- Added definitions used by new HD Lit Master node.
- Added a popup control for a string list.
- Added conversion type (position/direction) to TransformNode.
- In your preview for nodes that are not master nodes, pixels now display as pink if they are not finite.

### Changed
- The settings for master nodes now live in a small window that you can toggle on and off. Here, you can change various rendering settings for your shader.
- There are two Normal Derive Nodes: `Normal From Height` and `Normal Reconstruct Z`.
  `Normal From Height` uses Vector1 input to derive a normal map.
  `Normal Reconstruct Z` uses the X and Y components in Vector2 input to derive the proper Z value for a normal map.
- The Texture type default input now accepts render textures.
- HD PBR subshader no longer duplicates surface description code into vertex shader.
- If the current render pipeline is not compatible, master nodes now display an error badge.
- The preview shader now only considers the current render pipeline. Because of this there is less code to compile, so the preview shader compiles faster.
- When you rename a shader graph or sub shader graph locally on your disk, the title of the Shader Graph window, black board, and preview also updates.
- Removed legacy matrices from Transfomation Matrix node.
- Texture 2D Array and Texture 3D nodes can no longer be used in the vertex shader.
- `Normal Create` node has been renamed to `Normal From Texture`.
- When you close the Shader Graph after you have modified a file, the prompt about saving your changes now shows the file name as well.
- `Blend` node now supports Overwrite mode.
- `Simple Noise` node no longer has a loop.
- The `Polygon` node now calculates radius based on apothem.
- `Normal Strength` node now calculates Z value more accurately.
- You can now connect Sub Graphs to vertex shader slots. If a node in the Sub Graph specifies a shader stage, that specific Sub Graph node is locked to that stage. When an instance of a Sub Graph node is connected to a slot that specifies a shader stage, all slots on that instance are locked to the stage.
- Separated material options and tags.
- Master node settings are now recreated when a topological modification occurs.

### Fixed
- Vector 1 nodes now evaluate correctly. ([#334](https://github.com/Unity-Technologies/ShaderGraph/issues/334) and [#337](https://github.com/Unity-Technologies/ShaderGraph/issues/337))
- Properties can now be copied and pasted.
- Pasting a property node into another graph will now convert it to a concrete node. ([#300](https://github.com/Unity-Technologies/ShaderGraph/issues/300) and [#307](https://github.com/Unity-Technologies/ShaderGraph/pull/307))
- Nodes that are copied from one graph to another now spawn in the center of the current view. ([#333](https://github.com/Unity-Technologies/ShaderGraph/issues/333))
- When you edit sub graph paths, the search window no longer yields a null reference exception.
- The blackboard is now within view when deserialized.
- Your system locale can no longer cause incorrect commands due to full stops being converted to commas.
- Deserialization of subgraphs now works correctly.
- Sub graphs are now suffixed with (sub), so you can tell them apart from other nodes.
- Boolean and Texture type properties now function correctly in sub-graphs.
- The preview of a node does not obstruct the selection outliner anymore.
- The Dielectric Specular node no longer resets its control values.
- You can now copy, paste, and duplicate sub-graph nodes with vector type input ports.
- The Lightweight PBR subshader now normalizes normal, tangent, and view direction correctly.
- Shader graphs using alpha clip now generate correct depth and shadow passes.
- `Normal Create` node has been renamed to `Normal From Texture`.
- The preview of nodes now updates correctly.
- Your system locale can no longer cause incorrect commands due to full stops being converted to commas.
- `Show Generated Code` no longer throws an "Argument cannot be null" error.
- Sub Graphs now use the correct generation mode when they generate preview shaders.
- The `CodeFunctionNode` API now generates correct function headers when you use `DynamicMatrix` type slots.
- Texture type input slots now set correct default values for 'Normal' texture type.
- SpaceMaterialSlot now reads correct slot.
- Slider node control now functions correctly.
- Shader Graphs no longer display an error message intended for Sub Graphs when you delete properties.
- The Shader Graph and Sub Shader Graph file extensions are no longer case-sensitive.
- The dynamic value slot type now uses the correct decimal separator during HLSL generation.
- Fixed an issue where Show Generated Code could fail when external editor was not set.
- In the High Definition Render Pipeline, Shader Graph now supports 4-channel UVs.
- The Lightweight PBR subshader now generates the correct meta pass.
- Both PBR subshaders can now generate indirect light from emission.
- Shader graphs now support the SRP batcher.
- Fixed an issue where floatfield would be parsed according to OS locale settings with .NET 4.6<|MERGE_RESOLUTION|>--- conflicted
+++ resolved
@@ -29,14 +29,11 @@
 - Fixed an issue where ShaderGraph shaders did not reimport automatically when some of the included files changed [1269634]
 - Fixed an issue where building a context menu on a dragging block node would leave it floating and undo/redo would result in a soft-lock
 - Fixed an issue where ShaderGraph was logging error when edited in play mode [1274148].
-<<<<<<< HEAD
 - Fixed a bug where properties copied over with their graph inputs would not hook up correctly in a new graph [1274306]
-=======
 - Fixed an issue where renaming a property in the blackboard at creation would trigger an error.
 - Fixed an issue where ShaderGraph shaders did not reimport automatically when missing dependencies were reintroduced [1182895]
 - Fixed an issue where ShaderGraph previews would not show error shaders when the active render pipeline is incompatible with the shader [1257015]
 - ShaderGraph DDX, DDY, DDXY, and NormalFromHeight nodes do not allow themselves to be connected to vertex shader, as the derivative instructions can't be used [1209087]
->>>>>>> 9544b8ed
 
 ## [10.0.0] - 2019-06-10
 ### Added
