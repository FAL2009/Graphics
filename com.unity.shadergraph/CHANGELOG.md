# Changelog
All notable changes to this package are documented in this file.

The format is based on [Keep a Changelog](http://keepachangelog.com/en/1.0.0/)
and this project adheres to [Semantic Versioning](http://semver.org/spec/v2.0.0.html).

## [10.1.0] - 2020-10-12

### Added
- Added parallax mapping node and parallax occlusion mapping node.
- Added the possibility to have multiple POM node in a single graph.
- Added better error feedback when SampleVirtualTexture nodes run into issues with the VirtualTexture property inputs

### Changed
- Added method chaining support to shadergraph collection API.
- Optimized ShaderSubGraph import dependencies to minimize unnecessary reimports when using CustomFunctionNode
- Changed UI names from `Vector1` to `Float`
- Renamed `Float` precision to `Single`
- Cleaned up the UI to add/remove Targets
- The * in the ShaderGraph title bar now indicates that the graph has been modified when compared to the state it was loaded, instead of compared to what is on disk
- Cancelling a "Save changes on Close?" will now cancel the Close as well
- When attempting to Save and encountering a Read Only file or other exception, ShaderGraph will allow the user to retry as many times as they like

### Fixed
- Fixed a bug where ShaderGraph subgraph nodes would not update their slot names or order
- Fixed an issue where very old ShaderGraphs would fail to load because of uninitialized data [1269616](https://issuetracker.unity3d.com/issues/shadergraph-matrix-split-and-matrix-combine-shadergraphs-in-shadergraph-automated-tests-dont-open-throw-error)
- Fixed an issue where ShaderGraph previews didn't display correctly when setting a texture to "None" [1264932]
- Fixed an issue with the SampleVirtualTexture node in ShaderGraph, where toggling Automatic Streaming would cause the node to incorrectly display four output slots [1271618]
- Fixed an issue in ShaderGraph with integer-mode Vector1 properties throwing errors when the value is changed [1264930]
- Fixed a bug where ShaderGraph would not load graphs using Procedural VT nodes when the nodes were the project had them disabled [1271598]
- Fixed an issue where the ProceduralVT node was not updating any connected SampleVT nodes when the number of layers was changed [1274288]
- Fixed an issue with how unknown nodes were treated during validation
- Fixed an issue where ShaderGraph shaders did not reimport automatically when some of the included files changed [1269634]
- Fixed an issue where building a context menu on a dragging block node would leave it floating and undo/redo would result in a soft-lock
- Fixed an issue where ShaderGraph was logging error when edited in play mode [1274148].
- Fixed a bug where properties copied over with their graph inputs would not hook up correctly in a new graph [1274306]
- Fixed an issue where renaming a property in the blackboard at creation would trigger an error.
- Fixed an issue where ShaderGraph shaders did not reimport automatically when missing dependencies were reintroduced [1182895]
- Fixed an issue where ShaderGraph previews would not show error shaders when the active render pipeline is incompatible with the shader [1257015]
- ShaderGraph DDX, DDY, DDXY, and NormalFromHeight nodes do not allow themselves to be connected to vertex shader, as the derivative instructions can't be used [1209087]
- When ShaderGraph detects no active SRP, it will still continue to render the master preview, but it will use the error shader [1264642]
- VirtualTexture is no longer allowed as a SubGraph output (it is not supported by current system) [1254483]
- ShaderGraph Custom Function Node will now correctly convert function and slot names to valid HLSL identifiers [1258832]
- Fixed an issue where ShaderGraph Custom Function Node would reorder slots when you modified them [1280106]
- Fixed Undo handling when adding or removing Targets from a ShaderGraph [1257028]
<<<<<<< HEAD
- Fixed SampleTexture2DLOD node to return opaque black on unsupported platforms [1241602]
=======
- Fixed an issue with detection of circular subgraph dependencies [1269841]
- Fixed an issue where subgraph nodes were constantly changing their serialized data [1281975]
- Modifying a subgraph will no longer cause ShaderGraphs that use them to "reload from disk?" [1198885]
- Fixed issues with ShaderGraph title bar not correctly displaying the modified status * [1282031]
- Fixed issues where ShaderGraph could discard modified data without user approval when closed [1170503]
- Fixed an issue where ShaderGraph file dependency gathering would fail to include any files that didn't exist
- Fixed issues with ShaderGraph detection and handling of deleted graph files
- Fixed an issue where the ShaderGraph was corrupting the translation cache
- Fixed an issue where ShaderGraph would not prompt the user to save unsaved changes after an assembly reload
- Fixed an issue with Position Node not automatically upgrading
- Fixed an issue where failing SubGraphs would block saving graph files using them (recursion check would throw exceptions) [1283425]
>>>>>>> a1e45858

## [10.0.0] - 2019-06-10
### Added
- Added the Internal Inspector which allows the user to view data contained in selected nodes and properties in a new floating graph sub-window. Also added support for custom property drawers to let you visualize any data type you like and expose it to the inspector.  
- Added samples for Procedural Patterns to the package.
- You can now use the right-click context menu to delete Sticky Notes.
- You can now save your graph as a new Asset.
- Added support for vertex skinning when you use the DOTS animation package.
- You can now use the right-click context menu to set the precision on multiple selected nodes.
- You can now select unused nodes in your graph.
- When you start the Editor, Shader Graph now displays Properties in the Blackboard as collapsed.
- Updated the zoom level to let you zoom in further.
- Blackboard properties now have a __Duplicate__ menu option. When you duplicate properties, Shader Graph maintains the order, and inserts duplicates below the current selection.
- When you convert a node to a Sub Graph, the dialog now opens up in the directory of the original graph that contained the node. If the new Sub Graph is outside this directory, it also remembers that path for the next dialog to ease folder navigation.
- If Unity Editor Analytics are enabled, Shader Graph collects anonymous data about which nodes you use in your graphs. This helps the Shader Graph team focus our efforts on the most common graph scenarios, and better understand the needs of our customers. We don't track edge data and cannot recreate your graphs in any form.
- The Create Node Menu now has a tree view and support for fuzzy field searching.
- When a Shader Graph or Sub Graph Asset associated with a open window has been deleted, Unity now displays a dialog that asks whether you would like to save the graph as a new Asset or close the window.
- Added a drop-down menu to the PBR Master Node that lets you select the final coordinate space of normals delivered from the fragment function. 
- Added support for users to drag and drop Blackboard Properties from one graph to another.
- Breaking out GraphData validation into clearer steps.
- Added AlphaToMask render state.
- Added a field to the Master Nodes that overrides the generated shader's ShaderGUI, which determines how a Material that uses a Shader Graph looks.
- Added Redirect Nodes. You can now double-click an edge to add a control point that allows you to route edges around other nodes and connect multiple output edges.
- Added `Compute Deformation` Node to read deformed vertex data from Dots Deformations.
- Added new graph nodes that allow sampling Virtual Textures
- Shader Graph now uses a new file format that is much friendlier towards version control systems and humans. Existing Shader Graphs and will use the new format next time they are saved.

### Changed
- Changed the `Branch` node so that it uses a ternary operator (`Out = bool ? a : B`) instead of a linear interpolate function.
- Copied nodes are now pasted at the cursor location instead of slightly offset from their original location.
- Error messages reported on Sub Graph output nodes for invalid previews now present clearer information, with documentation support.
- Updated legacy COLOR output semantic to SV_Target in pixel shader for compatibility with DXC.
- Updated the functions in the `Normal From Height` node to avoid NaN outputs.
- Changed the Voronoi Node algorithm to increase the useful range of the input values and to always use float values internally to avoid clipping.
- Changed the `Reference Suffix` of Keyword Enum entries so that you cannot edit them, which ensures that material keywords compile properly. 
- Updated the dependent version of `Searcher` to 4.2.0. 
- Added support for `Linear Blend Skinning` Node to Universal Render Pipeline.
- Moved all code to be under Unity specific namespaces.
- Changed ShaderGraphImporter and ShaderSubgraphImporter so that graphs are imported before Models.
- Remove VFXTarget if VisualEffect Graph package isn't included.
- VFXTarget doesn't overwrite the shader export anymore, VFXTarget can be active with another target.

### Fixed
- Edges no longer produce errors when you save a Shader Graph.
- Shader Graph no longer references the `NUnit` package.
- Fixed a shader compatibility issue in the SRP Batcher when you use a hybrid instancing custom variable.
- Fixed an issue where Unity would crash when you imported a Shader Graph Asset with invalid formatting.
- Fixed an issue with the animated preview when there is no Camera with animated Materials in the Editor.
- Triplanar nodes no longer use Camera-relative world space by default in HDRP.
- Errors no longer occur when you activate `Enable GPU Instancing` on Shader Graph Materials. [1184870](https://issuetracker.unity3d.com/issues/universalrp-shader-compilation-error-when-using-gpu-instancing)
- Errors no longer occur when there are multiple tangent transform nodes on a graph. [1185752](https://issuetracker.unity3d.com/issues/shadergraph-fails-to-compile-with-redefinition-of-transposetangent-when-multiple-tangent-transform-nodes-are-plugged-in)
- The Main Preview for Sprite Lit and Sprite Unlit master nodes now displays the correct color. [1184656](https://issuetracker.unity3d.com/issues/shadergraph-preview-for-lit-and-unlit-master-node-wrong-color-when-color-is-set-directly-on-master-node)
- Shader Graph shaders in `Always Include Shaders` no longer crash builds. [1191757](https://issuetracker.unity3d.com/issues/lwrp-build-crashes-when-built-with-shadergraph-file-added-to-always-include-shaders-list)
- The `Transform` node now correctly transforms Absolute World to Object.
- Errors no longer occur when you change the precision of Sub Graphs. [1158413](https://issuetracker.unity3d.com/issues/shadergraph-changing-precision-of-sg-with-subgraphs-that-still-use-the-other-precision-breaks-the-generated-shader)
- Fixed an error where the UV channel drop-down menu on nodes had clipped text. [1188710](https://issuetracker.unity3d.com/issues/shader-graph-all-uv-dropdown-value-is-clipped-under-shader-graph)
- Added StencilOverride support.
- Sticky Notes can now be grouped properly.
- Fixed an issue where nodes couldn't be copied from a group.
- Fixed a bug that occurred when you duplicated multiple Blackboard properties or keywords simultaneously, where Shader Graph stopped working, potentially causing data loss.
- Fixed a bug where you couldn't reorder Blackboard properties.
- Shader Graph now properly duplicates the __Exposed__ status for Shader properties and keywords.
- Fixed a bug where the __Save Graph As__ dialog for a Shader or Sub Graph sometimes appeared in the wrong Project when you had multiple Unity Projects open simultaneously.
- Fixed an issue where adding the first output to a Sub Graph without any outputs prior caused Shader Graphs containing the Sub Graph to break.
- Fixed an issue where Shader Graph shaders using the `CameraNode` failed to build on PS4 with "incompatible argument list for call to 'mul'".
- Fixed a bug that caused problems with Blackboard property ordering.
- Fixed a bug where the redo functionality in Shader Graph often didn't work.
- Fixed a bug where using the Save As command on a Sub Graph raised an exception.
- Fixed a bug where the input fields sometimes didn't render properly. [1176268](https://issuetracker.unity3d.com/issues/shadergraph-input-fields-get-cut-off-after-minimizing-and-maximizing-become-unusable)
- Fixed a bug where the Gradient property didn't work with all system locales. [1140924](https://issuetracker.unity3d.com/issues/shader-graph-shader-doesnt-compile-when-using-a-gradient-property-and-a-regional-format-with-comma-decimal-separator-is-used)
- Fixed a bug where Properties in the Blackboard could have duplicate names.
- Fixed a bug where you could drag the Blackboard into a graph even when you disabled the Blackboard.
- Fixed a bug where the `Vertex Normal` slot on master nodes needed vertex normal data input to compile. [1193348](https://issuetracker.unity3d.com/issues/hdrp-unlit-shader-plugging-anything-into-the-vertex-normal-input-causes-shader-to-fail-to-compile)
- Fixed a bug where `GetWorldSpaceNormalizeViewDir()` could cause undeclared indentifier errors. [1190606](https://issuetracker.unity3d.com/issues/view-dir-node-plugged-into-vertex-position-creates-error-undeclared-identifier-getworldspacenormalizeviewdir)
- Fixed a bug where Emission on PBR Shader Graphs in the Universal RP would not bake to lightmaps. [1190225](https://issuetracker.unity3d.com/issues/emissive-custom-pbr-shadergraph-material-only-works-for-primitive-unity-objects)
- Fixed a bug where Shader Graph shaders were writing to `POSITION` instead of `SV_POSITION`, which caused PS4 builds to fail.
- Fixed a bug where `Object to Tangent` transforms in the `Transform` node used the wrong matrix. [1162203](https://issuetracker.unity3d.com/issues/shadergraph-transform-node-from-object-to-tangent-space-uses-the-wrong-matrix)
- Fixed an issue where boolean keywords in a Shader Graph caused HDRP Material features to fail. [1204827](https://issuetracker.unity3d.com/issues/hdrp-shadergraph-adding-a-boolean-keyword-to-an-hdrp-lit-shader-makes-material-features-not-work)
- Fixed a bug where Object space normals scaled with Object Scale. 
- Documentation links on nodes now point to the correct URLs and package versions.
- Fixed an issue where Sub Graphs sometimes had duplicate names when you converted nodes into Sub Graphs. 
- Fixed an issue where the number of ports on Keyword nodes didn't update when you added or removed Enum Keyword entries.
- Fixed an issue where colors in graphs didn't update when you changed a Blackboard Property's precision while the Color Mode is set to Precision.
- Fixed a bug where custom mesh in the Master Preview didn't work.
- Fixed a number of memory leaks that caused Shader Graph assets to stay in memory after closing the Shader Graph window.
- You can now smoothly edit controls on the `Dielectric Specular` node.
- Fixed Blackboard Properties to support scientific notation.
- Fixed a bug where warnings in the Shader Graph or Sub Graph were treated as errors.
- Fixed a bug where the error `Output value 'vert' is not initialized` displayed on all PBR graphs in Universal. [1210710](https://issuetracker.unity3d.com/issues/output-value-vert-is-not-completely-initialized-error-is-thrown-when-pbr-graph-is-created-using-urp)
- Fixed a bug where PBR and Unlit master nodes in Universal had Alpha Clipping enabled by default.
- Fixed an issue in where analytics wasn't always working.
- Fixed a bug where if a user had a Blackboard Property Reference start with a digit the generated shader would be broken.
- Avoid unintended behavior by removing the ability to create presets from Shader Graph (and Sub Graph) assets. [1220914](https://issuetracker.unity3d.com/issues/shadergraph-preset-unable-to-open-editor-when-clicking-on-open-shader-editor-in-the-shadersubgraphimporter)
- Fixed a bug where undo would make the Master Preview visible regardless of its toggle status.
- Fixed a bug where any change to the PBR master node settings would lose connection to the normal slot. 
- Fixed a bug where the user couldn't open up HDRP Master Node Shader Graphs without the Render Pipeline set to HDRP.
- Fixed a bug where adding a HDRP Master Node to a Shader Graph would softlock the Shader Graph.
- Fixed a bug where shaders fail to compile due to `#pragma target` generation when your system locale uses commas instead of periods.
- Fixed a compilation error when using Hybrid Renderer due to incorrect positioning of macros.
- Fixed a bug where the `Create Node Menu` lagged on load. Entries are now only generated when property, keyword, or subgraph changes are detected. [1209567](https://issuetracker.unity3d.com/issues/shadergraph-opening-node-search-window-is-unnecessarily-slow).
- Fixed a bug with the `Transform` node where converting from `Absolute World` space in a sub graph causes invalid subscript errors. [1190813](https://issuetracker.unity3d.com/issues/shadergraph-invalid-subscript-errors-are-thrown-when-connecting-a-subgraph-with-transform-node-with-unlit-master-node)
- Fixed a bug where depndencies were not getting included when exporting a shadergraph and subgraphs
- Fixed a bug where adding a " to a property display name would cause shader compilation errors and show all nodes as broken
- Fixed a bug where the `Position` node would change coordinate spaces from `World` to `Absolute World` when shaders recompile. [1184617](https://issuetracker.unity3d.com/product/unity/issues/guid/1184617/)
- Fixed a bug where instanced shaders wouldn't compile on PS4.
- Fixed a bug where switching a Color Nodes' Mode between Default and HDR would cause the Color to be altered incorrectly.
- Fixed a bug where nodes dealing with matricies would sometimes display a preview, sometimes not.
- Optimized loading a large Shader Graph. [1209047](https://issuetracker.unity3d.com/issues/shader-graph-unresponsive-editor-when-using-large-graphs)
- Fixed NaN issue in triplanar SG node when blend goes to 0.
- Fixed a recurring bug where node inputs would get misaligned from their ports. [1224480]
- Fixed an issue where Blackboard properties would not duplicate with `Precision` or `Hybrid Instancing` options. 
- Fixed an issue where `Texture` properties on the Blackboard would not duplicate with the same `Mode` settings. 
- Fixed an issue where `Keywords` on the Blackboard would not duplicate with the same `Default` value.
- Shader Graph now requests preview shader compilation asynchronously. [1209047](https://issuetracker.unity3d.com/issues/shader-graph-unresponsive-editor-when-using-large-graphs)
- Fixed an issue where Shader Graph would not compile master previews after an assembly reload.
- Fixed issue where `Linear Blend Skinning` node could not be converted to Sub Graph [1227087](https://issuetracker.unity3d.com/issues/shadergraph-linear-blend-skinning-node-reports-an-error-and-prevents-shader-compilation-when-used-within-a-sub-graph)
- Fixed a compilation error in preview shaders for nodes requiring view direction.
- Fixed undo not being recorded properly for setting active master node, graph precision, and node defaults.
- Fixed an issue where Custum Function nodes and Sub Graph Output nodes could no longer rename slots. 
- Fixed a bug where searcher entries would not repopulate correctly after an undo was perfromed (https://fogbugz.unity3d.com/f/cases/1241018/)
- Fixed a bug where Redirect Nodes did not work as inputs to Custom Function Nodes. [1235999](https://issuetracker.unity3d.com/product/unity/issues/guid/1235999/)
- Fixed a bug where changeing the default value on a keyword would reset the node input type to vec4 (https://fogbugz.unity3d.com/f/cases/1216760/)
- Fixed a soft lock when you open a graph when the blackboard hidden.
- Fixed an issue where keyboard navigation in the Create Node menu no longer worked. [1253544]
- Preview correctly shows unassigned VT texture result, no longer ignores null textures
- Don't allow duplicate VT layer names when renaming layers
- Moved VT layer TextureType to the VTProperty from the SampleVT node
- Fixed the squished UI of VT property layers
- Disallow Save As and Convert to Subgraph that would create recursive dependencies
- Fixed an issue where the user would not get a save prompt on application close [1262044](https://issuetracker.unity3d.com/product/unity/issues/guid/1262044/)
- Fixed bug where output port type would not visually update when input type changed (for example from Vec1 to Vec3) [1259501](https://issuetracker.unity3d.com/product/unity/issues/guid/1259501/)
- Fixed an issue with how we collected/filtered nodes for targets. Applied the work to the SearchWindowProvider as well
- Fixed a bug where the object selector for Custom Function Nodes did not update correctly. [1176129](https://issuetracker.unity3d.com/product/unity/issues/guid/1176129/)
- Fixed a bug where whitespaces were allowed in keyword reference names
- Fixed a bug where the Create Node menu would override the Object Field selection window. [1176125](https://issuetracker.unity3d.com/issues/shader-graph-object-input-field-with-space-bar-shortcut-opens-shader-graph-search-window-and-object-select-window)
- Fixed a bug where the Main Preview window was no longer a square aspect ratio. [1257053](https://issuetracker.unity3d.com/product/unity/issues/guid/1257053/)
- Fixed a bug where the size of the Graph Inspector would not save properly. [1257084](https://issuetracker.unity3d.com/product/unity/issues/guid/1257084/)
- Replace toggle by an enumField for lit/unlit with VFXTarget
- Alpha Clipping option in Graph inspector now correctly hides and indents dependent options. (https://fogbugz.unity3d.com/f/cases/1257041/)
- Fixed a bug where changing the name of a property did not update nodes on the graph. [1249164](https://issuetracker.unity3d.com/product/unity/issues/guid/1249164/)
- Fixed a crash issue when ShaderGraph included in a project along with DOTS assemblies
- Added missing SampleVirtualTextureNode address mode control in ShaderGraph
- Fixed a badly named control on SampleVirtualTextureNode in ShaderGraph
- Fixed an issue where multiple SampleVirtualTextureNodes created functions with names that may collide in ShaderGraph
- Made sub graph importer deterministic to avoid cascading shader recompiles when no change was present.
- Adjusted style sheet for Blackboard to prevent ui conflicts.
- Fixed a bug where the SampleVirtualTexture node would delete slots when changing its LOD mode
- Use preview of the other target if VFXTarget is active.

## [7.1.1] - 2019-09-05
### Added
- You can now define shader keywords on the Blackboard. Use these keywords on the graph to create static branches in the generated shader.
- The tab now shows whether you are working in a Sub Graph or a Shader Graph file.
- The Shader Graph importer now bakes the output node type name into a meta-data object.

### Fixed
- The Shader Graph preview no longer breaks when you create new PBR Graphs.
- Fixed an issue where deleting a group and a property at the same time would cause an error.
- Fixed the epsilon that the Hue Node uses to avoid NaN on platforms that support half precision.
- Emission nodes no longer produce errors when you use them in Sub Graphs.
- Exposure nodes no longer produce errors when you use them in Sub Graphs.
- Unlit master nodes no longer define unnecessary properties in the Universal Render Pipeline.
- Errors no longer occur when you convert a selection to a Sub Graph.
- Color nodes now handle Gamma and Linear conversions correctly.
- Sub Graph Output nodes now link to the correct documentation page.
- When you use Keywords, PBR and Unlit master nodes no longer produce errors.
- PBR master nodes now calculate Global Illumination (GI) correctly.
- PBR master nodes now apply surface normals.
- PBR master nodes now apply fog.
- The Editor now displays correct errors for missing or deleted Sub Graph Assets.
- You can no longer drag and drop recursive nodes onto Sub Graph Assets.

## [7.0.1] - 2019-07-25
### Changed
- New Shader Graph windows are now docked to either existing Shader Graph windows, or to the Scene View.

### Fixed
- Fixed various dependency tracking issues with Sub Graphs and HLSL files from Custom Function Nodes.
- Fixed an error that previously occurred when you used `Sampler State` input ports on Sub Graphs.
- `Normal Reconstruct Z` node is now compatible with both fragment and vertex stages. 
- `Position` node now draws the correct label for **Absolute World**. 
- Node previews now inherit preview type correctly.
- Normal maps now unpack correctly for mobile platforms.
- Fixed an error that previously occurred when you used the Gradient Sample node and your system locale uses commas instead of periods.
- Fixed an issue where you couldn't group several nodes.

## [7.0.0] - 2019-07-10
### Added
- You can now use the `SHADERGRAPH_PREVIEW` keyword in `Custom Function Node` to generate different code for preview Shaders.
- Color Mode improves node visibility by coloring the title bar by Category, Precision, or custom colors.
- You can now set the precision of a Shader Graph and individual nodes.
- Added the `_TimeParameters` variable which contains `Time`, `Sin(Time)`, and `Cosine(Time)`
- _Absolute World_ space on `Position Node` now provides absolute world space coordinates regardless of the active render pipeline.
- You can now add sticky notes to graphs.

### Changed
- The `Custom Function Node` now uses an object field to reference its source when using `File` mode.
- To enable master nodes to generate correct motion vectors for time-based vertex modification, time is now implemented as an input to the graph rather than as a global uniform.
- **World** space on `Position Node` now uses the default world space coordinates of the active render pipeline. 

### Fixed
- Fixed an error in `Custom Function Node` port naming.
- `Sampler State` properties and nodes now serialize correctly.
- Labels in the Custom Port menu now use the correct coloring when using the Personal skin.
- Fixed an error that occured when creating a Sub Graph from a selection containing a Group Node.
- When you change a Sub Graph, Shader Graph windows now correctly reload.
- When you save a Shader Graph, all other Shader Graph windows no longer re-compile their preview Shaders.
- Shader Graph UI now draws with correct styling for 2019.3.
- When deleting edge connections to nodes with a preview error, input ports no longer draw in the wrong position.
- Fixed an error involving deprecated components from VisualElements.
- When you convert nodes to a Sub Graph, the nodes are now placed correctly in the Sub Graph.
- The `Bitangent Vector Node` now generates all necessary shader requirements.

## [6.7.0-preview] - 2019-05-16
### Added
- Added a hidden path namespace for Sub Graphs to prevent certain Sub Graphs from populating the Create Node menu.

### Changed
- Anti-aliasing (4x) is now enabled on Shader Graph windows.

### Fixed
- When you click on the gear icon, Shader Graph now focuses on the selected node, and brings the settings menu to front view.
- Sub Graph Output and Custom Function Node now validate slot names, and display an appropriate error badge when needed.
- Remaining outdated documentation has been removed. 
- When you perform an undo or redo to an inactive Shader Graph window, the window no longer breaks.
- When you rapidly perform an undo or redo, Shader Graph windows no longer break.
- Sub Graphs that contain references to non-existing Sub Graphs no longer break the Sub Graph Importer.
- You can now reference sub-assets such as Textures.
- You can now reference Scene Color and Scene Depth correctly from within a Sub Graph.
- When you create a new empty Sub Graph, it no longer shows a warning about a missing output.
- When you create outputs that start with a digit, Shader generation no longer fails.
- You can no longer add nodes that are not allowed into Sub Graphs.
- A graph must now always contain at least one Master Node.
- Duplicate output names are now allowed.
- Fixed an issue where the main preview was always redrawing.
- When you set a Master Node as active, the Main Preview now shows the correct result.
- When you save a graph that contains a Sub Graph node, the Shader Graph window no longer freezes.
- Fixed an error that occured when using multiple Sampler State nodes with different parameters.
- Fixed an issue causing default inputs to be misaligned in certain cases.
- You can no longer directly connect slots with invalid types. When the graph detects that situation, it now doesn't break and gives an error instead.

## [6.6.0] - 2019-04-01
### Added
- You can now add Matrix, Sampler State and Gradient properties to the Blackboard.
- Added Custom Function node. Use this node to define a custom HLSL function either via string directly in the graph, or via a path to an HLSL file.
- You can now group nodes by pressing Ctrl + G.
- Added "Delete Group and Contents" and removed "Ungroup All Nodes" from the context menu for groups.
- You can now use Sub Graphs in other Sub Graphs.
- Preview shaders now compile in the background, and only redraw when necessary.

### Changed
- Removed Blackboard fields, which had no effect on Sub Graph input ports, from the Sub Graph Blackboard.
- Subgraph Output node is now called Outputs.
- Subgraph Output node now supports renaming of ports.
- Subgraph Output node now supports all port types.
- Subgraph Output node now supports reordering ports.
- When you convert nodes to a Sub Graph, Shader Graph generates properties and output ports in the Sub Graph, and now by default, names those resulting properties and output ports based on their types.
- When you delete a group, Shader Graph now deletes the Group UI, but doesn't delete the nodes inside.

### Fixed
- You can now undo edits to Vector port default input fields.
- You can now undo edits to Gradient port default input fields.
- Boolean port input fields now display correct values when you undo changes.
- Vector type properties now behave as expected when you undo changes.
- Fixed an error that previously occurred when you opened saved Shader Graphs containing one or more Voronoi nodes.
- You can now drag normal map type textures on to a Shader Graph to create Sample Texture 2D nodes with the correct type set.
- Fixed the Multiply node so default input values are applied correctly.
- Added padding on input values for Blend node to prevent NaN outputs.
- Fixed an issue where `IsFaceSign` would not compile within Sub Graph Nodes.
- Null reference errors no longer occur when you remove ports with connected edges.
- Default input fields now correctly hide and show when connections change.

## [6.5.0] - 2019-03-07

### Fixed
- Fixed master preview for HDRP master nodes when alpha clip is enabled.

## [6.4.0] - 2019-02-21
### Fixed
- Fixed the Transform node, so going from Tangent Space to any other space now works as expected.

## [6.3.0] - 2019-02-18
### Fixed
- Fixed an issue where the Normal Reconstruct Z Node sometimes caused Not a Number (NaN) errors when using negative values.

## [6.2.0] - 2019-02-15
### Fixed
- Fixed the property blackboard so it no longer goes missing or turns very small.

### Changed
- Code refactor: all macros with ARGS have been swapped with macros with PARAM. This is because the ARGS macros were incorrectly named.

## [6.1.0] - 2019-02-13

## [6.0.0] - 2019-02-23
### Added
- When you hover your cursor over a property in the blackboard, this now highlights the corresponding property elements in your Shader Graph. Similarly, if you hover over a property in the Shader Graph itself, this highlights the corresponding property in the blackboard.
- Property nodes in your Shader Graph now have a similar look and styling as the properties in the blackboard.

### Changed
- Errors in the compiled shader are now displayed as badges on the appropriate node.
- In the `Scene Depth` node you can now choose the depth sampling mode: `Linear01`, `Raw` or `Eye`.

### Fixed
- When you convert an inline node to a `Property` node, this no longer allows duplicate property names.
- When you move a node, you'll now be asked to save the Graph file.
- You can now Undo edits to Property parameters on the Blackboard.
- You can now Undo conversions between `Property` nodes and inline nodes.
- You can now Undo moving a node.
- You can no longer select the `Texture2D` Property type `Mode`, if the Property is not exposed.
- The `Vector1` Property type now handles default values more intuitively when switching `Mode` dropdown.
- The `Color` node control is now a consistent width.
- Function declarations no longer contain double delimiters.
- The `Slider` node control now functions correctly.
- Fixed an issue where the Editor automatically re-imported Shader Graphs when there were changes to the asset database.
- Reverted the visual styling of various graph elements to their previous correct states.
- Previews now repaint correctly when Unity does not have focus.
- Code generation now works correctly for exposed Vector1 shader properties where the decimal separator is not a dot.
- The `Rotate About Axis` node's Modes now use the correct function versions.
- Shader Graph now preserves grouping when you convert nodes between property and inline.
- The `Flip` node now greys out labels for inactive controls.
- The `Boolean` property type now uses the `ToggleUI` property attribute, so as to not generate keywords.
- The `Normal Unpack` node no longer generates errors in Object space.
- The `Split` node now uses values from its default Port input fields.
- The `Channel Mask` node now allows multiple node instances, and no longer generates any errors.
- Serialized the Alpha control value on the `Flip` node.
- The `Is Infinite` and `Is NaN` nodes now use `Vector 1` input ports, but the output remains the same.
- You can no longer convert a node inside a `Sub Graph` into a `Sub Graph`, which previously caused errors.
- The `Transformation Matrix` node's Inverse Projection and Inverse View Projection modes no longer produce errors.
- The term `Shader Graph` is now captilized correctly in the Save Graph prompt. 

## [5.2.0] - 2018-11-27
### Added
- Shader Graph now has __Group Node__, where you can group together several nodes. You can use this to keep your Graphs organized and nice.

### Fixed
- The expanded state of blackboard properties are now remembered during a Unity session.

## [5.1.0] - 2018-11-19
### Added
- You can now show and hide the Main Preview and the Blackboard from the toolbar.

### Changed
- The Shader Graph package is no longer in preview.
- Moved `NormalBlendRNM` node to a dropdown option on `Normal Blend` node.
- `Sample Cubemap` node now has a `SamplerState` slot.
- New Sub Graph assets now default to the "Sub Graphs" path in the Create Node menu.
- New Shader Graph assets now default to the "Shader Graphs" path in the Shader menu.
- The `Light Probe` node is now a `Baked GI` node. When you use LWRP with lightmaps, this node now returns the correct lightmap data. This node is supported in HDRP.
- `Reflection Probe` nodes now only work with LWRP. This solves compilation errors in HDRP.
- `Ambient` nodes now only work with LWRP. This solves compilation errors in HDRP.
- `Fog` nodes now only work with LWRP. This solves compilation errors in HDRP.
- In HDRP, the `Position` port for the `Object` node now returns the absolute world position.
- The `Baked GI`, `Reflection Probe`, and `Ambient` nodes are now in the `Input/Lighting` category.
- The master node no longer has its own preview, because it was redundant. You can see the results for the master node in the Main Preview.

### Fixed
- Shadow projection is now correct when using the `Unlit` master node with HD Render Pipeline.
- Removed all direct references to matrices
- `Matrix Construction` nodes with different `Mode` values now evaluate correctly.
- `Is Front Face` node now works correctly when connected to `Alpha` and `AlphaThreshold` slots on the `PBR` master node.
- Corrected some instances of incorrect port dimensions on several nodes.
- `Scene Depth` and `Scene Color` nodes now work in single pass stereo in Lightweight Render Pipeline.
- `Channel Mask` node controls are now aligned correctly.
- In Lightweight Render Pipeline, Pre-multiply surface type now matches the Lit shader. 
- Non-exposed properties in the blackboard no longer have a green dot next to them.
- Default reference name for shader properties are now serialized. You cannot change them after initial creation.
- When you save Shader Graph and Sub Graph files, they're now automatically checked out on version control.
- Shader Graph no longer throws an exception when you double-click a folder in the Project window.
- Gradient Node no longer throws an error when you undo a deletion.

## [5.0.0-preview] - 2018-09-28

## [4.0.0-preview] - 2018-09-28
### Added
- Shader Graph now supports the High Definition Render Pipeline with both PBR and Unlit Master nodes. Shaders built with Shader Graph work with both the Lightweight and HD render pipelines.
- You can now modify vertex position via the Position slot on the PBR and Unlit Master nodes. By default, the input to this node is object space position. Custom inputs to this slot should specify the absolute local position of a given vertex. Certain nodes (such as Procedural Shapes) are not viable in the vertex shader. Such nodes are incompatible with this slot.
- You can now edit the Reference name for a property. To do so, select the property and type a new name next to Reference. If you want to reset to the default name, right-click Reference, and select Reset reference.
- In the expanded property window, you can now toggle whether the property is exposed.
- You can now change the path of Shader Graphs and Sub Graphs. When you change the path of a Shader Graph, this modifies the location it has in the shader selection list. When you change the path of Sub Graph, it will have a different location in the node creation menu.
- Added `Is Front Face` node. With this node, you can change graph output depending on the face sign of a given fragment. If the current fragment is part of a front face, the node returns true. For a back face, the node returns false. Note: This functionality requires that you have enabled **two sided** on the Master node.
- Gradient functionality is now available via two new nodes: Sample Gradient and Gradient Asset. The Sample Gradient node samples a gradient given a Time parameter. You can define this gradient on the Gradient slot control view. The Gradient Asset node defines a gradient that can be sampled by multiple Sample Gradient nodes using different Time parameters.
- Math nodes now have a Waves category. The category has four different nodes: Triangle wave, Sawtooth wave, Square wave, and Noise Sine wave. The Triangle, Sawtooth, and Square wave nodes output a waveform with a range of -1 to 1 over a period of 1. The Noise Sine wave outputs a standard Sine wave with a range of -1 to 1 over a period of 2 * pi. For variance, random noise is added to the amplitude of the Sine wave, within a determined range.
- Added `Sphere Mask` node for which you can indicate the starting coordinate and center point. The sphere mask uses these with the **Radius** and **Hardness** parameters. Sphere mask functionality works in both 2D and 3D spaces, and is based on the vector coordinates in the **Coords and Center** input.
- Added support for Texture 3D and Texture 2D Array via two new property types and four new nodes.
- A new node `Texture 2D LOD` has been added for LOD functionality on a Texture 2D Sample. Sample Texture 2D LOD uses the exact same input and output slots as Sample Texture 2D, but also includes an input for level of detail adjustments via a Vector1 slot.
- Added `Texel Size` node, which allows you to get the special texture properties of a Texture 2D Asset via the `{texturename}_TexelSize` variable. Based on input from the Texture 2D Asset, the node outputs the width and height of the texel size in Vector1 format.
- Added `Rotate About Axis` node. This allows you to rotate a 3D vector space around an axis. For the rotation, you can specify an amount of degrees or a radian value.
- Unpacking normal maps in object space.
- Unpacking derivative maps option on sample texture nodes.
- Added Uint type for instancing support.
- Added HDR option for color material slots.
- Added definitions used by new HD Lit Master node.
- Added a popup control for a string list.
- Added conversion type (position/direction) to TransformNode.
- In your preview for nodes that are not master nodes, pixels now display as pink if they are not finite.

### Changed
- The settings for master nodes now live in a small window that you can toggle on and off. Here, you can change various rendering settings for your shader.
- There are two Normal Derive Nodes: `Normal From Height` and `Normal Reconstruct Z`.
  `Normal From Height` uses Vector1 input to derive a normal map.
  `Normal Reconstruct Z` uses the X and Y components in Vector2 input to derive the proper Z value for a normal map.
- The Texture type default input now accepts render textures.
- HD PBR subshader no longer duplicates surface description code into vertex shader.
- If the current render pipeline is not compatible, master nodes now display an error badge.
- The preview shader now only considers the current render pipeline. Because of this there is less code to compile, so the preview shader compiles faster.
- When you rename a shader graph or sub shader graph locally on your disk, the title of the Shader Graph window, black board, and preview also updates.
- Removed legacy matrices from Transfomation Matrix node.
- Texture 2D Array and Texture 3D nodes can no longer be used in the vertex shader.
- `Normal Create` node has been renamed to `Normal From Texture`.
- When you close the Shader Graph after you have modified a file, the prompt about saving your changes now shows the file name as well.
- `Blend` node now supports Overwrite mode.
- `Simple Noise` node no longer has a loop.
- The `Polygon` node now calculates radius based on apothem.
- `Normal Strength` node now calculates Z value more accurately.
- You can now connect Sub Graphs to vertex shader slots. If a node in the Sub Graph specifies a shader stage, that specific Sub Graph node is locked to that stage. When an instance of a Sub Graph node is connected to a slot that specifies a shader stage, all slots on that instance are locked to the stage.
- Separated material options and tags.
- Master node settings are now recreated when a topological modification occurs.

### Fixed
- Vector 1 nodes now evaluate correctly. ([#334](https://github.com/Unity-Technologies/ShaderGraph/issues/334) and [#337](https://github.com/Unity-Technologies/ShaderGraph/issues/337))
- Properties can now be copied and pasted.
- Pasting a property node into another graph will now convert it to a concrete node. ([#300](https://github.com/Unity-Technologies/ShaderGraph/issues/300) and [#307](https://github.com/Unity-Technologies/ShaderGraph/pull/307))
- Nodes that are copied from one graph to another now spawn in the center of the current view. ([#333](https://github.com/Unity-Technologies/ShaderGraph/issues/333))
- When you edit sub graph paths, the search window no longer yields a null reference exception.
- The blackboard is now within view when deserialized.
- Your system locale can no longer cause incorrect commands due to full stops being converted to commas.
- Deserialization of subgraphs now works correctly.
- Sub graphs are now suffixed with (sub), so you can tell them apart from other nodes.
- Boolean and Texture type properties now function correctly in sub-graphs.
- The preview of a node does not obstruct the selection outliner anymore.
- The Dielectric Specular node no longer resets its control values.
- You can now copy, paste, and duplicate sub-graph nodes with vector type input ports.
- The Lightweight PBR subshader now normalizes normal, tangent, and view direction correctly.
- Shader graphs using alpha clip now generate correct depth and shadow passes.
- `Normal Create` node has been renamed to `Normal From Texture`.
- The preview of nodes now updates correctly.
- Your system locale can no longer cause incorrect commands due to full stops being converted to commas.
- `Show Generated Code` no longer throws an "Argument cannot be null" error.
- Sub Graphs now use the correct generation mode when they generate preview shaders.
- The `CodeFunctionNode` API now generates correct function headers when you use `DynamicMatrix` type slots.
- Texture type input slots now set correct default values for 'Normal' texture type.
- SpaceMaterialSlot now reads correct slot.
- Slider node control now functions correctly.
- Shader Graphs no longer display an error message intended for Sub Graphs when you delete properties.
- The Shader Graph and Sub Shader Graph file extensions are no longer case-sensitive.
- The dynamic value slot type now uses the correct decimal separator during HLSL generation.
- Fixed an issue where Show Generated Code could fail when external editor was not set.
- In the High Definition Render Pipeline, Shader Graph now supports 4-channel UVs.
- The Lightweight PBR subshader now generates the correct meta pass.
- Both PBR subshaders can now generate indirect light from emission.
- Shader graphs now support the SRP batcher.
- Fixed an issue where floatfield would be parsed according to OS locale settings with .NET 4.6<|MERGE_RESOLUTION|>--- conflicted
+++ resolved
@@ -43,9 +43,6 @@
 - ShaderGraph Custom Function Node will now correctly convert function and slot names to valid HLSL identifiers [1258832]
 - Fixed an issue where ShaderGraph Custom Function Node would reorder slots when you modified them [1280106]
 - Fixed Undo handling when adding or removing Targets from a ShaderGraph [1257028]
-<<<<<<< HEAD
-- Fixed SampleTexture2DLOD node to return opaque black on unsupported platforms [1241602]
-=======
 - Fixed an issue with detection of circular subgraph dependencies [1269841]
 - Fixed an issue where subgraph nodes were constantly changing their serialized data [1281975]
 - Modifying a subgraph will no longer cause ShaderGraphs that use them to "reload from disk?" [1198885]
@@ -57,7 +54,7 @@
 - Fixed an issue where ShaderGraph would not prompt the user to save unsaved changes after an assembly reload
 - Fixed an issue with Position Node not automatically upgrading
 - Fixed an issue where failing SubGraphs would block saving graph files using them (recursion check would throw exceptions) [1283425]
->>>>>>> a1e45858
+- Fixed SampleTexture2DLOD node to return opaque black on unsupported platforms [1241602]
 
 ## [10.0.0] - 2019-06-10
 ### Added
