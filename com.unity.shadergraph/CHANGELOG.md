--- conflicted
+++ resolved
@@ -5,10 +5,6 @@
 and this project adheres to [Semantic Versioning](http://semver.org/spec/v2.0.0.html).
 
 ## [7.0.0-preview] - 2019-XX-XX
-<<<<<<< HEAD
-### Fixed
-- You can now smoothly edit controls on the `Dielectric Specular` node.
-=======
 ### Added
 - You can now use the `SHADERGRAPH_PREVIEW` keyword in `Custom Function Node` to generate different code for preview Shaders.
 
@@ -19,7 +15,7 @@
 - Fixed an error in `Custom Function Node` port naming.
 - `Sampler State` properties and nodes now serialize correctly.
 - Labels in the Custom Port menu now use the correct coloring when using the Personal skin.
->>>>>>> 2fd82071
+- You can now smoothly edit controls on the `Dielectric Specular` node.
 
 ## [6.7.0-preview] - 2019-05-16
 ### Added
