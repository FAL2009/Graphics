﻿using System;
using System.Collections.Generic;
using System.Linq;
using System.IO;
using UnityEngine;
using UnityEditor.Graphing;
using UnityEditor.ShaderGraph.Internal;
using Data.Util;
using UnityEditor.ShaderGraph.Drawing;
using UnityEngine.Rendering;

namespace UnityEditor.ShaderGraph
{
    class Generator
    {
        const string kDebugSymbol = "SHADERGRAPH_DEBUG";

        GraphData m_GraphData;
        AbstractMaterialNode m_OutputNode;
        ITargetImplementation[] m_TargetImplementations;
        List<BlockNode> m_Blocks;
        GenerationMode m_Mode;
        string m_Name;

        ShaderStringBuilder m_Builder;
        List<PropertyCollector.TextureInfo> m_ConfiguredTextures;
        List<string> m_AssetDependencyPaths;

        public string generatedShader => m_Builder.ToCodeBlock();
        public List<PropertyCollector.TextureInfo> configuredTextures => m_ConfiguredTextures;
        public List<string> assetDependencyPaths => m_AssetDependencyPaths;
        public List<BlockNode> blocks => m_Blocks;

        public Generator(GraphData graphData, AbstractMaterialNode outputNode, GenerationMode mode, string name)
        {
            m_GraphData = graphData;
            m_OutputNode = outputNode;
            m_Mode = mode;
            m_Name = name;

            m_Builder = new ShaderStringBuilder();
            m_ConfiguredTextures = new List<PropertyCollector.TextureInfo>();
            m_AssetDependencyPaths = new List<string>();

            GetTargetImplementations();
            GetBlocksFromStack();
            BuildShader();
        }

        void GetTargetImplementations()
        {
            if(m_OutputNode == null)
            {
                m_TargetImplementations = m_GraphData.activeGenerationTarget.activeImplementations.ToArray();
            }
            else
            {
                m_TargetImplementations = new ITargetImplementation[] { new DefaultPreviewTarget() };
            }
        }

        void GetBlocksFromStack()
        {
            m_Blocks = ListPool<BlockNode>.Get();
            foreach(var vertexBlock in m_GraphData.vertexContext.blocks)
            {
                m_Blocks.Add(vertexBlock);
            }
            foreach(var fragmentBlock in m_GraphData.fragmentContext.blocks)
            {
                m_Blocks.Add(fragmentBlock);
            }
        }

        void GetAssetDependencyPaths(TargetSetupContext context)
        {
            foreach(string assetDependency in context.assetDependencyPaths)
            {
                m_AssetDependencyPaths.Add(assetDependency);
            }
        }

        public ActiveFields GatherActiveFieldsFromNode(AbstractMaterialNode outputNode, PassDescriptor pass, List<BlockFieldDescriptor> blocks, ITargetImplementation targetImplementation)
        {
            var activeFields = new ActiveFields();
            if(outputNode == null)
            {
                var fields = GenerationUtils.GetActiveFieldsFromConditionals(targetImplementation.GetConditionalFields(pass, blocks));
                foreach(FieldDescriptor field in fields)
                    activeFields.baseInstance.Add(field);
            }
            // Preview shader
            else
            {
                activeFields.baseInstance.Add(Fields.GraphPixel);
            }
            return activeFields;
        }

        void BuildShader()
        {
<<<<<<< HEAD
            var activeNodeList = Graphing.ListPool<AbstractMaterialNode>.Get();
            NodeUtils.DepthFirstCollectNodesFromNode(activeNodeList, m_OutputNode);
=======
            var activeNodeList = ListPool<AbstractMaterialNode>.Get();
            if(m_OutputNode == null)
            {
                foreach(var block in m_Blocks)
                {
                    // IsActive is equal to if any active implementation has set active blocks
                    // This avoids another call to SetActiveBlocks on each TargetImplementation
                    if(!block.isActive)
                        continue;
                    
                    NodeUtils.DepthFirstCollectNodesFromNode(activeNodeList, block, NodeUtils.IncludeSelf.Include);
                }
            }
            else
            {
                NodeUtils.DepthFirstCollectNodesFromNode(activeNodeList, m_OutputNode);
            }
>>>>>>> 6a9c18d0

            var shaderProperties = new PropertyCollector();
            var shaderKeywords = new KeywordCollector();
            m_GraphData.CollectShaderProperties(shaderProperties, m_Mode);
            m_GraphData.CollectShaderKeywords(shaderKeywords, m_Mode);

            if(m_GraphData.GetKeywordPermutationCount() > ShaderGraphPreferences.variantLimit)
            {
                m_GraphData.AddValidationError(m_OutputNode.guid, ShaderKeyword.kVariantLimitWarning, Rendering.ShaderCompilerMessageSeverity.Error);

                m_ConfiguredTextures = shaderProperties.GetConfiguredTexutres();
                m_Builder.AppendLines(ShaderGraphImporter.k_ErrorShader);
            }

            foreach (var activeNode in activeNodeList.OfType<AbstractMaterialNode>())
                activeNode.CollectShaderProperties(shaderProperties, m_Mode);

            // Collect excess shader properties from the TargetImplementation
            foreach(var implementation in m_TargetImplementations)
            {
                implementation.CollectShaderProperties(shaderProperties, m_Mode);
            }

            m_Builder.AppendLine(@"Shader ""{0}""", m_Name);
            using (m_Builder.BlockScope())
            {
                GenerationUtils.GeneratePropertiesBlock(m_Builder, shaderProperties, shaderKeywords, m_Mode);

                for(int i = 0; i < m_TargetImplementations.Length; i++)
                {
                    TargetSetupContext context = new TargetSetupContext();
<<<<<<< HEAD
                    context.SetMasterNode(m_OutputNode as IMasterNode);

                    // Instead of setup target, we can also just do get context
                    m_TargetImplementations[i].SetupTarget(ref context);
=======
                    m_TargetImplementations[i].SetupTarget(ref context); 
>>>>>>> 6a9c18d0
                    GetAssetDependencyPaths(context);

                    foreach(var subShader in context.subShaders)
                    {
                        GenerateSubShader(i, subShader);
                    }
                }

<<<<<<< HEAD
                // Either grab the pipeline default for the active node or the user override
                if (m_OutputNode is ICanChangeShaderGUI canChangeShaderGui)
                {
                    string customEditor = GenerationUtils.FinalCustomEditorString(canChangeShaderGui);

                    if (customEditor != null)
                    {
                        m_Builder.AppendLine("CustomEditor \"" + customEditor + "\"");
                    }
                }

                m_Builder.AppendLine(@"FallBack ""Hidden/Shader Graph/FallbackError""");
=======
                if(m_Mode != GenerationMode.Preview)
                {
                    m_Builder.AppendLine(@"FallBack ""Hidden/Shader Graph/FallbackError""");
                }
>>>>>>> 6a9c18d0
            }

            m_ConfiguredTextures = shaderProperties.GetConfiguredTexutres();
        }

        void GenerateSubShader(int targetIndex, SubShaderDescriptor descriptor)
        {
            if(descriptor.passes == null)
                return;

            // Early out of preview generation if no passes are used in preview
            if (m_Mode == GenerationMode.Preview && descriptor.generatesPreview == false)
                return;

            m_Builder.AppendLine("SubShader");
            using(m_Builder.BlockScope())
            {
                GenerationUtils.GenerateSubShaderTags(m_TargetImplementations[targetIndex], descriptor, m_Builder);

                // Get block descriptor list here as we will add temporary blocks to m_Blocks during pass evaluations
                var blockFieldDescriptors = m_Blocks.Select(x => x.descriptor).ToList();

                foreach(PassCollection.Item pass in descriptor.passes)
                {
                    var activeFields = GatherActiveFieldsFromNode(m_OutputNode, pass.descriptor, blockFieldDescriptors, m_TargetImplementations[targetIndex]);

                    // TODO: cleanup this preview check, needed for HD decal preview pass
                    if(m_Mode == GenerationMode.Preview)
                        activeFields.baseInstance.Add(Fields.IsPreview);

                    // Check masternode fields for valid passes
                    if(pass.TestActive(activeFields))
                        GenerateShaderPass(targetIndex, pass.descriptor, activeFields);
                }
            }
        }

        void GenerateShaderPass(int targetIndex, PassDescriptor pass, ActiveFields activeFields)
        {
            // Early exit if pass is not used in preview
            if(m_Mode == GenerationMode.Preview && !pass.useInPreview)
                return;

            // --------------------------------------------------
            // Debug

            // Get scripting symbols
            BuildTargetGroup buildTargetGroup = EditorUserBuildSettings.selectedBuildTargetGroup;
            string defines = PlayerSettings.GetScriptingDefineSymbolsForGroup(buildTargetGroup);

            bool isDebug = defines.Contains(kDebugSymbol);

            // --------------------------------------------------
            // Setup

            // Initiailize Collectors
            var propertyCollector = new PropertyCollector();
            var keywordCollector = new KeywordCollector();
            m_GraphData.CollectShaderKeywords(keywordCollector, m_Mode);

            // Get upstream nodes from ShaderPass port mask
            List<AbstractMaterialNode> vertexNodes;
            List<AbstractMaterialNode> pixelNodes;

            // Get Port references from ShaderPass
            var pixelSlots = new List<MaterialSlot>();
            var vertexSlots = new List<MaterialSlot>();

            if(m_OutputNode == null)
            {
                // Update supported block list for current target implementation
                var activeBlocks = ListPool<BlockFieldDescriptor>.Get();
                m_TargetImplementations[targetIndex].SetActiveBlocks(ref activeBlocks);

                void ProcessStackForPass(ContextData contextData, BlockFieldDescriptor[] passBlockMask,
                    List<AbstractMaterialNode> nodeList, List<MaterialSlot> slotList)
                {
                    if(passBlockMask == null)
                        return;

                    foreach(var blockFieldDescriptor in passBlockMask)
                    {
                        // Mask blocks on active state
                        // TODO: Can we merge these?
                        if(!activeBlocks.Contains(blockFieldDescriptor))
                            continue;
                        
                        // Attempt to get BlockNode from the stack
                        var block = contextData.blocks.FirstOrDefault(x => x.descriptor == blockFieldDescriptor);

                        // If the BlockNode doesnt exist in the stack we need to create one
                        // TODO: Can we do the code gen without a node instance?
                        if(block == null)
                        {
                            block = new BlockNode();
                            block.Init(blockFieldDescriptor);
                            block.owner = m_GraphData;

                            // Add temporary blocks to m_Blocks
                            // This is used by the PreviewManager to generate a PreviewProperty
                            m_Blocks.Add(block);
                        }
                        // Dont collect properties from temp nodes
                        else
                        {
                            block.CollectShaderProperties(propertyCollector, m_Mode);
                        }

                        // Add nodes and slots from supported vertex blocks
                        NodeUtils.DepthFirstCollectNodesFromNode(nodeList, block, NodeUtils.IncludeSelf.Include);
                        slotList.Add(block.FindSlot<MaterialSlot>(0));
                        activeFields.baseInstance.Add(block.descriptor);
                    }
                }

                // Mask blocks per pass
                vertexNodes = Graphing.ListPool<AbstractMaterialNode>.Get();
                pixelNodes = Graphing.ListPool<AbstractMaterialNode>.Get();

                // Process stack for vertex and fragment
                ProcessStackForPass(m_GraphData.vertexContext, pass.vertexBlocks, vertexNodes, vertexSlots);
                ProcessStackForPass(m_GraphData.fragmentContext, pass.pixelBlocks, pixelNodes, pixelSlots);

                // Collect excess shader properties from the TargetImplementation
                m_TargetImplementations[targetIndex].CollectShaderProperties(propertyCollector, m_Mode);
            }
            else if(m_OutputNode is SubGraphOutputNode)
            {
                GenerationUtils.GetUpstreamNodesForShaderPass(m_OutputNode, pass, out vertexNodes, out pixelNodes);
                pixelSlots = new List<MaterialSlot>()
                {
                    m_OutputNode.GetInputSlots<MaterialSlot>().FirstOrDefault(),
                };
                vertexSlots = new List<MaterialSlot>();
            }
            else
            {
                GenerationUtils.GetUpstreamNodesForShaderPass(m_OutputNode, pass, out vertexNodes, out pixelNodes);
                pixelSlots = new List<MaterialSlot>()
                {
                    new Vector4MaterialSlot(0, "Out", "Out", SlotType.Output, Vector4.zero) { owner = m_OutputNode },
                };
                vertexSlots = new List<MaterialSlot>();
            }

            // Track permutation indices for all nodes
            List<int>[] vertexNodePermutations = new List<int>[vertexNodes.Count];
            List<int>[] pixelNodePermutations = new List<int>[pixelNodes.Count];

            // Get active fields from upstream Node requirements
            ShaderGraphRequirementsPerKeyword graphRequirements;
            GenerationUtils.GetActiveFieldsAndPermutationsForNodes(pass, keywordCollector, vertexNodes, pixelNodes,
                vertexNodePermutations, pixelNodePermutations, activeFields, out graphRequirements);

            // GET CUSTOM ACTIVE FIELDS HERE!

            // Get active fields from ShaderPass
            GenerationUtils.AddRequiredFields(pass.requiredFields, activeFields.baseInstance);

            // Function Registry
            var functionBuilder = new ShaderStringBuilder();
            var functionRegistry = new FunctionRegistry(functionBuilder);

            // Hash table of named $splice(name) commands
            // Key: splice token
            // Value: string to splice
            Dictionary<string, string> spliceCommands = new Dictionary<string, string>();

            // --------------------------------------------------
            // Dependencies

            // Propagate active field requirements using dependencies
            // Must be executed before types are built
            foreach (var instance in activeFields.all.instances)
            {
                GenerationUtils.ApplyFieldDependencies(instance, pass.fieldDependencies);
            }

            // --------------------------------------------------
            // Pass Setup

            // Name
            if(!string.IsNullOrEmpty(pass.displayName))
            {
                spliceCommands.Add("PassName", $"Name \"{pass.displayName}\"");
            }
            else
            {
                spliceCommands.Add("PassName", "// Name: <None>");
            }

            // Tags
            if(!string.IsNullOrEmpty(pass.lightMode))
            {
                spliceCommands.Add("LightMode", $"\"LightMode\" = \"{pass.lightMode}\"");
            }
            else
            {
                spliceCommands.Add("LightMode", "// LightMode: <None>");
            }

            // --------------------------------------------------
            // Pass Code

            // Render State
            using (var renderStateBuilder = new ShaderStringBuilder())
            {
                // Render states need to be separated by RenderState.Type
                // The first passing ConditionalRenderState of each type is inserted
                foreach(RenderStateType type in Enum.GetValues(typeof(RenderStateType)))
                {
                    var renderStates = pass.renderStates?.Where(x => x.descriptor.type == type);
                    if(renderStates != null)
                    {
                        foreach(RenderStateCollection.Item renderState in renderStates)
                        {
                            if(renderState.TestActive(activeFields))
                            {
                                renderStateBuilder.AppendLine(renderState.value);
                                break;
                            }
                        }
                    }
                }

                string command = GenerationUtils.GetSpliceCommand(renderStateBuilder.ToCodeBlock(), "RenderState");
                spliceCommands.Add("RenderState", command);
            }

            // Pragmas
            using (var passPragmaBuilder = new ShaderStringBuilder())
            {
                if(pass.pragmas != null)
                {
                    foreach(PragmaCollection.Item pragma in pass.pragmas)
                    {
                        if(pragma.TestActive(activeFields))
                            passPragmaBuilder.AppendLine(pragma.value);
                    }
                }

                string command = GenerationUtils.GetSpliceCommand(passPragmaBuilder.ToCodeBlock(), "PassPragmas");
                spliceCommands.Add("PassPragmas", command);
            }

            // Includes
            using (var preGraphIncludeBuilder = new ShaderStringBuilder())
            {
                if(pass.includes != null)
                {
                    foreach(IncludeCollection.Item include in pass.includes.Where(x => x.descriptor.location == IncludeLocation.Pregraph))
                    {
                        if(include.TestActive(activeFields))
                            preGraphIncludeBuilder.AppendLine(include.value);
                    }
                }

                string command = GenerationUtils.GetSpliceCommand(preGraphIncludeBuilder.ToCodeBlock(), "PreGraphIncludes");
                spliceCommands.Add("PreGraphIncludes", command);
            }
            using (var postGraphIncludeBuilder = new ShaderStringBuilder())
            {
                if(pass.includes != null)
                {
                    foreach(IncludeCollection.Item include in pass.includes.Where(x => x.descriptor.location == IncludeLocation.Postgraph))
                    {
                        if(include.TestActive(activeFields))
                            postGraphIncludeBuilder.AppendLine(include.value);
                    }
                }

                string command = GenerationUtils.GetSpliceCommand(postGraphIncludeBuilder.ToCodeBlock(), "PostGraphIncludes");
                spliceCommands.Add("PostGraphIncludes", command);
            }

            // Keywords
            using (var passKeywordBuilder = new ShaderStringBuilder())
            {
                if(pass.keywords != null)
                {
                    foreach(KeywordCollection.Item keyword in pass.keywords)
                    {
                        if(keyword.TestActive(activeFields))
                            passKeywordBuilder.AppendLine(keyword.value);
                    }
                }

                string command = GenerationUtils.GetSpliceCommand(passKeywordBuilder.ToCodeBlock(), "PassKeywords");
                spliceCommands.Add("PassKeywords", command);
            }

            // -----------------------------
            // Generated structs and Packing code
            var interpolatorBuilder = new ShaderStringBuilder();
            var passStructs = new List<StructDescriptor>();

            if(pass.structs != null)
            {
                passStructs.AddRange(pass.structs.Select(x => x.descriptor));

                foreach (StructCollection.Item shaderStruct in pass.structs)
                {
                    if(shaderStruct.descriptor.packFields == false)
                        continue; //skip structs that do not need interpolator packs

                    List<int> packedCounts = new List<int>();
                    var packStruct = new StructDescriptor();

                    //generate packed functions
                    if (activeFields.permutationCount > 0)
                    {
                        var generatedPackedTypes = new Dictionary<string, (ShaderStringBuilder, List<int>)>();
                        foreach (var instance in activeFields.allPermutations.instances)
                        {
                            var instanceGenerator = new ShaderStringBuilder();
                            GenerationUtils.GenerateInterpolatorFunctions(shaderStruct.descriptor, instance, out instanceGenerator);
                            var key = instanceGenerator.ToCodeBlock();
                            if (generatedPackedTypes.TryGetValue(key, out var value))
                                value.Item2.Add(instance.permutationIndex);
                            else
                                generatedPackedTypes.Add(key, (instanceGenerator, new List<int> { instance.permutationIndex }));
                        }

                        var isFirst = true;
                        foreach (var generated in generatedPackedTypes)
                        {
                            if (isFirst)
                            {
                                isFirst = false;
                                interpolatorBuilder.AppendLine(KeywordUtil.GetKeywordPermutationSetConditional(generated.Value.Item2));
                            }
                            else
                                interpolatorBuilder.AppendLine(KeywordUtil.GetKeywordPermutationSetConditional(generated.Value.Item2).Replace("#if", "#elif"));

                            //interpolatorBuilder.Concat(generated.Value.Item1);
                            interpolatorBuilder.AppendLines(generated.Value.Item1.ToString());
                        }
                        if (generatedPackedTypes.Count > 0)
                            interpolatorBuilder.AppendLine("#endif");
                    }
                    else
                    {
                        GenerationUtils.GenerateInterpolatorFunctions(shaderStruct.descriptor, activeFields.baseInstance, out interpolatorBuilder);
                    }
                    //using interp index from functions, generate packed struct descriptor
                    GenerationUtils.GeneratePackedStruct(shaderStruct.descriptor, activeFields, out packStruct);
                    passStructs.Add(packStruct);
                }
            }
            if(interpolatorBuilder.length != 0) //hard code interpolators to float, TODO: proper handle precision
                interpolatorBuilder.ReplaceInCurrentMapping(PrecisionUtil.Token, ConcretePrecision.Float.ToShaderString());
            else
                interpolatorBuilder.AppendLine("//Interpolator Packs: <None>");
            spliceCommands.Add("InterpolatorPack", interpolatorBuilder.ToCodeBlock());

            // Generated String Builders for all struct types
            var passStructBuilder = new ShaderStringBuilder();
            if(passStructs != null)
            {
                var structBuilder = new ShaderStringBuilder();
                foreach(StructDescriptor shaderStruct in passStructs)
                {
                    GenerationUtils.GenerateShaderStruct(shaderStruct, activeFields, out structBuilder);
                    structBuilder.ReplaceInCurrentMapping(PrecisionUtil.Token, ConcretePrecision.Float.ToShaderString()); //hard code structs to float, TODO: proper handle precision
                    passStructBuilder.Concat(structBuilder);
                }
            }
            if(passStructBuilder.length == 0)
                passStructBuilder.AppendLine("//Pass Structs: <None>");
            spliceCommands.Add("PassStructs", passStructBuilder.ToCodeBlock());

            // --------------------------------------------------
            // Graph Vertex

            var vertexBuilder = new ShaderStringBuilder();

            // If vertex modification enabled
            if (activeFields.baseInstance.Contains(Fields.GraphVertex) && vertexSlots != null)
            {
                // Setup
                string vertexGraphInputName = "VertexDescriptionInputs";
                string vertexGraphOutputName = "VertexDescription";
                string vertexGraphFunctionName = "VertexDescriptionFunction";
                var vertexGraphFunctionBuilder = new ShaderStringBuilder();
                var vertexGraphOutputBuilder = new ShaderStringBuilder();

                // Build vertex graph outputs
                // Add struct fields to active fields
                GenerationUtils.GenerateVertexDescriptionStruct(vertexGraphOutputBuilder, vertexSlots, vertexGraphOutputName, activeFields.baseInstance);

                // Build vertex graph functions from ShaderPass vertex port mask
                GenerationUtils.GenerateVertexDescriptionFunction(
                    m_GraphData,
                    vertexGraphFunctionBuilder,
                    functionRegistry,
                    propertyCollector,
                    keywordCollector,
                    m_Mode,
                    m_OutputNode,
                    vertexNodes,
                    vertexNodePermutations,
                    vertexSlots,
                    vertexGraphInputName,
                    vertexGraphFunctionName,
                    vertexGraphOutputName);

                // Generate final shader strings
                vertexBuilder.AppendLines(vertexGraphOutputBuilder.ToString());
                vertexBuilder.AppendNewLine();
                vertexBuilder.AppendLines(vertexGraphFunctionBuilder.ToString());
            }

            // Add to splice commands
            if(vertexBuilder.length == 0)
                vertexBuilder.AppendLine("// GraphVertex: <None>");
            spliceCommands.Add("GraphVertex", vertexBuilder.ToCodeBlock());

            // --------------------------------------------------
            // Graph Pixel

            // Setup
            string pixelGraphInputName = "SurfaceDescriptionInputs";
            string pixelGraphOutputName = "SurfaceDescription";
            string pixelGraphFunctionName = "SurfaceDescriptionFunction";
            var pixelGraphOutputBuilder = new ShaderStringBuilder();
            var pixelGraphFunctionBuilder = new ShaderStringBuilder();

            // Build pixel graph outputs
            // Add struct fields to active fields
            if (m_OutputNode is SubGraphOutputNode)
                GenerationUtils.GenerateSurfaceDescriptionStruct(pixelGraphOutputBuilder, pixelSlots, pixelGraphOutputName, activeFields.baseInstance, true);
            else
                GenerationUtils.GenerateSurfaceDescriptionStruct(pixelGraphOutputBuilder, pixelSlots, pixelGraphOutputName, activeFields.baseInstance);

            // Build pixel graph functions from ShaderPass pixel port mask
            GenerationUtils.GenerateSurfaceDescriptionFunction(
                pixelNodes,
                pixelNodePermutations,
                m_OutputNode,
                m_GraphData,
                pixelGraphFunctionBuilder,
                functionRegistry,
                propertyCollector,
                keywordCollector,
                m_Mode,
                pixelGraphFunctionName,
                pixelGraphOutputName,
                null,
                pixelSlots,
                pixelGraphInputName);

            using (var pixelBuilder = new ShaderStringBuilder())
            {
                // Generate final shader strings
                pixelBuilder.AppendLines(pixelGraphOutputBuilder.ToString());
                pixelBuilder.AppendNewLine();
                pixelBuilder.AppendLines(pixelGraphFunctionBuilder.ToString());

                // Add to splice commands
                if(pixelBuilder.length == 0)
                    pixelBuilder.AppendLine("// GraphPixel: <None>");
                spliceCommands.Add("GraphPixel", pixelBuilder.ToCodeBlock());
            }

            // --------------------------------------------------
            // Graph Functions

            if(functionBuilder.length == 0)
                functionBuilder.AppendLine("// GraphFunctions: <None>");
            spliceCommands.Add("GraphFunctions", functionBuilder.ToCodeBlock());

            // --------------------------------------------------
            // Graph Keywords

            using (var keywordBuilder = new ShaderStringBuilder())
            {
                keywordCollector.GetKeywordsDeclaration(keywordBuilder, m_Mode);
                if(keywordBuilder.length == 0)
                    keywordBuilder.AppendLine("// GraphKeywords: <None>");
                spliceCommands.Add("GraphKeywords", keywordBuilder.ToCodeBlock());
            }

            // --------------------------------------------------
            // Graph Properties

            using (var propertyBuilder = new ShaderStringBuilder())
            {
                propertyCollector.GetPropertiesDeclaration(propertyBuilder, m_Mode, m_GraphData.concretePrecision);
                if(propertyBuilder.length == 0)
                    propertyBuilder.AppendLine("// GraphProperties: <None>");
                spliceCommands.Add("GraphProperties", propertyBuilder.ToCodeBlock());
            }

            // --------------------------------------------------
            // Dots Instanced Graph Properties

            int instancedPropCount = propertyCollector.GetDotsInstancingPropertiesCount(m_Mode);
            using (var dotsInstancedPropertyBuilder = new ShaderStringBuilder())
            {
                if (instancedPropCount > 0)
                    dotsInstancedPropertyBuilder.AppendLines(propertyCollector.GetDotsInstancingPropertiesDeclaration(m_Mode));
                else
                    dotsInstancedPropertyBuilder.AppendLine("// HybridV1InjectedBuiltinProperties: <None>");
                spliceCommands.Add("HybridV1InjectedBuiltinProperties", dotsInstancedPropertyBuilder.ToCodeBlock());
            }

            // --------------------------------------------------
            // Dots Instancing Options

            using (var dotsInstancingOptionsBuilder = new ShaderStringBuilder())
            {
                // Hybrid Renderer V1 requires some magic defines to work, which we enable
                // if the shader graph has a nonzero amount of DOTS instanced properties.
                // This can be removed once Hybrid V1 is removed.
                #if !ENABLE_HYBRID_RENDERER_V2
                if (instancedPropCount > 0)
                {
                    dotsInstancingOptionsBuilder.AppendLine("#if SHADER_TARGET >= 35 && (defined(SHADER_API_D3D11) || defined(SHADER_API_GLES3) || defined(SHADER_API_GLCORE) || defined(SHADER_API_XBOXONE) || defined(SHADER_API_PSSL) || defined(SHADER_API_VULKAN) || defined(SHADER_API_METAL))");
                    dotsInstancingOptionsBuilder.AppendLine("    #define UNITY_SUPPORT_INSTANCING");
                    dotsInstancingOptionsBuilder.AppendLine("#endif");
                    dotsInstancingOptionsBuilder.AppendLine("#if defined(UNITY_SUPPORT_INSTANCING) && defined(INSTANCING_ON)");
                    dotsInstancingOptionsBuilder.AppendLine("    #define UNITY_HYBRID_V1_INSTANCING_ENABLED");
                    dotsInstancingOptionsBuilder.AppendLine("#endif");
                }
                #endif

                if(dotsInstancingOptionsBuilder.length == 0)
                    dotsInstancingOptionsBuilder.AppendLine("// DotsInstancingOptions: <None>");
                spliceCommands.Add("DotsInstancingOptions", dotsInstancingOptionsBuilder.ToCodeBlock());
            }

            // --------------------------------------------------
            // Graph Defines

            using (var graphDefines = new ShaderStringBuilder())
            {
                graphDefines.AppendLine("#define SHADERPASS {0}", pass.referenceName);

                if(pass.defines != null)
                {
                    foreach(DefineCollection.Item define in pass.defines)
                    {
                        if(define.TestActive(activeFields))
                            graphDefines.AppendLine(define.value);
                    }
                }

                if (graphRequirements.permutationCount > 0)
                {
                    List<int> activePermutationIndices;

                    // Depth Texture
                    activePermutationIndices = graphRequirements.allPermutations.instances
                        .Where(p => p.requirements.requiresDepthTexture)
                        .Select(p => p.permutationIndex)
                        .ToList();
                    if (activePermutationIndices.Count > 0)
                    {
                        graphDefines.AppendLine(KeywordUtil.GetKeywordPermutationSetConditional(activePermutationIndices));
                        graphDefines.AppendLine("#define REQUIRE_DEPTH_TEXTURE");
                        graphDefines.AppendLine("#endif");
                    }

                    // Opaque Texture
                    activePermutationIndices = graphRequirements.allPermutations.instances
                        .Where(p => p.requirements.requiresCameraOpaqueTexture)
                        .Select(p => p.permutationIndex)
                        .ToList();
                    if (activePermutationIndices.Count > 0)
                    {
                        graphDefines.AppendLine(KeywordUtil.GetKeywordPermutationSetConditional(activePermutationIndices));
                        graphDefines.AppendLine("#define REQUIRE_OPAQUE_TEXTURE");
                        graphDefines.AppendLine("#endif");
                    }
                }
                else
                {
                    // Depth Texture
                    if (graphRequirements.baseInstance.requirements.requiresDepthTexture)
                        graphDefines.AppendLine("#define REQUIRE_DEPTH_TEXTURE");

                    // Opaque Texture
                    if (graphRequirements.baseInstance.requirements.requiresCameraOpaqueTexture)
                        graphDefines.AppendLine("#define REQUIRE_OPAQUE_TEXTURE");
                }

                // Add to splice commands
                spliceCommands.Add("GraphDefines", graphDefines.ToCodeBlock());
            }

            // --------------------------------------------------
            // Debug

            // Debug output all active fields

            using(var debugBuilder = new ShaderStringBuilder())
            {
                if (isDebug)
                {
                    // Active fields
                    debugBuilder.AppendLine("// ACTIVE FIELDS:");
                    foreach (FieldDescriptor field in activeFields.baseInstance.fields)
                    {
                        debugBuilder.AppendLine($"//{field.tag}.{field.name}");
                    }
                }
                if(debugBuilder.length == 0)
                    debugBuilder.AppendLine("// <None>");

                // Add to splice commands
                spliceCommands.Add("Debug", debugBuilder.ToCodeBlock());
            }

            // --------------------------------------------------
            // Finalize

            // Pass Template
            string passTemplatePath;
            if(!string.IsNullOrEmpty(pass.passTemplatePath))
                passTemplatePath = pass.passTemplatePath;
            else
                passTemplatePath = m_TargetImplementations[targetIndex].passTemplatePath;

            // Shared Templates
            string sharedTemplateDirectory;
            if(!string.IsNullOrEmpty(pass.sharedTemplateDirectory))
                sharedTemplateDirectory = pass.sharedTemplateDirectory;
            else
                sharedTemplateDirectory = m_TargetImplementations[targetIndex].sharedTemplateDirectory;

            if (!File.Exists(passTemplatePath))
                return;

            // Process Template
            var templatePreprocessor = new ShaderSpliceUtil.TemplatePreprocessor(activeFields, spliceCommands,
                isDebug, sharedTemplateDirectory, m_AssetDependencyPaths);
            templatePreprocessor.ProcessTemplateFile(passTemplatePath);
            m_Builder.Concat(templatePreprocessor.GetShaderCode());
        }
    }
}<|MERGE_RESOLUTION|>--- conflicted
+++ resolved
@@ -6,8 +6,6 @@
 using UnityEditor.Graphing;
 using UnityEditor.ShaderGraph.Internal;
 using Data.Util;
-using UnityEditor.ShaderGraph.Drawing;
-using UnityEngine.Rendering;
 
 namespace UnityEditor.ShaderGraph
 {
@@ -99,10 +97,6 @@
 
         void BuildShader()
         {
-<<<<<<< HEAD
-            var activeNodeList = Graphing.ListPool<AbstractMaterialNode>.Get();
-            NodeUtils.DepthFirstCollectNodesFromNode(activeNodeList, m_OutputNode);
-=======
             var activeNodeList = ListPool<AbstractMaterialNode>.Get();
             if(m_OutputNode == null)
             {
@@ -120,7 +114,6 @@
             {
                 NodeUtils.DepthFirstCollectNodesFromNode(activeNodeList, m_OutputNode);
             }
->>>>>>> 6a9c18d0
 
             var shaderProperties = new PropertyCollector();
             var shaderKeywords = new KeywordCollector();
@@ -152,14 +145,7 @@
                 for(int i = 0; i < m_TargetImplementations.Length; i++)
                 {
                     TargetSetupContext context = new TargetSetupContext();
-<<<<<<< HEAD
-                    context.SetMasterNode(m_OutputNode as IMasterNode);
-
-                    // Instead of setup target, we can also just do get context
-                    m_TargetImplementations[i].SetupTarget(ref context);
-=======
                     m_TargetImplementations[i].SetupTarget(ref context); 
->>>>>>> 6a9c18d0
                     GetAssetDependencyPaths(context);
 
                     foreach(var subShader in context.subShaders)
@@ -168,25 +154,10 @@
                     }
                 }
 
-<<<<<<< HEAD
-                // Either grab the pipeline default for the active node or the user override
-                if (m_OutputNode is ICanChangeShaderGUI canChangeShaderGui)
-                {
-                    string customEditor = GenerationUtils.FinalCustomEditorString(canChangeShaderGui);
-
-                    if (customEditor != null)
-                    {
-                        m_Builder.AppendLine("CustomEditor \"" + customEditor + "\"");
-                    }
-                }
-
-                m_Builder.AppendLine(@"FallBack ""Hidden/Shader Graph/FallbackError""");
-=======
                 if(m_Mode != GenerationMode.Preview)
                 {
                     m_Builder.AppendLine(@"FallBack ""Hidden/Shader Graph/FallbackError""");
                 }
->>>>>>> 6a9c18d0
             }
 
             m_ConfiguredTextures = shaderProperties.GetConfiguredTexutres();
@@ -197,7 +168,7 @@
             if(descriptor.passes == null)
                 return;
 
-            // Early out of preview generation if no passes are used in preview
+            //early out of preview generation if no passes are used in preview
             if (m_Mode == GenerationMode.Preview && descriptor.generatesPreview == false)
                 return;
 
@@ -222,6 +193,8 @@
                         GenerateShaderPass(targetIndex, pass.descriptor, activeFields);
                 }
             }
+            if (!string.IsNullOrEmpty(descriptor.customEditorOverride))
+                m_Builder.AppendLine(descriptor.customEditorOverride);
         }
 
         void GenerateShaderPass(int targetIndex, PassDescriptor pass, ActiveFields activeFields)
