﻿using System;
using System.Collections.Generic;
using System.Linq;
using System.IO;
using UnityEngine;
using UnityEditor.Graphing;
using UnityEditor.ShaderGraph.Internal;
using Data.Util;

namespace UnityEditor.ShaderGraph
{
    class Generator
    {
        const string kDebugSymbol = "SHADERGRAPH_DEBUG";

        GraphData m_GraphData;
        AbstractMaterialNode m_OutputNode;
        ITargetImplementation[] m_TargetImplementations;
        GenerationMode m_Mode;
        string m_Name;

        ShaderStringBuilder m_Builder;
        List<PropertyCollector.TextureInfo> m_ConfiguredTextures;
        List<string> m_AssetDependencyPaths;

        public string generatedShader => m_Builder.ToCodeBlock();
        public List<PropertyCollector.TextureInfo> configuredTextures => m_ConfiguredTextures;
        public List<string> assetDependencyPaths => m_AssetDependencyPaths;

        public Generator(GraphData graphData, AbstractMaterialNode outputNode, GenerationMode mode, string name)
        {
            m_GraphData = graphData;
            m_OutputNode = outputNode;
            m_Mode = mode;
            m_Name = name;

            m_Builder = new ShaderStringBuilder();
            m_ConfiguredTextures = new List<PropertyCollector.TextureInfo>();
            m_AssetDependencyPaths = new List<string>();

            BuildShader();
        }

        void GetTargetImplementations()
        {
            if(m_OutputNode == null)
            {
                m_TargetImplementations = m_GraphData.activeGenerationTarget.activeImplementations.ToArray();
            }
            else
            {
                m_TargetImplementations = new ITargetImplementation[] { new DefaultPreviewTarget() };
            }
        }

        void GetAssetDependencyPaths(TargetSetupContext context)
        {
            foreach(string assetDependency in context.assetDependencyPaths)
            {
                m_AssetDependencyPaths.Add(assetDependency);
            }
        }

        public ActiveFields GatherActiveFieldsFromNode(AbstractMaterialNode outputNode, PassDescriptor pass, List<BlockFieldDescriptor> blocks, ITargetImplementation targetImplementation)
        {
            var activeFields = new ActiveFields();
            if(outputNode == null)
            {
                var fields = GenerationUtils.GetActiveFieldsFromConditionals(targetImplementation.GetConditionalFields(pass, blocks));
                foreach(FieldDescriptor field in fields)
                    activeFields.baseInstance.Add(field);
            }
            // Preview shader
            else
            {
                activeFields.baseInstance.Add(Fields.GraphPixel);
            }
            return activeFields;
        }

        void BuildShader()
        {
            var activeNodeList = ListPool<AbstractMaterialNode>.Get();
            NodeUtils.DepthFirstCollectNodesFromNode(activeNodeList, m_OutputNode);

            var shaderProperties = new PropertyCollector();
            var shaderKeywords = new KeywordCollector();
            m_GraphData.CollectShaderProperties(shaderProperties, m_Mode);
            m_GraphData.CollectShaderKeywords(shaderKeywords, m_Mode);

            if(m_GraphData.GetKeywordPermutationCount() > ShaderGraphPreferences.variantLimit)
            {
                m_GraphData.AddValidationError(m_OutputNode.guid, ShaderKeyword.kVariantLimitWarning, Rendering.ShaderCompilerMessageSeverity.Error);

                m_ConfiguredTextures = shaderProperties.GetConfiguredTexutres();
                m_Builder.AppendLines(ShaderGraphImporter.k_ErrorShader);
            }

            GetTargetImplementations();

            foreach (var activeNode in activeNodeList.OfType<AbstractMaterialNode>())
                activeNode.CollectShaderProperties(shaderProperties, m_Mode);

            m_Builder.AppendLine(@"Shader ""{0}""", m_Name);
            using (m_Builder.BlockScope())
            {
                GenerationUtils.GeneratePropertiesBlock(m_Builder, shaderProperties, shaderKeywords, m_Mode);

                for(int i = 0; i < m_TargetImplementations.Length; i++)
                {
                    TargetSetupContext context = new TargetSetupContext();
<<<<<<< HEAD
                    m_TargetImplementations[i].SetupTarget(ref context); 
=======
                    context.SetMasterNode(m_OutputNode as IMasterNode);
                    m_TargetImplementations[i].SetupTarget(ref context);
>>>>>>> 5ac1f6cc
                    GetAssetDependencyPaths(context);
                    GenerateSubShader(i, context.descriptor);
                }

                m_Builder.AppendLine(@"FallBack ""Hidden/Shader Graph/FallbackError""");
            }

            m_ConfiguredTextures = shaderProperties.GetConfiguredTexutres();
        }

        void GenerateSubShader(int targetIndex, SubShaderDescriptor descriptor)
        {
            if(descriptor.passes == null)
                return;

            //early out of preview generation if no passes are used in preview
            if (m_Mode == GenerationMode.Preview && descriptor.generatesPreview == false)
                return;

            m_Builder.AppendLine("SubShader");
            using(m_Builder.BlockScope())
            {
                GenerationUtils.GenerateSubShaderTags(m_TargetImplementations[targetIndex], descriptor, m_Builder);

                foreach(PassCollection.Item pass in descriptor.passes)
                {
                    var blocks = new List<BlockFieldDescriptor>();
                    foreach(var vertexBlock in m_GraphData.vertexContext.blocks)
                    {
                        blocks.Add(vertexBlock.descriptor);
                    }
                    foreach(var fragmentBlock in m_GraphData.fragmentContext.blocks)
                    {
                        blocks.Add(fragmentBlock.descriptor);
                    }

                    var activeFields = GatherActiveFieldsFromNode(m_OutputNode, pass.descriptor, blocks, m_TargetImplementations[targetIndex]);

                    // TODO: cleanup this preview check, needed for HD decal preview pass
                    if(m_Mode == GenerationMode.Preview)
                        activeFields.baseInstance.Add(Fields.IsPreview);

                    // Check masternode fields for valid passes
                    if(pass.TestActive(activeFields))
                        GenerateShaderPass(targetIndex, pass.descriptor, activeFields);
                }
            }
            if (!string.IsNullOrEmpty(descriptor.customEditorOverride))
                m_Builder.AppendLine(descriptor.customEditorOverride);
        }

        void GenerateShaderPass(int targetIndex, PassDescriptor pass, ActiveFields activeFields)
        {
            // Early exit if pass is not used in preview
            if(m_Mode == GenerationMode.Preview && !pass.useInPreview)
                return;

            // --------------------------------------------------
            // Debug

            // Get scripting symbols
            BuildTargetGroup buildTargetGroup = EditorUserBuildSettings.selectedBuildTargetGroup;
            string defines = PlayerSettings.GetScriptingDefineSymbolsForGroup(buildTargetGroup);

            bool isDebug = defines.Contains(kDebugSymbol);

            // --------------------------------------------------
            // Setup

            // Initiailize Collectors
            var propertyCollector = new PropertyCollector();
            var keywordCollector = new KeywordCollector();
            m_GraphData.CollectShaderKeywords(keywordCollector, m_Mode);

            // Get upstream nodes from ShaderPass port mask
            List<AbstractMaterialNode> vertexNodes;
            List<AbstractMaterialNode> pixelNodes;

            // Get Port references from ShaderPass
            var pixelSlots = new List<MaterialSlot>();
            var vertexSlots = new List<MaterialSlot>();

            if(m_OutputNode == null)
            {
                // Update supported block list for current target implementation
                var activeBlocks = ListPool<BlockFieldDescriptor>.Get();
                m_TargetImplementations[targetIndex].SetActiveBlocks(ref activeBlocks);

                // Mask blocks per pass
                vertexNodes = Graphing.ListPool<AbstractMaterialNode>.Get();
                foreach(var blockFieldDescriptor in pass.vertexBlocks)
                {
                    // Mask blocks on active state
                    // TODO: Can we merge these?
                    if(!activeBlocks.Contains(blockFieldDescriptor))
                        continue;
                    
                    // Attempt to get BlockNode from the stack
                    var block = m_GraphData.vertexContext.blocks.FirstOrDefault(x => x.descriptor == blockFieldDescriptor);

                    // If the BlockNode doesnt exist in the stack we need to create one
                    // TODO: Can we do the code gen without a node instance?
                    if(block == null)
                    {
                        block = new BlockNode();
                        block.Init(blockFieldDescriptor);
                        block.owner = m_GraphData;
                    }
                    // Dont collect properties from temp nodes
                    else
                    {
                        block.CollectShaderProperties(propertyCollector, m_Mode);
                    }

                    // Add nodes and slots from supported vertex blocks
                    NodeUtils.DepthFirstCollectNodesFromNode(vertexNodes, block, NodeUtils.IncludeSelf.Include);
                    vertexSlots.Add(block.FindSlot<MaterialSlot>(0));
                    activeFields.baseInstance.Add(block.descriptor);
                }

                pixelNodes = Graphing.ListPool<AbstractMaterialNode>.Get();
                foreach(var blockFieldDescriptor in pass.pixelBlocks)
                {
                    // Mask blocks on active state
                    // TODO: Can we merge these?
                    if(!activeBlocks.Contains(blockFieldDescriptor))
                        continue;

                    // Attempt to get BlockNode from the stack
                    var block = m_GraphData.fragmentContext.blocks.FirstOrDefault(x => x.descriptor == blockFieldDescriptor);

                    // If the BlockNode doesnt exist in the stack we need to create one
                    // TODO: Can we do the code gen without a node instance?
                    if(block == null)
                    {
                        block = new BlockNode();
                        block.Init(blockFieldDescriptor);
                        block.owner = m_GraphData;
                    }
                    // Dont collect properties from temp nodes
                    else
                    {
                        block.CollectShaderProperties(propertyCollector, m_Mode);
                    }

                    // Add nodes and slots from supported fragment blocks
                    NodeUtils.DepthFirstCollectNodesFromNode(pixelNodes, block, NodeUtils.IncludeSelf.Include);
                    pixelSlots.Add(block.FindSlot<MaterialSlot>(0));
                    activeFields.baseInstance.Add(block.descriptor);
                }
            }
            else if(m_OutputNode is SubGraphOutputNode)
            {
                GenerationUtils.GetUpstreamNodesForShaderPass(m_OutputNode, pass, out vertexNodes, out pixelNodes);
                pixelSlots = new List<MaterialSlot>()
                {
                    m_OutputNode.GetInputSlots<MaterialSlot>().FirstOrDefault(),
                };
                vertexSlots = new List<MaterialSlot>();
            }
            else
            {
                GenerationUtils.GetUpstreamNodesForShaderPass(m_OutputNode, pass, out vertexNodes, out pixelNodes);
                pixelSlots = new List<MaterialSlot>()
                {
                    new Vector4MaterialSlot(0, "Out", "Out", SlotType.Output, Vector4.zero) { owner = m_OutputNode },
                };
                vertexSlots = new List<MaterialSlot>();
            }

            // Track permutation indices for all nodes
            List<int>[] vertexNodePermutations = new List<int>[vertexNodes.Count];
            List<int>[] pixelNodePermutations = new List<int>[pixelNodes.Count];

            // Get active fields from upstream Node requirements
            ShaderGraphRequirementsPerKeyword graphRequirements;
            GenerationUtils.GetActiveFieldsAndPermutationsForNodes(m_OutputNode, pass, keywordCollector, vertexNodes, pixelNodes,
                vertexNodePermutations, pixelNodePermutations, activeFields, out graphRequirements);

            // GET CUSTOM ACTIVE FIELDS HERE!

            // Get active fields from ShaderPass
            GenerationUtils.AddRequiredFields(pass.requiredFields, activeFields.baseInstance);

            // Function Registry
            var functionBuilder = new ShaderStringBuilder();
            var functionRegistry = new FunctionRegistry(functionBuilder);

            // Hash table of named $splice(name) commands
            // Key: splice token
            // Value: string to splice
            Dictionary<string, string> spliceCommands = new Dictionary<string, string>();

            // --------------------------------------------------
            // Dependencies

            // Propagate active field requirements using dependencies
            // Must be executed before types are built
            foreach (var instance in activeFields.all.instances)
            {
                GenerationUtils.ApplyFieldDependencies(instance, pass.fieldDependencies);
            }

            // --------------------------------------------------
            // Pass Setup

            // Name
            if(!string.IsNullOrEmpty(pass.displayName))
            {
                spliceCommands.Add("PassName", $"Name \"{pass.displayName}\"");
            }
            else
            {
                spliceCommands.Add("PassName", "// Name: <None>");
            }

            // Tags
            if(!string.IsNullOrEmpty(pass.lightMode))
            {
                spliceCommands.Add("LightMode", $"\"LightMode\" = \"{pass.lightMode}\"");
            }
            else
            {
                spliceCommands.Add("LightMode", "// LightMode: <None>");
            }

            // --------------------------------------------------
            // Pass Code

            // Render State
            using (var renderStateBuilder = new ShaderStringBuilder())
            {
                // Render states need to be separated by RenderState.Type
                // The first passing ConditionalRenderState of each type is inserted
                foreach(RenderStateType type in Enum.GetValues(typeof(RenderStateType)))
                {
                    var renderStates = pass.renderStates?.Where(x => x.descriptor.type == type);
                    if(renderStates != null)
                    {
                        foreach(RenderStateCollection.Item renderState in renderStates)
                        {
                            if(renderState.TestActive(activeFields))
                            {
                                renderStateBuilder.AppendLine(renderState.value);
                                break;
                            }
                        }
                    }
                }

                string command = GenerationUtils.GetSpliceCommand(renderStateBuilder.ToCodeBlock(), "RenderState");
                spliceCommands.Add("RenderState", command);
            }

            // Pragmas
            using (var passPragmaBuilder = new ShaderStringBuilder())
            {
                if(pass.pragmas != null)
                {
                    foreach(PragmaCollection.Item pragma in pass.pragmas)
                    {
                        if(pragma.TestActive(activeFields))
                            passPragmaBuilder.AppendLine(pragma.value);
                    }
                }

                string command = GenerationUtils.GetSpliceCommand(passPragmaBuilder.ToCodeBlock(), "PassPragmas");
                spliceCommands.Add("PassPragmas", command);
            }

            // Includes
            using (var preGraphIncludeBuilder = new ShaderStringBuilder())
            {
                if(pass.includes != null)
                {
                    foreach(IncludeCollection.Item include in pass.includes.Where(x => x.descriptor.location == IncludeLocation.Pregraph))
                    {
                        if(include.TestActive(activeFields))
                            preGraphIncludeBuilder.AppendLine(include.value);
                    }
                }

                string command = GenerationUtils.GetSpliceCommand(preGraphIncludeBuilder.ToCodeBlock(), "PreGraphIncludes");
                spliceCommands.Add("PreGraphIncludes", command);
            }
            using (var postGraphIncludeBuilder = new ShaderStringBuilder())
            {
                if(pass.includes != null)
                {
                    foreach(IncludeCollection.Item include in pass.includes.Where(x => x.descriptor.location == IncludeLocation.Postgraph))
                    {
                        if(include.TestActive(activeFields))
                            postGraphIncludeBuilder.AppendLine(include.value);
                    }
                }

                string command = GenerationUtils.GetSpliceCommand(postGraphIncludeBuilder.ToCodeBlock(), "PostGraphIncludes");
                spliceCommands.Add("PostGraphIncludes", command);
            }

            // Keywords
            using (var passKeywordBuilder = new ShaderStringBuilder())
            {
                if(pass.keywords != null)
                {
                    foreach(KeywordCollection.Item keyword in pass.keywords)
                    {
                        if(keyword.TestActive(activeFields))
                            passKeywordBuilder.AppendLine(keyword.value);
                    }
                }

                string command = GenerationUtils.GetSpliceCommand(passKeywordBuilder.ToCodeBlock(), "PassKeywords");
                spliceCommands.Add("PassKeywords", command);
            }

            // -----------------------------
            // Generated structs and Packing code
            var interpolatorBuilder = new ShaderStringBuilder();
            var passStructs = new List<StructDescriptor>();

            if(pass.structs != null)
            {
                passStructs.AddRange(pass.structs.Select(x => x.descriptor));

                foreach (StructCollection.Item shaderStruct in pass.structs)
                {
                    if(shaderStruct.descriptor.packFields == false)
                        continue; //skip structs that do not need interpolator packs

                    List<int> packedCounts = new List<int>();
                    var packStruct = new StructDescriptor();

                    //generate packed functions
                    if (activeFields.permutationCount > 0)
                    {
                        var generatedPackedTypes = new Dictionary<string, (ShaderStringBuilder, List<int>)>();
                        foreach (var instance in activeFields.allPermutations.instances)
                        {
                            var instanceGenerator = new ShaderStringBuilder();
                            GenerationUtils.GenerateInterpolatorFunctions(shaderStruct.descriptor, instance, out instanceGenerator);
                            var key = instanceGenerator.ToCodeBlock();
                            if (generatedPackedTypes.TryGetValue(key, out var value))
                                value.Item2.Add(instance.permutationIndex);
                            else
                                generatedPackedTypes.Add(key, (instanceGenerator, new List<int> { instance.permutationIndex }));
                        }

                        var isFirst = true;
                        foreach (var generated in generatedPackedTypes)
                        {
                            if (isFirst)
                            {
                                isFirst = false;
                                interpolatorBuilder.AppendLine(KeywordUtil.GetKeywordPermutationSetConditional(generated.Value.Item2));
                            }
                            else
                                interpolatorBuilder.AppendLine(KeywordUtil.GetKeywordPermutationSetConditional(generated.Value.Item2).Replace("#if", "#elif"));

                            //interpolatorBuilder.Concat(generated.Value.Item1);
                            interpolatorBuilder.AppendLines(generated.Value.Item1.ToString());
                        }
                        if (generatedPackedTypes.Count > 0)
                            interpolatorBuilder.AppendLine("#endif");
                    }
                    else
                    {
                        GenerationUtils.GenerateInterpolatorFunctions(shaderStruct.descriptor, activeFields.baseInstance, out interpolatorBuilder);
                    }
                    //using interp index from functions, generate packed struct descriptor
                    GenerationUtils.GeneratePackedStruct(shaderStruct.descriptor, activeFields, out packStruct);
                    passStructs.Add(packStruct);
                }
            }
            if(interpolatorBuilder.length != 0) //hard code interpolators to float, TODO: proper handle precision
                interpolatorBuilder.ReplaceInCurrentMapping(PrecisionUtil.Token, ConcretePrecision.Float.ToShaderString());
            else
                interpolatorBuilder.AppendLine("//Interpolator Packs: <None>");
            spliceCommands.Add("InterpolatorPack", interpolatorBuilder.ToCodeBlock());

            // Generated String Builders for all struct types
            var passStructBuilder = new ShaderStringBuilder();
            if(passStructs != null)
            {
                var structBuilder = new ShaderStringBuilder();
                foreach(StructDescriptor shaderStruct in passStructs)
                {
                    GenerationUtils.GenerateShaderStruct(shaderStruct, activeFields, out structBuilder);
                    structBuilder.ReplaceInCurrentMapping(PrecisionUtil.Token, ConcretePrecision.Float.ToShaderString()); //hard code structs to float, TODO: proper handle precision
                    passStructBuilder.Concat(structBuilder);
                }
            }
            if(passStructBuilder.length == 0)
                passStructBuilder.AppendLine("//Pass Structs: <None>");
            spliceCommands.Add("PassStructs", passStructBuilder.ToCodeBlock());

            // --------------------------------------------------
            // Graph Vertex

            var vertexBuilder = new ShaderStringBuilder();

            // If vertex modification enabled
            if (activeFields.baseInstance.Contains(Fields.GraphVertex) && vertexSlots != null)
            {
                // Setup
                string vertexGraphInputName = "VertexDescriptionInputs";
                string vertexGraphOutputName = "VertexDescription";
                string vertexGraphFunctionName = "VertexDescriptionFunction";
                var vertexGraphFunctionBuilder = new ShaderStringBuilder();
                var vertexGraphOutputBuilder = new ShaderStringBuilder();

                // Build vertex graph outputs
                // Add struct fields to active fields
                GenerationUtils.GenerateVertexDescriptionStruct(vertexGraphOutputBuilder, vertexSlots, vertexGraphOutputName, activeFields.baseInstance);

                // Build vertex graph functions from ShaderPass vertex port mask
                GenerationUtils.GenerateVertexDescriptionFunction(
                    m_GraphData,
                    vertexGraphFunctionBuilder,
                    functionRegistry,
                    propertyCollector,
                    keywordCollector,
                    m_Mode,
                    m_OutputNode,
                    vertexNodes,
                    vertexNodePermutations,
                    vertexSlots,
                    vertexGraphInputName,
                    vertexGraphFunctionName,
                    vertexGraphOutputName);

                // Generate final shader strings
                vertexBuilder.AppendLines(vertexGraphOutputBuilder.ToString());
                vertexBuilder.AppendNewLine();
                vertexBuilder.AppendLines(vertexGraphFunctionBuilder.ToString());
            }

            // Add to splice commands
            if(vertexBuilder.length == 0)
                vertexBuilder.AppendLine("// GraphVertex: <None>");
            spliceCommands.Add("GraphVertex", vertexBuilder.ToCodeBlock());

            // --------------------------------------------------
            // Graph Pixel

            // Setup
            string pixelGraphInputName = "SurfaceDescriptionInputs";
            string pixelGraphOutputName = "SurfaceDescription";
            string pixelGraphFunctionName = "SurfaceDescriptionFunction";
            var pixelGraphOutputBuilder = new ShaderStringBuilder();
            var pixelGraphFunctionBuilder = new ShaderStringBuilder();

            // Build pixel graph outputs
            // Add struct fields to active fields
            if (m_OutputNode is SubGraphOutputNode)
                GenerationUtils.GenerateSurfaceDescriptionStruct(pixelGraphOutputBuilder, pixelSlots, pixelGraphOutputName, activeFields.baseInstance, true);
            else
                GenerationUtils.GenerateSurfaceDescriptionStruct(pixelGraphOutputBuilder, pixelSlots, pixelGraphOutputName, activeFields.baseInstance);

            // Build pixel graph functions from ShaderPass pixel port mask
            GenerationUtils.GenerateSurfaceDescriptionFunction(
                pixelNodes,
                pixelNodePermutations,
                m_OutputNode,
                m_GraphData,
                pixelGraphFunctionBuilder,
                functionRegistry,
                propertyCollector,
                keywordCollector,
                m_Mode,
                pixelGraphFunctionName,
                pixelGraphOutputName,
                null,
                pixelSlots,
                pixelGraphInputName);

            using (var pixelBuilder = new ShaderStringBuilder())
            {
                // Generate final shader strings
                pixelBuilder.AppendLines(pixelGraphOutputBuilder.ToString());
                pixelBuilder.AppendNewLine();
                pixelBuilder.AppendLines(pixelGraphFunctionBuilder.ToString());

                // Add to splice commands
                if(pixelBuilder.length == 0)
                    pixelBuilder.AppendLine("// GraphPixel: <None>");
                spliceCommands.Add("GraphPixel", pixelBuilder.ToCodeBlock());
            }

            // --------------------------------------------------
            // Graph Functions

            if(functionBuilder.length == 0)
                functionBuilder.AppendLine("// GraphFunctions: <None>");
            spliceCommands.Add("GraphFunctions", functionBuilder.ToCodeBlock());

            // --------------------------------------------------
            // Graph Keywords

            using (var keywordBuilder = new ShaderStringBuilder())
            {
                keywordCollector.GetKeywordsDeclaration(keywordBuilder, m_Mode);
                if(keywordBuilder.length == 0)
                    keywordBuilder.AppendLine("// GraphKeywords: <None>");
                spliceCommands.Add("GraphKeywords", keywordBuilder.ToCodeBlock());
            }

            // --------------------------------------------------
            // Graph Properties

            using (var propertyBuilder = new ShaderStringBuilder())
            {
                propertyCollector.GetPropertiesDeclaration(propertyBuilder, m_Mode, m_GraphData.concretePrecision);
                if(propertyBuilder.length == 0)
                    propertyBuilder.AppendLine("// GraphProperties: <None>");
                spliceCommands.Add("GraphProperties", propertyBuilder.ToCodeBlock());
            }

            // --------------------------------------------------
            // Dots Instanced Graph Properties

            int instancedPropCount = propertyCollector.GetDotsInstancingPropertiesCount(m_Mode);
            using (var dotsInstancedPropertyBuilder = new ShaderStringBuilder())
            {
                if (instancedPropCount > 0)
                    dotsInstancedPropertyBuilder.AppendLines(propertyCollector.GetDotsInstancingPropertiesDeclaration(m_Mode));
                else
                    dotsInstancedPropertyBuilder.AppendLine("// HybridV1InjectedBuiltinProperties: <None>");
                spliceCommands.Add("HybridV1InjectedBuiltinProperties", dotsInstancedPropertyBuilder.ToCodeBlock());
            }

            // --------------------------------------------------
            // Dots Instancing Options

            using (var dotsInstancingOptionsBuilder = new ShaderStringBuilder())
            {
                // Hybrid Renderer V1 requires some magic defines to work, which we enable
                // if the shader graph has a nonzero amount of DOTS instanced properties.
                // This can be removed once Hybrid V1 is removed.
                #if !ENABLE_HYBRID_RENDERER_V2
                if (instancedPropCount > 0)
                {
                    dotsInstancingOptionsBuilder.AppendLine("#if SHADER_TARGET >= 35 && (defined(SHADER_API_D3D11) || defined(SHADER_API_GLES3) || defined(SHADER_API_GLCORE) || defined(SHADER_API_XBOXONE) || defined(SHADER_API_PSSL) || defined(SHADER_API_VULKAN) || defined(SHADER_API_METAL))");
                    dotsInstancingOptionsBuilder.AppendLine("    #define UNITY_SUPPORT_INSTANCING");
                    dotsInstancingOptionsBuilder.AppendLine("#endif");
                    dotsInstancingOptionsBuilder.AppendLine("#if defined(UNITY_SUPPORT_INSTANCING) && defined(INSTANCING_ON)");
                    dotsInstancingOptionsBuilder.AppendLine("    #define UNITY_HYBRID_V1_INSTANCING_ENABLED");
                    dotsInstancingOptionsBuilder.AppendLine("#endif");
                }
                #endif

                if(dotsInstancingOptionsBuilder.length == 0)
                    dotsInstancingOptionsBuilder.AppendLine("// DotsInstancingOptions: <None>");
                spliceCommands.Add("DotsInstancingOptions", dotsInstancingOptionsBuilder.ToCodeBlock());
            }

            // --------------------------------------------------
            // Graph Defines

            using (var graphDefines = new ShaderStringBuilder())
            {
                graphDefines.AppendLine("#define SHADERPASS {0}", pass.referenceName);

                if(pass.defines != null)
                {
                    foreach(DefineCollection.Item define in pass.defines)
                    {
                        if(define.TestActive(activeFields))
                            graphDefines.AppendLine(define.value);
                    }
                }

                if (graphRequirements.permutationCount > 0)
                {
                    List<int> activePermutationIndices;

                    // Depth Texture
                    activePermutationIndices = graphRequirements.allPermutations.instances
                        .Where(p => p.requirements.requiresDepthTexture)
                        .Select(p => p.permutationIndex)
                        .ToList();
                    if (activePermutationIndices.Count > 0)
                    {
                        graphDefines.AppendLine(KeywordUtil.GetKeywordPermutationSetConditional(activePermutationIndices));
                        graphDefines.AppendLine("#define REQUIRE_DEPTH_TEXTURE");
                        graphDefines.AppendLine("#endif");
                    }

                    // Opaque Texture
                    activePermutationIndices = graphRequirements.allPermutations.instances
                        .Where(p => p.requirements.requiresCameraOpaqueTexture)
                        .Select(p => p.permutationIndex)
                        .ToList();
                    if (activePermutationIndices.Count > 0)
                    {
                        graphDefines.AppendLine(KeywordUtil.GetKeywordPermutationSetConditional(activePermutationIndices));
                        graphDefines.AppendLine("#define REQUIRE_OPAQUE_TEXTURE");
                        graphDefines.AppendLine("#endif");
                    }
                }
                else
                {
                    // Depth Texture
                    if (graphRequirements.baseInstance.requirements.requiresDepthTexture)
                        graphDefines.AppendLine("#define REQUIRE_DEPTH_TEXTURE");

                    // Opaque Texture
                    if (graphRequirements.baseInstance.requirements.requiresCameraOpaqueTexture)
                        graphDefines.AppendLine("#define REQUIRE_OPAQUE_TEXTURE");
                }

                // Add to splice commands
                spliceCommands.Add("GraphDefines", graphDefines.ToCodeBlock());
            }

            // --------------------------------------------------
            // Debug

            // Debug output all active fields

            using(var debugBuilder = new ShaderStringBuilder())
            {
                if (isDebug)
                {
                    // Active fields
                    debugBuilder.AppendLine("// ACTIVE FIELDS:");
                    foreach (FieldDescriptor field in activeFields.baseInstance.fields)
                    {
                        debugBuilder.AppendLine($"//{field.tag}.{field.name}");
                    }
                }
                if(debugBuilder.length == 0)
                    debugBuilder.AppendLine("// <None>");

                // Add to splice commands
                spliceCommands.Add("Debug", debugBuilder.ToCodeBlock());
            }

            // --------------------------------------------------
            // Finalize

            // Pass Template
            string passTemplatePath;
            if(!string.IsNullOrEmpty(pass.passTemplatePath))
                passTemplatePath = pass.passTemplatePath;
            else
                passTemplatePath = m_TargetImplementations[targetIndex].passTemplatePath;

            // Shared Templates
            string sharedTemplateDirectory;
            if(!string.IsNullOrEmpty(pass.sharedTemplateDirectory))
                sharedTemplateDirectory = pass.sharedTemplateDirectory;
            else
                sharedTemplateDirectory = m_TargetImplementations[targetIndex].sharedTemplateDirectory;

            if (!File.Exists(passTemplatePath))
                return;

            // Process Template
            var templatePreprocessor = new ShaderSpliceUtil.TemplatePreprocessor(activeFields, spliceCommands,
                isDebug, sharedTemplateDirectory, m_AssetDependencyPaths);
            templatePreprocessor.ProcessTemplateFile(passTemplatePath);
            m_Builder.Concat(templatePreprocessor.GetShaderCode());
        }
    }
}<|MERGE_RESOLUTION|>--- conflicted
+++ resolved
@@ -109,12 +109,7 @@
                 for(int i = 0; i < m_TargetImplementations.Length; i++)
                 {
                     TargetSetupContext context = new TargetSetupContext();
-<<<<<<< HEAD
                     m_TargetImplementations[i].SetupTarget(ref context); 
-=======
-                    context.SetMasterNode(m_OutputNode as IMasterNode);
-                    m_TargetImplementations[i].SetupTarget(ref context);
->>>>>>> 5ac1f6cc
                     GetAssetDependencyPaths(context);
                     GenerateSubShader(i, context.descriptor);
                 }
