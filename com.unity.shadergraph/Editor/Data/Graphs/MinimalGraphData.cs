--- conflicted
+++ resolved
@@ -63,10 +63,7 @@
             if (string.IsNullOrWhiteSpace(entries[0].type))
             {
                 var minimalGraphData = JsonUtility.FromJson<MinimalGraphData>(textGraph);
-<<<<<<< HEAD
-=======
                 entries.Clear();
->>>>>>> 54cc796b
                 foreach (var node in minimalGraphData.m_SerializableNodes)
                 {
                     entries.Add(new MultiJsonEntry(node.typeInfo.fullName, null, node.JSONnodeData));
