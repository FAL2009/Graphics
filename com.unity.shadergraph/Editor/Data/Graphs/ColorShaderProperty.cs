--- conflicted
+++ resolved
@@ -25,17 +25,11 @@
         {
             return $"{hideTagString}{hdrTagString}{referenceName}(\"{displayName}\", Color) = ({NodeUtils.FloatToShaderValue(value.r)}, {NodeUtils.FloatToShaderValue(value.g)}, {NodeUtils.FloatToShaderValue(value.b)}, {NodeUtils.FloatToShaderValue(value.a)})";
         }
-<<<<<<< HEAD
-        
-        [SerializeField]
-        private ColorMode m_ColorMode;
-=======
 
         public override string referenceNameBase => "Color";
         
         [SerializeField]
         ColorMode m_ColorMode;
->>>>>>> 47046808
 
         public ColorMode colorMode
         {
