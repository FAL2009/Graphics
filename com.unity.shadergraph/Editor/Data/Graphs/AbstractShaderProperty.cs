--- conflicted
+++ resolved
@@ -42,7 +42,17 @@
 
         public string hideTagString => hidden ? "[HideInInspector]" : "";
 
-<<<<<<< HEAD
+        public virtual string GetPropertyBlockString()
+        {
+            return string.Empty;
+        }
+
+        public virtual string GetPropertyDeclarationString(string delimiter = ";")
+        {
+            SlotValueType type = ConcreteSlotValueType.Vector4.ToSlotValueType();
+            return $"{concreteShaderValueType.ToShaderString(concretePrecision.ToShaderString())} {referenceName}{delimiter}";
+        }
+
         public enum GenerationMode
         {
             InConstantBuffer,
@@ -77,20 +87,6 @@
         }
 
         public virtual string GetPropertyAsArgumentString()
-=======
-        public virtual string GetPropertyBlockString()
->>>>>>> 9f3a9f3a
-        {
-            return string.Empty;
-        }
-
-        public virtual string GetPropertyDeclarationString(string delimiter = ";")
-        {
-            SlotValueType type = ConcreteSlotValueType.Vector4.ToSlotValueType();
-            return $"{concreteShaderValueType.ToShaderString(concretePrecision.ToShaderString())} {referenceName}{delimiter}";
-        }
-
-        public virtual string GetPropertyAsArgumentString()
         {
             return GetPropertyDeclarationString(string.Empty);
         }
