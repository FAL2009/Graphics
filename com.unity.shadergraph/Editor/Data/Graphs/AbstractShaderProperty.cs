--- conflicted
+++ resolved
@@ -1,8 +1,5 @@
 using System;
-<<<<<<< HEAD
 using UnityEditor.ShaderGraph.Serialization;
-=======
->>>>>>> 84f47852
 using UnityEngine;
 
 namespace UnityEditor.ShaderGraph.Internal
@@ -69,17 +66,10 @@
         {
             return GetPropertyDeclarationString(string.Empty);
         }
-<<<<<<< HEAD
-
-        public abstract AbstractMaterialNode ToConcreteNode();
-        public abstract PreviewProperty GetPreviewMaterialProperty();
-        public virtual bool isGpuInstanceable => false;
-=======
         
         internal abstract AbstractMaterialNode ToConcreteNode();
         internal abstract PreviewProperty GetPreviewMaterialProperty();
         internal virtual bool isGpuInstanceable => false;
->>>>>>> 84f47852
     }
 
     [Serializable]
