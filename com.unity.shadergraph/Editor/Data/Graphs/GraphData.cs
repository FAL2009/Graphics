using System;
using System.Collections.Generic;
using System.Linq;
using System.Text.RegularExpressions;
using Data.Interfaces;
using UnityEngine;
using UnityEditor.Graphing;
using UnityEditor.Graphing.Util;
using UnityEditor.Rendering;
using UnityEditor.ShaderGraph.Internal;
using Edge = UnityEditor.Graphing.Edge;

using UnityEngine.UIElements;

namespace UnityEditor.ShaderGraph
{
    [Serializable]
    [FormerName("UnityEditor.ShaderGraph.MaterialGraph")]
    [FormerName("UnityEditor.ShaderGraph.SubGraph")]
    [FormerName("UnityEditor.ShaderGraph.AbstractMaterialGraph")]
    sealed partial class GraphData : ISerializationCallbackReceiver
    {
        public GraphObject owner { get; set; }

        #region Input data

        [NonSerialized]
        List<AbstractShaderProperty> m_Properties = new List<AbstractShaderProperty>();

        public IEnumerable<AbstractShaderProperty> properties
        {
            get { return m_Properties; }
        }

        [SerializeField]
        List<SerializationHelper.JSONSerializedElement> m_SerializedProperties = new List<SerializationHelper.JSONSerializedElement>();

        [NonSerialized]
        List<ShaderKeyword> m_Keywords = new List<ShaderKeyword>();

        public IEnumerable<ShaderKeyword> keywords
        {
            get { return m_Keywords; }
        }

        [SerializeField]
        List<SerializationHelper.JSONSerializedElement> m_SerializedKeywords = new List<SerializationHelper.JSONSerializedElement>();

        [NonSerialized]
        List<ShaderInput> m_AddedInputs = new List<ShaderInput>();

        public IEnumerable<ShaderInput> addedInputs
        {
            get { return m_AddedInputs; }
        }

        [NonSerialized]
        List<Guid> m_RemovedInputs = new List<Guid>();

        public IEnumerable<Guid> removedInputs
        {
            get { return m_RemovedInputs; }
        }

        [NonSerialized]
        List<ShaderInput> m_MovedInputs = new List<ShaderInput>();

        public IEnumerable<ShaderInput> movedInputs
        {
            get { return m_MovedInputs; }
        }

        public string assetGuid { get; set; }

        #endregion

        #region Node data

        [NonSerialized]
        List<AbstractMaterialNode> m_Nodes = new List<AbstractMaterialNode>();

        [NonSerialized]
        Dictionary<Guid, AbstractMaterialNode> m_NodeDictionary = new Dictionary<Guid, AbstractMaterialNode>();

        public IEnumerable<T> GetNodes<T>()
        {
            return m_Nodes.Where(x => x != null).OfType<T>();
        }

        [SerializeField]
        List<SerializationHelper.JSONSerializedElement> m_SerializableNodes = new List<SerializationHelper.JSONSerializedElement>();

        [NonSerialized]
        List<AbstractMaterialNode> m_AddedNodes = new List<AbstractMaterialNode>();

        public IEnumerable<AbstractMaterialNode> addedNodes
        {
            get { return m_AddedNodes; }
        }

        [NonSerialized]
        List<AbstractMaterialNode> m_RemovedNodes = new List<AbstractMaterialNode>();

        public IEnumerable<AbstractMaterialNode> removedNodes
        {
            get { return m_RemovedNodes; }
        }

        [NonSerialized]
        List<AbstractMaterialNode> m_PastedNodes = new List<AbstractMaterialNode>();

        public IEnumerable<AbstractMaterialNode> pastedNodes
        {
            get { return m_PastedNodes; }
        }
        #endregion

        #region Group Data

        [SerializeField]
        List<GroupData> m_Groups = new List<GroupData>();

        public IEnumerable<GroupData> groups
        {
            get { return m_Groups; }
        }

        [NonSerialized]
        List<GroupData> m_AddedGroups = new List<GroupData>();

        public IEnumerable<GroupData> addedGroups
        {
            get { return m_AddedGroups; }
        }

        [NonSerialized]
        List<GroupData> m_RemovedGroups = new List<GroupData>();

        public IEnumerable<GroupData> removedGroups
        {
            get { return m_RemovedGroups; }
        }

        [NonSerialized]
        List<GroupData> m_PastedGroups = new List<GroupData>();

        public IEnumerable<GroupData> pastedGroups
        {
            get { return m_PastedGroups; }
        }

        [NonSerialized]
        List<ParentGroupChange> m_ParentGroupChanges = new List<ParentGroupChange>();

        public IEnumerable<ParentGroupChange> parentGroupChanges
        {
            get { return m_ParentGroupChanges; }
        }

        [NonSerialized]
        GroupData m_MostRecentlyCreatedGroup;

        public GroupData mostRecentlyCreatedGroup => m_MostRecentlyCreatedGroup;

        [NonSerialized]
        Dictionary<Guid, List<IGroupItem>> m_GroupItems = new Dictionary<Guid, List<IGroupItem>>();

        public IEnumerable<IGroupItem> GetItemsInGroup(GroupData groupData)
        {
            if (m_GroupItems.TryGetValue(groupData.guid, out var nodes))
            {
                return nodes;
            }
            return Enumerable.Empty<IGroupItem>();
        }

        #endregion

        #region StickyNote Data
        [SerializeField]
        List<StickyNoteData> m_StickyNotes = new List<StickyNoteData>();

        public IEnumerable<StickyNoteData> stickyNotes => m_StickyNotes;

        [NonSerialized]
        List<StickyNoteData> m_AddedStickyNotes = new List<StickyNoteData>();

        public List<StickyNoteData> addedStickyNotes => m_AddedStickyNotes;

        [NonSerialized]
        List<StickyNoteData> m_RemovedNotes = new List<StickyNoteData>();

        public IEnumerable<StickyNoteData> removedNotes => m_RemovedNotes;

        [NonSerialized]
        List<StickyNoteData> m_PastedStickyNotes = new List<StickyNoteData>();

        public IEnumerable<StickyNoteData> pastedStickyNotes => m_PastedStickyNotes;

        #endregion

        #region Edge data

        [NonSerialized]
        List<Edge> m_Edges = new List<Edge>();

        public IEnumerable<Edge> edges
        {
            get { return m_Edges; }
        }

        [SerializeField]
        List<SerializationHelper.JSONSerializedElement> m_SerializableEdges = new List<SerializationHelper.JSONSerializedElement>();

        [NonSerialized]
        Dictionary<Guid, List<IEdge>> m_NodeEdges = new Dictionary<Guid, List<IEdge>>();

        [NonSerialized]
        List<IEdge> m_AddedEdges = new List<IEdge>();

        public IEnumerable<IEdge> addedEdges
        {
            get { return m_AddedEdges; }
        }

        [NonSerialized]
        List<IEdge> m_RemovedEdges = new List<IEdge>();

        public IEnumerable<IEdge> removedEdges
        {
            get { return m_RemovedEdges; }
        }

        #endregion

        #region Context Data

        [SerializeField]
        ContextData m_VertexContext;

        [SerializeField]
        ContextData m_FragmentContext;

        // We build this once and cache it as it uses reflection
        // This list is used to build the Create Node menu entries for Blocks
        // as well as when deserializing descriptor fields on serialized Blocks
        [NonSerialized]
        List<BlockFieldDescriptor> m_BlockFieldDescriptors;

        public ContextData vertexContext => m_VertexContext;
        public ContextData fragmentContext => m_FragmentContext;
        public List<BlockFieldDescriptor> blockFieldDescriptors => m_BlockFieldDescriptors;

        #endregion

        [SerializeField]
        InspectorPreviewData m_PreviewData = new InspectorPreviewData();

        public InspectorPreviewData previewData
        {
            get { return m_PreviewData; }
            set { m_PreviewData = value; }
        }

        [SerializeField]
        string m_Path;

        public string path
        {
            get { return m_Path; }
            set
            {
                if (m_Path == value)
                    return;
                m_Path = value;
                if(owner != null)
                    owner.RegisterCompleteObjectUndo("Change Path");
            }
        }

        public MessageManager messageManager { get; set; }
        public bool isSubGraph { get; set; }

        [SerializeField]
        private ConcretePrecision m_ConcretePrecision = ConcretePrecision.Float;

        public ConcretePrecision concretePrecision
        {
            get => m_ConcretePrecision;
            set => m_ConcretePrecision = value;
        }

        [NonSerialized]
        private SubGraphOutputNode m_SubGraphOutputNode;

        public SubGraphOutputNode subGraphOutputNode
        {
            get
            {
                if (m_SubGraphOutputNode == null)
                {
                    m_SubGraphOutputNode = GetNodes<SubGraphOutputNode>().FirstOrDefault();
                }

                return m_SubGraphOutputNode;
            }
        }

        internal delegate void SaveGraphDelegate(Shader shader, object context);
        internal static SaveGraphDelegate onSaveGraph;

        #region Targets
        [SerializeField]
<<<<<<< HEAD
        List<SerializationHelper.JSONSerializedElement> m_SerializableGenerationTargets = new List<SerializationHelper.JSONSerializedElement>();

        [SerializeField]
        int m_ActiveTargetIndex = 0;

        public int activeTargetIndex
        {
            get => m_ActiveTargetIndex;
            set => m_ActiveTargetIndex = value;
        }

        List<GenerationTarget> m_GenerationTargets = new List<GenerationTarget>();

        public List<GenerationTarget> generationTargets => m_GenerationTargets;

        // TODO: We should hand in the GenerationTarget during ctor
        // TODO: But this requires preview refactors
        public GenerationTarget activeGenerationTarget => m_GenerationTargets[m_ActiveTargetIndex];
        #endregion

        public GraphData()
        {
=======
        List<SerializationHelper.JSONSerializedElement> m_SerializedTargets = new List<SerializationHelper.JSONSerializedElement>();

        [NonSerialized]
        List<Target> m_ValidTargets = new List<Target>();

        [NonSerialized]
        List<Target> m_ActiveTargets = new List<Target>();

        int m_ActiveTargetBitmask;

        public List<Target> validTargets => m_ValidTargets;
        public List<Target> activeTargets => m_ActiveTargets;

        // TODO: Need a better way to handle this
        public bool isVFXTarget => activeTargets.Count > 0 && activeTargets[0].GetType() == typeof(VFXTarget);
        #endregion

        public GraphData()
        {
>>>>>>> 728674b4
            m_GroupItems[Guid.Empty] = new List<IGroupItem>();
            GetBlockFieldDescriptors();
            GetTargets();
        }

<<<<<<< HEAD
        public void SetTarget(Type type)
        {
            for(int i = 0; i < m_GenerationTargets.Count; i++)
            {
                if(m_GenerationTargets[i].target.GetType() == type)
                {
                    m_ActiveTargetIndex = i;
=======
        public void AddTargets(Target[] targets)
        {
            if(targets == null)
                return;

            foreach(var target in targets)
            {
                if(m_ValidTargets.Any(x => x.GetType().Equals(target.GetType())))
                {
                    m_ActiveTargets.Add(target);
>>>>>>> 728674b4
                }
            }
        }

        void GetBlockFieldDescriptors()
        {
            m_BlockFieldDescriptors = new List<BlockFieldDescriptor>();
            foreach (var assembly in AppDomain.CurrentDomain.GetAssemblies())
            {
                foreach (var nestedType in assembly.GetTypes().SelectMany(t => t.GetNestedTypes()))
                {
                    var attrs = nestedType.GetCustomAttributes(typeof(GenerateBlocksAttribute), false);
                    if (attrs == null || attrs.Length <= 0)
                        continue;

                    // Get all fields that are BlockFieldDescriptor
                    // If field and context stages match add to list
                    foreach (var fieldInfo in nestedType.GetFields())
                    {
                        if(fieldInfo.GetValue(nestedType) is BlockFieldDescriptor blockFieldDescriptor)
                        {
                            m_BlockFieldDescriptors.Add(blockFieldDescriptor);
                        }
                    }
                }
            }
        }

        void GetTargets()
        {
<<<<<<< HEAD
            // Get all TargetImplementation types
            var typeCollection = TypeCache.GetTypesDerivedFrom(typeof(ITarget));
            foreach(var type in typeCollection)
            {
                if(!type.IsAbstract && type != typeof(PreviewTarget))
                {
                    // Instantiate and add TargetImplementation
                    var target = Activator.CreateInstance(type) as ITarget;
                    var generationTarget = new GenerationTarget(target, this.UpdateActiveBlocks);

                    if(generationTarget.implementations.Count != 0)
                    {
                        m_GenerationTargets.Add(generationTarget);
                    }
                }
            }
        }

        // TODO: We should not have any View code here
        // TODO: However, for now we dont know how the InspectorView will work
        // TODO: So for now leave it here and dont spill the assemblies outside the method
        /*public UnityEngine.UIElements.VisualElement GetSettings(Action onChange)
        {
            var element = new UnityEngine.UIElements.VisualElement() { name = "graphSettings" };

            // Add Label
            var targetSettingsLabel = new UnityEngine.UIElements.Label("Target Settings");
            targetSettingsLabel.style.unityFontStyleAndWeight = FontStyle.Bold;
            element.Add(new Drawing.PropertyRow(targetSettingsLabel));

            // Target Dropdown Field
            element.Add(new Drawing.PropertyRow(new UnityEngine.UIElements.Label("Target")), (row) =>
                {
                    row.Add(new UnityEngine.UIElements.IMGUIContainer(() => {
                        EditorGUI.BeginChangeCheck();
                        m_ActiveTargetIndex = EditorGUILayout.Popup(m_ActiveTargetIndex,
                            m_GenerationTargets.Select(x => x.target.displayName).ToArray(), GUILayout.Width(100f));
                        if (EditorGUI.EndChangeCheck())
                        {
                            UpdateActiveBlocks();
                            onChange();
                        }
                    }));
                });

            // Add a space
            element.Add(new Drawing.PropertyRow(new UnityEngine.UIElements.Label("")));

            // Add Settings for TargetImplementations
            element.Add(activeGenerationTarget.GetSettings(() =>
                {
                    UpdateActiveBlocks();
                    onChange();
                }));

            return element;
        }*/
=======
            // Find all valid Targets
            var typeCollection = TypeCache.GetTypesDerivedFrom<Target>();
            foreach(var type in typeCollection)
            {
                if(type.IsAbstract || type.IsGenericType || !type.IsClass)
                    continue;
                
                var target = (Target)Activator.CreateInstance(type);
                if(!target.isHidden)
                {
                    m_ValidTargets.Add(target);
                }
            }
        }

        void UpdateActiveTargets()
        {
            // Update active TargetImplementation list
            if(m_ActiveTargets != null)
            {
                m_ActiveTargets.Clear();
                var targetCount = m_ValidTargets.Count;
                for(int i = 0; i < targetCount; i++)
                {
                    if(((1 << i) & m_ActiveTargetBitmask) == (1 << i))
                    {
                        m_ActiveTargets.Add(m_ValidTargets[i]);
                    }
                }
            }
        }

        Dictionary<Target, bool> m_TargetFoldouts = new Dictionary<Target, bool>();

        // TODO: We should not have any View code here
        // TODO: However, for now we dont know how the InspectorView will work
        // TODO: So for now leave it here and dont spill the assemblies outside the method
        public UnityEngine.UIElements.VisualElement GetSettings(Action onChange)
        {
            var element = new UnityEngine.UIElements.VisualElement() { name = "graphSettings" };

            // Add Label
            var targetSettingsLabel = new UnityEngine.UIElements.Label("Target Settings");
            targetSettingsLabel.style.unityFontStyleAndWeight = FontStyle.Bold;
            element.Add(new Drawing.PropertyRow(targetSettingsLabel));

            element.Add(new Drawing.PropertyRow(new UnityEngine.UIElements.Label("Targets")), (row) =>
                {
                    row.Add(new UnityEngine.UIElements.IMGUIContainer(() => {
                        EditorGUI.BeginChangeCheck();
                        m_ActiveTargetBitmask = EditorGUILayout.MaskField(m_ActiveTargetBitmask, m_ValidTargets.Select(x => x.displayName).ToArray(), GUILayout.Width(100f));
                        if (EditorGUI.EndChangeCheck())
                        {
                            UpdateActiveTargets();
                            onChange();
                        }
                    }));
                });

            // Iterate active TargetImplementations
            foreach(var target in m_ActiveTargets)
            {
                // Ensure enabled state is being tracked and get value
                bool foldoutActive = true;
                if(!m_TargetFoldouts.TryGetValue(target, out foldoutActive))
                {
                    m_TargetFoldouts.Add(target, foldoutActive);
                }

                // Create foldout
                var foldout = new UnityEngine.UIElements.Foldout() { text = target.displayName, value = foldoutActive };
                element.Add(foldout);
                foldout.RegisterValueChangedCallback(evt => 
                {
                    // Update foldout value and rebuild
                    m_TargetFoldouts[target] = evt.newValue;
                    foldout.value = evt.newValue;
                    onChange();
                });
                
                if(foldout.value)
                {
                    // Get settings for Target
                    var context = new TargetPropertyGUIContext();
                    target.GetPropertiesGUI(ref context, onChange);

                    foreach(var property in context.properties)
                    {
                        element.Add(property);
                    }
                }
            }

            return element;
        }
>>>>>>> 728674b4

        public void ClearChanges()
        {
            m_AddedNodes.Clear();
            m_RemovedNodes.Clear();
            m_PastedNodes.Clear();
            m_ParentGroupChanges.Clear();
            m_AddedGroups.Clear();
            m_RemovedGroups.Clear();
            m_PastedGroups.Clear();
            m_AddedEdges.Clear();
            m_RemovedEdges.Clear();
            m_AddedInputs.Clear();
            m_RemovedInputs.Clear();
            m_MovedInputs.Clear();
            m_AddedStickyNotes.Clear();
            m_RemovedNotes.Clear();
            m_PastedStickyNotes.Clear();
            m_MostRecentlyCreatedGroup = null;
        }

        public void AddNode(AbstractMaterialNode node)
        {
            if (node is AbstractMaterialNode materialNode)
            {
                if (isSubGraph && !materialNode.allowedInSubGraph)
                {
                    Debug.LogWarningFormat("Attempting to add {0} to Sub Graph. This is not allowed.", materialNode.GetType());
                    return;
                }

                AddNodeNoValidate(materialNode);

                // If adding a Sub Graph node whose asset contains Keywords
                // Need to restest Keywords against the variant limit
                if(node is SubGraphNode subGraphNode &&
                    subGraphNode.asset != null &&
                    subGraphNode.asset.keywords.Count > 0)
                {
                    OnKeywordChangedNoValidate();
                }

                ValidateGraph();
            }
            else
            {
                Debug.LogWarningFormat("Trying to add node {0} to Material graph, but it is not a {1}", node, typeof(AbstractMaterialNode));
            }
        }

        public void CreateGroup(GroupData groupData)
        {
            if (AddGroup(groupData))
            {
                m_MostRecentlyCreatedGroup = groupData;
            }
        }

        bool AddGroup(GroupData groupData)
        {
            if (m_Groups.Contains(groupData))
                return false;

            m_Groups.Add(groupData);
            m_AddedGroups.Add(groupData);
            m_GroupItems.Add(groupData.guid, new List<IGroupItem>());

            return true;
        }

        public void RemoveGroup(GroupData groupData)
        {
            RemoveGroupNoValidate(groupData);
            ValidateGraph();
        }

        void RemoveGroupNoValidate(GroupData group)
        {
            if (!m_Groups.Contains(group))
                throw new InvalidOperationException("Cannot remove a group that doesn't exist.");
            m_Groups.Remove(group);
            m_RemovedGroups.Add(group);

            if (m_GroupItems.TryGetValue(group.guid, out var items))
            {
                foreach (IGroupItem groupItem in items.ToList())
                {
                    SetGroup(groupItem, null);
                }

                m_GroupItems.Remove(group.guid);
            }
        }

        public void AddStickyNote(StickyNoteData stickyNote)
        {
            if (m_StickyNotes.Contains(stickyNote))
            {
                throw new InvalidOperationException("Sticky note has already been added to the graph.");
            }

            if (!m_GroupItems.ContainsKey(stickyNote.groupGuid))
            {
                throw new InvalidOperationException("Trying to add sticky note with group that doesn't exist.");
            }

            m_StickyNotes.Add(stickyNote);
            m_AddedStickyNotes.Add(stickyNote);
            m_GroupItems[stickyNote.groupGuid].Add(stickyNote);
        }

        void RemoveNoteNoValidate(StickyNoteData stickyNote)
        {
            if (!m_StickyNotes.Contains(stickyNote))
            {
                throw new InvalidOperationException("Cannot remove a note that doesn't exist.");
            }

            m_StickyNotes.Remove(stickyNote);
            m_RemovedNotes.Add(stickyNote);

            if (m_GroupItems.TryGetValue(stickyNote.groupGuid, out var groupItems))
            {
                groupItems.Remove(stickyNote);
            }
        }

        public void RemoveStickyNote(StickyNoteData stickyNote)
        {
            RemoveNoteNoValidate(stickyNote);
            ValidateGraph();
        }

        public void SetGroup(IGroupItem node, GroupData group)
        {
            var groupChange = new ParentGroupChange()
            {
                groupItem = node,
                oldGroupGuid = node.groupGuid,
                // Checking if the groupdata is null. If it is, then it means node has been removed out of a group.
                // If the group data is null, then maybe the old group id should be removed
                newGroupGuid = group?.guid ?? Guid.Empty
            };
            node.groupGuid = groupChange.newGroupGuid;

            var oldGroupNodes = m_GroupItems[groupChange.oldGroupGuid];
            oldGroupNodes.Remove(node);

            m_GroupItems[groupChange.newGroupGuid].Add(node);
            m_ParentGroupChanges.Add(groupChange);
        }

        public void AddContexts()
        {
            m_VertexContext = new ContextData();
            m_VertexContext.shaderStage = ShaderStage.Vertex;
            m_VertexContext.position = new Vector2(0, 0);
            m_FragmentContext = new ContextData();
            m_FragmentContext.shaderStage = ShaderStage.Fragment;
            m_FragmentContext.position = new Vector2(0, 200);
        }

        public void AddBlock(BlockNode blockNode, ContextData contextData, int index)
        {
            AddBlockNoValidate(blockNode, contextData, index);
            ValidateGraph();
        }

        void AddBlockNoValidate(BlockNode blockNode, ContextData contextData, int index)
        {
            // Regular AddNode path
            AddNodeNoValidate(blockNode);

            // Set BlockNode properties
            blockNode.index = index;
            blockNode.contextData = contextData;
<<<<<<< HEAD

=======
            
>>>>>>> 728674b4
            // Add to ContextData
            if(index == -1 || index >= contextData.blocks.Count)
            {
                contextData.blocks.Add(blockNode);
            }
            else
            {
                contextData.blocks.Insert(index, blockNode);
            }

            // Update support Blocks
            UpdateActiveBlocks();
        }

        public void UpdateActiveBlocks()
        {
            // Get list of active Block types
            var activeBlocks = ListPool<BlockFieldDescriptor>.Get();
<<<<<<< HEAD
            foreach(var implementation in activeGenerationTarget.implementations)
            {
                implementation.SetActiveBlocks(ref activeBlocks);
=======
            var context = new TargetActiveBlockContext();
            foreach(var target in activeTargets)
            {
                target.GetActiveBlocks(ref context);
>>>>>>> 728674b4
            }

            // Set Blocks as active based on supported Block list
            foreach(var vertexBlock in vertexContext.blocks)
            {
<<<<<<< HEAD
                vertexBlock.isActive = activeBlocks.Contains(vertexBlock.descriptor);
            }
            foreach(var fragmentBlock in fragmentContext.blocks)
            {
                fragmentBlock.isActive = activeBlocks.Contains(fragmentBlock.descriptor);
=======
                vertexBlock.isActive = context.blocks.Contains(vertexBlock.descriptor);
            }
            foreach(var fragmentBlock in fragmentContext.blocks)
            {
                fragmentBlock.isActive = context.blocks.Contains(fragmentBlock.descriptor);
>>>>>>> 728674b4
            }
        }

        void AddNodeNoValidate(AbstractMaterialNode node)
        {
            if (node.groupGuid != Guid.Empty && !m_GroupItems.ContainsKey(node.groupGuid))
            {
                throw new InvalidOperationException("Cannot add a node whose group doesn't exist.");
            }
            node.owner = this;
            m_Nodes.Add(node);
            m_NodeDictionary.Add(node.guid, node);
            m_AddedNodes.Add(node);
            m_GroupItems[node.groupGuid].Add(node);
        }

        public void RemoveNode(AbstractMaterialNode node)
        {
            if (!node.canDeleteNode)
            {
                throw new InvalidOperationException($"Node {node.name} ({node.guid}) cannot be deleted.");
            }
            RemoveNodeNoValidate(node);
            ValidateGraph();
        }

        void RemoveNodeNoValidate(AbstractMaterialNode node)
        {
            if (!m_NodeDictionary.ContainsKey(node.guid))
            {
                throw new InvalidOperationException("Cannot remove a node that doesn't exist.");
            }

            m_Nodes.Remove(node);
            m_NodeDictionary.Remove(node.guid);
            messageManager?.RemoveNode(node.guid);
            m_RemovedNodes.Add(node);

            if (m_GroupItems.TryGetValue(node.groupGuid, out var groupItems))
            {
                groupItems.Remove(node);
            }

            if(node is BlockNode blockNode && blockNode.contextData != null)
            {
                // Remove from ContextData
                blockNode.contextData.blocks.Remove(blockNode);
                blockNode.Dirty(ModificationScope.Graph);
            }
        }

        void AddEdgeToNodeEdges(IEdge edge)
        {
            List<IEdge> inputEdges;
            if (!m_NodeEdges.TryGetValue(edge.inputSlot.nodeGuid, out inputEdges))
                m_NodeEdges[edge.inputSlot.nodeGuid] = inputEdges = new List<IEdge>();
            inputEdges.Add(edge);

            List<IEdge> outputEdges;
            if (!m_NodeEdges.TryGetValue(edge.outputSlot.nodeGuid, out outputEdges))
                m_NodeEdges[edge.outputSlot.nodeGuid] = outputEdges = new List<IEdge>();
            outputEdges.Add(edge);
        }

        IEdge ConnectNoValidate(SlotReference fromSlotRef, SlotReference toSlotRef)
        {
            var fromNode = GetNodeFromGuid(fromSlotRef.nodeGuid);
            var toNode = GetNodeFromGuid(toSlotRef.nodeGuid);

            if (fromNode == null || toNode == null)
                return null;

            // if fromNode is already connected to toNode
            // do now allow a connection as toNode will then
            // have an edge to fromNode creating a cycle.
            // if this is parsed it will lead to an infinite loop.
            var dependentNodes = new List<AbstractMaterialNode>();
            NodeUtils.CollectNodesNodeFeedsInto(dependentNodes, toNode);
            if (dependentNodes.Contains(fromNode))
                return null;

            var fromSlot = fromNode.FindSlot<ISlot>(fromSlotRef.slotId);
            var toSlot = toNode.FindSlot<ISlot>(toSlotRef.slotId);

            if (fromSlot == null || toSlot == null)
                return null;

            if (fromSlot.isOutputSlot == toSlot.isOutputSlot)
                return null;

            var outputSlot = fromSlot.isOutputSlot ? fromSlotRef : toSlotRef;
            var inputSlot = fromSlot.isInputSlot ? fromSlotRef : toSlotRef;

            s_TempEdges.Clear();
            GetEdges(inputSlot, s_TempEdges);

            // remove any inputs that exits before adding
            foreach (var edge in s_TempEdges)
            {
                RemoveEdgeNoValidate(edge);
            }

            var newEdge = new Edge(outputSlot, inputSlot);
            m_Edges.Add(newEdge);
            m_AddedEdges.Add(newEdge);
            AddEdgeToNodeEdges(newEdge);

            //Debug.LogFormat("Connected edge: {0} -> {1} ({2} -> {3})\n{4}", newEdge.outputSlot.nodeGuid, newEdge.inputSlot.nodeGuid, fromNode.name, toNode.name, Environment.StackTrace);
            return newEdge;
        }

        public IEdge Connect(SlotReference fromSlotRef, SlotReference toSlotRef)
        {
            var newEdge = ConnectNoValidate(fromSlotRef, toSlotRef);
            ValidateGraph();
            return newEdge;
        }

        public void RemoveEdge(IEdge e)
        {
            RemoveEdgeNoValidate(e);
            ValidateGraph();
        }

        public void RemoveElements(AbstractMaterialNode[] nodes, IEdge[] edges, GroupData[] groups, StickyNoteData[] notes)
        {
            foreach (var node in nodes)
            {
                if (!node.canDeleteNode)
                {
                    throw new InvalidOperationException($"Node {node.name} ({node.guid}) cannot be deleted.");
                }
            }

            foreach (var edge in edges.ToArray())
            {
                RemoveEdgeNoValidate(edge);
            }

            foreach (var serializableNode in nodes)
            {
                RemoveNodeNoValidate(serializableNode);
            }

            foreach (var noteData in notes)
            {
                RemoveNoteNoValidate(noteData);
            }

            foreach (var groupData in groups)
            {
                RemoveGroupNoValidate(groupData);
            }

            ValidateGraph();
        }

        void RemoveEdgeNoValidate(IEdge e)
        {
            e = m_Edges.FirstOrDefault(x => x.Equals(e));
            if (e == null)
                throw new ArgumentException("Trying to remove an edge that does not exist.", "e");
            m_Edges.Remove(e as Edge);

            List<IEdge> inputNodeEdges;
            if (m_NodeEdges.TryGetValue(e.inputSlot.nodeGuid, out inputNodeEdges))
                inputNodeEdges.Remove(e);

            List<IEdge> outputNodeEdges;
            if (m_NodeEdges.TryGetValue(e.outputSlot.nodeGuid, out outputNodeEdges))
                outputNodeEdges.Remove(e);

            m_RemovedEdges.Add(e);
        }

        public AbstractMaterialNode GetNodeFromGuid(Guid guid)
        {
            AbstractMaterialNode node;
            m_NodeDictionary.TryGetValue(guid, out node);
            return node;
        }

        public bool ContainsNodeGuid(Guid guid)
        {
            return m_NodeDictionary.ContainsKey(guid);
        }

        public T GetNodeFromGuid<T>(Guid guid) where T : AbstractMaterialNode
        {
            var node = GetNodeFromGuid(guid);
            if (node is T)
                return (T)node;
            return default(T);
        }

        public void GetEdges(SlotReference s, List<IEdge> foundEdges)
        {
            var node = GetNodeFromGuid(s.nodeGuid);
            if (node == null)
            {
                return;
            }
            ISlot slot = node.FindSlot<ISlot>(s.slotId);

            List<IEdge> candidateEdges;
            if (!m_NodeEdges.TryGetValue(s.nodeGuid, out candidateEdges))
                return;

            foreach (var edge in candidateEdges)
            {
                var cs = slot.isInputSlot ? edge.inputSlot : edge.outputSlot;
                if (cs.nodeGuid == s.nodeGuid && cs.slotId == s.slotId)
                    foundEdges.Add(edge);
            }
        }

        public IEnumerable<IEdge> GetEdges(SlotReference s)
        {
            var edges = new List<IEdge>();
            GetEdges(s, edges);
            return edges;
        }

        public void CollectShaderProperties(PropertyCollector collector, GenerationMode generationMode)
        {
            foreach (var prop in properties)
            {
                if(prop is GradientShaderProperty gradientProp && generationMode == GenerationMode.Preview)
                {
                    GradientUtil.GetGradientPropertiesForPreview(collector, gradientProp.referenceName, gradientProp.value);
                    continue;
                }

                collector.AddShaderProperty(prop);
            }
        }

        public void CollectShaderKeywords(KeywordCollector collector, GenerationMode generationMode)
        {
            foreach (var keyword in keywords)
            {
                collector.AddShaderKeyword(keyword);
            }

            // Alwways calculate permutations when collecting
            collector.CalculateKeywordPermutations();
        }

        public void AddGraphInput(ShaderInput input, int index = -1)
        {
            if (input == null)
                return;

            switch(input)
            {
                case AbstractShaderProperty property:
                    if (m_Properties.Contains(property))
                        return;

                    if (index < 0)
                        m_Properties.Add(property);
                    else
                        m_Properties.Insert(index, property);

                    break;
                case ShaderKeyword keyword:
                    if (m_Keywords.Contains(keyword))
                        return;

                    if (index < 0)
                        m_Keywords.Add(keyword);
                    else
                        m_Keywords.Insert(index, keyword);

                    break;
                default:
                    throw new ArgumentOutOfRangeException();
            }

            m_AddedInputs.Add(input);
        }

        public void SanitizeGraphInputName(ShaderInput input)
        {
            input.displayName = input.displayName.Trim();
            switch(input)
            {
                case AbstractShaderProperty property:
                    input.displayName = GraphUtil.SanitizeName(properties.Where(p => p.guid != input.guid).Select(p => p.displayName), "{0} ({1})", input.displayName);
                    break;
                case ShaderKeyword keyword:
                    input.displayName = GraphUtil.SanitizeName(keywords.Where(p => p.guid != input.guid).Select(p => p.displayName), "{0} ({1})", input.displayName);
                    break;
                default:
                    throw new ArgumentOutOfRangeException();
            }
        }

        public void SanitizeGraphInputReferenceName(ShaderInput input, string newName)
        {
            if (string.IsNullOrEmpty(newName))
                return;

            string name = newName.Trim();
            if (string.IsNullOrEmpty(name))
                return;

            if (Regex.IsMatch(name, @"^\d+"))
                name = "_" + name;

            name = Regex.Replace(name, @"(?:[^A-Za-z_0-9])|(?:\s)", "_");
            switch(input)
            {
                case AbstractShaderProperty property:
                    property.overrideReferenceName = GraphUtil.SanitizeName(properties.Where(p => p.guid != property.guid).Select(p => p.referenceName), "{0}_{1}", name);
                    break;
                case ShaderKeyword keyword:
                    keyword.overrideReferenceName = GraphUtil.SanitizeName(keywords.Where(p => p.guid != input.guid).Select(p => p.referenceName), "{0}_{1}", name).ToUpper();
                    break;
                default:
                    throw new ArgumentOutOfRangeException();
            }
        }

        public void RemoveGraphInput(ShaderInput input)
        {
            switch(input)
            {
                case AbstractShaderProperty property:
                    var propetyNodes = GetNodes<PropertyNode>().Where(x => x.propertyGuid == input.guid).ToList();
                    foreach (var propNode in propetyNodes)
                        ReplacePropertyNodeWithConcreteNodeNoValidate(propNode);
                    break;
            }

            RemoveGraphInputNoValidate(input.guid);
            ValidateGraph();
        }

        public void MoveProperty(AbstractShaderProperty property, int newIndex)
        {
            if (newIndex > m_Properties.Count || newIndex < 0)
                throw new ArgumentException("New index is not within properties list.");
            var currentIndex = m_Properties.IndexOf(property);
            if (currentIndex == -1)
                throw new ArgumentException("Property is not in graph.");
            if (newIndex == currentIndex)
                return;
            m_Properties.RemoveAt(currentIndex);
            if (newIndex > currentIndex)
                newIndex--;
            var isLast = newIndex == m_Properties.Count;
            if (isLast)
                m_Properties.Add(property);
            else
                m_Properties.Insert(newIndex, property);
            if (!m_MovedInputs.Contains(property))
                m_MovedInputs.Add(property);
        }

        public void MoveKeyword(ShaderKeyword keyword, int newIndex)
        {
            if (newIndex > m_Keywords.Count || newIndex < 0)
                throw new ArgumentException("New index is not within keywords list.");
            var currentIndex = m_Keywords.IndexOf(keyword);
            if (currentIndex == -1)
                throw new ArgumentException("Keyword is not in graph.");
            if (newIndex == currentIndex)
                return;
            m_Keywords.RemoveAt(currentIndex);
            if (newIndex > currentIndex)
                newIndex--;
            var isLast = newIndex == m_Keywords.Count;
            if (isLast)
                m_Keywords.Add(keyword);
            else
                m_Keywords.Insert(newIndex, keyword);
            if (!m_MovedInputs.Contains(keyword))
                m_MovedInputs.Add(keyword);
        }

        public int GetGraphInputIndex(ShaderInput input)
        {
            switch(input)
            {
                case AbstractShaderProperty property:
                    return m_Properties.IndexOf(property);
                case ShaderKeyword keyword:
                    return m_Keywords.IndexOf(keyword);
                default:
                    throw new ArgumentOutOfRangeException();
            }
        }

        void RemoveGraphInputNoValidate(Guid guid)
        {
            if (m_Properties.RemoveAll(x => x.guid == guid) > 0 ||
                m_Keywords.RemoveAll(x => x.guid == guid) > 0)
            {
                m_RemovedInputs.Add(guid);
                m_AddedInputs.RemoveAll(x => x.guid == guid);
                m_MovedInputs.RemoveAll(x => x.guid == guid);
            }
        }

        static List<IEdge> s_TempEdges = new List<IEdge>();

        public void ReplacePropertyNodeWithConcreteNode(PropertyNode propertyNode)
        {
            ReplacePropertyNodeWithConcreteNodeNoValidate(propertyNode);
            ValidateGraph();
        }

        void ReplacePropertyNodeWithConcreteNodeNoValidate(PropertyNode propertyNode)
        {
            var property = properties.FirstOrDefault(x => x.guid == propertyNode.propertyGuid);
            if (property == null)
                return;

            var node = property.ToConcreteNode() as AbstractMaterialNode;
            if (node == null)
                return;

            var slot = propertyNode.FindOutputSlot<MaterialSlot>(PropertyNode.OutputSlotId);
            var newSlot = node.GetOutputSlots<MaterialSlot>().FirstOrDefault(s => s.valueType == slot.valueType);
            if (newSlot == null)
                return;

            node.drawState = propertyNode.drawState;
            node.groupGuid = propertyNode.groupGuid;
            AddNodeNoValidate(node);

            foreach (var edge in this.GetEdges(slot.slotReference))
                ConnectNoValidate(newSlot.slotReference, edge.inputSlot);

            RemoveNodeNoValidate(propertyNode);
        }

        public void OnKeywordChanged()
        {
            OnKeywordChangedNoValidate();
            ValidateGraph();
        }

        public void OnKeywordChangedNoValidate()
        {
            var allNodes = GetNodes<AbstractMaterialNode>();
            foreach(AbstractMaterialNode node in allNodes)
            {
                node.Dirty(ModificationScope.Topological);
                node.ValidateNode();
            }
        }

        public void CleanupGraph()
        {
            //First validate edges, remove any
            //orphans. This can happen if a user
            //manually modifies serialized data
            //of if they delete a node in the inspector
            //debug view.
            foreach (var edge in edges.ToArray())
            {
                var outputNode = GetNodeFromGuid(edge.outputSlot.nodeGuid);
                var inputNode = GetNodeFromGuid(edge.inputSlot.nodeGuid);

                MaterialSlot outputSlot = null;
                MaterialSlot inputSlot = null;
                if (outputNode != null && inputNode != null)
                {
                    outputSlot = outputNode.FindOutputSlot<MaterialSlot>(edge.outputSlot.slotId);
                    inputSlot = inputNode.FindInputSlot<MaterialSlot>(edge.inputSlot.slotId);
                }

                if (outputNode == null
                    || inputNode == null
                    || outputSlot == null
                    || inputSlot == null)
                {
                    //orphaned edge
                    RemoveEdgeNoValidate(edge);
                }
            }
        }

        public void ValidateGraph()
        {
            messageManager?.ClearAllFromProvider(this);
            CleanupGraph();
            GraphSetup.SetupGraph(this);
            GraphConcretization.ConcretizeGraph(this);
            GraphValidation.ValidateGraph(this);

            foreach (var edge in m_AddedEdges.ToList())
            {
                if (!ContainsNodeGuid(edge.outputSlot.nodeGuid) || !ContainsNodeGuid(edge.inputSlot.nodeGuid))
                {
                    Debug.LogWarningFormat("Added edge is invalid: {0} -> {1}\n{2}", edge.outputSlot.nodeGuid, edge.inputSlot.nodeGuid, Environment.StackTrace);
                    m_AddedEdges.Remove(edge);
                }
            }

            foreach (var groupChange in m_ParentGroupChanges.ToList())
            {
                if (groupChange.groupItem is AbstractMaterialNode node && !ContainsNodeGuid(node.guid))
                {
                    m_ParentGroupChanges.Remove(groupChange);
                }

                if (groupChange.groupItem is StickyNoteData stickyNote && !m_StickyNotes.Contains(stickyNote))
                {
                    m_ParentGroupChanges.Remove(groupChange);
                }
            }
        }

        public void AddValidationError(Guid id, string errorMessage,
            ShaderCompilerMessageSeverity severity = ShaderCompilerMessageSeverity.Error)
        {
            messageManager?.AddOrAppendError(this, id, new ShaderMessage("Validation: " + errorMessage, severity));
        }

        public void AddSetupError(Guid id, string errorMessage,
            ShaderCompilerMessageSeverity severity = ShaderCompilerMessageSeverity.Error)
        {
            messageManager?.AddOrAppendError(this, id, new ShaderMessage("Setup: " + errorMessage, severity));
        }

        public void AddConcretizationError(Guid id, string errorMessage,
            ShaderCompilerMessageSeverity severity = ShaderCompilerMessageSeverity.Error)
        {
            messageManager?.AddOrAppendError(this, id, new ShaderMessage("Concretization: " + errorMessage, severity));
        }

        public void ClearErrorsForNode(AbstractMaterialNode node)
        {
            messageManager?.ClearNodesFromProvider(this, node.ToEnumerable());
        }

        public void ReplaceWith(GraphData other)
        {
            if (other == null)
                throw new ArgumentException("Can only replace with another AbstractMaterialGraph", "other");

            using (var removedInputsPooledObject = ListPool<Guid>.GetDisposable())
            {
                var removedInputGuids = removedInputsPooledObject.value;
                foreach (var property in m_Properties)
                    removedInputGuids.Add(property.guid);
                foreach (var keyword in m_Keywords)
                    removedInputGuids.Add(keyword.guid);
                foreach (var inputGuid in removedInputGuids)
                    RemoveGraphInputNoValidate(inputGuid);
            }
            foreach (var otherProperty in other.properties)
            {
                if (!properties.Any(p => p.guid == otherProperty.guid))
                    AddGraphInput(otherProperty);
            }
            foreach (var otherKeyword in other.keywords)
            {
                if (!keywords.Any(p => p.guid == otherKeyword.guid))
                    AddGraphInput(otherKeyword);
            }

            other.ValidateGraph();
            ValidateGraph();

            // Current tactic is to remove all nodes and edges and then re-add them, such that depending systems
            // will re-initialize with new references.

            using (var removedGroupsPooledObject = ListPool<GroupData>.GetDisposable())
            {
                var removedGroupDatas = removedGroupsPooledObject.value;
                removedGroupDatas.AddRange(m_Groups);
                foreach (var groupData in removedGroupDatas)
                {
                    RemoveGroupNoValidate(groupData);
                }
            }

            using (var removedNotesPooledObject = ListPool<StickyNoteData>.GetDisposable())
            {
                var removedNoteDatas = removedNotesPooledObject.value;
                removedNoteDatas.AddRange(m_StickyNotes);
                foreach (var groupData in removedNoteDatas)
                {
                    RemoveNoteNoValidate(groupData);
                }
            }

            using (var pooledList = ListPool<IEdge>.GetDisposable())
            {
                var removedNodeEdges = pooledList.value;
                removedNodeEdges.AddRange(m_Edges);
                foreach (var edge in removedNodeEdges)
                    RemoveEdgeNoValidate(edge);
            }

            using (var removedNodesPooledObject = ListPool<Guid>.GetDisposable())
            {
                var removedNodeGuids = removedNodesPooledObject.value;
                removedNodeGuids.AddRange(m_Nodes.Where(n => n != null).Select(n => n.guid));
                foreach (var nodeGuid in removedNodeGuids)
                    RemoveNodeNoValidate(m_NodeDictionary[nodeGuid]);
            }

            ValidateGraph();

            foreach (GroupData groupData in other.groups)
                AddGroup(groupData);

            foreach (var stickyNote in other.stickyNotes)
            {
                AddStickyNote(stickyNote);
            }

            foreach (var node in other.GetNodes<AbstractMaterialNode>())
            {
                if(node is BlockNode blockNode)
                {
                    var contextData = blockNode.descriptor.shaderStage == ShaderStage.Vertex ? vertexContext : fragmentContext;
                    AddBlockNoValidate(blockNode, contextData, blockNode.index);
                }
                else
                {
                    AddNodeNoValidate(node);
                }
            }

            foreach (var edge in other.edges)
                ConnectNoValidate(edge.outputSlot, edge.inputSlot);

            ValidateGraph();
        }

        internal void PasteGraph(CopyPasteGraph graphToPaste, List<AbstractMaterialNode> remappedNodes,
            List<IEdge> remappedEdges)
        {
            var groupGuidMap = new Dictionary<Guid, Guid>();
            foreach (var group in graphToPaste.groups)
            {
                var position = group.position;
                position.x += 30;
                position.y += 30;

                GroupData newGroup = new GroupData(group.title, position);

                var oldGuid = group.guid;
                var newGuid = newGroup.guid;
                groupGuidMap[oldGuid] = newGuid;

                AddGroup(newGroup);
                m_PastedGroups.Add(newGroup);
            }

            foreach (var stickyNote in graphToPaste.stickyNotes)
            {
                var position = stickyNote.position;
                position.x += 30;
                position.y += 30;

                StickyNoteData pastedStickyNote = new StickyNoteData(stickyNote.title, stickyNote.content, position);
                if (groupGuidMap.ContainsKey(stickyNote.groupGuid))
                {
                    pastedStickyNote.groupGuid = groupGuidMap[stickyNote.groupGuid];
                }

                AddStickyNote(pastedStickyNote);
                m_PastedStickyNotes.Add(pastedStickyNote);
            }

            var nodeGuidMap = new Dictionary<Guid, Guid>();
            var nodeList = graphToPaste.GetNodes<AbstractMaterialNode>();
            foreach (var node in nodeList)
            {
                if(node is BlockNode blockNode)
                {
                    continue;
                }

                AbstractMaterialNode pastedNode = node;

                var oldGuid = node.guid;
                var newGuid = node.RewriteGuid();
                nodeGuidMap[oldGuid] = newGuid;

                // Check if the property nodes need to be made into a concrete node.
                if (node is PropertyNode propertyNode)
                {
                    // If the property is not in the current graph, do check if the
                    // property can be made into a concrete node.
                    if (!m_Properties.Select(x => x.guid).Contains(propertyNode.propertyGuid))
                    {
                        // If the property is in the serialized paste graph, make the property node into a property node.
                        var pastedGraphMetaProperties = graphToPaste.metaProperties.Where(x => x.guid == propertyNode.propertyGuid);
                        if (pastedGraphMetaProperties.Any())
                        {
                            pastedNode = pastedGraphMetaProperties.FirstOrDefault().ToConcreteNode();
                            pastedNode.drawState = node.drawState;
                            nodeGuidMap[oldGuid] = pastedNode.guid;
                        }
                    }
                }

                AbstractMaterialNode abstractMaterialNode = (AbstractMaterialNode)node;

                // If the node has a group guid and no group has been copied, reset the group guid.
                // Check if the node is inside a group
                if (abstractMaterialNode.groupGuid != Guid.Empty)
                {
                    if (groupGuidMap.ContainsKey(abstractMaterialNode.groupGuid))
                    {
                        var absNode = pastedNode as AbstractMaterialNode;
                        absNode.groupGuid = groupGuidMap[abstractMaterialNode.groupGuid];
                        pastedNode = absNode;
                    }
                    else
                    {
                        pastedNode.groupGuid = Guid.Empty;
                    }
                }

                remappedNodes.Add(pastedNode);
                AddNode(pastedNode);

                // add the node to the pasted node list
                m_PastedNodes.Add(pastedNode);

                // Check if the keyword nodes need to have their keywords copied.
                if (node is KeywordNode keywordNode)
                {
                    // If the keyword is not in the current graph and is in the serialized paste graph copy it.
                    if (!keywords.Select(x => x.guid).Contains(keywordNode.keywordGuid))
                    {
                        var pastedGraphMetaKeywords = graphToPaste.metaKeywords.Where(x => x.guid == keywordNode.keywordGuid);
                        if (pastedGraphMetaKeywords.Any())
                        {
                            var keyword = pastedGraphMetaKeywords.FirstOrDefault(x => x.guid == keywordNode.keywordGuid);
                            SanitizeGraphInputName(keyword);
                            SanitizeGraphInputReferenceName(keyword, keyword.overrideReferenceName);
                            AddGraphInput(keyword);
                        }
                    }

                    // Always update Keyword nodes to handle any collisions resolved on the Keyword
                    keywordNode.UpdateNode();
                }
            }

            // only connect edges within pasted elements, discard
            // external edges.
            foreach (var edge in graphToPaste.edges)
            {
                var outputSlot = edge.outputSlot;
                var inputSlot = edge.inputSlot;

                Guid remappedOutputNodeGuid;
                Guid remappedInputNodeGuid;
                if (nodeGuidMap.TryGetValue(outputSlot.nodeGuid, out remappedOutputNodeGuid)
                    && nodeGuidMap.TryGetValue(inputSlot.nodeGuid, out remappedInputNodeGuid))
                {
                    var outputSlotRef = new SlotReference(remappedOutputNodeGuid, outputSlot.slotId);
                    var inputSlotRef = new SlotReference(remappedInputNodeGuid, inputSlot.slotId);
                    remappedEdges.Add(Connect(outputSlotRef, inputSlotRef));
                }
            }

            ValidateGraph();
        }

        public void OnBeforeSerialize()
        {
            var nodes = GetNodes<AbstractMaterialNode>().ToList();
            nodes.Sort((x1, x2) => x1.guid.CompareTo(x2.guid));
            m_SerializableNodes = SerializationHelper.Serialize(nodes.AsEnumerable());
            m_Edges.Sort();
            m_SerializableEdges = SerializationHelper.Serialize<Edge>(m_Edges);
            m_SerializedProperties = SerializationHelper.Serialize<AbstractShaderProperty>(m_Properties);
            m_SerializedKeywords = SerializationHelper.Serialize<ShaderKeyword>(m_Keywords);
<<<<<<< HEAD
            m_SerializableGenerationTargets = SerializationHelper.Serialize<GenerationTarget>(m_GenerationTargets);
=======
            m_SerializedTargets = SerializationHelper.Serialize<Target>(m_ActiveTargets);
>>>>>>> 728674b4
        }

        public void OnAfterDeserialize()
        {
            // have to deserialize 'globals' before nodes
            m_Properties = SerializationHelper.Deserialize<AbstractShaderProperty>(m_SerializedProperties, GraphUtil.GetLegacyTypeRemapping());
            m_Keywords = SerializationHelper.Deserialize<ShaderKeyword>(m_SerializedKeywords, GraphUtil.GetLegacyTypeRemapping());
            m_GenerationTargets = SerializationHelper.Deserialize<GenerationTarget>(m_SerializableGenerationTargets, GraphUtil.GetLegacyTypeRemapping());

            var deserializedTargets = SerializationHelper.Deserialize<Target>(m_SerializedTargets, GraphUtil.GetLegacyTypeRemapping());
            m_ActiveTargetBitmask = 0;
            foreach(var deserializedTarget in deserializedTargets)
            {
                var activeTargetCurrent = m_ValidTargets.FirstOrDefault(x => x.GetType() == deserializedTarget.GetType());
                var targetIndex = m_ValidTargets.IndexOf(activeTargetCurrent);
                m_ActiveTargetBitmask = m_ActiveTargetBitmask | (1 << targetIndex);
                m_ValidTargets[targetIndex] = deserializedTarget;
            }
            UpdateActiveTargets();

            var nodes = SerializationHelper.Deserialize<AbstractMaterialNode>(m_SerializableNodes, GraphUtil.GetLegacyTypeRemapping());

            m_Nodes = new List<AbstractMaterialNode>(nodes.Count);
            m_NodeDictionary = new Dictionary<Guid, AbstractMaterialNode>(nodes.Count);

            foreach (var group in m_Groups)
            {
                m_GroupItems.Add(group.guid, new List<IGroupItem>());
            }

            foreach (var node in nodes)
            {
                node.owner = this;
                node.UpdateNodeAfterDeserialization();
                m_Nodes.Add(node);
                m_NodeDictionary.Add(node.guid, node);
                m_GroupItems[node.groupGuid].Add(node);
            }

            foreach (var stickyNote in m_StickyNotes)
            {
                m_GroupItems[stickyNote.groupGuid].Add(stickyNote);
            }

            m_SerializableNodes = null;

            m_Edges = SerializationHelper.Deserialize<Edge>(m_SerializableEdges, GraphUtil.GetLegacyTypeRemapping());
            m_SerializableEdges = null;
            foreach (var edge in m_Edges)
                AddEdgeToNodeEdges(edge);

            m_SubGraphOutputNode = null;
<<<<<<< HEAD

            // --------------------------------------------------
            // Deserialize Contexts & Blocks

=======

            // --------------------------------------------------
            // Deserialize Contexts & Blocks

>>>>>>> 728674b4
            void DeserializeContextData(ContextData contextData, ShaderStage stage)
            {
                // Because Vertex/Fragment Contexts are serialized explicitly
                // we do not need to serialize the Stage value on the ContextData
                contextData.shaderStage = stage;

                var blockCount = contextData.serializeableBlockGuids.Count;
                for(int i = 0; i < blockCount; i++)
                {
                    // Deserialize the BlockNode guids on the ContextData
                    // This needs to be done here as BlockNodes are deserialized before GraphData
                    var blockGuid = new Guid(contextData.serializeableBlockGuids[i]);
                    var block = GetNodeFromGuid<BlockNode>(blockGuid);
                    contextData.blocks.Add(block);

                    // Update NonSerialized data on the BlockNode
                    block.descriptor = m_BlockFieldDescriptors.FirstOrDefault(x => $"{x.tag}.{x.name}" == block.serializedDescriptor);
                    block.contextData = contextData;
                    block.index = i;
                }
            }

            // First deserialize the ContextDatas
            DeserializeContextData(m_VertexContext, ShaderStage.Vertex);
            DeserializeContextData(m_FragmentContext, ShaderStage.Fragment);
        }

        public void OnEnable()
        {
            foreach (var node in GetNodes<AbstractMaterialNode>().OfType<IOnAssetEnabled>())
            {
                node.OnEnable();
            }

            // TODO: Do I need this?
            UpdateActiveBlocks();

            ShaderGraphPreferences.onVariantLimitChanged += OnKeywordChanged;
        }

        public void OnDisable()
        {
            ShaderGraphPreferences.onVariantLimitChanged -= OnKeywordChanged;
        }
    }

    [Serializable]
    class InspectorPreviewData
    {
        public SerializableMesh serializedMesh = new SerializableMesh();

        [NonSerialized]
        public Quaternion rotation = Quaternion.identity;

        [NonSerialized]
        public float scale = 1f;
    }
}<|MERGE_RESOLUTION|>--- conflicted
+++ resolved
@@ -311,30 +311,6 @@
 
         #region Targets
         [SerializeField]
-<<<<<<< HEAD
-        List<SerializationHelper.JSONSerializedElement> m_SerializableGenerationTargets = new List<SerializationHelper.JSONSerializedElement>();
-
-        [SerializeField]
-        int m_ActiveTargetIndex = 0;
-
-        public int activeTargetIndex
-        {
-            get => m_ActiveTargetIndex;
-            set => m_ActiveTargetIndex = value;
-        }
-
-        List<GenerationTarget> m_GenerationTargets = new List<GenerationTarget>();
-
-        public List<GenerationTarget> generationTargets => m_GenerationTargets;
-
-        // TODO: We should hand in the GenerationTarget during ctor
-        // TODO: But this requires preview refactors
-        public GenerationTarget activeGenerationTarget => m_GenerationTargets[m_ActiveTargetIndex];
-        #endregion
-
-        public GraphData()
-        {
-=======
         List<SerializationHelper.JSONSerializedElement> m_SerializedTargets = new List<SerializationHelper.JSONSerializedElement>();
 
         [NonSerialized]
@@ -354,21 +330,11 @@
 
         public GraphData()
         {
->>>>>>> 728674b4
             m_GroupItems[Guid.Empty] = new List<IGroupItem>();
             GetBlockFieldDescriptors();
             GetTargets();
         }
 
-<<<<<<< HEAD
-        public void SetTarget(Type type)
-        {
-            for(int i = 0; i < m_GenerationTargets.Count; i++)
-            {
-                if(m_GenerationTargets[i].target.GetType() == type)
-                {
-                    m_ActiveTargetIndex = i;
-=======
         public void AddTargets(Target[] targets)
         {
             if(targets == null)
@@ -379,7 +345,6 @@
                 if(m_ValidTargets.Any(x => x.GetType().Equals(target.GetType())))
                 {
                     m_ActiveTargets.Add(target);
->>>>>>> 728674b4
                 }
             }
         }
@@ -410,65 +375,6 @@
 
         void GetTargets()
         {
-<<<<<<< HEAD
-            // Get all TargetImplementation types
-            var typeCollection = TypeCache.GetTypesDerivedFrom(typeof(ITarget));
-            foreach(var type in typeCollection)
-            {
-                if(!type.IsAbstract && type != typeof(PreviewTarget))
-                {
-                    // Instantiate and add TargetImplementation
-                    var target = Activator.CreateInstance(type) as ITarget;
-                    var generationTarget = new GenerationTarget(target, this.UpdateActiveBlocks);
-
-                    if(generationTarget.implementations.Count != 0)
-                    {
-                        m_GenerationTargets.Add(generationTarget);
-                    }
-                }
-            }
-        }
-
-        // TODO: We should not have any View code here
-        // TODO: However, for now we dont know how the InspectorView will work
-        // TODO: So for now leave it here and dont spill the assemblies outside the method
-        /*public UnityEngine.UIElements.VisualElement GetSettings(Action onChange)
-        {
-            var element = new UnityEngine.UIElements.VisualElement() { name = "graphSettings" };
-
-            // Add Label
-            var targetSettingsLabel = new UnityEngine.UIElements.Label("Target Settings");
-            targetSettingsLabel.style.unityFontStyleAndWeight = FontStyle.Bold;
-            element.Add(new Drawing.PropertyRow(targetSettingsLabel));
-
-            // Target Dropdown Field
-            element.Add(new Drawing.PropertyRow(new UnityEngine.UIElements.Label("Target")), (row) =>
-                {
-                    row.Add(new UnityEngine.UIElements.IMGUIContainer(() => {
-                        EditorGUI.BeginChangeCheck();
-                        m_ActiveTargetIndex = EditorGUILayout.Popup(m_ActiveTargetIndex,
-                            m_GenerationTargets.Select(x => x.target.displayName).ToArray(), GUILayout.Width(100f));
-                        if (EditorGUI.EndChangeCheck())
-                        {
-                            UpdateActiveBlocks();
-                            onChange();
-                        }
-                    }));
-                });
-
-            // Add a space
-            element.Add(new Drawing.PropertyRow(new UnityEngine.UIElements.Label("")));
-
-            // Add Settings for TargetImplementations
-            element.Add(activeGenerationTarget.GetSettings(() =>
-                {
-                    UpdateActiveBlocks();
-                    onChange();
-                }));
-
-            return element;
-        }*/
-=======
             // Find all valid Targets
             var typeCollection = TypeCache.GetTypesDerivedFrom<Target>();
             foreach(var type in typeCollection)
@@ -506,7 +412,7 @@
         // TODO: We should not have any View code here
         // TODO: However, for now we dont know how the InspectorView will work
         // TODO: So for now leave it here and dont spill the assemblies outside the method
-        public UnityEngine.UIElements.VisualElement GetSettings(Action onChange)
+        /*public UnityEngine.UIElements.VisualElement GetSettings(Action onChange)
         {
             var element = new UnityEngine.UIElements.VisualElement() { name = "graphSettings" };
 
@@ -548,7 +454,7 @@
                     foldout.value = evt.newValue;
                     onChange();
                 });
-                
+            
                 if(foldout.value)
                 {
                     // Get settings for Target
@@ -556,15 +462,14 @@
                     target.GetPropertiesGUI(ref context, onChange);
 
                     foreach(var property in context.properties)
-                    {
+                {
                         element.Add(property);
                     }
                 }
             }
 
             return element;
-        }
->>>>>>> 728674b4
+        }*/
 
         public void ClearChanges()
         {
@@ -741,11 +646,7 @@
             // Set BlockNode properties
             blockNode.index = index;
             blockNode.contextData = contextData;
-<<<<<<< HEAD
-
-=======
-            
->>>>>>> 728674b4
+
             // Add to ContextData
             if(index == -1 || index >= contextData.blocks.Count)
             {
@@ -764,34 +665,20 @@
         {
             // Get list of active Block types
             var activeBlocks = ListPool<BlockFieldDescriptor>.Get();
-<<<<<<< HEAD
-            foreach(var implementation in activeGenerationTarget.implementations)
-            {
-                implementation.SetActiveBlocks(ref activeBlocks);
-=======
             var context = new TargetActiveBlockContext();
             foreach(var target in activeTargets)
             {
                 target.GetActiveBlocks(ref context);
->>>>>>> 728674b4
             }
 
             // Set Blocks as active based on supported Block list
             foreach(var vertexBlock in vertexContext.blocks)
             {
-<<<<<<< HEAD
-                vertexBlock.isActive = activeBlocks.Contains(vertexBlock.descriptor);
+                vertexBlock.isActive = context.blocks.Contains(vertexBlock.descriptor);
             }
             foreach(var fragmentBlock in fragmentContext.blocks)
             {
-                fragmentBlock.isActive = activeBlocks.Contains(fragmentBlock.descriptor);
-=======
-                vertexBlock.isActive = context.blocks.Contains(vertexBlock.descriptor);
-            }
-            foreach(var fragmentBlock in fragmentContext.blocks)
-            {
                 fragmentBlock.isActive = context.blocks.Contains(fragmentBlock.descriptor);
->>>>>>> 728674b4
             }
         }
 
@@ -1572,11 +1459,7 @@
             m_SerializableEdges = SerializationHelper.Serialize<Edge>(m_Edges);
             m_SerializedProperties = SerializationHelper.Serialize<AbstractShaderProperty>(m_Properties);
             m_SerializedKeywords = SerializationHelper.Serialize<ShaderKeyword>(m_Keywords);
-<<<<<<< HEAD
-            m_SerializableGenerationTargets = SerializationHelper.Serialize<GenerationTarget>(m_GenerationTargets);
-=======
             m_SerializedTargets = SerializationHelper.Serialize<Target>(m_ActiveTargets);
->>>>>>> 728674b4
         }
 
         public void OnAfterDeserialize()
@@ -1584,7 +1467,6 @@
             // have to deserialize 'globals' before nodes
             m_Properties = SerializationHelper.Deserialize<AbstractShaderProperty>(m_SerializedProperties, GraphUtil.GetLegacyTypeRemapping());
             m_Keywords = SerializationHelper.Deserialize<ShaderKeyword>(m_SerializedKeywords, GraphUtil.GetLegacyTypeRemapping());
-            m_GenerationTargets = SerializationHelper.Deserialize<GenerationTarget>(m_SerializableGenerationTargets, GraphUtil.GetLegacyTypeRemapping());
 
             var deserializedTargets = SerializationHelper.Deserialize<Target>(m_SerializedTargets, GraphUtil.GetLegacyTypeRemapping());
             m_ActiveTargetBitmask = 0;
@@ -1629,17 +1511,10 @@
                 AddEdgeToNodeEdges(edge);
 
             m_SubGraphOutputNode = null;
-<<<<<<< HEAD
 
             // --------------------------------------------------
             // Deserialize Contexts & Blocks
 
-=======
-
-            // --------------------------------------------------
-            // Deserialize Contexts & Blocks
-
->>>>>>> 728674b4
             void DeserializeContextData(ContextData contextData, ShaderStage stage)
             {
                 // Because Vertex/Fragment Contexts are serialized explicitly
