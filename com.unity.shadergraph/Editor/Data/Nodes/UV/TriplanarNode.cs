using System.Linq;
using UnityEngine;
using UnityEditor.Graphing;
using UnityEditor.ShaderGraph.Drawing.Controls;
using UnityEditor.ShaderGraph.Internal;

namespace UnityEditor.ShaderGraph
{    
    [Title("UV", "Triplanar")]
    class TriplanarNode : AbstractMaterialNode, IGeneratesBodyCode, IMayRequirePosition, IMayRequireNormal, IMayRequireTangent, IMayRequireBitangent
    {
        public const int OutputSlotId = 0;
        public const int TextureInputId = 1;
        public const int SamplerInputId = 2;
        public const int PositionInputId = 3;
        public const int NormalInputId = 4;
        public const int TileInputId = 5;
        public const int BlendInputId = 6;
        const string kOutputSlotName = "Out";
        const string kTextureInputName = "Texture";
        const string kSamplerInputName = "Sampler";
        const string kPositionInputName = "Position";
        const string kNormalInputName = "Normal";
        const string kTileInputName = "Tile";
        const string kBlendInputName = "Blend";

        public override bool hasPreview { get { return true; } }
        public override PreviewMode previewMode
        {
            get { return PreviewMode.Preview3D; }
        }

        public TriplanarNode()
        {
            name = "Triplanar";
            UpdateNodeAfterDeserialization();
        }


        [SerializeField]
        private TextureType m_TextureType = TextureType.Default;

        [EnumControl("Type")]
        public TextureType textureType
        {
            get { return m_TextureType; }
            set
            {
                if (m_TextureType == value)
                    return;

                m_TextureType = value;
                Dirty(ModificationScope.Graph);

                ValidateNode();
            }
        }

        public sealed override void UpdateNodeAfterDeserialization()
        {
            AddSlot(new Vector4MaterialSlot(OutputSlotId, kOutputSlotName, kOutputSlotName, SlotType.Output, Vector4.zero, ShaderStageCapability.Fragment));
            AddSlot(new Texture2DInputMaterialSlot(TextureInputId, kTextureInputName, kTextureInputName));
<<<<<<< HEAD
            AddSlot(new SamplerStateMaterialSlot(SamplerInputId, kSamplerInputName, kSamplerInputName, SlotType.Input) { textureSlotId = TextureInputId });
            AddSlot(new PositionMaterialSlot(PositionInputId, kPositionInputName, kPositionInputName, CoordinateSpace.World));
=======
            AddSlot(new SamplerStateMaterialSlot(SamplerInputId, kSamplerInputName, kSamplerInputName, SlotType.Input));
            AddSlot(new PositionMaterialSlot(PositionInputId, kPositionInputName, kPositionInputName, CoordinateSpace.AbsoluteWorld));
>>>>>>> 065c73ed
            AddSlot(new NormalMaterialSlot(NormalInputId, kNormalInputName, kNormalInputName, CoordinateSpace.World));
            AddSlot(new Vector1MaterialSlot(TileInputId, kTileInputName, kTileInputName, SlotType.Input, 1));
            AddSlot(new Vector1MaterialSlot(BlendInputId, kBlendInputName, kBlendInputName, SlotType.Input, 1));
            RemoveSlotsNameNotMatching(new[] { OutputSlotId, TextureInputId, SamplerInputId, PositionInputId, NormalInputId, TileInputId, BlendInputId });
        }

        public override void ValidateNode()
        {
            var textureSlot = FindInputSlot<Texture2DInputMaterialSlot>(TextureInputId);
            textureSlot.defaultType = (textureType == TextureType.Normal ? Texture2DShaderProperty.DefaultType.Bump : Texture2DShaderProperty.DefaultType.White);

            base.ValidateNode();
        }

        // Node generations
        public virtual void GenerateNodeCode(ShaderStringBuilder sb, GenerationMode generationMode)
        {
            sb.AppendLine("$precision3 {0}_UV = {1} * {2};", GetVariableNameForNode(),
                GetSlotValue(PositionInputId, generationMode), GetSlotValue(TileInputId, generationMode));

            var id = GetSlotValue(TextureInputId, generationMode);
            var samplerValue = GetSlotValue(SamplerInputId, generationMode);

            switch (textureType)
            {
                // Whiteout blend method
                // https://medium.com/@bgolus/normal-mapping-for-a-triplanar-shader-10bf39dca05a
                case TextureType.Normal:
                    sb.AppendLine("$precision3 {0}_Blend = max(pow(abs({1}), {2}), 0);"
                        , GetVariableNameForNode()
                        , GetSlotValue(NormalInputId, generationMode)
                        , GetSlotValue(BlendInputId, generationMode));
                    sb.AppendLine("{0}_Blend /= ({0}_Blend.x + {0}_Blend.y + {0}_Blend.z ).xxx;", GetVariableNameForNode());

                    sb.AppendLine("$precision3 {0}_X = UnpackNormal(SAMPLE_TEXTURE2D({1}, {2}, {0}_UV.zy));"
                        , GetVariableNameForNode()
                        , id
                        , samplerValue);

                    sb.AppendLine("$precision3 {0}_Y = UnpackNormal(SAMPLE_TEXTURE2D({1}, {2}, {0}_UV.xz));"
                        , GetVariableNameForNode()
                        , id
                        , samplerValue);

                    sb.AppendLine("$precision3 {0}_Z = UnpackNormal(SAMPLE_TEXTURE2D({1}, {2}, {0}_UV.xy));"
                        , GetVariableNameForNode()
                        , id
                        , samplerValue);

                    sb.AppendLine("{0}_X = $precision3({0}_X.xy + {1}.zy, abs({0}_X.z) * {1}.x);"
                        , GetVariableNameForNode()
                        , GetSlotValue(NormalInputId, generationMode));

                    sb.AppendLine("{0}_Y = $precision3({0}_Y.xy + {1}.xz, abs({0}_Y.z) * {1}.y);"
                        , GetVariableNameForNode()
                        , GetSlotValue(NormalInputId, generationMode));

                    sb.AppendLine("{0}_Z = $precision3({0}_Z.xy + {1}.xy, abs({0}_Z.z) * {1}.z);"
                        , GetVariableNameForNode()
                        , GetSlotValue(NormalInputId, generationMode));

                    sb.AppendLine("$precision4 {0} = $precision4(normalize({1}_X.zyx * {1}_Blend.x + {1}_Y.xzy * {1}_Blend.y + {1}_Z.xyz * {1}_Blend.z), 1);"
                        , GetVariableNameForSlot(OutputSlotId)
                        , GetVariableNameForNode());
                    sb.AppendLine("$precision3x3 {0}_Transform = $precision3x3(IN.WorldSpaceTangent, IN.WorldSpaceBiTangent, IN.WorldSpaceNormal);", GetVariableNameForNode());
                    sb.AppendLine("{0}.rgb = TransformWorldToTangent({0}.rgb, {1}_Transform);"
                        , GetVariableNameForSlot(OutputSlotId)
                        , GetVariableNameForNode());
                    break;
                default:
                    sb.AppendLine("$precision3 {0}_Blend = pow(abs({1}), {2});"
                        , GetVariableNameForNode()
                        , GetSlotValue(NormalInputId, generationMode)
                        , GetSlotValue(BlendInputId, generationMode));
                    sb.AppendLine("{0}_Blend /= dot({0}_Blend, 1.0);", GetVariableNameForNode());
                    sb.AppendLine("$precision4 {0}_X = SAMPLE_TEXTURE2D({1}, {2}, {0}_UV.zy);"
                        , GetVariableNameForNode()
                        , id
                        , samplerValue);

                    sb.AppendLine("$precision4 {0}_Y = SAMPLE_TEXTURE2D({1}, {2}, {0}_UV.xz);"
                        , GetVariableNameForNode()
                        , id
                        , samplerValue);

                    sb.AppendLine("$precision4 {0}_Z = SAMPLE_TEXTURE2D({1}, {2}, {0}_UV.xy);"
                        , GetVariableNameForNode()
                        , id
                        , samplerValue);

                    sb.AppendLine("$precision4 {0} = {1}_X * {1}_Blend.x + {1}_Y * {1}_Blend.y + {1}_Z * {1}_Blend.z;"
                        , GetVariableNameForSlot(OutputSlotId)
                        , GetVariableNameForNode());
                    break;
            }
        }

        public NeededCoordinateSpace RequiresPosition(ShaderStageCapability stageCapability)
        {
            return CoordinateSpace.AbsoluteWorld.ToNeededCoordinateSpace() | CoordinateSpace.World.ToNeededCoordinateSpace();
        }

        public NeededCoordinateSpace RequiresNormal(ShaderStageCapability stageCapability)
        {
            return CoordinateSpace.World.ToNeededCoordinateSpace();
        }

        public NeededCoordinateSpace RequiresTangent(ShaderStageCapability stageCapability)
        {
            switch (m_TextureType)
            {
                case TextureType.Normal:
                    return CoordinateSpace.World.ToNeededCoordinateSpace();
                default:
                    return NeededCoordinateSpace.None;
            }
        }

        public NeededCoordinateSpace RequiresBitangent(ShaderStageCapability stageCapability)
        {
            switch (m_TextureType)
            {
                case TextureType.Normal:
                    return CoordinateSpace.World.ToNeededCoordinateSpace();
                default:
                    return NeededCoordinateSpace.None;
            }
        }
    }
}<|MERGE_RESOLUTION|>--- conflicted
+++ resolved
@@ -60,13 +60,8 @@
         {
             AddSlot(new Vector4MaterialSlot(OutputSlotId, kOutputSlotName, kOutputSlotName, SlotType.Output, Vector4.zero, ShaderStageCapability.Fragment));
             AddSlot(new Texture2DInputMaterialSlot(TextureInputId, kTextureInputName, kTextureInputName));
-<<<<<<< HEAD
             AddSlot(new SamplerStateMaterialSlot(SamplerInputId, kSamplerInputName, kSamplerInputName, SlotType.Input) { textureSlotId = TextureInputId });
-            AddSlot(new PositionMaterialSlot(PositionInputId, kPositionInputName, kPositionInputName, CoordinateSpace.World));
-=======
-            AddSlot(new SamplerStateMaterialSlot(SamplerInputId, kSamplerInputName, kSamplerInputName, SlotType.Input));
             AddSlot(new PositionMaterialSlot(PositionInputId, kPositionInputName, kPositionInputName, CoordinateSpace.AbsoluteWorld));
->>>>>>> 065c73ed
             AddSlot(new NormalMaterialSlot(NormalInputId, kNormalInputName, kNormalInputName, CoordinateSpace.World));
             AddSlot(new Vector1MaterialSlot(TileInputId, kTileInputName, kTileInputName, SlotType.Input, 1));
             AddSlot(new Vector1MaterialSlot(BlendInputId, kBlendInputName, kBlendInputName, SlotType.Input, 1));
