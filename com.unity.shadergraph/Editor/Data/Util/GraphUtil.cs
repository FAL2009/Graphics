using System;
using System.Text;
using System.Collections.Generic;
using System.Diagnostics;
using System.IO;
using System.IO.IsolatedStorage;
using System.Linq;
using System.Text.RegularExpressions;
using UnityEditor.Graphing;
using UnityEditor.Graphing.Util;
using UnityEditorInternal;
using Debug = UnityEngine.Debug;
using System.Reflection;
using System.Runtime.Remoting.Metadata.W3cXsd2001;
using Data.Util;
using UnityEditor.ProjectWindowCallback;
using UnityEditor.ShaderGraph.Internal;
using UnityEngine;
using UnityEngine.Rendering;
using Object = System.Object;

namespace UnityEditor.ShaderGraph
{
    // a structure used to track active variable dependencies in the shader code
    // (i.e. the use of uv0 in the pixel shader means we need a uv0 interpolator, etc.)
    struct Dependency
    {
        public string name;             // the name of the thing
        public string dependsOn;        // the thing above depends on this -- it reads it / calls it / requires it to be defined

        public Dependency(string name, string dependsOn)
        {
            this.name = name;
            this.dependsOn = dependsOn;
        }
    };

    [System.AttributeUsage(System.AttributeTargets.Struct)]
    class InterpolatorPack : System.Attribute
    {
        public InterpolatorPack()
        {
        }
    }

    // attribute used to flag a field as needing an HLSL semantic applied
    // i.e.    float3 position : POSITION;
    //                           ^ semantic
    [System.AttributeUsage(System.AttributeTargets.Field)]
    class Semantic : System.Attribute
    {
        public string semantic;

        public Semantic(string semantic)
        {
            this.semantic = semantic;
        }
    }

    // attribute used to flag a field as being optional
    // i.e. if it is not active, then we can omit it from the struct
    [System.AttributeUsage(System.AttributeTargets.Field)]
    class Optional : System.Attribute
    {
        public Optional()
        {
        }
    }

    // attribute used to override the HLSL type of a field with a custom type string
    [System.AttributeUsage(System.AttributeTargets.Field)]
    class OverrideType : System.Attribute
    {
        public string typeName;

        public OverrideType(string typeName)
        {
            this.typeName = typeName;
        }
    }

    // attribute used to force system generated fields to bottom of structs
    [System.AttributeUsage(System.AttributeTargets.Field)]
    class SystemGenerated : System.Attribute
    {
        public SystemGenerated()
        {
        }
    }

    // attribute used to disable a field using a preprocessor #if
    [System.AttributeUsage(System.AttributeTargets.Field)]
    class PreprocessorIf : System.Attribute
    {
        public string conditional;

        public PreprocessorIf(string conditional)
        {
            this.conditional = conditional;
        }
    }

    class NewGraphAction : EndNameEditAction
    {
        Target[] m_Targets;
        public Target[] targets
        {
            get => m_Targets;
            set => m_Targets = value;
        }

        BlockFieldDescriptor[] m_Blocks;
        public BlockFieldDescriptor[] blocks
        {
            get => m_Blocks;
            set => m_Blocks = value;
        }

        public override void Action(int instanceId, string pathName, string resourceFile)
        {
            var graph = new GraphData();
            graph.AddContexts();
            graph.InitializeOutputs(m_Targets, m_Blocks);
            
            graph.path = "Shader Graphs";
            FileUtilities.WriteShaderGraphToDisk(pathName, graph);
            AssetDatabase.Refresh();

            UnityEngine.Object obj = AssetDatabase.LoadAssetAtPath<Shader>(pathName);
            Selection.activeObject = obj;
        }
    }

    static class GraphUtil
    {
        internal static string ConvertCamelCase(string text, bool preserveAcronyms)
        {
            if (string.IsNullOrEmpty(text))
                return string.Empty;
            StringBuilder newText = new StringBuilder(text.Length * 2);
            newText.Append(text[0]);
            for (int i = 1; i < text.Length; i++)
            {
                if (char.IsUpper(text[i]))
                    if ((text[i - 1] != ' ' && !char.IsUpper(text[i - 1])) ||
                        (preserveAcronyms && char.IsUpper(text[i - 1]) &&
                         i < text.Length - 1 && !char.IsUpper(text[i + 1])))
                        newText.Append(' ');
                newText.Append(text[i]);
            }
            return newText.ToString();
        }

        public static void CreateNewGraph()
        {
            var graphItem = ScriptableObject.CreateInstance<NewGraphAction>();
            graphItem.targets = null;
            ProjectWindowUtil.StartNameEditingIfProjectWindowExists(0, graphItem,
                string.Format("New Shader Graph.{0}", ShaderGraphImporter.Extension), null, null);
        }

        public static void CreateNewGraphWithOutputs(Target[] targets, BlockFieldDescriptor[] blockDescriptors)
        {
            var graphItem = ScriptableObject.CreateInstance<NewGraphAction>();
            graphItem.targets = targets;
            graphItem.blocks = blockDescriptors;
            ProjectWindowUtil.StartNameEditingIfProjectWindowExists(0, graphItem,
                string.Format("New Shader Graph.{0}", ShaderGraphImporter.Extension), null, null);
        }

        public static bool TryGetMetadataOfType<T>(this Shader shader, out T obj) where T : ScriptableObject
        {
            obj = null;
            if(!shader.IsShaderGraph())
                return false;

            var path = AssetDatabase.GetAssetPath(shader);
            foreach (var asset in AssetDatabase.LoadAllAssetsAtPath(path))
            {
                if (asset is T metadataAsset)
                {
                    obj = metadataAsset;
                    return true;
                }
            }

            return false;
        }

        public static bool IsShaderGraph(this Shader shader)
        {
            var path = AssetDatabase.GetAssetPath(shader);
            var importer = AssetImporter.GetAtPath(path);
            return importer is ShaderGraphImporter;
        }

        static void Visit(List<AbstractMaterialNode> outputList, Dictionary<string, AbstractMaterialNode> unmarkedNodes, AbstractMaterialNode node)
        {
            if (!unmarkedNodes.ContainsKey(node.objectId))
                return;
            foreach (var slot in node.GetInputSlots<MaterialSlot>())
            {
                foreach (var edge in node.owner.GetEdges(slot.slotReference))
                {
                    var inputNode = edge.outputSlot.node;
                    Visit(outputList, unmarkedNodes, inputNode);
                }
            }
            unmarkedNodes.Remove(node.objectId);
            outputList.Add(node);
        }

        static Dictionary<SerializationHelper.TypeSerializationInfo, SerializationHelper.TypeSerializationInfo> s_LegacyTypeRemapping;

        public static Dictionary<SerializationHelper.TypeSerializationInfo, SerializationHelper.TypeSerializationInfo> GetLegacyTypeRemapping()
        {
            if (s_LegacyTypeRemapping == null)
            {
                s_LegacyTypeRemapping = new Dictionary<SerializationHelper.TypeSerializationInfo, SerializationHelper.TypeSerializationInfo>();
                foreach (var assembly in AppDomain.CurrentDomain.GetAssemblies())
                {
                    foreach (var type in assembly.GetTypesOrNothing())
                    {
                        if (type.IsAbstract)
                            continue;
                        foreach (var attribute in type.GetCustomAttributes(typeof(FormerNameAttribute), false))
                        {
                            var legacyAttribute = (FormerNameAttribute)attribute;
                            var serializationInfo = new SerializationHelper.TypeSerializationInfo { fullName = legacyAttribute.fullName };
                            s_LegacyTypeRemapping[serializationInfo] = SerializationHelper.GetTypeSerializableAsString(type);
                        }
                    }
                }
            }

            return s_LegacyTypeRemapping;
        }

        /// <summary>
        /// Sanitizes a supplied string such that it does not collide
        /// with any other name in a collection.
        /// </summary>
        /// <param name="existingNames">
        /// A collection of names that the new name should not collide with.
        /// </param>
        /// <param name="duplicateFormat">
        /// The format applied to the name if a duplicate exists.
        /// This must be a format string that contains `{0}` and `{1}`
        /// once each. An example could be `{0} ({1})`, which will append ` (n)`
        /// to the name for the n`th duplicate.
        /// </param>
        /// <param name="name">
        /// The name to be sanitized.
        /// </param>
        /// <returns>
        /// A name that is distinct form any name in `existingNames`.
        /// </returns>
        internal static string SanitizeName(IEnumerable<string> existingNames, string duplicateFormat, string name)
        {
            //.shader files are not cool with " in the middle of a property name (eg.  Vector1_81B203C2("fo"o"o", Float) = 0)
            name = name.Replace("\"", "_");
            if (!existingNames.Contains(name))
                return name;

            string escapedDuplicateFormat = Regex.Escape(duplicateFormat);

            // Escaped format will escape string interpolation, so the escape caracters must be removed for these.
            escapedDuplicateFormat = escapedDuplicateFormat.Replace(@"\{0}", @"{0}");
            escapedDuplicateFormat = escapedDuplicateFormat.Replace(@"\{1}", @"{1}");

            var baseRegex = new Regex(string.Format(escapedDuplicateFormat, @"^(.*)", @"(\d+)"));

            var baseMatch = baseRegex.Match(name);
            if (baseMatch.Success)
                name = baseMatch.Groups[1].Value;

            string baseNameExpression = string.Format(@"^{0}", Regex.Escape(name));
            var regex = new Regex(string.Format(escapedDuplicateFormat, baseNameExpression, @"(\d+)") + "$");

            var existingDuplicateNumbers = existingNames.Select(existingName => regex.Match(existingName)).Where(m => m.Success).Select(m => int.Parse(m.Groups[1].Value)).Where(n => n > 0).Distinct().ToList();

            var duplicateNumber = 1;
            existingDuplicateNumbers.Sort();
            if (existingDuplicateNumbers.Any() && existingDuplicateNumbers.First() == 1)
            {
                duplicateNumber = existingDuplicateNumbers.Last() + 1;
                for (var i = 1; i < existingDuplicateNumbers.Count; i++)
                {
                    if (existingDuplicateNumbers[i - 1] != existingDuplicateNumbers[i] - 1)
                    {
                        duplicateNumber = existingDuplicateNumbers[i - 1] + 1;
                        break;
                    }
                }
            }

            return string.Format(duplicateFormat, name, duplicateNumber);
        }

        public static bool WriteToFile(string path, string content)
        {
            try
            {
                File.WriteAllText(path, content);
                return true;
            }
            catch (Exception e)
            {
                Debug.LogError(e);
                return false;
            }
        }

        static ProcessStartInfo CreateProcessStartInfo(string filePath)
        {
            string externalScriptEditor = ScriptEditorUtility.GetExternalScriptEditor();

            ProcessStartInfo psi = new ProcessStartInfo();
            psi.UseShellExecute = false;


        #if UNITY_EDITOR_OSX
            string arg = string.Format("-a \"{0}\" -n --args \"{1}\"", externalScriptEditor, Path.GetFullPath(filePath));
            psi.FileName = "open";
            psi.Arguments = arg;
        #else
            psi.Arguments = Path.GetFileName(filePath);
            psi.WorkingDirectory = Path.GetDirectoryName(filePath);
            psi.FileName = externalScriptEditor;
        #endif
            return psi;
        }

        public static void OpenFile(string path)
        {
            string filePath = Path.GetFullPath(path);
            if (!File.Exists(filePath))
            {
                Debug.LogError(string.Format("Path {0} doesn't exists", path));
                return;
            }

            string externalScriptEditor = ScriptEditorUtility.GetExternalScriptEditor();
            if (externalScriptEditor != "internal")
            {
                ProcessStartInfo psi = CreateProcessStartInfo(filePath);
                Process.Start(psi);
            }
            else
            {
                Process p = new Process();
                p.StartInfo.FileName = filePath;
                p.EnableRaisingEvents = true;
                p.Exited += (Object obj, EventArgs args) =>
                {
                    if(p.ExitCode != 0)
                        Debug.LogWarningFormat("Unable to open {0}: Check external editor in preferences", filePath);
                };
                p.Start();
            }
        }

<<<<<<< HEAD
        public static string CurrentPipelinePreferredShaderGUI(IMasterNode masterNode)
        {
            foreach (var target in (masterNode as AbstractMaterialNode).owner.validTargets)
            {
                if (target.IsPipelineCompatible(QualitySettings.renderPipeline))
                {
                    var context = new TargetSetupContext();
                    context.SetMasterNode(masterNode);
                    target.Setup(ref context);

                    var defaultShaderGUI = context.defaultShaderGUI;
                    if (!string.IsNullOrEmpty(defaultShaderGUI))
                        return defaultShaderGUI;
                }
            }

            return null;
        }

=======
>>>>>>> 2d17d40a
        //
        //  Find all nodes of the given type downstream from the given node
        //  Returns a unique list. So even if a node can be reached through different paths it will be present only once.
        //
        public static List<NodeType> FindDownStreamNodesOfType<NodeType>(AbstractMaterialNode node) where NodeType : AbstractMaterialNode
        {
            // Should never be called without a node
            Debug.Assert(node != null);

            HashSet<AbstractMaterialNode> visitedNodes = new HashSet<AbstractMaterialNode>();
            List<NodeType> vtNodes = new List<NodeType>();
            Queue<AbstractMaterialNode> nodeStack = new Queue<AbstractMaterialNode>();
            nodeStack.Enqueue(node);
            visitedNodes.Add(node);

            while (nodeStack.Count > 0)
            {
                AbstractMaterialNode visit = nodeStack.Dequeue();

                // Flood fill through all the nodes
                foreach (var slot in visit.GetInputSlots<MaterialSlot>())
                {
                    foreach (var edge in visit.owner.GetEdges(slot.slotReference))
                    {
                        var inputNode = edge.outputSlot.node;
                        if (!visitedNodes.Contains(inputNode))
                        {
                            nodeStack.Enqueue(inputNode);
                            visitedNodes.Add(inputNode);
                        }
                    }
                }

                // Extract vt node
                if (visit is NodeType)
                {
                    NodeType vtNode = visit as NodeType;
                    vtNodes.Add(vtNode);
                }
            }

            return vtNodes;
        }
    }
}<|MERGE_RESOLUTION|>--- conflicted
+++ resolved
@@ -360,28 +360,6 @@
             }
         }
 
-<<<<<<< HEAD
-        public static string CurrentPipelinePreferredShaderGUI(IMasterNode masterNode)
-        {
-            foreach (var target in (masterNode as AbstractMaterialNode).owner.validTargets)
-            {
-                if (target.IsPipelineCompatible(QualitySettings.renderPipeline))
-                {
-                    var context = new TargetSetupContext();
-                    context.SetMasterNode(masterNode);
-                    target.Setup(ref context);
-
-                    var defaultShaderGUI = context.defaultShaderGUI;
-                    if (!string.IsNullOrEmpty(defaultShaderGUI))
-                        return defaultShaderGUI;
-                }
-            }
-
-            return null;
-        }
-
-=======
->>>>>>> 2d17d40a
         //
         //  Find all nodes of the given type downstream from the given node
         //  Returns a unique list. So even if a node can be reached through different paths it will be present only once.
