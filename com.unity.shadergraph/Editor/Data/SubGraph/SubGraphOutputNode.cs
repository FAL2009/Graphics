using System;
using System.Collections.Generic;
using System.Linq;
using System.Reflection;
using UnityEditor.ShaderGraph.Drawing;
using UnityEngine;
using UnityEditor.Graphing;
using UnityEditor.Rendering;
using UnityEngine.Rendering.ShaderGraph;
using UnityEngine.UIElements;

namespace UnityEditor.ShaderGraph
{
    class SubGraphOutputNode : AbstractMaterialNode, IHasSettings
    {
        static string s_MissingOutputSlot = "A Sub Graph must have at least one output slot";
        static List<ConcreteSlotValueType> s_ValidSlotTypes = new List<ConcreteSlotValueType>()
        {
            ConcreteSlotValueType.Vector1, 
            ConcreteSlotValueType.Vector2,
            ConcreteSlotValueType.Vector3,
            ConcreteSlotValueType.Vector4,
            ConcreteSlotValueType.Matrix2,
            ConcreteSlotValueType.Matrix3,
            ConcreteSlotValueType.Matrix4,
            ConcreteSlotValueType.Boolean
        };
        public bool IsFirstSlotValid = true;

        public SubGraphOutputNode()
        {
            name = "Output";
        }

        // Link to the Sub Graph overview page instead of the specific Node page, seems more useful
        public override string documentationURL => Documentation.GetPageLink("Sub-graph");

        void ValidateShaderStage()
            {
                List<MaterialSlot> slots = new List<MaterialSlot>();
                GetInputSlots(slots);

                foreach(MaterialSlot slot in slots)
                slot.stageCapability = ShaderStageCapability.All;

            var effectiveStage = ShaderStageCapability.All;
            foreach (var slot in slots)
                {
                var stage = NodeUtils.GetEffectiveShaderStageCapability(slot, true);
                if (stage != ShaderStageCapability.All)
                {
                    effectiveStage = stage;
                    break;
            }
        }

            foreach(MaterialSlot slot in slots)
                slot.stageCapability = effectiveStage;
        }

        void ValidateSlotName()
        {
            List<MaterialSlot> slots = new List<MaterialSlot>();
            GetInputSlots(slots);

            foreach (var slot in slots)
            {
                var error = NodeUtils.ValidateSlotName(slot.RawDisplayName(), out string errorMessage);
                if (error)
                {
<<<<<<< HEAD
                    owner.AddValidationError(objectId, errorMessage);
=======
                    owner.AddValidationError(guid, errorMessage);
>>>>>>> 691e4c7e
                    break;
                }
            }
        }

        void ValidateSlotType()
        {
            List<MaterialSlot> slots = new List<MaterialSlot>();
            GetInputSlots(slots);

            if (!slots.Any())
            {
<<<<<<< HEAD
                owner.AddValidationError(objectId, s_MissingOutputSlot, ShaderCompilerMessageSeverity.Warning);
=======
                owner.AddValidationError(guid, s_MissingOutputSlot, ShaderCompilerMessageSeverity.Error);
>>>>>>> 691e4c7e
            }
            else if (!s_ValidSlotTypes.Contains(slots.FirstOrDefault().concreteValueType))
            {
                IsFirstSlotValid = false;
                owner.AddValidationError(guid, "Preview can only compile if the first output slot is a Vector, Matrix, or Boolean type. Please adjust slot types.", ShaderCompilerMessageSeverity.Error);
            }
        }

        public override void ValidateNode()
        {
            base.ValidateNode();
            IsFirstSlotValid = true;
            ValidateSlotType();
            if (IsFirstSlotValid)
                ValidateShaderStage();
        }

        protected override void OnSlotsChanged()
        {
            base.OnSlotsChanged();
            ValidateNode();
        }

        public int AddSlot(ConcreteSlotValueType concreteValueType)
        {
            var index = this.GetInputSlots<MaterialSlot>().Count() + 1;
            name = NodeUtils.GetDuplicateSafeNameForSlot(this, index, "Out_" + concreteValueType.ToString());
            AddSlot(MaterialSlot.CreateMaterialSlot(concreteValueType.ToSlotValueType(), index, name,
                NodeUtils.GetHLSLSafeName(name), SlotType.Input, Vector4.zero));
            return index;
        }

        public VisualElement CreateSettingsElement()
        {
            PropertySheet ps = new PropertySheet();
            ps.Add(new ReorderableSlotListView(this, SlotType.Input));
            return ps;
        }

        public override bool canDeleteNode => false;

        public override bool canCopyNode => false;
    }
}<|MERGE_RESOLUTION|>--- conflicted
+++ resolved
@@ -68,11 +68,7 @@
                 var error = NodeUtils.ValidateSlotName(slot.RawDisplayName(), out string errorMessage);
                 if (error)
                 {
-<<<<<<< HEAD
                     owner.AddValidationError(objectId, errorMessage);
-=======
-                    owner.AddValidationError(guid, errorMessage);
->>>>>>> 691e4c7e
                     break;
                 }
             }
@@ -85,11 +81,7 @@
 
             if (!slots.Any())
             {
-<<<<<<< HEAD
-                owner.AddValidationError(objectId, s_MissingOutputSlot, ShaderCompilerMessageSeverity.Warning);
-=======
-                owner.AddValidationError(guid, s_MissingOutputSlot, ShaderCompilerMessageSeverity.Error);
->>>>>>> 691e4c7e
+                owner.AddValidationError(objectId, s_MissingOutputSlot, ShaderCompilerMessageSeverity.Error);
             }
             else if (!s_ValidSlotTypes.Contains(slots.FirstOrDefault().concreteValueType))
             {
