using System;
using System.Collections.Generic;
using System.IO;
using System.Linq;
using System.Text;
using UnityEngine;
using UnityEditor.Graphing;
using UnityEditor.Graphing.Util;
using Debug = UnityEngine.Debug;
using Object = UnityEngine.Object;
using UnityEngine.Rendering;

using UnityEditor.UIElements;
using Edge = UnityEditor.Experimental.GraphView.Edge;
using UnityEditor.Experimental.GraphView;
using UnityEditor.ShaderGraph.Internal;
using UnityEngine.UIElements;
using UnityEditor.VersionControl;

namespace UnityEditor.ShaderGraph.Drawing
{
    class MaterialGraphEditWindow : EditorWindow
    {
        [SerializeField]
        string m_Selected;

        [SerializeField]
        GraphObject m_GraphObject;

        [NonSerialized]
        HashSet<string> m_ChangedFileDependencies = new HashSet<string>();

        ColorSpace m_ColorSpace;
        RenderPipelineAsset m_RenderPipelineAsset;

        [NonSerialized]
        bool m_FrameAllAfterLayout;
        [NonSerialized]
        bool m_HasError;
        [NonSerialized]
        bool m_ProTheme;
<<<<<<< HEAD
        [NonSerialized]
        bool m_Deleted;

        GraphEditorView m_GraphEditorView;
=======
        string m_PrevPath = Application.dataPath;
>>>>>>> 0cda2848

        MessageManager m_MessageManager;
        MessageManager messageManager
        {
            get { return m_MessageManager ?? (m_MessageManager = new MessageManager()); }
        }

        GraphEditorView m_GraphEditorView;
        GraphEditorView graphEditorView
        {
            get { return m_GraphEditorView; }
            set
            {
                if (m_GraphEditorView != null)
                {
                    m_GraphEditorView.RemoveFromHierarchy();
                    m_GraphEditorView.Dispose();
                }

                m_GraphEditorView = value;
                if (m_GraphEditorView != null)
                {
                    m_GraphEditorView.saveRequested += UpdateAsset;
                    m_GraphEditorView.saveAsRequested += SaveAs;
                    m_GraphEditorView.convertToSubgraphRequested += ToSubGraph;
                    m_GraphEditorView.showInProjectRequested += PingAsset;
                    m_GraphEditorView.isCheckedOut += IsGraphAssetCheckedOut;
                    m_GraphEditorView.checkOut += CheckoutAsset;
                    m_GraphEditorView.RegisterCallback<GeometryChangedEvent>(OnGeometryChanged);
                    m_FrameAllAfterLayout = true;
                    this.rootVisualElement.Add(graphEditorView);
                }
            }
        }

        GraphObject graphObject
        {
            get { return m_GraphObject; }
            set
            {
                if (m_GraphObject != null)
                    DestroyImmediate(m_GraphObject);
                m_GraphObject = value;
            }
        }

        public string selectedGuid
        {
            get { return m_Selected; }
            private set
            {
                m_Selected = value;
            }
        }

        public string assetName
        {
            get { return titleContent.text; }
            set
            {
                titleContent.text = value;
                graphEditorView.assetName = value;
            }
        }

        void DisplayChangedOnDiskDialog()
        {
            if (EditorUtility.DisplayDialog("Graph has changed on disk, do you want to reload?", AssetDatabase.GUIDToAssetPath(selectedGuid), "Reload", "Don't Reload"))
            {
                graphObject = null;
            }
        }

        void DisplayDeletedFromDiskDialog()
        {
            bool shouldClose = true; // Close unless if the same file was replaced

            if (!EditorUtility.DisplayDialog("\"" + assetName + "\" Graph Asset Deleted!", AssetDatabase.GUIDToAssetPath(selectedGuid) + "\nWhat do you wish to do?",
                "Close Window", "Save As"))
            {
                shouldClose = !SaveAsImplementation();
            }

            if (shouldClose)
                Close();
            else
                m_Deleted = false; // Was restored
        }

        void Update()
        {
            if (m_HasError)
                return;

            if (focusedWindow == this && m_Deleted)
                DisplayDeletedFromDiskDialog();

            if (PlayerSettings.colorSpace != m_ColorSpace)
            {
                graphEditorView = null;
                m_ColorSpace = PlayerSettings.colorSpace;
            }

            if (GraphicsSettings.renderPipelineAsset != m_RenderPipelineAsset)
            {
                graphEditorView = null;
                m_RenderPipelineAsset = GraphicsSettings.renderPipelineAsset;
            }

            if (EditorGUIUtility.isProSkin != m_ProTheme)
            {
                if (graphObject != null && graphObject.graph != null)
                {
                    Texture2D icon = GetThemeIcon(graphObject.graph);

                    // This is adding the icon at the front of the tab
                    titleContent = EditorGUIUtility.TrTextContentWithIcon(assetName, icon);
                    m_ProTheme = EditorGUIUtility.isProSkin;
                }
            }

            if (m_PromptChangedOnDisk)
            {
                m_PromptChangedOnDisk = false;
                DisplayChangedOnDiskDialog();
            }

            try
            {
                if (graphObject == null && selectedGuid != null)
                {
                    var guid = selectedGuid;
                    selectedGuid = null;
                    Initialize(guid);
                }

                if (graphObject == null)
                {
                    Close();
                    return;
                }

                var materialGraph = graphObject.graph as GraphData;
                if (materialGraph == null)
                    return;

                if (graphEditorView == null)
                {
                    messageManager.ClearAll();
                    materialGraph.messageManager = messageManager;
                    var asset = AssetDatabase.LoadAssetAtPath<Object>(AssetDatabase.GUIDToAssetPath(selectedGuid));
                    graphEditorView = new GraphEditorView(this, materialGraph, messageManager)
                    {
                        viewDataKey = selectedGuid,
                        assetName = asset.name.Split('/').Last()
                    };
                    m_ColorSpace = PlayerSettings.colorSpace;
                    m_RenderPipelineAsset = GraphicsSettings.renderPipelineAsset;
                    graphObject.Validate();
                }

                if (m_ChangedFileDependencies.Count > 0 && graphObject != null && graphObject.graph != null)
                {
                    var subGraphNodes = graphObject.graph.GetNodes<SubGraphNode>();
                    foreach (var subGraphNode in subGraphNodes)
                    {
                        subGraphNode.Reload(m_ChangedFileDependencies);
                    }
                    if(subGraphNodes.Count() > 0)
                    {
                        // Keywords always need to be updated to test against variant limit
                        // No Keywords may indicate removal and this may have now made the Graph valid again
                        // Need to validate Graph to clear errors in this case
                        materialGraph.OnKeywordChanged();
                    }
                    foreach (var customFunctionNode in graphObject.graph.GetNodes<CustomFunctionNode>())
                    {
                        customFunctionNode.Reload(m_ChangedFileDependencies);
                    }

                    m_ChangedFileDependencies.Clear();
                }

                var wasUndoRedoPerformed = graphObject.wasUndoRedoPerformed;

                if (wasUndoRedoPerformed)
                {
                    graphEditorView.HandleGraphChanges();
                    graphObject.graph.ClearChanges();
                    graphObject.HandleUndoRedo();
                }

                if (graphObject.isDirty || wasUndoRedoPerformed)
                {
                    UpdateTitle();
                    graphObject.isDirty = false;
                }

                graphEditorView.HandleGraphChanges();
                graphObject.graph.ClearChanges();
            }
            catch (Exception e)
            {
                m_HasError = true;
                m_GraphEditorView = null;
                graphObject = null;
                Debug.LogException(e);
                throw;
            }
        }

        public void ReloadSubGraphsOnNextUpdate(List<string> changedFiles)
        {
            foreach (var changedFile in changedFiles)
            {
                m_ChangedFileDependencies.Add(changedFile);
            }
        }

        void OnEnable()
        {
            this.SetAntiAliasing(4);
        }

        void OnDisable()
        {
            graphEditorView = null;
            messageManager.ClearAll();
        }

        bool IsDirty()
        {
            if (m_Deleted)
                return false; // Not dirty; it's gone.

            var currentJson = EditorJsonUtility.ToJson(graphObject.graph, true);
            var fileJson = File.ReadAllText(AssetDatabase.GUIDToAssetPath(selectedGuid));
            return !string.Equals(currentJson, fileJson, StringComparison.Ordinal);
        }

        [SerializeField]
        bool m_PromptChangedOnDisk;

        public void CheckForChanges()
        {
            var isDirty = IsDirty();
            if (isDirty)
            {
                m_PromptChangedOnDisk = true;
            }
            UpdateTitle(isDirty);
        }

        public void AssetWasDeleted()
        {
            m_Deleted = true;
        }

        void UpdateTitle()
        {
            UpdateTitle(IsDirty());
        }

        void UpdateTitle(bool isDirty)
        {
            var asset = AssetDatabase.LoadAssetAtPath<Object>(AssetDatabase.GUIDToAssetPath(selectedGuid));
            titleContent.text = asset.name.Split('/').Last() + (isDirty ? "*" : "");
        }

        void OnDestroy()
        {
            if (graphObject != null)
            {
                string nameOfFile = AssetDatabase.GUIDToAssetPath(selectedGuid);
                if (IsDirty() && EditorUtility.DisplayDialog("Shader Graph Has Been Modified", "Do you want to save the changes you made in the Shader Graph?\n" + nameOfFile + "\n\nYour changes will be lost if you don't save them.", "Save", "Don't Save"))
                    UpdateAsset();
                Undo.ClearUndo(graphObject);
                DestroyImmediate(graphObject);
            }

            graphEditorView = null;
        }

        public void PingAsset()
        {
            if (selectedGuid != null)
            {
                var path = AssetDatabase.GUIDToAssetPath(selectedGuid);
                var asset = AssetDatabase.LoadAssetAtPath<Object>(path);
                EditorGUIUtility.PingObject(asset);
            }
        }

        public bool IsGraphAssetCheckedOut()
        {
            if (selectedGuid != null)
            {
                var path = AssetDatabase.GUIDToAssetPath(selectedGuid);
                var asset = AssetDatabase.LoadAssetAtPath<Object>(path);
                if (!AssetDatabase.IsOpenForEdit(asset, StatusQueryOptions.UseCachedIfPossible))
                    return false;

                return true;
            }

            return false;
        }

        public void CheckoutAsset()
        {
            if (selectedGuid != null)
            {
                var path = AssetDatabase.GUIDToAssetPath(selectedGuid);
                var asset = AssetDatabase.LoadAssetAtPath<Object>(path);
                Task task = Provider.Checkout(asset, CheckoutMode.Both);
                task.Wait();
            }
        }

        public void UpdateAsset()
        {
            if (selectedGuid != null && graphObject != null)
            {
                var path = AssetDatabase.GUIDToAssetPath(selectedGuid);
                if (string.IsNullOrEmpty(path) || graphObject == null)
                    return;

                ShaderGraphAnalytics.SendShaderGraphEvent(selectedGuid, graphObject.graph);

                UpdateShaderGraphOnDisk(path);

                if (GraphData.onSaveGraph != null)
                {
                    var shader = AssetDatabase.LoadAssetAtPath<Shader>(path);
                    if (shader != null)
                    {
                        GraphData.onSaveGraph(shader, (graphObject.graph.outputNode as MasterNode).saveContext);
                    }                    
                }
            }

            UpdateTitle();
        }

        public void SaveAs()
        {
            SaveAsImplementation();
        }

        // Returns true if the same file as replaced, false if a new file was created or an error occured
        bool SaveAsImplementation()
        {
            if (selectedGuid != null && graphObject != null)
            {
<<<<<<< HEAD
                var path = AssetDatabase.GUIDToAssetPath(selectedGuid);
                if (string.IsNullOrEmpty(path) || graphObject == null)
                    return false;
=======
                var pathAndFile = AssetDatabase.GUIDToAssetPath(selectedGuid);
                if (string.IsNullOrEmpty(pathAndFile) || graphObject == null)
                    return;
>>>>>>> 0cda2848

                // The asset's name needs to be removed from the path, otherwise SaveFilePanel assumes it's a folder
                string path = Path.GetDirectoryName(pathAndFile);

                var extension = graphObject.graph.isSubGraph ? ShaderSubGraphImporter.Extension : ShaderGraphImporter.Extension;
                var newPath = EditorUtility.SaveFilePanelInProject("Save Graph As...", Path.GetFileNameWithoutExtension(pathAndFile), extension, "", path);
                newPath = newPath.Replace(Application.dataPath, "Assets");

                if (newPath != path)
                {
                    if (!string.IsNullOrEmpty(newPath))
                    {
                        var success = FileUtilities.WriteShaderGraphToDisk(newPath, graphObject.graph);
                        AssetDatabase.ImportAsset(newPath);
                        if (success)
                        {
                            ShaderGraphImporterEditor.ShowGraphEditWindow(newPath);
                            if (GraphData.onSaveGraph != null && !m_Deleted)
                            {
                                var shader = AssetDatabase.LoadAssetAtPath<Shader>(newPath);
                                // Retrieve graph context, note that if we're here the output node will always be a master node
                                GraphData.onSaveGraph(shader, (graphObject.graph.outputNode as MasterNode).saveContext);
                            }
                        }
                    }

                    graphObject.isDirty = false;
                    return false;
                }
                else
                {
                    UpdateAsset();
                    graphObject.isDirty = false;
                    return true;
                }
            }

            return false;
        }

        public void ToSubGraph()
        {
            var graphView = graphEditorView.graphView;

            var path = EditorUtility.SaveFilePanelInProject("Save Sub Graph", "New Shader Sub Graph", ShaderSubGraphImporter.Extension, "", m_PrevPath);
            path = path.Replace(Application.dataPath, "Assets");
            if (path.Length == 0)
                return;

            graphObject.RegisterCompleteObjectUndo("Convert To Subgraph");

            var nodes = graphView.selection.OfType<IShaderNodeView>().Where(x => !(x.node is PropertyNode || x.node is SubGraphOutputNode)).Select(x => x.node).Where(x => x.allowedInSubGraph).ToArray();
            var bounds = Rect.MinMaxRect(float.PositiveInfinity, float.PositiveInfinity, float.NegativeInfinity, float.NegativeInfinity);
            foreach (var node in nodes)
            {
                var center = node.drawState.position.center;
                bounds = Rect.MinMaxRect(
                        Mathf.Min(bounds.xMin, center.x),
                        Mathf.Min(bounds.yMin, center.y),
                        Mathf.Max(bounds.xMax, center.x),
                        Mathf.Max(bounds.yMax, center.y));
            }
            var middle = bounds.center;
            bounds.center = Vector2.zero;

            // Collect graph inputs
            var graphInputs = graphView.selection.OfType<BlackboardField>().Select(x => x.userData as ShaderInput);

            // Collect the property nodes and get the corresponding properties
            var propertyNodeGuids = graphView.selection.OfType<IShaderNodeView>().Where(x => (x.node is PropertyNode)).Select(x => ((PropertyNode)x.node).propertyGuid);
            var metaProperties = graphView.graph.properties.Where(x => propertyNodeGuids.Contains(x.guid));

            // Collect the keyword nodes and get the corresponding keywords
            var keywordNodeGuids = graphView.selection.OfType<IShaderNodeView>().Where(x => (x.node is KeywordNode)).Select(x => ((KeywordNode)x.node).keywordGuid);
            var metaKeywords = graphView.graph.keywords.Where(x => keywordNodeGuids.Contains(x.guid));

            var copyPasteGraph = new CopyPasteGraph(
                    graphView.graph.assetGuid,
                    graphView.selection.OfType<ShaderGroup>().Select(x => x.userData),
                    graphView.selection.OfType<IShaderNodeView>().Where(x => !(x.node is PropertyNode || x.node is SubGraphOutputNode)).Select(x => x.node).Where(x => x.allowedInSubGraph).ToArray(),
                    graphView.selection.OfType<Edge>().Select(x => x.userData as IEdge),
                    graphInputs,
                    metaProperties,
                    metaKeywords,
                    graphView.selection.OfType<StickyNote>().Select(x => x.userData));

            var deserialized = CopyPasteGraph.FromJson(JsonUtility.ToJson(copyPasteGraph, false));
            if (deserialized == null)
                return;

            var subGraph = new GraphData { isSubGraph = true };
            subGraph.path = "Sub Graphs";
            var subGraphOutputNode = new SubGraphOutputNode();
            {
                var drawState = subGraphOutputNode.drawState;
                drawState.position = new Rect(new Vector2(bounds.xMax + 200f, 0f), drawState.position.size);
                subGraphOutputNode.drawState = drawState;
            }
            subGraph.AddNode(subGraphOutputNode);

            // Always copy deserialized keyword inputs
            foreach (ShaderKeyword keyword in deserialized.metaKeywords)
            {
                ShaderInput copiedInput = keyword.Copy();
                subGraph.SanitizeGraphInputName(copiedInput);
                subGraph.SanitizeGraphInputReferenceName(copiedInput, keyword.overrideReferenceName);
                subGraph.AddGraphInput(copiedInput);

                // Update the keyword nodes that depends on the copied keyword
                var dependentKeywordNodes = deserialized.GetNodes<KeywordNode>().Where(x => x.keywordGuid == keyword.guid);
                foreach (var node in dependentKeywordNodes)
                {
                    node.owner = graphView.graph;
                    node.keywordGuid = copiedInput.guid;
                }
            }

            var groupGuidMap = new Dictionary<Guid, Guid>();
            foreach (GroupData groupData in deserialized.groups)
            {
                var oldGuid = groupData.guid;
                var newGuid = groupData.RewriteGuid();
                groupGuidMap[oldGuid] = newGuid;
                subGraph.CreateGroup(groupData);
            }

            List<Guid> groupGuids = new List<Guid>();
            var nodeGuidMap = new Dictionary<Guid, Guid>();
            foreach (var node in deserialized.GetNodes<AbstractMaterialNode>())
            {
                var oldGuid = node.guid;
                var newGuid = node.RewriteGuid();
                nodeGuidMap[oldGuid] = newGuid;
                var drawState = node.drawState;
                drawState.position = new Rect(drawState.position.position - middle, drawState.position.size);
                node.drawState = drawState;

                if (!groupGuids.Contains(node.groupGuid))
                {
                    groupGuids.Add(node.groupGuid);
                }

                // Checking if the group guid is also being copied.
                // If not then nullify that guid
                if (node.groupGuid != Guid.Empty)
                {
                    node.groupGuid = !groupGuidMap.ContainsKey(node.groupGuid) ? Guid.Empty : groupGuidMap[node.groupGuid];
                }

                subGraph.AddNode(node);
            }

            foreach (var note in deserialized.stickyNotes)
            {
                if (!groupGuids.Contains(note.groupGuid))
                {
                    groupGuids.Add(note.groupGuid);
                }

                if (note.groupGuid != Guid.Empty)
                {
                    note.groupGuid = !groupGuidMap.ContainsKey(note.groupGuid) ? Guid.Empty : groupGuidMap[note.groupGuid];
                }

                note.RewriteGuid();
                subGraph.AddStickyNote(note);
            }

            // figure out what needs remapping
            var externalOutputSlots = new List<IEdge>();
            var externalInputSlots = new List<IEdge>();
            foreach (var edge in deserialized.edges)
            {
                var outputSlot = edge.outputSlot;
                var inputSlot = edge.inputSlot;

                Guid remappedOutputNodeGuid;
                Guid remappedInputNodeGuid;
                var outputSlotExistsInSubgraph = nodeGuidMap.TryGetValue(outputSlot.nodeGuid, out remappedOutputNodeGuid);
                var inputSlotExistsInSubgraph = nodeGuidMap.TryGetValue(inputSlot.nodeGuid, out remappedInputNodeGuid);

                // pasting nice internal links!
                if (outputSlotExistsInSubgraph && inputSlotExistsInSubgraph)
                {
                    var outputSlotRef = new SlotReference(remappedOutputNodeGuid, outputSlot.slotId);
                    var inputSlotRef = new SlotReference(remappedInputNodeGuid, inputSlot.slotId);
                    subGraph.Connect(outputSlotRef, inputSlotRef);
                }
                // one edge needs to go to outside world
                else if (outputSlotExistsInSubgraph)
                {
                    externalInputSlots.Add(edge);
                }
                else if (inputSlotExistsInSubgraph)
                {
                    externalOutputSlots.Add(edge);
                }
            }

            // Find the unique edges coming INTO the graph
            var uniqueIncomingEdges = externalOutputSlots.GroupBy(
                    edge => edge.outputSlot,
                    edge => edge,
                    (key, edges) => new { slotRef = key, edges = edges.ToList() });

            var externalInputNeedingConnection = new List<KeyValuePair<IEdge, AbstractShaderProperty>>();

            var amountOfProps = uniqueIncomingEdges.Count();
            const int height = 40;
            const int subtractHeight = 20;
            var propPos = new Vector2(0, -((amountOfProps / 2) + height) - subtractHeight);

            foreach (var group in uniqueIncomingEdges)
            {
                var sr = group.slotRef;
                var fromNode = graphObject.graph.GetNodeFromGuid(sr.nodeGuid);
                var fromSlot = fromNode.FindOutputSlot<MaterialSlot>(sr.slotId);

                AbstractShaderProperty prop;
                switch (fromSlot.concreteValueType)
                {
                    case ConcreteSlotValueType.Texture2D:
                        prop = new Texture2DShaderProperty();
                        break;
                    case ConcreteSlotValueType.Texture2DArray:
                        prop = new Texture2DArrayShaderProperty();
                        break;
                    case ConcreteSlotValueType.Texture3D:
                        prop = new Texture3DShaderProperty();
                        break;
                    case ConcreteSlotValueType.Cubemap:
                        prop = new CubemapShaderProperty();
                        break;
                    case ConcreteSlotValueType.Vector4:
                        prop = new Vector4ShaderProperty();
                        break;
                    case ConcreteSlotValueType.Vector3:
                        prop = new Vector3ShaderProperty();
                        break;
                    case ConcreteSlotValueType.Vector2:
                        prop = new Vector2ShaderProperty();
                        break;
                    case ConcreteSlotValueType.Vector1:
                        prop = new Vector1ShaderProperty();
                        break;
                    case ConcreteSlotValueType.Boolean:
                        prop = new BooleanShaderProperty();
                        break;
                    case ConcreteSlotValueType.Matrix2:
                        prop = new Matrix2ShaderProperty();
                        break;
                    case ConcreteSlotValueType.Matrix3:
                        prop = new Matrix3ShaderProperty();
                        break;
                    case ConcreteSlotValueType.Matrix4:
                        prop = new Matrix4ShaderProperty();
                        break;
                    case ConcreteSlotValueType.SamplerState:
                        prop = new SamplerStateShaderProperty();
                        break;
                    case ConcreteSlotValueType.Gradient:
                        prop = new GradientShaderProperty();
                        break;
                    default:
                        throw new ArgumentOutOfRangeException();
                }

                if (prop != null)
                {
                    var materialGraph = (GraphData)graphObject.graph;
                    var fromPropertyNode = fromNode as PropertyNode;
                    var fromProperty = fromPropertyNode != null ? materialGraph.properties.FirstOrDefault(p => p.guid == fromPropertyNode.propertyGuid) : null;
                    prop.displayName = fromProperty != null ? fromProperty.displayName : fromSlot.concreteValueType.ToString();

                    subGraph.AddGraphInput(prop);
                    var propNode = new PropertyNode();
                    {
                        var drawState = propNode.drawState;
                        drawState.position = new Rect(new Vector2(bounds.xMin - 300f, 0f) + propPos, drawState.position.size);
                        propPos += new Vector2(0, height);
                        propNode.drawState = drawState;
                    }
                    subGraph.AddNode(propNode);
                    propNode.propertyGuid = prop.guid;

                    foreach (var edge in group.edges)
                    {
                        subGraph.Connect(
                            new SlotReference(propNode.guid, PropertyNode.OutputSlotId),
                            new SlotReference(nodeGuidMap[edge.inputSlot.nodeGuid], edge.inputSlot.slotId));
                        externalInputNeedingConnection.Add(new KeyValuePair<IEdge, AbstractShaderProperty>(edge, prop));
                    }
                }
            }

            var uniqueOutgoingEdges = externalInputSlots.GroupBy(
                    edge => edge.outputSlot,
                    edge => edge,
                    (key, edges) => new { slot = key, edges = edges.ToList() });

            var externalOutputsNeedingConnection = new List<KeyValuePair<IEdge, IEdge>>();
            foreach (var group in uniqueOutgoingEdges)
            {
                var outputNode = subGraph.outputNode as SubGraphOutputNode;

                AbstractMaterialNode node = graphView.graph.GetNodeFromGuid(group.edges[0].outputSlot.nodeGuid);
                MaterialSlot slot = node.FindSlot<MaterialSlot>(group.edges[0].outputSlot.slotId);
                var slotId = outputNode.AddSlot(slot.concreteValueType);

                var inputSlotRef = new SlotReference(outputNode.guid, slotId);

                foreach (var edge in group.edges)
                {
                    var newEdge = subGraph.Connect(new SlotReference(nodeGuidMap[edge.outputSlot.nodeGuid], edge.outputSlot.slotId), inputSlotRef);
                    externalOutputsNeedingConnection.Add(new KeyValuePair<IEdge, IEdge>(edge, newEdge));
                }
            }

            if(FileUtilities.WriteShaderGraphToDisk(path, subGraph))
                AssetDatabase.ImportAsset(path);

            m_PrevPath = path; // Store path for next time

            var loadedSubGraph = AssetDatabase.LoadAssetAtPath(path, typeof(SubGraphAsset)) as SubGraphAsset;
            if (loadedSubGraph == null)
                return;

            var subGraphNode = new SubGraphNode();
            var ds = subGraphNode.drawState;
            ds.position = new Rect(middle - new Vector2(100f, 150f), Vector2.zero);
            subGraphNode.drawState = ds;

            // Add the subgraph into the group if the nodes was all in the same group group
            if (groupGuids.Count == 1)
            {
                subGraphNode.groupGuid = groupGuids[0];
            }

            graphObject.graph.AddNode(subGraphNode);
            subGraphNode.asset = loadedSubGraph;

            foreach (var edgeMap in externalInputNeedingConnection)
            {
                graphObject.graph.Connect(edgeMap.Key.outputSlot, new SlotReference(subGraphNode.guid, edgeMap.Value.guid.GetHashCode()));
            }

            foreach (var edgeMap in externalOutputsNeedingConnection)
            {
                graphObject.graph.Connect(new SlotReference(subGraphNode.guid, edgeMap.Value.inputSlot.slotId), edgeMap.Key.inputSlot);
            }

            graphObject.graph.RemoveElements(
                graphView.selection.OfType<IShaderNodeView>().Select(x => x.node).Where(x => x.allowedInSubGraph).ToArray(),
                new IEdge[] {},
                new GroupData[] {},
                graphView.selection.OfType<StickyNote>().Select(x => x.userData).ToArray());
            graphObject.graph.ValidateGraph();
        }

        void UpdateShaderGraphOnDisk(string path)
        {
            if(FileUtilities.WriteShaderGraphToDisk(path, graphObject.graph))
                AssetDatabase.ImportAsset(path);
        }

        public void Initialize(string assetGuid)
        {
            try
            {
                m_ColorSpace = PlayerSettings.colorSpace;
                m_RenderPipelineAsset = GraphicsSettings.renderPipelineAsset;

                var asset = AssetDatabase.LoadAssetAtPath<Object>(AssetDatabase.GUIDToAssetPath(assetGuid));
                if (asset == null)
                    return;

                if (!EditorUtility.IsPersistent(asset))
                    return;

                if (selectedGuid == assetGuid)
                    return;

                var path = AssetDatabase.GetAssetPath(asset);
                var extension = Path.GetExtension(path);
                if (extension == null)
                    return;
                // Path.GetExtension returns the extension prefixed with ".", so we remove it. We force lower case such that
                // the comparison will be case-insensitive.
                extension = extension.Substring(1).ToLowerInvariant();
                bool isSubGraph;
                switch (extension)
                {
                    case ShaderGraphImporter.Extension:
                        isSubGraph = false;
                        break;
                    case ShaderSubGraphImporter.Extension:
                        isSubGraph = true;
                        break;
                    default:
                        return;
                }

                selectedGuid = assetGuid;

                var textGraph = File.ReadAllText(path, Encoding.UTF8);
                graphObject = CreateInstance<GraphObject>();
                graphObject.hideFlags = HideFlags.HideAndDontSave;
                graphObject.graph = JsonUtility.FromJson<GraphData>(textGraph);
                graphObject.graph.assetGuid = assetGuid;
                graphObject.graph.isSubGraph = isSubGraph;
                graphObject.graph.messageManager = messageManager;
                graphObject.graph.OnEnable();
                graphObject.graph.ValidateGraph();

                graphEditorView = new GraphEditorView(this, m_GraphObject.graph, messageManager)
                {
                    viewDataKey = selectedGuid,
                    assetName = asset.name.Split('/').Last()
                };

                Texture2D icon = GetThemeIcon(graphObject.graph);

                // This is adding the icon at the front of the tab
                titleContent = EditorGUIUtility.TrTextContentWithIcon(selectedGuid, icon);
                UpdateTitle();

                Repaint();
            }
            catch (Exception)
            {
                m_HasError = true;
                m_GraphEditorView = null;
                graphObject = null;
                throw;
            }
        }

        Texture2D GetThemeIcon(GraphData graphdata)
        {
            string theme = EditorGUIUtility.isProSkin ? "_dark" : "_light";
            Texture2D icon = Resources.Load<Texture2D>("Icons/sg_graph_icon_gray"+theme+"@16");
            if (graphdata.isSubGraph)
            {
                icon = Resources.Load<Texture2D>("Icons/sg_subgraph_icon_gray"+theme+"@16");
            }

            return icon;
        }

        void OnGeometryChanged(GeometryChangedEvent evt)
        {
            graphEditorView.UnregisterCallback<GeometryChangedEvent>(OnGeometryChanged);
            if (m_FrameAllAfterLayout)
                graphEditorView.graphView.FrameAll();
            m_FrameAllAfterLayout = false;
            foreach (var node in m_GraphObject.graph.GetNodes<AbstractMaterialNode>())
                node.Dirty(ModificationScope.Node);
        }
    }
}<|MERGE_RESOLUTION|>--- conflicted
+++ resolved
@@ -39,14 +39,12 @@
         bool m_HasError;
         [NonSerialized]
         bool m_ProTheme;
-<<<<<<< HEAD
         [NonSerialized]
         bool m_Deleted;
 
         GraphEditorView m_GraphEditorView;
-=======
+
         string m_PrevPath = Application.dataPath;
->>>>>>> 0cda2848
 
         MessageManager m_MessageManager;
         MessageManager messageManager
@@ -401,15 +399,9 @@
         {
             if (selectedGuid != null && graphObject != null)
             {
-<<<<<<< HEAD
-                var path = AssetDatabase.GUIDToAssetPath(selectedGuid);
-                if (string.IsNullOrEmpty(path) || graphObject == null)
-                    return false;
-=======
                 var pathAndFile = AssetDatabase.GUIDToAssetPath(selectedGuid);
                 if (string.IsNullOrEmpty(pathAndFile) || graphObject == null)
-                    return;
->>>>>>> 0cda2848
+                    return false;
 
                 // The asset's name needs to be removed from the path, otherwise SaveFilePanel assumes it's a folder
                 string path = Path.GetDirectoryName(pathAndFile);
