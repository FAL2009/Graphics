using System;
using System.Collections.Generic;
using System.Linq;
using UnityEditor.Graphing;
using UnityEngine;
using UnityEditor.Experimental.GraphView;
using UnityEditor.ShaderGraph.Internal;
using UnityEngine.UIElements;
using Random = System.Random;

namespace UnityEditor.ShaderGraph.Drawing
{
    class BlackboardProvider
    {
        public static readonly Texture2D exposedIcon = Resources.Load<Texture2D>("GraphView/Nodes/BlackboardFieldExposed");

        readonly GraphData m_Graph;

        readonly Dictionary<Guid, BlackboardRow> m_InputRows;

        public Blackboard blackboard { get; private set; }
        Label m_PathLabel;
        TextField m_PathLabelTextField;
        bool m_EditPathCancelled = false;
        List<Node> m_SelectedNodes = new List<Node>();

        Dictionary<ShaderInput, bool> m_ExpandedInputs = new Dictionary<ShaderInput, bool>();

        public Dictionary<ShaderInput, bool> expandedInputs
        {
            get { return m_ExpandedInputs; }
        }

        public string assetName
        {
            get { return blackboard.title; }
            set
            {
                blackboard.title = value;
            }
        }

        public BlackboardProvider(GraphData graph)
        {
            m_Graph = graph;

            blackboard = new Blackboard()
            {
                scrollable = true,
                subTitle = FormatPath(graph.path),
                editTextRequested = EditTextRequested,
                addItemRequested = AddItemRequested,
                moveItemRequested = MoveItemRequested
            };

            m_PathLabel = blackboard.hierarchy.ElementAt(0).Q<Label>("subTitleLabel");
            m_PathLabel.RegisterCallback<MouseDownEvent>(OnMouseDownEvent);

            m_PathLabelTextField = new TextField { visible = false };
            m_PathLabelTextField.Q("unity-text-input").RegisterCallback<FocusOutEvent>(e => { OnEditPathTextFinished(); });
            m_PathLabelTextField.Q("unity-text-input").RegisterCallback<KeyDownEvent>(OnPathTextFieldKeyPressed);
            blackboard.hierarchy.Add(m_PathLabelTextField);
        }

        // TODO: move
        void CreateNewCategory(string categoryHeader)
        {
            InputCategory inputCategory = new InputCategory();
            inputCategory.header = categoryHeader;

            m_Graph.categories.Add(inputCategory);
        }

        void AddCategoryOnBlackboard(InputCategory category)
        {
            if (category.blackboardSection == null)
                category.CreateBlackboardSection(m_Graph);

            blackboard.Add(category.blackboardSection);
        }

        void BlackboardClear()
        {
            blackboard.Clear();
        }

        // TODO: z
        void OnDragUpdatedEvent(DragUpdatedEvent evt)
        {
            if (m_SelectedNodes.Any())
            {
                foreach (var node in m_SelectedNodes)
                {
                    node.RemoveFromClassList("hovered");
                }
                m_SelectedNodes.Clear();
            }
        }

        void OnMouseDownEvent(MouseDownEvent evt)
        {
            if (evt.clickCount == 2 && evt.button == (int)MouseButton.LeftMouse)
            {
                StartEditingPath();
                evt.PreventDefault();
            }
        }

        void StartEditingPath()
        {
            m_PathLabelTextField.visible = true;

            m_PathLabelTextField.value = m_PathLabel.text;
            m_PathLabelTextField.style.position = Position.Absolute;
            var rect = m_PathLabel.ChangeCoordinatesTo(blackboard, new Rect(Vector2.zero, m_PathLabel.layout.size));
            m_PathLabelTextField.style.left = rect.xMin;
            m_PathLabelTextField.style.top = rect.yMin;
            m_PathLabelTextField.style.width = rect.width;
            m_PathLabelTextField.style.fontSize = 11;
            m_PathLabelTextField.style.marginLeft = 0;
            m_PathLabelTextField.style.marginRight = 0;
            m_PathLabelTextField.style.marginTop = 0;
            m_PathLabelTextField.style.marginBottom = 0;

            m_PathLabel.visible = false;

            m_PathLabelTextField.Q("unity-text-input").Focus();
            m_PathLabelTextField.SelectAll();
        }

        void OnPathTextFieldKeyPressed(KeyDownEvent evt)
        {
            switch (evt.keyCode)
            {
                case KeyCode.Escape:
                    m_EditPathCancelled = true;
                    m_PathLabelTextField.Q("unity-text-input").Blur();
                    break;
                case KeyCode.Return:
                case KeyCode.KeypadEnter:
                    m_PathLabelTextField.Q("unity-text-input").Blur();
                    break;
                default:
                    break;
            }
        }

        void OnEditPathTextFinished()
        {
            m_PathLabel.visible = true;
            m_PathLabelTextField.visible = false;

            var newPath = m_PathLabelTextField.text;
            if (!m_EditPathCancelled && (newPath != m_PathLabel.text))
            {
                newPath = SanitizePath(newPath);
            }

            m_Graph.path = newPath;
            m_PathLabel.text = FormatPath(newPath);
            m_EditPathCancelled = false;
        }

        static string FormatPath(string path)
        {
            if (string.IsNullOrEmpty(path))
                return "—";
            return path;
        }

        static string SanitizePath(string path)
        {
            var splitString = path.Split('/');
            List<string> newStrings = new List<string>();
            foreach (string s in splitString)
            {
                var str = s.Trim();
                if (!string.IsNullOrEmpty(str))
                {
                    newStrings.Add(str);
                }
            }

            return string.Join("/", newStrings.ToArray());
        }

        void MoveItemRequested(Blackboard blackboard, int newIndex, VisualElement visualElement)
        {
            var input = visualElement.userData as ShaderInput;
            if (input == null)
                return;

            m_Graph.MoveWithinCategory(input, newIndex);
            needsUpdate = true;
        }

        void AddItemRequested(Blackboard blackboard)
        {
            var gm = new GenericMenu();

            gm.AddItem(new GUIContent($"Category"), false, () => CreateNewCategory("new category " + UnityEngine.Random.value.ToString()));
            gm.AddSeparator($"");

            AddPropertyItems(gm);
            AddKeywordItems(gm);

            gm.ShowAsContext();
            needsUpdate = true;
        }

        void AddPropertyItems(GenericMenu gm)
        {
            gm.AddItem(new GUIContent($"Vector1"), false, () => CreateShaderInput(new Vector1ShaderProperty()));
            gm.AddItem(new GUIContent($"Vector2"), false, () => CreateShaderInput(new Vector2ShaderProperty()));
            gm.AddItem(new GUIContent($"Vector3"), false, () => CreateShaderInput(new Vector3ShaderProperty()));
            gm.AddItem(new GUIContent($"Vector4"), false, () => CreateShaderInput(new Vector4ShaderProperty()));
            gm.AddItem(new GUIContent($"Color"), false, () => CreateShaderInput(new ColorShaderProperty()));
            gm.AddItem(new GUIContent($"Texture2D"), false, () => CreateShaderInput(new Texture2DShaderProperty()));
            gm.AddItem(new GUIContent($"Texture2D Array"), false, () => CreateShaderInput(new Texture2DArrayShaderProperty()));
            gm.AddItem(new GUIContent($"Texture3D"), false, () => CreateShaderInput(new Texture3DShaderProperty()));
            gm.AddItem(new GUIContent($"Cubemap"), false, () => CreateShaderInput(new CubemapShaderProperty()));
            gm.AddItem(new GUIContent($"Boolean"), false, () => CreateShaderInput(new BooleanShaderProperty()));
            gm.AddItem(new GUIContent($"Matrix2x2"), false, () => CreateShaderInput(new Matrix2ShaderProperty()));
            gm.AddItem(new GUIContent($"Matrix3x3"), false, () => CreateShaderInput(new Matrix3ShaderProperty()));
            gm.AddItem(new GUIContent($"Matrix4x4"), false, () => CreateShaderInput(new Matrix4ShaderProperty()));
            gm.AddItem(new GUIContent($"SamplerState"), false, () => CreateShaderInput(new SamplerStateShaderProperty()));
            gm.AddItem(new GUIContent($"Gradient"), false, () => CreateShaderInput(new GradientShaderProperty()));
            gm.AddSeparator($"/");
        }

        void AddKeywordItems(GenericMenu gm)
        {
            gm.AddItem(new GUIContent($"Keyword/Boolean"), false, () => CreateShaderInput(new ShaderKeyword(KeywordType.Boolean)));
            gm.AddItem(new GUIContent($"Keyword/Enum"), false, () => CreateShaderInput(new ShaderKeyword(KeywordType.Enum)));
            gm.AddSeparator($"Keyword/");
            foreach (var builtinKeywordDescriptor in KeywordUtil.GetBuiltinKeywordDescriptors())
            {
                var keyword = ShaderKeyword.Create(builtinKeywordDescriptor);
                AddBuiltinKeyword(gm, keyword);
            }
        }

        void AddBuiltinKeyword(GenericMenu gm, ShaderKeyword keyword)
        {
            if(m_Graph.keywords.Where(x => x.referenceName == keyword.referenceName).Any())
            {
                gm.AddDisabledItem(new GUIContent($"Keyword/{keyword.displayName}"));
            }
            else
            {
                gm.AddItem(new GUIContent($"Keyword/{keyword.displayName}"), false, () => CreateShaderInput(keyword.Copy()));
            }
        }

        void EditTextRequested(Blackboard blackboard, VisualElement visualElement, string newText)
        {
<<<<<<< HEAD
=======
            Debug.Log("EditTextRequested " + visualElement);

>>>>>>> 7f0ef915
            var field = (BlackboardField)visualElement;
            var input = (ShaderInput)field.userData;
            if (!string.IsNullOrEmpty(newText) && newText != input.displayName)
            {
                m_Graph.owner.RegisterCompleteObjectUndo("Edit Graph Input Name");
                m_Graph.SanitizeGraphInputName(input);
                input.displayName = newText;
                field.text = input.displayName;
                DirtyNodes();
            }
        }

        public static bool needsUpdate = true;

        public void HandleGraphChanges()
        {
            // Simply remove and then add the categories only
            if (needsUpdate)
            {
                BlackboardClear();
                foreach (var category in m_Graph.categories)
                {
                    AddCategoryOnBlackboard(category);

                    // if (m_Graph.alteredCategories.Count() > 0 && m_Graph.alteredCategories.Contains(category))
                        category.blackboardSection.RefreshSection();
                }

                needsUpdate = false;
            }

            foreach (var expandedInput in expandedInputs)
            {
                SessionState.SetBool(expandedInput.Key.guid.ToString(), expandedInput.Value);
            }

            m_ExpandedInputs.Clear();
        }

        // TODO: z these below need to be moved / modified (also keep the new item stuff)
        void CreateShaderInput(ShaderInput input)
        {
            m_Graph.SanitizeGraphInputName(input);
            input.generatePropertyBlock = input.isExposable;

            m_Graph.categories[0].AddShaderInput(input);

            m_Graph.owner.RegisterCompleteObjectUndo("Create Graph Input");
            m_Graph.AddGraphInput(input);


            if(input as ShaderKeyword != null)
            {
                m_Graph.OnKeywordChangedNoValidate();
            }
        }

        // TODO: z (needed for mouse hover, doing this for the categories themselve would also be nice)
//        void OnExpanded(MouseDownEvent evt, ShaderInput input)
//        {
//            m_ExpandedInputs[input] = !m_InputRows[input.guid].expanded;
//        }

        void DirtyNodes()
        {
            foreach (var node in m_Graph.GetNodes<PropertyNode>())
            {
                node.OnEnable();
                node.Dirty(ModificationScope.Node);
            }
            foreach (var node in m_Graph.GetNodes<KeywordNode>())
            {
                node.OnEnable();
                node.Dirty(ModificationScope.Node);
            }
        }

        // TODO: z
//        public BlackboardRow GetBlackboardRow(Guid guid)
//        {
//            return m_InputRows[guid];
//        }

        void OnMouseHover(EventBase evt, ShaderInput input)
        {
            var graphView = blackboard.GetFirstAncestorOfType<MaterialGraphView>();
            if (evt.eventTypeId == MouseEnterEvent.TypeId())
            {
                foreach (var node in graphView.nodes.ToList())
                {
                    if(input is AbstractShaderProperty property)
                    {
                        if (node.userData is PropertyNode propertyNode)
                        {
                            if (propertyNode.propertyGuid == input.guid)
                            {
                                m_SelectedNodes.Add(node);
                                node.AddToClassList("hovered");
                            }
                        }
                    }
                    else if(input is ShaderKeyword keyword)
                    {
                        if (node.userData is KeywordNode keywordNode)
                        {
                            if (keywordNode.keywordGuid == input.guid)
                            {
                                m_SelectedNodes.Add(node);
                                node.AddToClassList("hovered");
                            }
                        }
                    }
                }
            }
            else if (evt.eventTypeId == MouseLeaveEvent.TypeId() && m_SelectedNodes.Any())
            {
                foreach (var node in m_SelectedNodes)
                {
                    node.RemoveFromClassList("hovered");
                }
                m_SelectedNodes.Clear();
            }
        }
    }
}<|MERGE_RESOLUTION|>--- conflicted
+++ resolved
@@ -254,11 +254,8 @@
 
         void EditTextRequested(Blackboard blackboard, VisualElement visualElement, string newText)
         {
-<<<<<<< HEAD
-=======
             Debug.Log("EditTextRequested " + visualElement);
 
->>>>>>> 7f0ef915
             var field = (BlackboardField)visualElement;
             var input = (ShaderInput)field.userData;
             if (!string.IsNullOrEmpty(newText) && newText != input.displayName)
