using System;
using System.Linq;
using System.Collections.Generic;
using System.Reflection;
using System.Text.RegularExpressions;
using Drawing.Inspector;
using UnityEngine;
using UnityEngine.UIElements;
using UnityEditor.UIElements;
using UnityEditor.Graphing;
using UnityEditor.Graphing.Util;
using UnityEditor.Experimental.GraphView;
using UnityEditor.ShaderGraph.Internal;
using UnityEditorInternal;

namespace UnityEditor.ShaderGraph.Drawing
{
    class BlackboardFieldView : BlackboardField, IInspectable
    {
        GraphData _graphData;

        ShaderInput _mShaderInput;

        [Inspectable("Shader Input", null)]
        public ShaderInput shaderInput
        {
            get { return _mShaderInput; }
            set
            {
                var property = _mShaderInput as AbstractShaderProperty;
                if(property == null)
                    return;

                switch(property)
                {
                    case Vector1ShaderProperty vector1Property:
                        vector1Property = (Vector1ShaderProperty)value;
                        break;
                    case Vector2ShaderProperty vector2Property:
                        break;
                    case Vector3ShaderProperty vector3Property:
                        break;
                    case Vector4ShaderProperty vector4Property:
                        break;
                    case ColorShaderProperty colorProperty:
                        break;
                    case Texture2DShaderProperty texture2DProperty:
                        break;
                    case Texture2DArrayShaderProperty texture2DArrayProperty:
                        break;
                    case Texture3DShaderProperty texture3DProperty:
                        break;
                    case CubemapShaderProperty cubemapProperty:
                        break;
                    case BooleanShaderProperty booleanProperty:
                        break;
                    case Matrix2ShaderProperty matrix2Property:
                        break;
                    case Matrix3ShaderProperty matrix3Property:
                        break;
                    case Matrix4ShaderProperty matrix4Property:
                        break;
                    case SamplerStateShaderProperty samplerStateProperty:
                        break;
                    case GradientShaderProperty gradientProperty:
                        break;
                    default:
                        throw new ArgumentOutOfRangeException();
                }

                this.MarkDirtyRepaint();
            }
        }

        // Common
        TextField m_ReferenceNameField;
        IManipulator m_ResetReferenceMenu;
        EventCallback<KeyDownEvent> m_KeyDownCallback;
        EventCallback<FocusOutEvent> m_FocusOutCallback;
        int m_UndoGroup = -1;

        // Keyword
        private ReorderableList m_ReorderableList;
        private IMGUIContainer m_Container;
        private int m_SelectedIndex;

        // When the properties are changed, this delegate is used to trigger an update in the view that represents those properties
        private Action m_propertyViewUpdateTrigger;

        public string displayName
        {
            get
            {
                switch(_mShaderInput)
                {
                    case AbstractShaderProperty property:
                        return $"{_mShaderInput.displayName} (Property)";
                    case ShaderKeyword keyword:
                        return $"{_mShaderInput.displayName} (Keyword)";
                    default:
                        throw new ArgumentOutOfRangeException();
                }
            }
        }

        public BlackboardFieldView(GraphData graphData, ShaderInput shaderInput, Texture icon, string text, string typeText)
            : base (icon, text, typeText)
        {
            _graphData = graphData;
            _mShaderInput = shaderInput;

            CreateCallbacks();
        }

        public object GetUnderlyingObject()
        {
            return shaderInput;
        }

        void CreateCallbacks()
        {
            m_KeyDownCallback = new EventCallback<KeyDownEvent>(evt =>
            {
                // Record Undo for input field edit
                if (m_UndoGroup == -1)
                {
                    m_UndoGroup = Undo.GetCurrentGroup();
                    _graphData.owner.RegisterCompleteObjectUndo("Change property value");
                }
                // Handle escaping input field edit
                if (evt.keyCode == KeyCode.Escape && m_UndoGroup > -1)
                {
                    Undo.RevertAllDownToGroup(m_UndoGroup);
                    m_UndoGroup = -1;
                    evt.StopPropagation();
                }
                // Dont record Undo again until input field is unfocused
                m_UndoGroup++;
                this.MarkDirtyRepaint();
            });

            m_FocusOutCallback = new EventCallback<FocusOutEvent>(evt =>
            {
                // Reset UndoGroup when done editing input field
                m_UndoGroup = -1;
            });
        }

        public PropertySheet GetInspectorContent()
        {
            var propertySheet = new PropertySheet();
            {
                BuildExposedField(propertySheet);
                BuildReferenceNameField(propertySheet);
                BuildPropertyFields(propertySheet);
                BuildKeywordFields(propertySheet);
            }
            return propertySheet;
        }

        void AddRow(PropertySheet propertySheet, string labelText, VisualElement control, bool enabled = true)
        {
            control.SetEnabled(enabled);
            propertySheet.Add(new PropertyRow(new Label(labelText)), (row) =>
            {
                row.Add(control);
            });
        }

        void UpdateReferenceNameResetMenu()
        {
            if (string.IsNullOrEmpty(_mShaderInput.overrideReferenceName))
            {
                this.RemoveManipulator(m_ResetReferenceMenu);
                m_ResetReferenceMenu = null;
            }
            else
            {
                m_ResetReferenceMenu = (IManipulator)Activator.CreateInstance(typeof(ContextualMenuManipulator), (Action<ContextualMenuPopulateEvent>)BuildContextualMenu);
                this.AddManipulator(m_ResetReferenceMenu);
            }
        }

        void BuildContextualMenu(ContextualMenuPopulateEvent evt)
        {
            evt.menu.AppendAction("Reset Reference", e =>
                {
                    _mShaderInput.overrideReferenceName = null;
                    m_ReferenceNameField.value = _mShaderInput.referenceName;
                    m_ReferenceNameField.RemoveFromClassList("modified");
                    DirtyNodes(ModificationScope.Graph);
                }, DropdownMenuAction.AlwaysEnabled);
        }

        void DirtyNodes(ModificationScope modificationScope = ModificationScope.Node)
        {
            switch(_mShaderInput)
            {
                case AbstractShaderProperty property:
                    foreach (var node in _graphData.GetNodes<PropertyNode>())
                        node.Dirty(modificationScope);
                    break;
                case ShaderKeyword keyword:
                {
                    foreach (var node in _graphData.GetNodes<KeywordNode>())
                    {
                        node.UpdateNode();
                        node.Dirty(modificationScope);
                    }

                    // Cant determine if Sub Graphs contain the keyword so just update them
                    foreach (var node in _graphData.GetNodes<SubGraphNode>())
                    {
                        node.Dirty(modificationScope);
                    }
                    break;
                }
                default:
                    throw new ArgumentOutOfRangeException();
            }
        }

#region Default Fields
        void BuildExposedField(PropertySheet propertySheet)
        {
            //  Can put the code for OnToggleChanged into a property
            if(!_graphData.isSubGraph)
            {
                var exposedToogle = new Toggle();
                exposedToogle.OnToggleChanged(evt =>
                {
                    _graphData.owner.RegisterCompleteObjectUndo("Change Exposed Toggle");
                    _mShaderInput.generatePropertyBlock = evt.newValue;
                    icon = _mShaderInput.generatePropertyBlock ? BlackboardProvider.exposedIcon : null;
                    // Rebuild();
                    DirtyNodes(ModificationScope.Graph);
                });
<<<<<<< HEAD
                exposedToogle.value = _mShaderInput.generatePropertyBlock;
                AddRow(propertySheet, "Exposed", exposedToogle, _mShaderInput.isExposable);
=======
                m_ExposedToogle.value = input.generatePropertyBlock && input.isExposable;
                AddRow("Exposed", m_ExposedToogle, input.isExposable);
>>>>>>> 718ed667
            }
        }

        void BuildReferenceNameField(PropertySheet propertySheet)
        {
            if(!_graphData.isSubGraph || _mShaderInput is ShaderKeyword)
            {
                m_ReferenceNameField = new TextField(512, false, false, ' ') { isDelayed = true };
                m_ReferenceNameField.styleSheets.Add(Resources.Load<StyleSheet>("Styles/PropertyNameReferenceField"));
                m_ReferenceNameField.value = _mShaderInput.referenceName;
                m_ReferenceNameField.RegisterValueChangedCallback(evt =>
                {
<<<<<<< HEAD
                    _graphData.owner.RegisterCompleteObjectUndo("Change Reference Name");
                    if (m_ReferenceNameField.value != _mShaderInput.referenceName)
                        _graphData.SanitizeGraphInputReferenceName(_mShaderInput, evt.newValue);

                    m_ReferenceNameField.value = _mShaderInput.referenceName;
                    if (string.IsNullOrEmpty(_mShaderInput.overrideReferenceName))
=======
                    m_Graph.owner.RegisterCompleteObjectUndo("Change Reference Name");
                    if (m_ReferenceNameField.value != m_Input.referenceName)
                        m_Graph.SanitizeGraphInputReferenceName(input, evt.newValue);

                    m_ReferenceNameField.value = input.referenceName;
                    if (string.IsNullOrEmpty(input.overrideReferenceName))
>>>>>>> 718ed667
                        m_ReferenceNameField.RemoveFromClassList("modified");
                    else
                        m_ReferenceNameField.AddToClassList("modified");

                    // Rebuild();
                    DirtyNodes(ModificationScope.Graph);
                    UpdateReferenceNameResetMenu();
                });
                if (!string.IsNullOrEmpty(_mShaderInput.overrideReferenceName))
                    m_ReferenceNameField.AddToClassList("modified");

                AddRow(propertySheet, "Reference", m_ReferenceNameField, _mShaderInput.isRenamable);
            }
        }
#endregion

#region Property Fields
        void BuildPropertyFields(PropertySheet propertySheet)
        {
            var property = _mShaderInput as AbstractShaderProperty;
            if(property == null)
                return;

            switch(property)
            {
                case Vector1ShaderProperty vector1Property:
                    BuildVector1PropertyField(propertySheet, vector1Property);
                    break;
                case Vector2ShaderProperty vector2Property:
                    BuildVector2PropertyField(propertySheet, vector2Property);
                    break;
                case Vector3ShaderProperty vector3Property:
                    BuildVector3PropertyField(propertySheet, vector3Property);
                    break;
                case Vector4ShaderProperty vector4Property:
                    BuildVector4PropertyField(propertySheet, vector4Property);
                    break;
                case ColorShaderProperty colorProperty:
                    BuildColorPropertyField(propertySheet, colorProperty);
                    break;
                case Texture2DShaderProperty texture2DProperty:
                    BuildTexture2DPropertyField(propertySheet, texture2DProperty);
                    break;
                case Texture2DArrayShaderProperty texture2DArrayProperty:
                    BuildTexture2DArrayPropertyField(propertySheet, texture2DArrayProperty);
                    break;
                case Texture3DShaderProperty texture3DProperty:
                    BuildTexture3DPropertyField(propertySheet, texture3DProperty);
                    break;
                case CubemapShaderProperty cubemapProperty:
                    BuildCubemapPropertyField(propertySheet, cubemapProperty);
                    break;
                case BooleanShaderProperty booleanProperty:
                    BuildBooleanPropertyField(propertySheet, booleanProperty);
                    break;
                case Matrix2ShaderProperty matrix2Property:
                    BuildMatrix2PropertyField(propertySheet, matrix2Property);
                    break;
                case Matrix3ShaderProperty matrix3Property:
                    BuildMatrix3PropertyField(propertySheet, matrix3Property);
                    break;
                case Matrix4ShaderProperty matrix4Property:
                    BuildMatrix4PropertyField(propertySheet, matrix4Property);
                    break;
                case SamplerStateShaderProperty samplerStateProperty:
                    BuildSamplerStatePropertyField(propertySheet, samplerStateProperty);
                    break;
                case GradientShaderProperty gradientProperty:
                    BuildGradientPropertyField(propertySheet, gradientProperty);
                    break;
                default:
                    throw new ArgumentOutOfRangeException();
            }

            BuildPrecisionField(propertySheet, property);
            BuildGpuInstancingField(propertySheet, property);
        }

        void BuildPrecisionField(PropertySheet propertySheet, AbstractShaderProperty property)
        {
            var precisionField = new EnumField((Enum)property.precision);
            precisionField.RegisterValueChangedCallback(evt =>
            {
                _graphData.owner.RegisterCompleteObjectUndo("Change Precision");
                if (property.precision == (Precision)evt.newValue)
                    return;

                property.precision = (Precision)evt.newValue;
                _graphData.ValidateGraph();
                precisionField.MarkDirtyRepaint();
                DirtyNodes();
            });

            AddRow(propertySheet, "Precision", precisionField);
        }

        void BuildGpuInstancingField(PropertySheet propertySheet, AbstractShaderProperty property)
        {
            Toggle gpuInstancedToogle = new Toggle { value = property.gpuInstanced };
            gpuInstancedToogle.OnToggleChanged(evt =>
            {
                _graphData.owner.RegisterCompleteObjectUndo("Change Hybrid Instanced Toggle");
                property.gpuInstanced = evt.newValue;
                DirtyNodes(ModificationScope.Graph);
            });

            AddRow(propertySheet, "Hybrid Instanced (experimental)", gpuInstancedToogle, property.isGpuInstanceable);
        }

        #region PropertyDrawers
        public void SupplyDataToPropertyDrawer(IPropertyDrawer propertyDrawer, Action inspectorUpdateDelegate)
        {
            if(propertyDrawer is ShaderInputPropertyDrawer shaderInputPropertyDrawer)
            {
                shaderInputPropertyDrawer.GetPropertyData(_graphData.isSubGraph,
                    this.ChangeExposedField,
                    this.ChangeReferenceNameField,
                    () => { _graphData.OnKeywordChanged(); },
                    this.ChangePropertyValue,
                    this.RegisterPropertyChangeUndo,
                    this.MarkNodesAsDirty);
            }

            this.m_propertyViewUpdateTrigger = inspectorUpdateDelegate;
        }

        public PropertyInfo[] GetPropertyInfo()
        {
            return this.GetType().GetProperties();
        }

        void ChangeExposedField(bool newValue)
        {
            _graphData.owner.RegisterCompleteObjectUndo("Change Exposed Toggle");
            _mShaderInput.generatePropertyBlock = newValue;
            icon = _mShaderInput.generatePropertyBlock ? BlackboardProvider.exposedIcon : null;
            // Rebuild();
            DirtyNodes(ModificationScope.Graph);
        }

        void ChangeReferenceNameField(string newValue)
        {
            _graphData.owner.RegisterCompleteObjectUndo("Change Reference Name");
            if (m_ReferenceNameField.value != _mShaderInput.referenceName)
                _graphData.SanitizeGraphInputReferenceName(_mShaderInput, newValue);

            m_ReferenceNameField.value = _mShaderInput.referenceName;
            if (string.IsNullOrEmpty(_mShaderInput.overrideReferenceName))
                m_ReferenceNameField.RemoveFromClassList("modified");
            else
                m_ReferenceNameField.AddToClassList("modified");

            // Rebuild();
            DirtyNodes(ModificationScope.Graph);
            UpdateReferenceNameResetMenu();
        }

        void RegisterPropertyChangeUndo(string actionName)
        {
            _graphData.owner.RegisterCompleteObjectUndo(actionName);
        }

        void MarkNodesAsDirty(bool triggerPropertyViewUpdate = false, ModificationScope modificationScope = ModificationScope.Node)
        {
            DirtyNodes(modificationScope);
            if(triggerPropertyViewUpdate)
                this.m_propertyViewUpdateTrigger();
        }

        void ChangePropertyValue(object newValue)
        {
            var property = _mShaderInput as AbstractShaderProperty;
            if(property == null)
                return;

            switch(property)
            {
                case BooleanShaderProperty booleanProperty:
                    booleanProperty.value = (bool) newValue;
                    break;
                case Vector1ShaderProperty vector1Property:
                    vector1Property.value = (float) newValue;
                    break;
                case Vector2ShaderProperty vector2Property:
                    vector2Property.value = (Vector2) newValue;
                    break;
                case Vector3ShaderProperty vector3Property:
                    vector3Property.value = (Vector3) newValue;
                    break;
                case Vector4ShaderProperty vector4Property:
                    vector4Property.value = (Vector4) newValue;
                    break;
                case ColorShaderProperty colorProperty:
                    colorProperty.value = (Color) newValue;
                    break;
                case Texture2DShaderProperty texture2DProperty:
                    texture2DProperty.value.texture = (Texture) newValue;
                    break;
                case Texture2DArrayShaderProperty texture2DArrayProperty:
                    texture2DArrayProperty.value.textureArray = (Texture2DArray) newValue;
                    break;
                case Texture3DShaderProperty texture3DProperty:
                    texture3DProperty.value.texture = (Texture3D) newValue;
                    break;
                case CubemapShaderProperty cubemapProperty:
                    cubemapProperty.value.cubemap = (Cubemap) newValue;
                    break;
                case Matrix2ShaderProperty matrix2Property:
                    matrix2Property.value = (Matrix4x4) newValue;
                    break;
                case Matrix3ShaderProperty matrix3Property:
                    matrix3Property.value = (Matrix4x4) newValue;
                    break;
                case Matrix4ShaderProperty matrix4Property:
                    matrix4Property.value = (Matrix4x4) newValue;
                    break;
                case SamplerStateShaderProperty samplerStateProperty:
                    samplerStateProperty.value = (TextureSamplerState) newValue;
                    break;
                case GradientShaderProperty gradientProperty:
                    gradientProperty.value = (Gradient) newValue;
                    break;
                default:
                    throw new ArgumentOutOfRangeException();
            }

            this.MarkDirtyRepaint();
        }

#endregion

        void BuildVector1PropertyField(PropertySheet propertySheet, Vector1ShaderProperty property)
        {
            switch (property.floatType)
            {
                case FloatType.Slider:
                    {
                        float min = Mathf.Min(property.value, property.rangeValues.x);
                        float max = Mathf.Max(property.value, property.rangeValues.y);
                        property.rangeValues = new Vector2(min, max);

                        var defaultField = new FloatField { value = property.value };
                        var minField = new FloatField { value = property.rangeValues.x };
                        var maxField = new FloatField { value = property.rangeValues.y };

                        defaultField.RegisterValueChangedCallback(evt =>
                        {
                            property.value = (float)evt.newValue;
                            this.MarkDirtyRepaint();
                        });
                        defaultField.Q("unity-text-input").RegisterCallback<FocusOutEvent>(evt =>
                        {
                            _graphData.owner.RegisterCompleteObjectUndo("Change Property Value");
                            float minValue = Mathf.Min(property.value, property.rangeValues.x);
                            float maxValue = Mathf.Max(property.value, property.rangeValues.y);
                            property.rangeValues = new Vector2(minValue, maxValue);
                            minField.value = minValue;
                            maxField.value = maxValue;
                            DirtyNodes();
                        });
                        minField.RegisterValueChangedCallback(evt =>
                        {
                            _graphData.owner.RegisterCompleteObjectUndo("Change Range Property Minimum");
                            property.rangeValues = new Vector2((float)evt.newValue, property.rangeValues.y);
                            DirtyNodes();
                        });
                        minField.Q("unity-text-input").RegisterCallback<FocusOutEvent>(evt =>
                        {
                            property.value = Mathf.Max(Mathf.Min(property.value, property.rangeValues.y), property.rangeValues.x);
                            defaultField.value = property.value;
                            DirtyNodes();
                        });
                        maxField.RegisterValueChangedCallback(evt =>
                        {
                            _graphData.owner.RegisterCompleteObjectUndo("Change Range Property Maximum");
                            property.rangeValues = new Vector2(property.rangeValues.x, (float)evt.newValue);
                            DirtyNodes();
                        });
                        maxField.Q("unity-text-input").RegisterCallback<FocusOutEvent>(evt =>
                        {
                            property.value = Mathf.Max(Mathf.Min(property.value, property.rangeValues.y), property.rangeValues.x);
                            defaultField.value = property.value;
                            DirtyNodes();
                        });

                        AddRow(propertySheet, "Default", defaultField);
                        AddRow(propertySheet, "Min", minField);
                        AddRow(propertySheet, "Max", maxField);
                    }
                    break;
                case FloatType.Integer:
                    {
                        property.value = (int)property.value;
                        var defaultField = new IntegerField { value = (int)property.value };
                        defaultField.RegisterValueChangedCallback(evt =>
                        {
                            _graphData.owner.RegisterCompleteObjectUndo("Change Property Value");
                            property.value = (int)evt.newValue;
                            DirtyNodes();
                        });
                        AddRow(propertySheet, "Default", defaultField);
                    }
                    break;
                default:
                    {
                        var defaultField = new FloatField { value = property.value };
                        defaultField.RegisterValueChangedCallback(evt =>
                        {
                            _graphData.owner.RegisterCompleteObjectUndo("Change Property Value");
                            property.value = (float)evt.newValue;
                            DirtyNodes();
                        });
                        AddRow(propertySheet, "Default", defaultField);
                    }
                    break;
            }

            if(!_graphData.isSubGraph)
            {
                var modeField = new EnumField(property.floatType);
                modeField.RegisterValueChangedCallback(evt =>
                {
                    _graphData.owner.RegisterCompleteObjectUndo("Change Vector1 Mode");
                    property.floatType = (FloatType)evt.newValue;
                    //Rebuild();
                });
                AddRow(propertySheet, "Mode", modeField);
            }
        }

        void BuildVector2PropertyField(PropertySheet propertySheet, Vector2ShaderProperty property)
        {
            var field = new Vector2Field { value = property.value };

            field.Q("unity-x-input").Q("unity-text-input").RegisterCallback<KeyDownEvent>(m_KeyDownCallback);
            field.Q("unity-x-input").Q("unity-text-input").RegisterCallback<FocusOutEvent>(m_FocusOutCallback);
            field.Q("unity-y-input").Q("unity-text-input").RegisterCallback<KeyDownEvent>(m_KeyDownCallback);
            field.Q("unity-y-input").Q("unity-text-input").RegisterCallback<FocusOutEvent>(m_FocusOutCallback);

            // Called after KeyDownEvent
            field.RegisterValueChangedCallback(evt =>
                {
                    // Only true when setting value via FieldMouseDragger
                    // Undo recorded once per dragger release
                    if (m_UndoGroup == -1)
                        _graphData.owner.RegisterCompleteObjectUndo("Change property value");

                    property.value = evt.newValue;
                    DirtyNodes();
                });
            AddRow(propertySheet, "Default", field);
        }

        void BuildVector3PropertyField(PropertySheet propertySheet, Vector3ShaderProperty property)
        {
            var field = new Vector3Field { value = property.value };

            field.Q("unity-x-input").Q("unity-text-input").RegisterCallback<KeyDownEvent>(m_KeyDownCallback);
            field.Q("unity-x-input").Q("unity-text-input").RegisterCallback<FocusOutEvent>(m_FocusOutCallback);
            field.Q("unity-y-input").Q("unity-text-input").RegisterCallback<KeyDownEvent>(m_KeyDownCallback);
            field.Q("unity-y-input").Q("unity-text-input").RegisterCallback<FocusOutEvent>(m_FocusOutCallback);
            field.Q("unity-z-input").Q("unity-text-input").RegisterCallback<KeyDownEvent>(m_KeyDownCallback);
            field.Q("unity-z-input").Q("unity-text-input").RegisterCallback<FocusOutEvent>(m_FocusOutCallback);

            // Called after KeyDownEvent
            field.RegisterValueChangedCallback(evt =>
                {
                    // Only true when setting value via FieldMouseDragger
                    // Undo recorded once per dragger release
                    if (m_UndoGroup == -1)
                        _graphData.owner.RegisterCompleteObjectUndo("Change property value");

                    property.value = evt.newValue;
                    DirtyNodes();
                });
            AddRow(propertySheet, "Default", field);
        }

        void BuildVector4PropertyField(PropertySheet propertySheet, Vector4ShaderProperty property)
        {
            var field = new Vector4Field { value = property.value };

            field.Q("unity-x-input").Q("unity-text-input").RegisterCallback<KeyDownEvent>(m_KeyDownCallback);
            field.Q("unity-x-input").Q("unity-text-input").RegisterCallback<FocusOutEvent>(m_FocusOutCallback);
            field.Q("unity-y-input").Q("unity-text-input").RegisterCallback<KeyDownEvent>(m_KeyDownCallback);
            field.Q("unity-y-input").Q("unity-text-input").RegisterCallback<FocusOutEvent>(m_FocusOutCallback);
            field.Q("unity-z-input").Q("unity-text-input").RegisterCallback<KeyDownEvent>(m_KeyDownCallback);
            field.Q("unity-z-input").Q("unity-text-input").RegisterCallback<FocusOutEvent>(m_FocusOutCallback);
            field.Q("unity-w-input").Q("unity-text-input").RegisterCallback<KeyDownEvent>(m_KeyDownCallback);
            field.Q("unity-w-input").Q("unity-text-input").RegisterCallback<FocusOutEvent>(m_FocusOutCallback);

            // Called after KeyDownEvent
            field.RegisterValueChangedCallback(evt =>
                {
                    // Only true when setting value via FieldMouseDragger
                    // Undo recorded once per dragger release
                    if (m_UndoGroup == -1)
                        _graphData.owner.RegisterCompleteObjectUndo("Change property value");

                    property.value = evt.newValue;
                    DirtyNodes();
                });
            AddRow(propertySheet, "Default", field);
        }

        void BuildColorPropertyField(PropertySheet propertySheet, ColorShaderProperty property)
        {
            var colorField = new ColorField { value = property.value, showEyeDropper = false, hdr = property.colorMode == ColorMode.HDR };
            colorField.RegisterValueChangedCallback(evt =>
                {
                    _graphData.owner.RegisterCompleteObjectUndo("Change property value");
                    property.value = evt.newValue;
                    DirtyNodes();
                });
            AddRow(propertySheet, "Default", colorField);

            if(!_graphData.isSubGraph)
            {
                var colorModeField = new EnumField((Enum)property.colorMode);
                colorModeField.RegisterValueChangedCallback(evt =>
                    {
                        _graphData.owner.RegisterCompleteObjectUndo("Change Color Mode");
                        if (property.colorMode == (ColorMode)evt.newValue)
                            return;
                        property.colorMode = (ColorMode)evt.newValue;
                        colorField.hdr = property.colorMode == ColorMode.HDR;
                        colorField.MarkDirtyRepaint();
                        DirtyNodes();
                    });
                AddRow(propertySheet, "Mode", colorModeField);
            }
        }

        void BuildTexture2DPropertyField(PropertySheet propertySheet, Texture2DShaderProperty property)
        {
            var field = new ObjectField { value = property.value.texture, objectType = typeof(Texture) };
            field.RegisterValueChangedCallback(evt =>
                {
                    _graphData.owner.RegisterCompleteObjectUndo("Change property value");
                    property.value.texture = (Texture)evt.newValue;
                    DirtyNodes();
                });
            AddRow(propertySheet, "Default", field);

            if(!_graphData.isSubGraph)
            {
                var defaultMode = (Enum)Texture2DShaderProperty.DefaultType.Grey;
                var textureMode = property.generatePropertyBlock ? (Enum)property.defaultType : defaultMode;
                var defaultModeField = new EnumField(textureMode);
                    defaultModeField.RegisterValueChangedCallback(evt =>
                        {
                            _graphData.owner.RegisterCompleteObjectUndo("Change Texture Mode");
                            if (property.defaultType == (Texture2DShaderProperty.DefaultType)evt.newValue)
                                return;
                            property.defaultType = (Texture2DShaderProperty.DefaultType)evt.newValue;
                            DirtyNodes(ModificationScope.Graph);
                        });
                AddRow(propertySheet, "Mode", defaultModeField, property.generatePropertyBlock);
            }
        }

        void BuildTexture2DArrayPropertyField(PropertySheet propertySheet, Texture2DArrayShaderProperty property)
        {
            var field = new ObjectField { value = property.value.textureArray, objectType = typeof(Texture2DArray) };
            field.RegisterValueChangedCallback(evt =>
                {
                    _graphData.owner.RegisterCompleteObjectUndo("Change property value");
                    property.value.textureArray = (Texture2DArray)evt.newValue;
                    DirtyNodes();
                });
            AddRow(propertySheet, "Default", field);
        }

        void BuildTexture3DPropertyField(PropertySheet propertySheet, Texture3DShaderProperty property)
        {
            var field = new ObjectField { value = property.value.texture, objectType = typeof(Texture3D) };
            field.RegisterValueChangedCallback(evt =>
                {
                    _graphData.owner.RegisterCompleteObjectUndo("Change property value");
                    property.value.texture = (Texture3D)evt.newValue;
                    DirtyNodes();
                });
            AddRow(propertySheet, "Default", field);
        }

        void BuildCubemapPropertyField(PropertySheet propertySheet, CubemapShaderProperty property)
        {
            var field = new ObjectField { value = property.value.cubemap, objectType = typeof(Cubemap) };
            field.RegisterValueChangedCallback(evt =>
                {
                    _graphData.owner.RegisterCompleteObjectUndo("Change property value");
                    property.value.cubemap = (Cubemap)evt.newValue;
                    DirtyNodes();
                });
            AddRow(propertySheet, "Default", field);
        }

        void BuildBooleanPropertyField(PropertySheet propertySheet, BooleanShaderProperty property)
        {
            var field = new Toggle() { value = property.value };
            field.OnToggleChanged(evt =>
                {
                    _graphData.owner.RegisterCompleteObjectUndo("Change property value");
                    property.value = evt.newValue;
                    DirtyNodes();
                });
            AddRow(propertySheet, "Default", field);
        }

        void BuildMatrix2PropertyField(PropertySheet propertySheet, Matrix2ShaderProperty property)
        {
            var row0Field = new Vector2Field { value = property.value.GetRow(0) };
            row0Field.RegisterValueChangedCallback(evt =>
                {
                    _graphData.owner.RegisterCompleteObjectUndo("Change Property Value");
                    Vector2 row1 = property.value.GetRow(1);
                    property.value = new Matrix4x4()
                    {
                        m00 = evt.newValue.x,
                        m01 = evt.newValue.y,
                        m02 = 0,
                        m03 = 0,
                        m10 = row1.x,
                        m11 = row1.y,
                        m12 = 0,
                        m13 = 0,
                        m20 = 0,
                        m21 = 0,
                        m22 = 0,
                        m23 = 0,
                        m30 = 0,
                        m31 = 0,
                        m32 = 0,
                        m33 = 0,
                    };
                    DirtyNodes();
                });
            AddRow(propertySheet, "Default", row0Field);

            var row1Field = new Vector2Field { value = property.value.GetRow(1) };
            row1Field.RegisterValueChangedCallback(evt =>
                {
                    _graphData.owner.RegisterCompleteObjectUndo("Change Property Value");
                    Vector2 row0 = property.value.GetRow(0);
                    property.value = new Matrix4x4()
                    {
                        m00 = row0.x,
                        m01 = row0.y,
                        m02 = 0,
                        m03 = 0,
                        m10 = evt.newValue.x,
                        m11 = evt.newValue.y,
                        m12 = 0,
                        m13 = 0,
                        m20 = 0,
                        m21 = 0,
                        m22 = 0,
                        m23 = 0,
                        m30 = 0,
                        m31 = 0,
                        m32 = 0,
                        m33 = 0,
                    };
                    DirtyNodes();
                });
            AddRow(propertySheet, "", row1Field);
        }

        void BuildMatrix3PropertyField(PropertySheet propertySheet, Matrix3ShaderProperty property)
        {
            var row0Field = new Vector3Field { value = property.value.GetRow(0) };
            row0Field.RegisterValueChangedCallback(evt =>
                {
                    _graphData.owner.RegisterCompleteObjectUndo("Change Property Value");
                    Vector3 row1 = property.value.GetRow(1);
                    Vector3 row2 = property.value.GetRow(2);
                    property.value = new Matrix4x4()
                    {
                        m00 = evt.newValue.x,
                        m01 = evt.newValue.y,
                        m02 = evt.newValue.z,
                        m03 = 0,
                        m10 = row1.x,
                        m11 = row1.y,
                        m12 = row1.z,
                        m13 = 0,
                        m20 = row2.x,
                        m21 = row2.y,
                        m22 = row2.z,
                        m23 = 0,
                        m30 = 0,
                        m31 = 0,
                        m32 = 0,
                        m33 = 0,
                    };
                    DirtyNodes();
                });
            AddRow(propertySheet, "Default", row0Field);

            var row1Field = new Vector3Field { value = property.value.GetRow(1) };
            row1Field.RegisterValueChangedCallback(evt =>
                {
                    _graphData.owner.RegisterCompleteObjectUndo("Change Property Value");
                    Vector3 row0 = property.value.GetRow(0);
                    Vector3 row2 = property.value.GetRow(2);
                    property.value = new Matrix4x4()
                    {
                        m00 = row0.x,
                        m01 = row0.y,
                        m02 = row0.z,
                        m03 = 0,
                        m10 = evt.newValue.x,
                        m11 = evt.newValue.y,
                        m12 = evt.newValue.z,
                        m13 = 0,
                        m20 = row2.x,
                        m21 = row2.y,
                        m22 = row2.z,
                        m23 = 0,
                        m30 = 0,
                        m31 = 0,
                        m32 = 0,
                        m33 = 0,
                    };
                    DirtyNodes();
                });

            AddRow(propertySheet, "", row1Field);

            var row2Field = new Vector3Field { value = property.value.GetRow(2) };
            row2Field.RegisterValueChangedCallback(evt =>
                {
                    _graphData.owner.RegisterCompleteObjectUndo("Change Property Value");
                    Vector3 row0 = property.value.GetRow(0);
                    Vector3 row1 = property.value.GetRow(1);
                    property.value = new Matrix4x4()
                    {
                        m00 = row0.x,
                        m01 = row0.y,
                        m02 = row0.z,
                        m03 = 0,
                        m10 = row1.x,
                        m11 = row1.y,
                        m12 = row1.z,
                        m13 = 0,
                        m20 = evt.newValue.x,
                        m21 = evt.newValue.y,
                        m22 = evt.newValue.z,
                        m23 = 0,
                        m30 = 0,
                        m31 = 0,
                        m32 = 0,
                        m33 = 0,
                    };
                    DirtyNodes();
                });
            AddRow(propertySheet, "", row2Field);
        }

        void BuildMatrix4PropertyField(PropertySheet propertySheet, Matrix4ShaderProperty property)
        {
            var row0Field = new Vector4Field { value = property.value.GetRow(0) };
            row0Field.RegisterValueChangedCallback(evt =>
                {
                    _graphData.owner.RegisterCompleteObjectUndo("Change Property Value");
                    Vector4 row1 = property.value.GetRow(1);
                    Vector4 row2 = property.value.GetRow(2);
                    Vector4 row3 = property.value.GetRow(3);
                    property.value = new Matrix4x4()
                    {
                        m00 = evt.newValue.x,
                        m01 = evt.newValue.y,
                        m02 = evt.newValue.z,
                        m03 = evt.newValue.w,
                        m10 = row1.x,
                        m11 = row1.y,
                        m12 = row1.z,
                        m13 = row1.w,
                        m20 = row2.x,
                        m21 = row2.y,
                        m22 = row2.z,
                        m23 = row2.w,
                        m30 = row3.x,
                        m31 = row3.y,
                        m32 = row3.z,
                        m33 = row3.w,
                    };
                    DirtyNodes();
                });
            AddRow(propertySheet, "Default", row0Field);

            var row1Field = new Vector4Field { value = property.value.GetRow(1) };
            row1Field.RegisterValueChangedCallback(evt =>
                {
                    _graphData.owner.RegisterCompleteObjectUndo("Change Property Value");
                    Vector4 row0 = property.value.GetRow(0);
                    Vector4 row2 = property.value.GetRow(2);
                    Vector4 row3 = property.value.GetRow(3);
                    property.value = new Matrix4x4()
                    {
                        m00 = row0.x,
                        m01 = row0.y,
                        m02 = row0.z,
                        m03 = row0.w,
                        m10 = evt.newValue.x,
                        m11 = evt.newValue.y,
                        m12 = evt.newValue.z,
                        m13 = evt.newValue.w,
                        m20 = row2.x,
                        m21 = row2.y,
                        m22 = row2.z,
                        m23 = row2.w,
                        m30 = row3.x,
                        m31 = row3.y,
                        m32 = row3.z,
                        m33 = row3.w,
                    };
                    DirtyNodes();
                });
            AddRow(propertySheet, "", row1Field);

            var row2Field = new Vector4Field { value = property.value.GetRow(2) };
            row2Field.RegisterValueChangedCallback(evt =>
                {
                    _graphData.owner.RegisterCompleteObjectUndo("Change Property Value");
                    Vector4 row0 = property.value.GetRow(0);
                    Vector4 row1 = property.value.GetRow(1);
                    Vector4 row3 = property.value.GetRow(3);
                    property.value = new Matrix4x4()
                    {
                        m00 = row0.x,
                        m01 = row0.y,
                        m02 = row0.z,
                        m03 = row0.w,
                        m10 = row1.x,
                        m11 = row1.y,
                        m12 = row1.z,
                        m13 = row1.w,
                        m20 = evt.newValue.x,
                        m21 = evt.newValue.y,
                        m22 = evt.newValue.z,
                        m23 = evt.newValue.w,
                        m30 = row3.x,
                        m31 = row3.y,
                        m32 = row3.z,
                        m33 = row3.w,
                    };
                    DirtyNodes();
                });
            AddRow(propertySheet, "", row2Field);

            var row3Field = new Vector4Field { value = property.value.GetRow(3) };
            row3Field.RegisterValueChangedCallback(evt =>
                {
                    _graphData.owner.RegisterCompleteObjectUndo("Change Property Value");
                    Vector4 row0 = property.value.GetRow(0);
                    Vector4 row1 = property.value.GetRow(1);
                    Vector4 row2 = property.value.GetRow(2);
                    property.value = new Matrix4x4()
                    {
                        m00 = row0.x,
                        m01 = row0.y,
                        m02 = row0.z,
                        m03 = row0.w,
                        m10 = row1.x,
                        m11 = row1.y,
                        m12 = row1.z,
                        m13 = row1.w,
                        m20 = row2.x,
                        m21 = row2.y,
                        m22 = row2.z,
                        m23 = row2.w,
                        m30 = evt.newValue.x,
                        m31 = evt.newValue.y,
                        m32 = evt.newValue.z,
                        m33 = evt.newValue.w,
                    };
                    DirtyNodes();
                });
            AddRow(propertySheet, "", row3Field);
        }

        void BuildSamplerStatePropertyField(PropertySheet propertySheet, SamplerStateShaderProperty property)
        {
            var filterField = new EnumField(property.value.filter);
            filterField.RegisterValueChangedCallback(evt =>
                {
                    _graphData.owner.RegisterCompleteObjectUndo("Change Property Value");
                    TextureSamplerState state = property.value;
                    state.filter = (TextureSamplerState.FilterMode)evt.newValue;
                    property.value = state;
                    // Rebuild();
                    DirtyNodes(ModificationScope.Graph);
                });
            AddRow(propertySheet, "Filter", filterField);

            var wrapField = new EnumField(property.value.wrap);
            wrapField.RegisterValueChangedCallback(evt =>
                {
                    _graphData.owner.RegisterCompleteObjectUndo("Change Property Value");
                    TextureSamplerState state = property.value;
                    state.wrap = (TextureSamplerState.WrapMode)evt.newValue;
                    property.value = state;
                    // Rebuild();
                    DirtyNodes(ModificationScope.Graph);
                });
            AddRow(propertySheet, "Wrap", wrapField);
        }

        void BuildGradientPropertyField(PropertySheet propertySheet, GradientShaderProperty property)
        {
            var field = new GradientField { value = property.value };
            field.RegisterValueChangedCallback(evt =>
                {
                    _graphData.owner.RegisterCompleteObjectUndo("Change Property Value");
                    property.value = evt.newValue;
                    DirtyNodes();
                });
            AddRow(propertySheet, "Default", field);
        }
#endregion

#region Keyword Fields
        void BuildKeywordFields(PropertySheet propertySheet)
        {
            var keyword = _mShaderInput as ShaderKeyword;
            if(keyword == null)
                return;

            // KeywordDefinition
            var keywordDefinitionField = new EnumField((Enum)keyword.keywordDefinition);
            keywordDefinitionField.RegisterValueChangedCallback(evt =>
            {
                _graphData.owner.RegisterCompleteObjectUndo("Change Keyword Type");
                if (keyword.keywordDefinition == (KeywordDefinition)evt.newValue)
                    return;
                keyword.keywordDefinition = (KeywordDefinition)evt.newValue;
                // Rebuild();
            });
            AddRow(propertySheet, "Definition", keywordDefinitionField, keyword.isEditable);

            // KeywordScope
            if(keyword.keywordDefinition != KeywordDefinition.Predefined)
            {
                var keywordScopeField = new EnumField((Enum)keyword.keywordScope);
                keywordScopeField.RegisterValueChangedCallback(evt =>
                {
                    _graphData.owner.RegisterCompleteObjectUndo("Change Keyword Type");
                    if (keyword.keywordScope == (KeywordScope)evt.newValue)
                        return;
                    keyword.keywordScope = (KeywordScope)evt.newValue;
                });
                AddRow(propertySheet, "Scope", keywordScopeField, keyword.isEditable);
            }

            switch(keyword.keywordType)
            {
                case KeywordType.Boolean:
                    BuildBooleanKeywordField(propertySheet, keyword);
                    break;
                case KeywordType.Enum:
                    BuildEnumKeywordField(propertySheet, keyword);
                    break;
                default:
                    throw new ArgumentOutOfRangeException();
            }
        }

        void BuildBooleanKeywordField(PropertySheet propertySheet, ShaderKeyword keyword)
        {
            // Default field
            var field = new Toggle() { value = keyword.value == 1 };
            field.OnToggleChanged(evt =>
                {
                    _graphData.owner.RegisterCompleteObjectUndo("Change property value");
                    keyword.value = evt.newValue ? 1 : 0;
                    DirtyNodes(ModificationScope.Graph);
                });
            AddRow(propertySheet, "Default", field);
        }

        void BuildEnumKeywordField(PropertySheet propertySheet, ShaderKeyword keyword)
        {
            // Clamp value between entry list
            int value = Mathf.Clamp(keyword.value, 0, keyword.entries.Count - 1);

            // Default field
            var field = new PopupField<string>(keyword.entries.Select(x => x.displayName).ToList(), value);
            field.RegisterValueChangedCallback(evt =>
                {
                    _graphData.owner.RegisterCompleteObjectUndo("Change Keyword Value");
                    keyword.value = field.index;
                    DirtyNodes(ModificationScope.Graph);
                });
            AddRow(propertySheet, "Default", field);

            // Entries
            var m_Container = new IMGUIContainer(() => OnGUIHandler ()) { name = "ListContainer" };
            AddRow(propertySheet, "Entries", m_Container, keyword.isEditable);
        }

        private void OnGUIHandler()
        {
            if(m_ReorderableList == null)
            {
                RecreateList();
                AddCallbacks();
            }
<<<<<<< HEAD
=======

            control.AddToClassList("rowViewControl");
            control.SetEnabled(enabled);
>>>>>>> 718ed667

            m_ReorderableList.index = m_SelectedIndex;
            m_ReorderableList.DoLayoutList();
        }

        internal void RecreateList()
        {
            if(!(_mShaderInput is ShaderKeyword keyword))
                return;

            // Create reorderable list from entries
            m_ReorderableList = new ReorderableList(keyword.entries, typeof(KeywordEntry), true, true, true, true);
        }

        private void AddCallbacks()
        {
            if(!(_mShaderInput is ShaderKeyword keyword))
                return;

            // Draw Header
            m_ReorderableList.drawHeaderCallback = (Rect rect) =>
            {
                int indent = 14;
                var displayRect = new Rect(rect.x + indent, rect.y, (rect.width - indent) / 2, rect.height);
                EditorGUI.LabelField(displayRect, "Display Name");
                var referenceRect = new Rect((rect.x + indent) + (rect.width - indent) / 2, rect.y, (rect.width - indent) / 2, rect.height);
                EditorGUI.LabelField(referenceRect, "Reference Suffix");
            };

            // Draw Element
            m_ReorderableList.drawElementCallback = (Rect rect, int index, bool isActive, bool isFocused) =>
            {
                KeywordEntry entry = ((KeywordEntry)m_ReorderableList.list[index]);
                EditorGUI.BeginChangeCheck();

                var displayName = EditorGUI.DelayedTextField( new Rect(rect.x, rect.y, rect.width / 2, EditorGUIUtility.singleLineHeight), entry.displayName, EditorStyles.label);
                var referenceName = EditorGUI.DelayedTextField( new Rect(rect.x + rect.width / 2, rect.y, rect.width / 2, EditorGUIUtility.singleLineHeight), entry.referenceName, EditorStyles.label);

                displayName = GetDuplicateSafeDisplayName(entry.id, displayName);
                referenceName = GetDuplicateSafeReferenceName(entry.id, referenceName.ToUpper());

                if(EditorGUI.EndChangeCheck())
                {
                    keyword.entries[index] = new KeywordEntry(index + 1, displayName, referenceName);

                    DirtyNodes();
                    // Rebuild();
                }
            };

            // Element height
            m_ReorderableList.elementHeightCallback = (int indexer) =>
            {
                return m_ReorderableList.elementHeight;
            };

            // Can add
            m_ReorderableList.onCanAddCallback = (ReorderableList list) =>
            {
                return list.count < 8;
            };

            // Can remove
            m_ReorderableList.onCanRemoveCallback = (ReorderableList list) =>
            {
                return list.count > 2;
            };

            // Add callback delegates
            m_ReorderableList.onSelectCallback += SelectEntry;
            m_ReorderableList.onAddCallback += AddEntry;
            m_ReorderableList.onRemoveCallback += RemoveEntry;
            m_ReorderableList.onReorderCallback += ReorderEntries;
        }

        private void SelectEntry(ReorderableList list)
        {
            m_SelectedIndex = list.index;
        }

        private void AddEntry(ReorderableList list)
        {
            if(!(_mShaderInput is ShaderKeyword keyword))
                return;

            _graphData.owner.RegisterCompleteObjectUndo("Add Keyword Entry");

            var index = list.list.Count + 1;
            var displayName = GetDuplicateSafeDisplayName(index, "New");
            var referenceName = GetDuplicateSafeReferenceName(index, "NEW");

            // Add new entry
            keyword.entries.Add(new KeywordEntry(index, displayName, referenceName));

            // Update GUI
            // Rebuild();
            _graphData.OnKeywordChanged();
            m_SelectedIndex = list.list.Count - 1;
        }

        private void RemoveEntry(ReorderableList list)
        {
            if(!(_mShaderInput is ShaderKeyword keyword))
                return;

            _graphData.owner.RegisterCompleteObjectUndo("Remove Keyword Entry");

            // Remove entry
            m_SelectedIndex = list.index;
            var selectedEntry = (KeywordEntry)m_ReorderableList.list[list.index];
            keyword.entries.Remove(selectedEntry);

            // Clamp value within new entry range
            int value = Mathf.Clamp(keyword.value, 0, keyword.entries.Count - 1);
            keyword.value = value;

            // Rebuild();
            _graphData.OnKeywordChanged();
        }

        private void ReorderEntries(ReorderableList list)
        {
            DirtyNodes();
        }

        public string GetDuplicateSafeDisplayName(int id, string name)
        {
            name = name.Trim();
            var entryList = m_ReorderableList.list as List<KeywordEntry>;
            return GraphUtil.SanitizeName(entryList.Where(p => p.id != id).Select(p => p.displayName), "{0} ({1})", name);
        }

        public string GetDuplicateSafeReferenceName(int id, string name)
        {
            name = name.Trim();
            name = Regex.Replace(name, @"(?:[^A-Za-z_0-9])|(?:\s)", "_");
            var entryList = m_ReorderableList.list as List<KeywordEntry>;
            return GraphUtil.SanitizeName(entryList.Where(p => p.id != id).Select(p => p.referenceName), "{0}_{1}", name);
        }
#endregion
    }
}<|MERGE_RESOLUTION|>--- conflicted
+++ resolved
@@ -15,19 +15,21 @@
 
 namespace UnityEditor.ShaderGraph.Drawing
 {
-    class BlackboardFieldView : BlackboardField, IInspectable
+     abstract class BlackboardFieldView : VisualElement, IInspectable
     {
-        GraphData _graphData;
-
-        ShaderInput _mShaderInput;
+        readonly BlackboardField m_BlackboardField;
+        readonly GraphData m_Graph;
+        public GraphData graph => m_Graph;
+
+        ShaderInput m_Input;
 
         [Inspectable("Shader Input", null)]
         public ShaderInput shaderInput
         {
-            get { return _mShaderInput; }
+            get { return m_Input; }
             set
             {
-                var property = _mShaderInput as AbstractShaderProperty;
+                var property = m_Input as AbstractShaderProperty;
                 if(property == null)
                     return;
 
@@ -71,6 +73,7 @@
                 this.MarkDirtyRepaint();
             }
         }
+        static Type s_ContextualMenuManipulator = AppDomain.CurrentDomain.GetAssemblies().SelectMany(x => x.GetTypesOrNothing()).FirstOrDefault(t => t.FullName == "UnityEngine.UIElements.ContextualMenuManipulator");
 
         // Common
         TextField m_ReferenceNameField;
@@ -91,23 +94,24 @@
         {
             get
             {
-                switch(_mShaderInput)
+                switch(m_Input)
                 {
                     case AbstractShaderProperty property:
-                        return $"{_mShaderInput.displayName} (Property)";
+                        return $"{m_Input.displayName} (Property)";
                     case ShaderKeyword keyword:
-                        return $"{_mShaderInput.displayName} (Keyword)";
+                        return $"{m_Input.displayName} (Keyword)";
                     default:
                         throw new ArgumentOutOfRangeException();
                 }
             }
         }
 
-        public BlackboardFieldView(GraphData graphData, ShaderInput shaderInput, Texture icon, string text, string typeText)
-            : base (icon, text, typeText)
-        {
-            _graphData = graphData;
-            _mShaderInput = shaderInput;
+        public BlackboardFieldView(BlackboardField blackboardField, GraphData graph, ShaderInput input)
+        {
+            styleSheets.Add(Resources.Load<StyleSheet>("Styles/ShaderGraphBlackboard"));
+            m_BlackboardField = blackboardField;
+            m_Graph = graph;
+            m_Input = input;
 
             CreateCallbacks();
         }
@@ -125,7 +129,7 @@
                 if (m_UndoGroup == -1)
                 {
                     m_UndoGroup = Undo.GetCurrentGroup();
-                    _graphData.owner.RegisterCompleteObjectUndo("Change property value");
+                    graph.owner.RegisterCompleteObjectUndo("Change property value");
                 }
                 // Handle escaping input field edit
                 if (evt.keyCode == KeyCode.Escape && m_UndoGroup > -1)
@@ -146,37 +150,16 @@
             });
         }
 
-        public PropertySheet GetInspectorContent()
-        {
-            var propertySheet = new PropertySheet();
-            {
-                BuildExposedField(propertySheet);
-                BuildReferenceNameField(propertySheet);
-                BuildPropertyFields(propertySheet);
-                BuildKeywordFields(propertySheet);
-            }
-            return propertySheet;
-        }
-
-        void AddRow(PropertySheet propertySheet, string labelText, VisualElement control, bool enabled = true)
-        {
-            control.SetEnabled(enabled);
-            propertySheet.Add(new PropertyRow(new Label(labelText)), (row) =>
-            {
-                row.Add(control);
-            });
-        }
-
         void UpdateReferenceNameResetMenu()
         {
-            if (string.IsNullOrEmpty(_mShaderInput.overrideReferenceName))
+            if (string.IsNullOrEmpty(m_Input.overrideReferenceName))
             {
                 this.RemoveManipulator(m_ResetReferenceMenu);
                 m_ResetReferenceMenu = null;
             }
             else
             {
-                m_ResetReferenceMenu = (IManipulator)Activator.CreateInstance(typeof(ContextualMenuManipulator), (Action<ContextualMenuPopulateEvent>)BuildContextualMenu);
+                m_ResetReferenceMenu = (IManipulator)Activator.CreateInstance(s_ContextualMenuManipulator, (Action<ContextualMenuPopulateEvent>)BuildContextualMenu);
                 this.AddManipulator(m_ResetReferenceMenu);
             }
         }
@@ -185,8 +168,8 @@
         {
             evt.menu.AppendAction("Reset Reference", e =>
                 {
-                    _mShaderInput.overrideReferenceName = null;
-                    m_ReferenceNameField.value = _mShaderInput.referenceName;
+                    m_Input.overrideReferenceName = null;
+                    m_ReferenceNameField.value = m_Input.referenceName;
                     m_ReferenceNameField.RemoveFromClassList("modified");
                     DirtyNodes(ModificationScope.Graph);
                 }, DropdownMenuAction.AlwaysEnabled);
@@ -194,22 +177,22 @@
 
         void DirtyNodes(ModificationScope modificationScope = ModificationScope.Node)
         {
-            switch(_mShaderInput)
+            switch(m_Input)
             {
                 case AbstractShaderProperty property:
-                    foreach (var node in _graphData.GetNodes<PropertyNode>())
+                    foreach (var node in m_Graph.GetNodes<PropertyNode>())
                         node.Dirty(modificationScope);
                     break;
                 case ShaderKeyword keyword:
                 {
-                    foreach (var node in _graphData.GetNodes<KeywordNode>())
+                    foreach (var node in m_Graph.GetNodes<KeywordNode>())
                     {
                         node.UpdateNode();
                         node.Dirty(modificationScope);
                     }
 
                     // Cant determine if Sub Graphs contain the keyword so just update them
-                    foreach (var node in _graphData.GetNodes<SubGraphNode>())
+                    foreach (var node in m_Graph.GetNodes<SubGraphNode>())
                     {
                         node.Dirty(modificationScope);
                     }
@@ -220,173 +203,15 @@
             }
         }
 
-#region Default Fields
-        void BuildExposedField(PropertySheet propertySheet)
-        {
-            //  Can put the code for OnToggleChanged into a property
-            if(!_graphData.isSubGraph)
-            {
-                var exposedToogle = new Toggle();
-                exposedToogle.OnToggleChanged(evt =>
-                {
-                    _graphData.owner.RegisterCompleteObjectUndo("Change Exposed Toggle");
-                    _mShaderInput.generatePropertyBlock = evt.newValue;
-                    icon = _mShaderInput.generatePropertyBlock ? BlackboardProvider.exposedIcon : null;
-                    // Rebuild();
-                    DirtyNodes(ModificationScope.Graph);
-                });
-<<<<<<< HEAD
-                exposedToogle.value = _mShaderInput.generatePropertyBlock;
-                AddRow(propertySheet, "Exposed", exposedToogle, _mShaderInput.isExposable);
-=======
-                m_ExposedToogle.value = input.generatePropertyBlock && input.isExposable;
-                AddRow("Exposed", m_ExposedToogle, input.isExposable);
->>>>>>> 718ed667
-            }
-        }
-
-        void BuildReferenceNameField(PropertySheet propertySheet)
-        {
-            if(!_graphData.isSubGraph || _mShaderInput is ShaderKeyword)
-            {
-                m_ReferenceNameField = new TextField(512, false, false, ' ') { isDelayed = true };
-                m_ReferenceNameField.styleSheets.Add(Resources.Load<StyleSheet>("Styles/PropertyNameReferenceField"));
-                m_ReferenceNameField.value = _mShaderInput.referenceName;
-                m_ReferenceNameField.RegisterValueChangedCallback(evt =>
-                {
-<<<<<<< HEAD
-                    _graphData.owner.RegisterCompleteObjectUndo("Change Reference Name");
-                    if (m_ReferenceNameField.value != _mShaderInput.referenceName)
-                        _graphData.SanitizeGraphInputReferenceName(_mShaderInput, evt.newValue);
-
-                    m_ReferenceNameField.value = _mShaderInput.referenceName;
-                    if (string.IsNullOrEmpty(_mShaderInput.overrideReferenceName))
-=======
-                    m_Graph.owner.RegisterCompleteObjectUndo("Change Reference Name");
-                    if (m_ReferenceNameField.value != m_Input.referenceName)
-                        m_Graph.SanitizeGraphInputReferenceName(input, evt.newValue);
-
-                    m_ReferenceNameField.value = input.referenceName;
-                    if (string.IsNullOrEmpty(input.overrideReferenceName))
->>>>>>> 718ed667
-                        m_ReferenceNameField.RemoveFromClassList("modified");
-                    else
-                        m_ReferenceNameField.AddToClassList("modified");
-
-                    // Rebuild();
-                    DirtyNodes(ModificationScope.Graph);
-                    UpdateReferenceNameResetMenu();
-                });
-                if (!string.IsNullOrEmpty(_mShaderInput.overrideReferenceName))
-                    m_ReferenceNameField.AddToClassList("modified");
-
-                AddRow(propertySheet, "Reference", m_ReferenceNameField, _mShaderInput.isRenamable);
-            }
-        }
-#endregion
-
-#region Property Fields
-        void BuildPropertyFields(PropertySheet propertySheet)
-        {
-            var property = _mShaderInput as AbstractShaderProperty;
-            if(property == null)
-                return;
-
-            switch(property)
-            {
-                case Vector1ShaderProperty vector1Property:
-                    BuildVector1PropertyField(propertySheet, vector1Property);
-                    break;
-                case Vector2ShaderProperty vector2Property:
-                    BuildVector2PropertyField(propertySheet, vector2Property);
-                    break;
-                case Vector3ShaderProperty vector3Property:
-                    BuildVector3PropertyField(propertySheet, vector3Property);
-                    break;
-                case Vector4ShaderProperty vector4Property:
-                    BuildVector4PropertyField(propertySheet, vector4Property);
-                    break;
-                case ColorShaderProperty colorProperty:
-                    BuildColorPropertyField(propertySheet, colorProperty);
-                    break;
-                case Texture2DShaderProperty texture2DProperty:
-                    BuildTexture2DPropertyField(propertySheet, texture2DProperty);
-                    break;
-                case Texture2DArrayShaderProperty texture2DArrayProperty:
-                    BuildTexture2DArrayPropertyField(propertySheet, texture2DArrayProperty);
-                    break;
-                case Texture3DShaderProperty texture3DProperty:
-                    BuildTexture3DPropertyField(propertySheet, texture3DProperty);
-                    break;
-                case CubemapShaderProperty cubemapProperty:
-                    BuildCubemapPropertyField(propertySheet, cubemapProperty);
-                    break;
-                case BooleanShaderProperty booleanProperty:
-                    BuildBooleanPropertyField(propertySheet, booleanProperty);
-                    break;
-                case Matrix2ShaderProperty matrix2Property:
-                    BuildMatrix2PropertyField(propertySheet, matrix2Property);
-                    break;
-                case Matrix3ShaderProperty matrix3Property:
-                    BuildMatrix3PropertyField(propertySheet, matrix3Property);
-                    break;
-                case Matrix4ShaderProperty matrix4Property:
-                    BuildMatrix4PropertyField(propertySheet, matrix4Property);
-                    break;
-                case SamplerStateShaderProperty samplerStateProperty:
-                    BuildSamplerStatePropertyField(propertySheet, samplerStateProperty);
-                    break;
-                case GradientShaderProperty gradientProperty:
-                    BuildGradientPropertyField(propertySheet, gradientProperty);
-                    break;
-                default:
-                    throw new ArgumentOutOfRangeException();
-            }
-
-            BuildPrecisionField(propertySheet, property);
-            BuildGpuInstancingField(propertySheet, property);
-        }
-
-        void BuildPrecisionField(PropertySheet propertySheet, AbstractShaderProperty property)
-        {
-            var precisionField = new EnumField((Enum)property.precision);
-            precisionField.RegisterValueChangedCallback(evt =>
-            {
-                _graphData.owner.RegisterCompleteObjectUndo("Change Precision");
-                if (property.precision == (Precision)evt.newValue)
-                    return;
-
-                property.precision = (Precision)evt.newValue;
-                _graphData.ValidateGraph();
-                precisionField.MarkDirtyRepaint();
-                DirtyNodes();
-            });
-
-            AddRow(propertySheet, "Precision", precisionField);
-        }
-
-        void BuildGpuInstancingField(PropertySheet propertySheet, AbstractShaderProperty property)
-        {
-            Toggle gpuInstancedToogle = new Toggle { value = property.gpuInstanced };
-            gpuInstancedToogle.OnToggleChanged(evt =>
-            {
-                _graphData.owner.RegisterCompleteObjectUndo("Change Hybrid Instanced Toggle");
-                property.gpuInstanced = evt.newValue;
-                DirtyNodes(ModificationScope.Graph);
-            });
-
-            AddRow(propertySheet, "Hybrid Instanced (experimental)", gpuInstancedToogle, property.isGpuInstanceable);
-        }
-
-        #region PropertyDrawers
+#region PropertyDrawers
         public void SupplyDataToPropertyDrawer(IPropertyDrawer propertyDrawer, Action inspectorUpdateDelegate)
         {
             if(propertyDrawer is ShaderInputPropertyDrawer shaderInputPropertyDrawer)
             {
-                shaderInputPropertyDrawer.GetPropertyData(_graphData.isSubGraph,
+                shaderInputPropertyDrawer.GetPropertyData(m_Graph.isSubGraph,
                     this.ChangeExposedField,
                     this.ChangeReferenceNameField,
-                    () => { _graphData.OnKeywordChanged(); },
+                    () => { m_Graph.OnKeywordChanged(); },
                     this.ChangePropertyValue,
                     this.RegisterPropertyChangeUndo,
                     this.MarkNodesAsDirty);
@@ -402,33 +227,22 @@
 
         void ChangeExposedField(bool newValue)
         {
-            _graphData.owner.RegisterCompleteObjectUndo("Change Exposed Toggle");
-            _mShaderInput.generatePropertyBlock = newValue;
-            icon = _mShaderInput.generatePropertyBlock ? BlackboardProvider.exposedIcon : null;
-            // Rebuild();
-            DirtyNodes(ModificationScope.Graph);
+            m_Input.generatePropertyBlock = newValue;
+            m_BlackboardField.icon = m_Input.generatePropertyBlock ? BlackboardProvider.exposedIcon : null;
         }
 
         void ChangeReferenceNameField(string newValue)
         {
-            _graphData.owner.RegisterCompleteObjectUndo("Change Reference Name");
-            if (m_ReferenceNameField.value != _mShaderInput.referenceName)
-                _graphData.SanitizeGraphInputReferenceName(_mShaderInput, newValue);
-
-            m_ReferenceNameField.value = _mShaderInput.referenceName;
-            if (string.IsNullOrEmpty(_mShaderInput.overrideReferenceName))
-                m_ReferenceNameField.RemoveFromClassList("modified");
-            else
-                m_ReferenceNameField.AddToClassList("modified");
-
-            // Rebuild();
-            DirtyNodes(ModificationScope.Graph);
+            m_Graph.owner.RegisterCompleteObjectUndo("Change Reference Name");
+            if (newValue != m_Input.referenceName)
+                m_Graph.SanitizeGraphInputReferenceName(m_Input, newValue);
+
             UpdateReferenceNameResetMenu();
         }
 
         void RegisterPropertyChangeUndo(string actionName)
         {
-            _graphData.owner.RegisterCompleteObjectUndo(actionName);
+            m_Graph.owner.RegisterCompleteObjectUndo(actionName);
         }
 
         void MarkNodesAsDirty(bool triggerPropertyViewUpdate = false, ModificationScope modificationScope = ModificationScope.Node)
@@ -440,7 +254,7 @@
 
         void ChangePropertyValue(object newValue)
         {
-            var property = _mShaderInput as AbstractShaderProperty;
+            var property = m_Input as AbstractShaderProperty;
             if(property == null)
                 return;
 
@@ -498,830 +312,6 @@
             this.MarkDirtyRepaint();
         }
 
-#endregion
-
-        void BuildVector1PropertyField(PropertySheet propertySheet, Vector1ShaderProperty property)
-        {
-            switch (property.floatType)
-            {
-                case FloatType.Slider:
-                    {
-                        float min = Mathf.Min(property.value, property.rangeValues.x);
-                        float max = Mathf.Max(property.value, property.rangeValues.y);
-                        property.rangeValues = new Vector2(min, max);
-
-                        var defaultField = new FloatField { value = property.value };
-                        var minField = new FloatField { value = property.rangeValues.x };
-                        var maxField = new FloatField { value = property.rangeValues.y };
-
-                        defaultField.RegisterValueChangedCallback(evt =>
-                        {
-                            property.value = (float)evt.newValue;
-                            this.MarkDirtyRepaint();
-                        });
-                        defaultField.Q("unity-text-input").RegisterCallback<FocusOutEvent>(evt =>
-                        {
-                            _graphData.owner.RegisterCompleteObjectUndo("Change Property Value");
-                            float minValue = Mathf.Min(property.value, property.rangeValues.x);
-                            float maxValue = Mathf.Max(property.value, property.rangeValues.y);
-                            property.rangeValues = new Vector2(minValue, maxValue);
-                            minField.value = minValue;
-                            maxField.value = maxValue;
-                            DirtyNodes();
-                        });
-                        minField.RegisterValueChangedCallback(evt =>
-                        {
-                            _graphData.owner.RegisterCompleteObjectUndo("Change Range Property Minimum");
-                            property.rangeValues = new Vector2((float)evt.newValue, property.rangeValues.y);
-                            DirtyNodes();
-                        });
-                        minField.Q("unity-text-input").RegisterCallback<FocusOutEvent>(evt =>
-                        {
-                            property.value = Mathf.Max(Mathf.Min(property.value, property.rangeValues.y), property.rangeValues.x);
-                            defaultField.value = property.value;
-                            DirtyNodes();
-                        });
-                        maxField.RegisterValueChangedCallback(evt =>
-                        {
-                            _graphData.owner.RegisterCompleteObjectUndo("Change Range Property Maximum");
-                            property.rangeValues = new Vector2(property.rangeValues.x, (float)evt.newValue);
-                            DirtyNodes();
-                        });
-                        maxField.Q("unity-text-input").RegisterCallback<FocusOutEvent>(evt =>
-                        {
-                            property.value = Mathf.Max(Mathf.Min(property.value, property.rangeValues.y), property.rangeValues.x);
-                            defaultField.value = property.value;
-                            DirtyNodes();
-                        });
-
-                        AddRow(propertySheet, "Default", defaultField);
-                        AddRow(propertySheet, "Min", minField);
-                        AddRow(propertySheet, "Max", maxField);
-                    }
-                    break;
-                case FloatType.Integer:
-                    {
-                        property.value = (int)property.value;
-                        var defaultField = new IntegerField { value = (int)property.value };
-                        defaultField.RegisterValueChangedCallback(evt =>
-                        {
-                            _graphData.owner.RegisterCompleteObjectUndo("Change Property Value");
-                            property.value = (int)evt.newValue;
-                            DirtyNodes();
-                        });
-                        AddRow(propertySheet, "Default", defaultField);
-                    }
-                    break;
-                default:
-                    {
-                        var defaultField = new FloatField { value = property.value };
-                        defaultField.RegisterValueChangedCallback(evt =>
-                        {
-                            _graphData.owner.RegisterCompleteObjectUndo("Change Property Value");
-                            property.value = (float)evt.newValue;
-                            DirtyNodes();
-                        });
-                        AddRow(propertySheet, "Default", defaultField);
-                    }
-                    break;
-            }
-
-            if(!_graphData.isSubGraph)
-            {
-                var modeField = new EnumField(property.floatType);
-                modeField.RegisterValueChangedCallback(evt =>
-                {
-                    _graphData.owner.RegisterCompleteObjectUndo("Change Vector1 Mode");
-                    property.floatType = (FloatType)evt.newValue;
-                    //Rebuild();
-                });
-                AddRow(propertySheet, "Mode", modeField);
-            }
-        }
-
-        void BuildVector2PropertyField(PropertySheet propertySheet, Vector2ShaderProperty property)
-        {
-            var field = new Vector2Field { value = property.value };
-
-            field.Q("unity-x-input").Q("unity-text-input").RegisterCallback<KeyDownEvent>(m_KeyDownCallback);
-            field.Q("unity-x-input").Q("unity-text-input").RegisterCallback<FocusOutEvent>(m_FocusOutCallback);
-            field.Q("unity-y-input").Q("unity-text-input").RegisterCallback<KeyDownEvent>(m_KeyDownCallback);
-            field.Q("unity-y-input").Q("unity-text-input").RegisterCallback<FocusOutEvent>(m_FocusOutCallback);
-
-            // Called after KeyDownEvent
-            field.RegisterValueChangedCallback(evt =>
-                {
-                    // Only true when setting value via FieldMouseDragger
-                    // Undo recorded once per dragger release
-                    if (m_UndoGroup == -1)
-                        _graphData.owner.RegisterCompleteObjectUndo("Change property value");
-
-                    property.value = evt.newValue;
-                    DirtyNodes();
-                });
-            AddRow(propertySheet, "Default", field);
-        }
-
-        void BuildVector3PropertyField(PropertySheet propertySheet, Vector3ShaderProperty property)
-        {
-            var field = new Vector3Field { value = property.value };
-
-            field.Q("unity-x-input").Q("unity-text-input").RegisterCallback<KeyDownEvent>(m_KeyDownCallback);
-            field.Q("unity-x-input").Q("unity-text-input").RegisterCallback<FocusOutEvent>(m_FocusOutCallback);
-            field.Q("unity-y-input").Q("unity-text-input").RegisterCallback<KeyDownEvent>(m_KeyDownCallback);
-            field.Q("unity-y-input").Q("unity-text-input").RegisterCallback<FocusOutEvent>(m_FocusOutCallback);
-            field.Q("unity-z-input").Q("unity-text-input").RegisterCallback<KeyDownEvent>(m_KeyDownCallback);
-            field.Q("unity-z-input").Q("unity-text-input").RegisterCallback<FocusOutEvent>(m_FocusOutCallback);
-
-            // Called after KeyDownEvent
-            field.RegisterValueChangedCallback(evt =>
-                {
-                    // Only true when setting value via FieldMouseDragger
-                    // Undo recorded once per dragger release
-                    if (m_UndoGroup == -1)
-                        _graphData.owner.RegisterCompleteObjectUndo("Change property value");
-
-                    property.value = evt.newValue;
-                    DirtyNodes();
-                });
-            AddRow(propertySheet, "Default", field);
-        }
-
-        void BuildVector4PropertyField(PropertySheet propertySheet, Vector4ShaderProperty property)
-        {
-            var field = new Vector4Field { value = property.value };
-
-            field.Q("unity-x-input").Q("unity-text-input").RegisterCallback<KeyDownEvent>(m_KeyDownCallback);
-            field.Q("unity-x-input").Q("unity-text-input").RegisterCallback<FocusOutEvent>(m_FocusOutCallback);
-            field.Q("unity-y-input").Q("unity-text-input").RegisterCallback<KeyDownEvent>(m_KeyDownCallback);
-            field.Q("unity-y-input").Q("unity-text-input").RegisterCallback<FocusOutEvent>(m_FocusOutCallback);
-            field.Q("unity-z-input").Q("unity-text-input").RegisterCallback<KeyDownEvent>(m_KeyDownCallback);
-            field.Q("unity-z-input").Q("unity-text-input").RegisterCallback<FocusOutEvent>(m_FocusOutCallback);
-            field.Q("unity-w-input").Q("unity-text-input").RegisterCallback<KeyDownEvent>(m_KeyDownCallback);
-            field.Q("unity-w-input").Q("unity-text-input").RegisterCallback<FocusOutEvent>(m_FocusOutCallback);
-
-            // Called after KeyDownEvent
-            field.RegisterValueChangedCallback(evt =>
-                {
-                    // Only true when setting value via FieldMouseDragger
-                    // Undo recorded once per dragger release
-                    if (m_UndoGroup == -1)
-                        _graphData.owner.RegisterCompleteObjectUndo("Change property value");
-
-                    property.value = evt.newValue;
-                    DirtyNodes();
-                });
-            AddRow(propertySheet, "Default", field);
-        }
-
-        void BuildColorPropertyField(PropertySheet propertySheet, ColorShaderProperty property)
-        {
-            var colorField = new ColorField { value = property.value, showEyeDropper = false, hdr = property.colorMode == ColorMode.HDR };
-            colorField.RegisterValueChangedCallback(evt =>
-                {
-                    _graphData.owner.RegisterCompleteObjectUndo("Change property value");
-                    property.value = evt.newValue;
-                    DirtyNodes();
-                });
-            AddRow(propertySheet, "Default", colorField);
-
-            if(!_graphData.isSubGraph)
-            {
-                var colorModeField = new EnumField((Enum)property.colorMode);
-                colorModeField.RegisterValueChangedCallback(evt =>
-                    {
-                        _graphData.owner.RegisterCompleteObjectUndo("Change Color Mode");
-                        if (property.colorMode == (ColorMode)evt.newValue)
-                            return;
-                        property.colorMode = (ColorMode)evt.newValue;
-                        colorField.hdr = property.colorMode == ColorMode.HDR;
-                        colorField.MarkDirtyRepaint();
-                        DirtyNodes();
-                    });
-                AddRow(propertySheet, "Mode", colorModeField);
-            }
-        }
-
-        void BuildTexture2DPropertyField(PropertySheet propertySheet, Texture2DShaderProperty property)
-        {
-            var field = new ObjectField { value = property.value.texture, objectType = typeof(Texture) };
-            field.RegisterValueChangedCallback(evt =>
-                {
-                    _graphData.owner.RegisterCompleteObjectUndo("Change property value");
-                    property.value.texture = (Texture)evt.newValue;
-                    DirtyNodes();
-                });
-            AddRow(propertySheet, "Default", field);
-
-            if(!_graphData.isSubGraph)
-            {
-                var defaultMode = (Enum)Texture2DShaderProperty.DefaultType.Grey;
-                var textureMode = property.generatePropertyBlock ? (Enum)property.defaultType : defaultMode;
-                var defaultModeField = new EnumField(textureMode);
-                    defaultModeField.RegisterValueChangedCallback(evt =>
-                        {
-                            _graphData.owner.RegisterCompleteObjectUndo("Change Texture Mode");
-                            if (property.defaultType == (Texture2DShaderProperty.DefaultType)evt.newValue)
-                                return;
-                            property.defaultType = (Texture2DShaderProperty.DefaultType)evt.newValue;
-                            DirtyNodes(ModificationScope.Graph);
-                        });
-                AddRow(propertySheet, "Mode", defaultModeField, property.generatePropertyBlock);
-            }
-        }
-
-        void BuildTexture2DArrayPropertyField(PropertySheet propertySheet, Texture2DArrayShaderProperty property)
-        {
-            var field = new ObjectField { value = property.value.textureArray, objectType = typeof(Texture2DArray) };
-            field.RegisterValueChangedCallback(evt =>
-                {
-                    _graphData.owner.RegisterCompleteObjectUndo("Change property value");
-                    property.value.textureArray = (Texture2DArray)evt.newValue;
-                    DirtyNodes();
-                });
-            AddRow(propertySheet, "Default", field);
-        }
-
-        void BuildTexture3DPropertyField(PropertySheet propertySheet, Texture3DShaderProperty property)
-        {
-            var field = new ObjectField { value = property.value.texture, objectType = typeof(Texture3D) };
-            field.RegisterValueChangedCallback(evt =>
-                {
-                    _graphData.owner.RegisterCompleteObjectUndo("Change property value");
-                    property.value.texture = (Texture3D)evt.newValue;
-                    DirtyNodes();
-                });
-            AddRow(propertySheet, "Default", field);
-        }
-
-        void BuildCubemapPropertyField(PropertySheet propertySheet, CubemapShaderProperty property)
-        {
-            var field = new ObjectField { value = property.value.cubemap, objectType = typeof(Cubemap) };
-            field.RegisterValueChangedCallback(evt =>
-                {
-                    _graphData.owner.RegisterCompleteObjectUndo("Change property value");
-                    property.value.cubemap = (Cubemap)evt.newValue;
-                    DirtyNodes();
-                });
-            AddRow(propertySheet, "Default", field);
-        }
-
-        void BuildBooleanPropertyField(PropertySheet propertySheet, BooleanShaderProperty property)
-        {
-            var field = new Toggle() { value = property.value };
-            field.OnToggleChanged(evt =>
-                {
-                    _graphData.owner.RegisterCompleteObjectUndo("Change property value");
-                    property.value = evt.newValue;
-                    DirtyNodes();
-                });
-            AddRow(propertySheet, "Default", field);
-        }
-
-        void BuildMatrix2PropertyField(PropertySheet propertySheet, Matrix2ShaderProperty property)
-        {
-            var row0Field = new Vector2Field { value = property.value.GetRow(0) };
-            row0Field.RegisterValueChangedCallback(evt =>
-                {
-                    _graphData.owner.RegisterCompleteObjectUndo("Change Property Value");
-                    Vector2 row1 = property.value.GetRow(1);
-                    property.value = new Matrix4x4()
-                    {
-                        m00 = evt.newValue.x,
-                        m01 = evt.newValue.y,
-                        m02 = 0,
-                        m03 = 0,
-                        m10 = row1.x,
-                        m11 = row1.y,
-                        m12 = 0,
-                        m13 = 0,
-                        m20 = 0,
-                        m21 = 0,
-                        m22 = 0,
-                        m23 = 0,
-                        m30 = 0,
-                        m31 = 0,
-                        m32 = 0,
-                        m33 = 0,
-                    };
-                    DirtyNodes();
-                });
-            AddRow(propertySheet, "Default", row0Field);
-
-            var row1Field = new Vector2Field { value = property.value.GetRow(1) };
-            row1Field.RegisterValueChangedCallback(evt =>
-                {
-                    _graphData.owner.RegisterCompleteObjectUndo("Change Property Value");
-                    Vector2 row0 = property.value.GetRow(0);
-                    property.value = new Matrix4x4()
-                    {
-                        m00 = row0.x,
-                        m01 = row0.y,
-                        m02 = 0,
-                        m03 = 0,
-                        m10 = evt.newValue.x,
-                        m11 = evt.newValue.y,
-                        m12 = 0,
-                        m13 = 0,
-                        m20 = 0,
-                        m21 = 0,
-                        m22 = 0,
-                        m23 = 0,
-                        m30 = 0,
-                        m31 = 0,
-                        m32 = 0,
-                        m33 = 0,
-                    };
-                    DirtyNodes();
-                });
-            AddRow(propertySheet, "", row1Field);
-        }
-
-        void BuildMatrix3PropertyField(PropertySheet propertySheet, Matrix3ShaderProperty property)
-        {
-            var row0Field = new Vector3Field { value = property.value.GetRow(0) };
-            row0Field.RegisterValueChangedCallback(evt =>
-                {
-                    _graphData.owner.RegisterCompleteObjectUndo("Change Property Value");
-                    Vector3 row1 = property.value.GetRow(1);
-                    Vector3 row2 = property.value.GetRow(2);
-                    property.value = new Matrix4x4()
-                    {
-                        m00 = evt.newValue.x,
-                        m01 = evt.newValue.y,
-                        m02 = evt.newValue.z,
-                        m03 = 0,
-                        m10 = row1.x,
-                        m11 = row1.y,
-                        m12 = row1.z,
-                        m13 = 0,
-                        m20 = row2.x,
-                        m21 = row2.y,
-                        m22 = row2.z,
-                        m23 = 0,
-                        m30 = 0,
-                        m31 = 0,
-                        m32 = 0,
-                        m33 = 0,
-                    };
-                    DirtyNodes();
-                });
-            AddRow(propertySheet, "Default", row0Field);
-
-            var row1Field = new Vector3Field { value = property.value.GetRow(1) };
-            row1Field.RegisterValueChangedCallback(evt =>
-                {
-                    _graphData.owner.RegisterCompleteObjectUndo("Change Property Value");
-                    Vector3 row0 = property.value.GetRow(0);
-                    Vector3 row2 = property.value.GetRow(2);
-                    property.value = new Matrix4x4()
-                    {
-                        m00 = row0.x,
-                        m01 = row0.y,
-                        m02 = row0.z,
-                        m03 = 0,
-                        m10 = evt.newValue.x,
-                        m11 = evt.newValue.y,
-                        m12 = evt.newValue.z,
-                        m13 = 0,
-                        m20 = row2.x,
-                        m21 = row2.y,
-                        m22 = row2.z,
-                        m23 = 0,
-                        m30 = 0,
-                        m31 = 0,
-                        m32 = 0,
-                        m33 = 0,
-                    };
-                    DirtyNodes();
-                });
-
-            AddRow(propertySheet, "", row1Field);
-
-            var row2Field = new Vector3Field { value = property.value.GetRow(2) };
-            row2Field.RegisterValueChangedCallback(evt =>
-                {
-                    _graphData.owner.RegisterCompleteObjectUndo("Change Property Value");
-                    Vector3 row0 = property.value.GetRow(0);
-                    Vector3 row1 = property.value.GetRow(1);
-                    property.value = new Matrix4x4()
-                    {
-                        m00 = row0.x,
-                        m01 = row0.y,
-                        m02 = row0.z,
-                        m03 = 0,
-                        m10 = row1.x,
-                        m11 = row1.y,
-                        m12 = row1.z,
-                        m13 = 0,
-                        m20 = evt.newValue.x,
-                        m21 = evt.newValue.y,
-                        m22 = evt.newValue.z,
-                        m23 = 0,
-                        m30 = 0,
-                        m31 = 0,
-                        m32 = 0,
-                        m33 = 0,
-                    };
-                    DirtyNodes();
-                });
-            AddRow(propertySheet, "", row2Field);
-        }
-
-        void BuildMatrix4PropertyField(PropertySheet propertySheet, Matrix4ShaderProperty property)
-        {
-            var row0Field = new Vector4Field { value = property.value.GetRow(0) };
-            row0Field.RegisterValueChangedCallback(evt =>
-                {
-                    _graphData.owner.RegisterCompleteObjectUndo("Change Property Value");
-                    Vector4 row1 = property.value.GetRow(1);
-                    Vector4 row2 = property.value.GetRow(2);
-                    Vector4 row3 = property.value.GetRow(3);
-                    property.value = new Matrix4x4()
-                    {
-                        m00 = evt.newValue.x,
-                        m01 = evt.newValue.y,
-                        m02 = evt.newValue.z,
-                        m03 = evt.newValue.w,
-                        m10 = row1.x,
-                        m11 = row1.y,
-                        m12 = row1.z,
-                        m13 = row1.w,
-                        m20 = row2.x,
-                        m21 = row2.y,
-                        m22 = row2.z,
-                        m23 = row2.w,
-                        m30 = row3.x,
-                        m31 = row3.y,
-                        m32 = row3.z,
-                        m33 = row3.w,
-                    };
-                    DirtyNodes();
-                });
-            AddRow(propertySheet, "Default", row0Field);
-
-            var row1Field = new Vector4Field { value = property.value.GetRow(1) };
-            row1Field.RegisterValueChangedCallback(evt =>
-                {
-                    _graphData.owner.RegisterCompleteObjectUndo("Change Property Value");
-                    Vector4 row0 = property.value.GetRow(0);
-                    Vector4 row2 = property.value.GetRow(2);
-                    Vector4 row3 = property.value.GetRow(3);
-                    property.value = new Matrix4x4()
-                    {
-                        m00 = row0.x,
-                        m01 = row0.y,
-                        m02 = row0.z,
-                        m03 = row0.w,
-                        m10 = evt.newValue.x,
-                        m11 = evt.newValue.y,
-                        m12 = evt.newValue.z,
-                        m13 = evt.newValue.w,
-                        m20 = row2.x,
-                        m21 = row2.y,
-                        m22 = row2.z,
-                        m23 = row2.w,
-                        m30 = row3.x,
-                        m31 = row3.y,
-                        m32 = row3.z,
-                        m33 = row3.w,
-                    };
-                    DirtyNodes();
-                });
-            AddRow(propertySheet, "", row1Field);
-
-            var row2Field = new Vector4Field { value = property.value.GetRow(2) };
-            row2Field.RegisterValueChangedCallback(evt =>
-                {
-                    _graphData.owner.RegisterCompleteObjectUndo("Change Property Value");
-                    Vector4 row0 = property.value.GetRow(0);
-                    Vector4 row1 = property.value.GetRow(1);
-                    Vector4 row3 = property.value.GetRow(3);
-                    property.value = new Matrix4x4()
-                    {
-                        m00 = row0.x,
-                        m01 = row0.y,
-                        m02 = row0.z,
-                        m03 = row0.w,
-                        m10 = row1.x,
-                        m11 = row1.y,
-                        m12 = row1.z,
-                        m13 = row1.w,
-                        m20 = evt.newValue.x,
-                        m21 = evt.newValue.y,
-                        m22 = evt.newValue.z,
-                        m23 = evt.newValue.w,
-                        m30 = row3.x,
-                        m31 = row3.y,
-                        m32 = row3.z,
-                        m33 = row3.w,
-                    };
-                    DirtyNodes();
-                });
-            AddRow(propertySheet, "", row2Field);
-
-            var row3Field = new Vector4Field { value = property.value.GetRow(3) };
-            row3Field.RegisterValueChangedCallback(evt =>
-                {
-                    _graphData.owner.RegisterCompleteObjectUndo("Change Property Value");
-                    Vector4 row0 = property.value.GetRow(0);
-                    Vector4 row1 = property.value.GetRow(1);
-                    Vector4 row2 = property.value.GetRow(2);
-                    property.value = new Matrix4x4()
-                    {
-                        m00 = row0.x,
-                        m01 = row0.y,
-                        m02 = row0.z,
-                        m03 = row0.w,
-                        m10 = row1.x,
-                        m11 = row1.y,
-                        m12 = row1.z,
-                        m13 = row1.w,
-                        m20 = row2.x,
-                        m21 = row2.y,
-                        m22 = row2.z,
-                        m23 = row2.w,
-                        m30 = evt.newValue.x,
-                        m31 = evt.newValue.y,
-                        m32 = evt.newValue.z,
-                        m33 = evt.newValue.w,
-                    };
-                    DirtyNodes();
-                });
-            AddRow(propertySheet, "", row3Field);
-        }
-
-        void BuildSamplerStatePropertyField(PropertySheet propertySheet, SamplerStateShaderProperty property)
-        {
-            var filterField = new EnumField(property.value.filter);
-            filterField.RegisterValueChangedCallback(evt =>
-                {
-                    _graphData.owner.RegisterCompleteObjectUndo("Change Property Value");
-                    TextureSamplerState state = property.value;
-                    state.filter = (TextureSamplerState.FilterMode)evt.newValue;
-                    property.value = state;
-                    // Rebuild();
-                    DirtyNodes(ModificationScope.Graph);
-                });
-            AddRow(propertySheet, "Filter", filterField);
-
-            var wrapField = new EnumField(property.value.wrap);
-            wrapField.RegisterValueChangedCallback(evt =>
-                {
-                    _graphData.owner.RegisterCompleteObjectUndo("Change Property Value");
-                    TextureSamplerState state = property.value;
-                    state.wrap = (TextureSamplerState.WrapMode)evt.newValue;
-                    property.value = state;
-                    // Rebuild();
-                    DirtyNodes(ModificationScope.Graph);
-                });
-            AddRow(propertySheet, "Wrap", wrapField);
-        }
-
-        void BuildGradientPropertyField(PropertySheet propertySheet, GradientShaderProperty property)
-        {
-            var field = new GradientField { value = property.value };
-            field.RegisterValueChangedCallback(evt =>
-                {
-                    _graphData.owner.RegisterCompleteObjectUndo("Change Property Value");
-                    property.value = evt.newValue;
-                    DirtyNodes();
-                });
-            AddRow(propertySheet, "Default", field);
-        }
-#endregion
-
-#region Keyword Fields
-        void BuildKeywordFields(PropertySheet propertySheet)
-        {
-            var keyword = _mShaderInput as ShaderKeyword;
-            if(keyword == null)
-                return;
-
-            // KeywordDefinition
-            var keywordDefinitionField = new EnumField((Enum)keyword.keywordDefinition);
-            keywordDefinitionField.RegisterValueChangedCallback(evt =>
-            {
-                _graphData.owner.RegisterCompleteObjectUndo("Change Keyword Type");
-                if (keyword.keywordDefinition == (KeywordDefinition)evt.newValue)
-                    return;
-                keyword.keywordDefinition = (KeywordDefinition)evt.newValue;
-                // Rebuild();
-            });
-            AddRow(propertySheet, "Definition", keywordDefinitionField, keyword.isEditable);
-
-            // KeywordScope
-            if(keyword.keywordDefinition != KeywordDefinition.Predefined)
-            {
-                var keywordScopeField = new EnumField((Enum)keyword.keywordScope);
-                keywordScopeField.RegisterValueChangedCallback(evt =>
-                {
-                    _graphData.owner.RegisterCompleteObjectUndo("Change Keyword Type");
-                    if (keyword.keywordScope == (KeywordScope)evt.newValue)
-                        return;
-                    keyword.keywordScope = (KeywordScope)evt.newValue;
-                });
-                AddRow(propertySheet, "Scope", keywordScopeField, keyword.isEditable);
-            }
-
-            switch(keyword.keywordType)
-            {
-                case KeywordType.Boolean:
-                    BuildBooleanKeywordField(propertySheet, keyword);
-                    break;
-                case KeywordType.Enum:
-                    BuildEnumKeywordField(propertySheet, keyword);
-                    break;
-                default:
-                    throw new ArgumentOutOfRangeException();
-            }
-        }
-
-        void BuildBooleanKeywordField(PropertySheet propertySheet, ShaderKeyword keyword)
-        {
-            // Default field
-            var field = new Toggle() { value = keyword.value == 1 };
-            field.OnToggleChanged(evt =>
-                {
-                    _graphData.owner.RegisterCompleteObjectUndo("Change property value");
-                    keyword.value = evt.newValue ? 1 : 0;
-                    DirtyNodes(ModificationScope.Graph);
-                });
-            AddRow(propertySheet, "Default", field);
-        }
-
-        void BuildEnumKeywordField(PropertySheet propertySheet, ShaderKeyword keyword)
-        {
-            // Clamp value between entry list
-            int value = Mathf.Clamp(keyword.value, 0, keyword.entries.Count - 1);
-
-            // Default field
-            var field = new PopupField<string>(keyword.entries.Select(x => x.displayName).ToList(), value);
-            field.RegisterValueChangedCallback(evt =>
-                {
-                    _graphData.owner.RegisterCompleteObjectUndo("Change Keyword Value");
-                    keyword.value = field.index;
-                    DirtyNodes(ModificationScope.Graph);
-                });
-            AddRow(propertySheet, "Default", field);
-
-            // Entries
-            var m_Container = new IMGUIContainer(() => OnGUIHandler ()) { name = "ListContainer" };
-            AddRow(propertySheet, "Entries", m_Container, keyword.isEditable);
-        }
-
-        private void OnGUIHandler()
-        {
-            if(m_ReorderableList == null)
-            {
-                RecreateList();
-                AddCallbacks();
-            }
-<<<<<<< HEAD
-=======
-
-            control.AddToClassList("rowViewControl");
-            control.SetEnabled(enabled);
->>>>>>> 718ed667
-
-            m_ReorderableList.index = m_SelectedIndex;
-            m_ReorderableList.DoLayoutList();
-        }
-
-        internal void RecreateList()
-        {
-            if(!(_mShaderInput is ShaderKeyword keyword))
-                return;
-
-            // Create reorderable list from entries
-            m_ReorderableList = new ReorderableList(keyword.entries, typeof(KeywordEntry), true, true, true, true);
-        }
-
-        private void AddCallbacks()
-        {
-            if(!(_mShaderInput is ShaderKeyword keyword))
-                return;
-
-            // Draw Header
-            m_ReorderableList.drawHeaderCallback = (Rect rect) =>
-            {
-                int indent = 14;
-                var displayRect = new Rect(rect.x + indent, rect.y, (rect.width - indent) / 2, rect.height);
-                EditorGUI.LabelField(displayRect, "Display Name");
-                var referenceRect = new Rect((rect.x + indent) + (rect.width - indent) / 2, rect.y, (rect.width - indent) / 2, rect.height);
-                EditorGUI.LabelField(referenceRect, "Reference Suffix");
-            };
-
-            // Draw Element
-            m_ReorderableList.drawElementCallback = (Rect rect, int index, bool isActive, bool isFocused) =>
-            {
-                KeywordEntry entry = ((KeywordEntry)m_ReorderableList.list[index]);
-                EditorGUI.BeginChangeCheck();
-
-                var displayName = EditorGUI.DelayedTextField( new Rect(rect.x, rect.y, rect.width / 2, EditorGUIUtility.singleLineHeight), entry.displayName, EditorStyles.label);
-                var referenceName = EditorGUI.DelayedTextField( new Rect(rect.x + rect.width / 2, rect.y, rect.width / 2, EditorGUIUtility.singleLineHeight), entry.referenceName, EditorStyles.label);
-
-                displayName = GetDuplicateSafeDisplayName(entry.id, displayName);
-                referenceName = GetDuplicateSafeReferenceName(entry.id, referenceName.ToUpper());
-
-                if(EditorGUI.EndChangeCheck())
-                {
-                    keyword.entries[index] = new KeywordEntry(index + 1, displayName, referenceName);
-
-                    DirtyNodes();
-                    // Rebuild();
-                }
-            };
-
-            // Element height
-            m_ReorderableList.elementHeightCallback = (int indexer) =>
-            {
-                return m_ReorderableList.elementHeight;
-            };
-
-            // Can add
-            m_ReorderableList.onCanAddCallback = (ReorderableList list) =>
-            {
-                return list.count < 8;
-            };
-
-            // Can remove
-            m_ReorderableList.onCanRemoveCallback = (ReorderableList list) =>
-            {
-                return list.count > 2;
-            };
-
-            // Add callback delegates
-            m_ReorderableList.onSelectCallback += SelectEntry;
-            m_ReorderableList.onAddCallback += AddEntry;
-            m_ReorderableList.onRemoveCallback += RemoveEntry;
-            m_ReorderableList.onReorderCallback += ReorderEntries;
-        }
-
-        private void SelectEntry(ReorderableList list)
-        {
-            m_SelectedIndex = list.index;
-        }
-
-        private void AddEntry(ReorderableList list)
-        {
-            if(!(_mShaderInput is ShaderKeyword keyword))
-                return;
-
-            _graphData.owner.RegisterCompleteObjectUndo("Add Keyword Entry");
-
-            var index = list.list.Count + 1;
-            var displayName = GetDuplicateSafeDisplayName(index, "New");
-            var referenceName = GetDuplicateSafeReferenceName(index, "NEW");
-
-            // Add new entry
-            keyword.entries.Add(new KeywordEntry(index, displayName, referenceName));
-
-            // Update GUI
-            // Rebuild();
-            _graphData.OnKeywordChanged();
-            m_SelectedIndex = list.list.Count - 1;
-        }
-
-        private void RemoveEntry(ReorderableList list)
-        {
-            if(!(_mShaderInput is ShaderKeyword keyword))
-                return;
-
-            _graphData.owner.RegisterCompleteObjectUndo("Remove Keyword Entry");
-
-            // Remove entry
-            m_SelectedIndex = list.index;
-            var selectedEntry = (KeywordEntry)m_ReorderableList.list[list.index];
-            keyword.entries.Remove(selectedEntry);
-
-            // Clamp value within new entry range
-            int value = Mathf.Clamp(keyword.value, 0, keyword.entries.Count - 1);
-            keyword.value = value;
-
-            // Rebuild();
-            _graphData.OnKeywordChanged();
-        }
-
-        private void ReorderEntries(ReorderableList list)
-        {
-            DirtyNodes();
-        }
-
-        public string GetDuplicateSafeDisplayName(int id, string name)
-        {
-            name = name.Trim();
-            var entryList = m_ReorderableList.list as List<KeywordEntry>;
-            return GraphUtil.SanitizeName(entryList.Where(p => p.id != id).Select(p => p.displayName), "{0} ({1})", name);
-        }
-
-        public string GetDuplicateSafeReferenceName(int id, string name)
-        {
-            name = name.Trim();
-            name = Regex.Replace(name, @"(?:[^A-Za-z_0-9])|(?:\s)", "_");
-            var entryList = m_ReorderableList.list as List<KeywordEntry>;
-            return GraphUtil.SanitizeName(entryList.Where(p => p.id != id).Select(p => p.referenceName), "{0}_{1}", name);
-        }
 #endregion
     }
 }