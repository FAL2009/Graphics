--- conflicted
+++ resolved
@@ -31,13 +31,8 @@
         public List<NodeEntry> currentNodeEntries;
         public ShaderPort connectedPort { get; set; }
         public bool nodeNeedsRepositioning { get; set; }
-<<<<<<< HEAD
-        public SlotReference targetSlotReference { get; internal set; }
-        public Vector2 targetPosition { get; internal set; }
-=======
         public SlotReference targetSlotReference { get; private set; }
         public Vector2 targetPosition { get; private set; }
->>>>>>> c177a172
         private const string k_HiddenFolderName = "Hidden";
 
         public void Initialize(EditorWindow editorWindow, GraphData graph, GraphView graphView)
@@ -90,16 +85,10 @@
             foreach (var guid in AssetDatabase.FindAssets(string.Format("t:{0}", typeof(SubGraphAsset))))
             {
                 var asset = AssetDatabase.LoadAssetAtPath<SubGraphAsset>(AssetDatabase.GUIDToAssetPath(guid));
-<<<<<<< HEAD
-                var node = new SubGraphNode { subGraphAsset = asset };
-                var title = node.subGraphData.path.Split('/').ToList();
-                if (node.subGraphData.descendents.Contains(m_Graph.assetGuid) || node.subGraphData.assetGuid == m_Graph.assetGuid)
-=======
                 var node = new SubGraphNode { asset = asset };
                 var title = asset.path.Split('/').ToList();
                 
                 if (asset.descendents.Contains(m_Graph.assetGuid) || asset.assetGuid == m_Graph.assetGuid)
->>>>>>> c177a172
                 {
                     continue;
                 }
@@ -108,14 +97,9 @@
                 {
                     AddEntries(node, new string[1] { asset.name }, nodeEntries);
                 }
-<<<<<<< HEAD
+
                 else if (title[0] != k_HiddenFolderName)
-                {                    
-=======
-
-                else if (title[0] != k_HiddenFolderName)
-                {
->>>>>>> c177a172
+                {
                     title.Add(asset.name);
                     AddEntries(node, title.ToArray(), nodeEntries);
                 }
