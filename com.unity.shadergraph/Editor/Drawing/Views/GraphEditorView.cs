--- conflicted
+++ resolved
@@ -9,11 +9,8 @@
 
 using UnityEditor.Experimental.GraphView;
 using UnityEditor.ShaderGraph.Drawing.Colors;
-<<<<<<< HEAD
 using UnityEditor.ShaderGraph.Serialization;
-=======
 using UnityEditor.ShaderGraph.Internal;
->>>>>>> 84f47852
 using UnityEngine.UIElements;
 using EdgeView = UnityEditor.Experimental.GraphView.Edge;
 using UnityEditor.VersionControl;
@@ -561,23 +558,23 @@
                     foreach (var graphElement in graphElements)
                     {
                         if (graphElement is IShaderNodeView nodeView)
-                        {
+            {
                             var node = nodeView.node;
                             if (m_Graph.ContainsNode(node))
                             {
                                 continue;
                             }
 
-                            node.UnregisterCallback(OnNodeChanged);
-                            nodeView.Dispose();
-                            m_GraphView.RemoveElement((Node)nodeView);
+                node.UnregisterCallback(OnNodeChanged);
+                    nodeView.Dispose();
+                    m_GraphView.RemoveElement((Node)nodeView);
 
                             if (node.group != null)
-                            {
+                    {
                                 var shaderGroup = m_GraphView.graphElements.ToList().OfType<ShaderGroup>().First(g => g.userData == node.group);
-                                m_GroupHashSet.Add(shaderGroup);
-                            }
-                        }
+                        m_GroupHashSet.Add(shaderGroup);
+                    }
+                }
                         else if (graphElement is StickyNote stickyNote && !m_Graph.stickyNotes.Contains(stickyNote.userData))
                         {
                             m_GraphView.RemoveElement(stickyNote);
@@ -586,37 +583,37 @@
                         {
                             m_GraphView.RemoveElement(group);
                         }
-                    }
+            }
 
                     graphElements.Release();
-                }
-
-                {
+            }
+
+            {
                     var graphElements = ListPool<GraphElement>.Get();
                     m_GraphView.graphElements.ToList(graphElements);
 
                     foreach (var groupData in m_Graph.groups)
                     {
                         if (!graphElements.Any(graphElement => graphElement is ShaderGroup group && group.userData == groupData))
-                        {
-                            AddGroup(groupData);
-                        }
+            {
+                AddGroup(groupData);
+            }
                     }
 
                     foreach (var stickyNoteData in m_Graph.stickyNotes)
                     {
                         if (!graphElements.Any(graphElement => graphElement is StickyNote stickyNote && stickyNote.userData == stickyNoteData))
-                        {
+            {
                             AddStickyNote(stickyNoteData);
                         }
-                    }
+            }
 
                     foreach (var node in m_Graph.nodes)
                     {
                         if (!graphElements.Any(graphElement => graphElement is IShaderNodeView nodeView && nodeView.node == node))
-                        {
-                            AddNode(node);
-                        }
+            {
+                AddNode(node);
+            }
                     }
 
                     graphElements.Release();
@@ -630,34 +627,34 @@
                     m_GraphView.graphElements.ToList(graphElements);
 
                     foreach (var graphElement in graphElements)
-                    {
+            {
                         GroupData newGroup;
                         if (graphElement is IShaderNodeView nodeView)
+                {
+                            newGroup = nodeView.node.group;
+                }
+                        else if (graphElement is StickyNote stickyNote)
+                {
+                            newGroup = stickyNote.userData.group;
+                }
+                else
+                {
+                            continue;
+                }
+
+                    var groupView = graphElement.GetContainingScope() as ShaderGroup;
+                        if (groupView?.userData != newGroup)
+                    {
+                        groupView?.RemoveElement(graphElement);
+                            if (newGroup != null)
                         {
-                            newGroup = nodeView.node.group;
-                        }
-                        else if (graphElement is StickyNote stickyNote)
-                        {
-                            newGroup = stickyNote.userData.group;
-                        }
-                        else
-                        {
-                            continue;
-                        }
-
-                        var groupView = graphElement.GetContainingScope() as ShaderGroup;
-                        if (groupView?.userData != newGroup)
-                        {
-                            groupView?.RemoveElement(graphElement);
-                            if (newGroup != null)
-                            {
-                                var newGroupView = m_GraphView.graphElements.ToList()
-                                    .OfType<ShaderGroup>()
+                            var newGroupView = m_GraphView.graphElements.ToList()
+                                .OfType<ShaderGroup>()
                                     .First(x => x.userData == newGroup);
-                                newGroupView.AddElement(graphElement);
-                            }
-                        }
-                    }
+                            newGroupView.AddElement(graphElement);
+                        }
+                    }
+                }
 
                     // Handle removed edges
                     foreach (var graphElement in graphElements)
@@ -692,55 +689,55 @@
                     }
 
                     graphElements.Release();
-                }
-
-                foreach (var groupData in m_Graph.pastedGroups)
-                {
-                    var group = m_GraphView.graphElements.ToList().OfType<ShaderGroup>().ToList().First(g => g.userData == groupData);
-                    m_GraphView.AddToSelection(group);
-                }
-
-                foreach (var stickyNoteData in m_Graph.pastedStickyNotes)
-                {
-                    var stickyNote = m_GraphView.graphElements.ToList().OfType<StickyNote>().First(s => s.userData == stickyNoteData);
-                    m_GraphView.AddToSelection(stickyNote);
-                }
-
-                foreach (var node in m_Graph.pastedNodes)
-                {
-                    var nodeView = m_GraphView.nodes.ToList().OfType<IShaderNodeView>()
+            }
+
+            foreach (var groupData in m_Graph.pastedGroups)
+            {
+                var group = m_GraphView.graphElements.ToList().OfType<ShaderGroup>().ToList().First(g => g.userData == groupData);
+                m_GraphView.AddToSelection(group);
+            }
+
+            foreach (var stickyNoteData in m_Graph.pastedStickyNotes)
+            {
+                var stickyNote = m_GraphView.graphElements.ToList().OfType<StickyNote>().First(s => s.userData == stickyNoteData);
+                m_GraphView.AddToSelection(stickyNote);
+            }
+
+            foreach (var node in m_Graph.pastedNodes)
+            {
+                var nodeView = m_GraphView.nodes.ToList().OfType<IShaderNodeView>()
                         .FirstOrDefault(p => p.node != null && p.node == node);
-                    m_GraphView.AddToSelection((Node)nodeView);
-                }
-
-                foreach (var shaderGroup in m_GroupHashSet)
-                {
-                    SetGroupPosition(shaderGroup);
-                }
-
-                foreach (var node in nodesToUpdate)
-                {
-                    if (node is MaterialNodeView materialNodeView)
-                    {
-                        materialNodeView.OnModified(ModificationScope.Topological);
-                    }
-                }
-
-                UpdateEdgeColors(nodesToUpdate);
-
-                // Checking if any new Group Nodes just got added
-                if (m_Graph.mostRecentlyCreatedGroup != null)
-                {
-                    var groups = m_GraphView.graphElements.ToList().OfType<ShaderGroup>();
-                    foreach (ShaderGroup shaderGroup in groups)
-                    {
-                        if (shaderGroup.userData == m_Graph.mostRecentlyCreatedGroup)
-                        {
-                            shaderGroup.FocusTitleTextField();
-                            break;
-                        }
-                    }
-                }
+                m_GraphView.AddToSelection((Node)nodeView);
+            }
+
+            foreach (var shaderGroup in m_GroupHashSet)
+            {
+                SetGroupPosition(shaderGroup);
+            }
+
+            foreach (var node in nodesToUpdate)
+            {
+                if (node is MaterialNodeView materialNodeView)
+                {
+                    materialNodeView.OnModified(ModificationScope.Topological);
+                }
+            }
+
+            UpdateEdgeColors(nodesToUpdate);
+
+            // Checking if any new Group Nodes just got added
+            if (m_Graph.mostRecentlyCreatedGroup != null)
+            {
+                var groups = m_GraphView.graphElements.ToList().OfType<ShaderGroup>();
+                foreach (ShaderGroup shaderGroup in groups)
+                {
+                    if (shaderGroup.userData == m_Graph.mostRecentlyCreatedGroup)
+                    {
+                        shaderGroup.FocusTitleTextField();
+                        break;
+                    }
+                }
+            }
 
                 m_Version = m_Graph.changeVersion;
             }
