using System;
using System.Collections.Generic;
using System.Linq;
using UnityEngine;
using UnityEditor.Graphing;
using UnityEditor.Graphing.Util;
using UnityEngine.Assertions;
using UnityEngine.Rendering;
using UnityEditor.ShaderGraph.Internal;
using Debug = UnityEngine.Debug;
using Object = UnityEngine.Object;
using Unity.Profiling;


namespace UnityEditor.ShaderGraph.Drawing
{
    delegate void OnPrimaryMasterChanged();

    class PreviewManager : IDisposable
    {
        GraphData m_Graph;
        MessageManager m_Messenger;
<<<<<<< HEAD
        Dictionary<string, PreviewRenderData> m_RenderDatas = new Dictionary<string, PreviewRenderData>();
        PreviewRenderData m_MasterRenderData;
        HashSet<AbstractMaterialNode> m_NodesToUpdate = new HashSet<AbstractMaterialNode>();
        HashSet<AbstractMaterialNode> m_NodesToDraw = new HashSet<AbstractMaterialNode>();
        HashSet<AbstractMaterialNode> m_TimedNodes = new HashSet<AbstractMaterialNode>();
        bool m_RefreshTimedNodes;
=======

        MaterialPropertyBlock m_SharedPreviewPropertyBlock;         // stores preview properties (shared among ALL preview nodes)

        Dictionary<Guid, PreviewRenderData> m_RenderDatas = new Dictionary<Guid, PreviewRenderData>();      // stores all of the PreviewRendererData, mapped by node GUID
        PreviewRenderData m_MasterRenderData;                                                               // cache ref to preview renderer data for the master node

        int m_MaxNodesCompiling = 2;                                                                        // max preview shaders we want to async compile at once

        // state trackers
        HashSet<AbstractMaterialNode> m_NodesShaderChanged = new HashSet<AbstractMaterialNode>();           // nodes whose shader code has changed, this node and nodes that read from it are put into NeedRecompile
        HashSet<AbstractMaterialNode> m_NodesNeedsRecompile = new HashSet<AbstractMaterialNode>();           // nodes we need to recompile the preview shader
        HashSet<AbstractMaterialNode> m_NodesCompiling = new HashSet<AbstractMaterialNode>();               // nodes currently being compiled
        HashSet<AbstractMaterialNode> m_NodesToDraw = new HashSet<AbstractMaterialNode>();                  // nodes to rebuild the texture for
        HashSet<AbstractMaterialNode> m_TimedNodes = new HashSet<AbstractMaterialNode>();                   // nodes that are dependent on a time node -- i.e. animated -- need to redraw every frame
        bool m_RefreshTimedNodes;                                                                           // flag to trigger rebuilding the list of timed nodes
>>>>>>> 7ef11736

        PreviewSceneResources m_SceneResources;
        Texture2D m_ErrorTexture;
        Vector2? m_NewMasterPreviewSize;

        public PreviewRenderData masterRenderData
        {
            get { return m_MasterRenderData; }
        }

        public PreviewManager(GraphData graph, MessageManager messenger)
        {
            m_SharedPreviewPropertyBlock = new MaterialPropertyBlock();
            m_Graph = graph;
            m_Messenger = messenger;
            m_ErrorTexture = GenerateFourSquare(Color.magenta, Color.black);
            m_SceneResources = new PreviewSceneResources();

            foreach (var node in m_Graph.GetNodes<AbstractMaterialNode>())
                AddPreview(node);
        }

        public OnPrimaryMasterChanged onPrimaryMasterChanged;

        static Texture2D GenerateFourSquare(Color c1, Color c2)
        {
            var tex = new Texture2D(2, 2);
            tex.SetPixel(0, 0, c1);
            tex.SetPixel(0, 1, c2);
            tex.SetPixel(1, 0, c2);
            tex.SetPixel(1, 1, c1);
            tex.filterMode = FilterMode.Point;
            tex.Apply();
            return tex;
        }

        public void ResizeMasterPreview(Vector2 newSize)
        {
            m_NewMasterPreviewSize = newSize;
        }

        public PreviewRenderData GetPreviewRenderData(AbstractMaterialNode node)
        {
<<<<<<< HEAD
            return m_RenderDatas[node.objectId];
=======
            PreviewRenderData result = null;
            if (node != null)
                m_RenderDatas.TryGetValue(node.guid, out result);
            return result;
>>>>>>> 7ef11736
        }

        void AddPreview(AbstractMaterialNode node)
        {
            var isMaster = false;

            if (node is IMasterNode || node is SubGraphOutputNode)
            {
<<<<<<< HEAD
                if (masterRenderData != null || (node is IMasterNode && node != node.owner.outputNode))
=======
                // we don't build preview render data for output nodes that aren't the active output node
                if (masterRenderData != null || (node is IMasterNode && node.guid != node.owner.activeOutputNodeGuid))
>>>>>>> 7ef11736
                {
                    return;
                }

                isMaster = true;
            }

            var renderData = new PreviewRenderData
            {
                renderTexture =
                    new RenderTexture(200, 200, 16, RenderTextureFormat.ARGB32, RenderTextureReadWrite.Default)
                    {
                        hideFlags = HideFlags.HideAndDontSave
                    }
            };

            if (isMaster)
            {
                m_MasterRenderData = renderData;
                renderData.renderTexture.width = renderData.renderTexture.height = 400;
            }

            renderData.renderTexture.Create();

            var shaderData = new PreviewShaderData
            {
                node = node,
                passesCompiling = 0,
                isOutOfDate = true,
                hasError = false,
            };
            renderData.shaderData = shaderData;

            m_RenderDatas.Add(node.objectId, renderData);
            node.RegisterCallback(OnNodeModified);

            if (node.RequiresTime())
            {
                m_RefreshTimedNodes = true;
            }

            if (m_MasterRenderData == renderData && onPrimaryMasterChanged != null)
            {
                onPrimaryMasterChanged();
            }

<<<<<<< HEAD
            MarkNodeUpdate(node);
=======
            m_NodesNeedsRecompile.Add(node);
>>>>>>> 7ef11736
        }

        void OnNodeModified(AbstractMaterialNode node, ModificationScope scope)
        {
            if (scope == ModificationScope.Topological ||
                scope == ModificationScope.Graph)
            {
<<<<<<< HEAD
                MarkNodeUpdate(node);

=======
                m_NodesShaderChanged.Add(node);
>>>>>>> 7ef11736
                m_RefreshTimedNodes = true;
            }
            else if (scope == ModificationScope.Node)
            {
<<<<<<< HEAD
                MarkNodeDraw(node);
            }
        }

        void MarkNodeUpdate(AbstractMaterialNode node)
        {
            if (!m_Graph.ContainsNode(node))
            {
                return;
            }
            m_NodesToUpdate.Add(node);
        }

        void UnmarkNodeUpdate(AbstractMaterialNode node)
        {
            if (!m_Graph.ContainsNode(node))
            {
                return;
            }
            m_NodesToUpdate.Remove(node);
        }

        void MarkNodeDraw(AbstractMaterialNode node)
        {
            if (!m_Graph.ContainsNode(node))
            {
                return;
            }
            m_NodesToDraw.Add(node);
        }

        void UnmarkNodeDraw(AbstractMaterialNode node)
        {
            if (!m_Graph.ContainsNode(node))
            {
                return;
=======
                // if we only changed a constant on the node, we don't have to recompile the shader for it, just re-render it with the updated constant
                m_NodesToDraw.Add(node);
>>>>>>> 7ef11736
            }
            m_NodesToDraw.Remove(node);
        }

        // temp structures that are kept around statically to avoid GC churn
        static Stack<AbstractMaterialNode> m_TempNodeWave = new Stack<AbstractMaterialNode>();
        static HashSet<AbstractMaterialNode> m_TempAddedToNodeWave = new HashSet<AbstractMaterialNode>();

        // cache the Action to avoid GC
        Action<AbstractMaterialNode> AddNextLevelNodesToWave =
            nextLevelNode =>
            {
                if (!m_TempAddedToNodeWave.Contains(nextLevelNode))
                {
                    m_TempNodeWave.Push(nextLevelNode);
                    m_TempAddedToNodeWave.Add(nextLevelNode);
                }
            };

        enum PropagationDirection
        {
            Upstream,
            Downstream
        }

        // ADDs all nodes in sources, and all nodes in the given direction relative to them, into result
        // sources and result can be the same HashSet
        private static readonly ProfilerMarker PropagateNodesMarker = new ProfilerMarker("PropagateNodes");
        void PropagateNodes(HashSet<AbstractMaterialNode> sources, PropagationDirection dir, HashSet<AbstractMaterialNode> result)
        {
            using (PropagateNodesMarker.Auto())
            {
                // NodeWave represents the list of nodes we still have to process and add to result
                m_TempNodeWave.Clear();
                m_TempAddedToNodeWave.Clear();
                foreach (var node in sources)
                {
                    m_TempNodeWave.Push(node);
                    m_TempAddedToNodeWave.Add(node);
                }

                while (m_TempNodeWave.Count > 0)
                {
                    var node = m_TempNodeWave.Pop();
                    if (node == null)
                        continue;

                    result.Add(node);

                    // grab connected nodes in propagation direction, add them to the node wave
                    ForeachConnectedNode(node, dir, AddNextLevelNodesToWave);
                }

                // clean up any temp data
                m_TempNodeWave.Clear();
                m_TempAddedToNodeWave.Clear();
            }
        }

        void ForeachConnectedNode(AbstractMaterialNode node, PropagationDirection dir, Action<AbstractMaterialNode> action)
        {
<<<<<<< HEAD
            // Loop through all nodes that the node feeds into.
            m_Slots.Clear();
            if (dir == PropagationDirection.Downstream)
                node.GetOutputSlots(m_Slots);
            else
                node.GetInputSlots(m_Slots);
            foreach (var slot in m_Slots)
            {
                m_Edges.Clear();
                m_Graph.GetEdges(slot.slotReference, m_Edges);
                foreach (var edge in m_Edges)
                {
                    // We look at each node we feed into.
                    var connectedSlot = (dir == PropagationDirection.Downstream) ? edge.inputSlot : edge.outputSlot;
                    var connectedNode = connectedSlot.node;
=======
            using (var tempEdges = PooledList<IEdge>.Get())
            using (var tempSlots = PooledList<MaterialSlot>.Get())
            {
                // Loop through all nodes that the node feeds into.
                if (dir == PropagationDirection.Downstream)
                    node.GetOutputSlots(tempSlots);
                else
                    node.GetInputSlots(tempSlots);
>>>>>>> 7ef11736

                foreach (var slot in tempSlots)
                {
                    // get the edges out of each slot
                    tempEdges.Clear();                            // and here we serialize another list, ouch!
                    m_Graph.GetEdges(slot.slotReference, tempEdges);
                    foreach (var edge in tempEdges)
                    {
                        // We look at each node we feed into.
                        var connectedSlot = (dir == PropagationDirection.Downstream) ? edge.inputSlot : edge.outputSlot;
                        var connectedNodeGuid = connectedSlot.nodeGuid;
                        var connectedNode = m_Graph.GetNodeFromGuid(connectedNodeGuid);

                        action(connectedNode);
                    }
                }
            }
        }

        public void HandleGraphChanges()
        {
            if (m_Graph.didActiveOutputNodeChange)
            {
                DestroyPreview(masterRenderData.shaderData.node.objectId);
            }

            foreach (var node in m_Graph.removedNodes)
            {
<<<<<<< HEAD
                DestroyPreview(node.objectId);
                UnmarkNodeUpdate(node);
                UnmarkNodeDraw(node);
=======
                DestroyPreview(node.guid);
>>>>>>> 7ef11736
                m_RefreshTimedNodes = true;
            }

            // remove the nodes from the state trackers
            m_NodesShaderChanged.ExceptWith(m_Graph.removedNodes);
            m_NodesNeedsRecompile.ExceptWith(m_Graph.removedNodes);
            m_NodesCompiling.ExceptWith(m_Graph.removedNodes);
            m_NodesToDraw.ExceptWith(m_Graph.removedNodes);
            m_TimedNodes.ExceptWith(m_Graph.removedNodes);

            m_Messenger.ClearNodesFromProvider(this, m_Graph.removedNodes);

            foreach (var node in m_Graph.addedNodes)
            {
                AddPreview(node);
                m_RefreshTimedNodes = true;
            }

            foreach (var edge in m_Graph.removedEdges)
            {
                var node = edge.inputSlot.node;
                if (node != null)
                {
<<<<<<< HEAD
                    MarkNodeUpdate(node);
=======
                    m_NodesShaderChanged.Add(node);
>>>>>>> 7ef11736
                    m_RefreshTimedNodes = true;
                }
            }
            foreach (var edge in m_Graph.addedEdges)
            {
                var node = edge.inputSlot.node;
                if(node != null)
                {
<<<<<<< HEAD
                    MarkNodeUpdate(node);
=======
                    m_NodesShaderChanged.Add(node);
>>>>>>> 7ef11736
                    m_RefreshTimedNodes = true;
                }
            }
        }

        private static readonly ProfilerMarker CollectPreviewPropertiesMarker = new ProfilerMarker("CollectPreviewProperties");
        void CollectPreviewProperties()
        {
            using (CollectPreviewPropertiesMarker.Auto())
            using (var tempCollectNodes = PooledHashSet<AbstractMaterialNode>.Get())
            using (var tempPreviewProps = PooledList<PreviewProperty>.Get())
            {
                // we only collect properties from nodes upstream of something we want to draw
                // TODO: we could go a step farther and only collect properties from nodes we know have changed their value
                // but that's not something we currently track...
                PropagateNodes(m_NodesToDraw, PropagationDirection.Upstream, tempCollectNodes);

                foreach (var propNode in tempCollectNodes)
                    propNode.CollectPreviewMaterialProperties(tempPreviewProps);

                foreach (var prop in m_Graph.properties)
                    tempPreviewProps.Add(prop.GetPreviewMaterialProperty());

                foreach (var previewProperty in tempPreviewProps)
                    previewProperty.SetValueOnMaterialPropertyBlock(m_SharedPreviewPropertyBlock);
            }
        }

        private static readonly ProfilerMarker RenderPreviewsMarker = new ProfilerMarker("RenderPreviews");
        private static readonly ProfilerMarker PrepareNodesMarker = new ProfilerMarker("PrepareNodesMarker");
        public void RenderPreviews(bool requestShaders = true)
        {
            using (RenderPreviewsMarker.Auto())
            using (var renderList2D = PooledList<PreviewRenderData>.Get())
            using (var renderList3D = PooledList<PreviewRenderData>.Get())
            {
                if (requestShaders)
                    UpdateShaders();

                UpdateTimedNodeList();

                PropagateNodes(m_NodesToDraw, PropagationDirection.Downstream, m_NodesToDraw);
                m_NodesToDraw.UnionWith(m_TimedNodes);

                if (m_NodesToDraw.Count <= 0)
                    return;

<<<<<<< HEAD
                var renderData = m_RenderDatas[node.objectId];
=======
                CollectPreviewProperties();
>>>>>>> 7ef11736

                var time = Time.realtimeSinceStartup;
                var timeParameters = new Vector4(time, Mathf.Sin(time), Mathf.Cos(time), 0.0f);

                using (PrepareNodesMarker.Auto())
                foreach (var node in m_NodesToDraw)
                {
                    if (node == null || !node.hasPreview || !node.previewExpanded)
                        continue;

                    var renderData = GetPreviewRenderData(node);
                    if (renderData == null) // non-active output nodes can have NULL render data (no preview)
                        continue;

                    if ((renderData.shaderData.shader == null) || (renderData.shaderData.mat == null))
                    {
                        // avoid calling NotifyPreviewChanged repeatedly
                        if (renderData.texture != null)
                        {
                            renderData.texture = null;
                            renderData.NotifyPreviewChanged();
                        }
                        continue;
                    }

                    renderData.shaderData.mat.SetVector("_TimeParameters", timeParameters);

                    if (renderData.shaderData.hasError)
                    {
                        renderData.texture = m_ErrorTexture;
                        renderData.NotifyPreviewChanged();
                        continue;
                    }

                    if (renderData.previewMode == PreviewMode.Preview2D)
                        renderList2D.Add(renderData);
                    else
                        renderList3D.Add(renderData);
                }

                EditorUtility.SetCameraAnimateMaterialsTime(m_SceneResources.camera, time);

                m_SceneResources.light0.enabled = true;
                m_SceneResources.light0.intensity = 1.0f;
                m_SceneResources.light0.transform.rotation = Quaternion.Euler(50f, 50f, 0);
                m_SceneResources.light1.enabled = true;
                m_SceneResources.light1.intensity = 1.0f;
                m_SceneResources.camera.clearFlags = CameraClearFlags.Color;

                // Render 2D previews
                m_SceneResources.camera.transform.position = -Vector3.forward * 2;
                m_SceneResources.camera.transform.rotation = Quaternion.identity;
                m_SceneResources.camera.orthographicSize = 0.5f;
                m_SceneResources.camera.orthographic = true;

                foreach (var renderData in renderList2D)
                    RenderPreview(renderData, m_SceneResources.quad, Matrix4x4.identity);

                // Render 3D previews
                m_SceneResources.camera.transform.position = -Vector3.forward * 5;
                m_SceneResources.camera.transform.rotation = Quaternion.identity;
                m_SceneResources.camera.orthographic = false;

                foreach (var renderData in renderList3D)
                    RenderPreview(renderData, m_SceneResources.sphere, Matrix4x4.identity);

                var renderMasterPreview = masterRenderData != null && m_NodesToDraw.Contains(masterRenderData.shaderData.node);
                if (renderMasterPreview && masterRenderData.shaderData.mat != null)
                {
                    if (m_NewMasterPreviewSize.HasValue)
                    {
                        if (masterRenderData.renderTexture != null)
                            Object.DestroyImmediate(masterRenderData.renderTexture, true);
                        masterRenderData.renderTexture = new RenderTexture((int)m_NewMasterPreviewSize.Value.x, (int)m_NewMasterPreviewSize.Value.y, 16, RenderTextureFormat.ARGB32, RenderTextureReadWrite.Default) { hideFlags = HideFlags.HideAndDontSave };
                        masterRenderData.renderTexture.Create();
                        masterRenderData.texture = masterRenderData.renderTexture;
                        m_NewMasterPreviewSize = null;
                    }
                    var mesh = m_Graph.previewData.serializedMesh.mesh ? m_Graph.previewData.serializedMesh.mesh : m_SceneResources.sphere;
                    var previewTransform = Matrix4x4.Rotate(m_Graph.previewData.rotation);
                    var scale = m_Graph.previewData.scale;
                    previewTransform *= Matrix4x4.Scale(scale * Vector3.one * (Vector3.one).magnitude / mesh.bounds.size.magnitude);
                    previewTransform *= Matrix4x4.Translate(-mesh.bounds.center);

                    RenderPreview(masterRenderData, mesh, previewTransform);
                }

                m_SceneResources.light0.enabled = false;
                m_SceneResources.light1.enabled = false;

                foreach (var renderData in renderList2D)
                    renderData.NotifyPreviewChanged();
                foreach (var renderData in renderList3D)
                    renderData.NotifyPreviewChanged();
                if (renderMasterPreview)
                    masterRenderData.NotifyPreviewChanged();

                m_NodesToDraw.Clear();
            }
        }

        public void ForceShaderUpdate()
        {
            foreach (var data in m_RenderDatas.Values)
            {
<<<<<<< HEAD
                MarkNodeUpdate(data.shaderData.node);
=======
                m_NodesNeedsRecompile.Add(data.shaderData.node);
>>>>>>> 7ef11736
            }
        }

        private static readonly ProfilerMarker ProcessCompletedShaderCompilationsMarker = new ProfilerMarker("ProcessCompletedShaderCompilations");
        private int compileFailRekicks = 0;
        void ProcessCompletedShaderCompilations()
        {
            // Check for shaders that finished compiling and set them to redraw
            using (ProcessCompletedShaderCompilationsMarker.Auto())
            using (var nodesCompiled = PooledHashSet<AbstractMaterialNode>.Get())
            {
                foreach (var node in m_NodesCompiling)
                {
                    PreviewRenderData renderData = GetPreviewRenderData(node);
                    PreviewShaderData shaderData = renderData.shaderData;
                    Assert.IsTrue(shaderData.passesCompiling > 0);

                    if (shaderData.passesCompiling != renderData.shaderData.mat.passCount)
                    {
                        // attempt to re-kick the compilation a few times
                        compileFailRekicks++;
                        if (compileFailRekicks <= 3)
                        {
                            renderData.shaderData.passesCompiling = 0;
                            m_NodesNeedsRecompile.Add(node);
                            nodesCompiled.Add(node);
                            continue;
                        }
                        else if (compileFailRekicks == 4)
                        {
                            Debug.LogWarning("Unexpected error in compiling preview shaders: some previews might not update. You can try to re-open the Shader Graph window, or select <b>Help > Report a Bug</b> in the menu and report this bug.");
                        }
                    }

                    // check that all passes have compiled
                    var allPassesCompiled = true;
                    for (var i = 0; i < renderData.shaderData.mat.passCount; i++)
                    {
                        if (!ShaderUtil.IsPassCompiled(renderData.shaderData.mat, i))
                        {
                            allPassesCompiled = false;
                            break;
                        }
                    }

                    if (!allPassesCompiled)
                    {
                        continue;
                    }

                    // Force the material to re-generate all it's shader properties, by reassigning the shader
                    renderData.shaderData.mat.shader = renderData.shaderData.shader;
                    renderData.shaderData.passesCompiling = 0;
                    renderData.shaderData.isOutOfDate = false;
                    CheckForErrors(renderData.shaderData);
<<<<<<< HEAD
                    MarkNodeDraw(renderData.shaderData.node);
=======

                    nodesCompiled.Add(renderData.shaderData.node);
>>>>>>> 7ef11736

                    var masterNode = renderData.shaderData.node as IMasterNode;
                    masterNode?.ProcessPreviewMaterial(renderData.shaderData.mat);
                }

                // removed compiled nodes from compiling list
                m_NodesCompiling.ExceptWith(nodesCompiled);

                // and add them to the draw list
                m_NodesToDraw.UnionWith(nodesCompiled);
            }
        }

        private static readonly ProfilerMarker KickOffShaderCompilationsMarker = new ProfilerMarker("KickOffShaderCompilations");
        void KickOffShaderCompilations()
        {
            // Start compilation for nodes that need to recompile
            using (KickOffShaderCompilationsMarker.Auto())
            using (var nodesToCompile = PooledHashSet<AbstractMaterialNode>.Get())
            {
                // master node compile is first in the priority list, as it takes longer than the other previews
                if ((m_NodesCompiling.Count + nodesToCompile.Count < m_MaxNodesCompiling) &&
                    m_NodesNeedsRecompile.Contains(m_MasterRenderData.shaderData.node) &&
                    !m_NodesCompiling.Contains(m_MasterRenderData.shaderData.node) &&
                    ((Shader.globalRenderPipeline != null) && (Shader.globalRenderPipeline.Length > 0)))    // master node requires an SRP
                {
                    var renderData = GetPreviewRenderData(m_MasterRenderData.shaderData.node);
                    Assert.IsTrue(renderData != null);
                    nodesToCompile.Add(m_MasterRenderData.shaderData.node);
                }

                // add each node to compile list if it needs a preview, is not already compiling, and we have room
                // (we don't want to double kick compiles, so wait for the first one to get back before kicking another)
                foreach (var node in m_NodesNeedsRecompile)
                {
                    if (m_NodesCompiling.Count + nodesToCompile.Count >= m_MaxNodesCompiling)
                        break;

<<<<<<< HEAD
            foreach (var node in m_NodesToUpdate)
            {
                if (node is IMasterNode && masterRenderData != null && node == masterRenderData.shaderData.node && !(node is VfxMasterNode))
=======
                    if (node.hasPreview && node.previewExpanded && !m_NodesCompiling.Contains(node))
                    {
                        var renderData = GetPreviewRenderData(node);
                        if (renderData == null) // non-active output nodes can have NULL render data (no preview)
                            continue;

                        nodesToCompile.Add(node);
                    }
                }

                // remove the selected nodes from the recompile list
                m_NodesNeedsRecompile.ExceptWith(nodesToCompile);

                // Reset error states for the UI, the shader, and all render data for nodes we're recompiling
                m_Messenger.ClearNodesFromProvider(this, nodesToCompile);

                // Force async compile on
                var wasAsyncAllowed = ShaderUtil.allowAsyncCompilation;
                ShaderUtil.allowAsyncCompilation = true;

                // kick async compiles for all nodes in m_NodeToCompile
                foreach (var node in nodesToCompile)
>>>>>>> 7ef11736
                {
                    if (node is IMasterNode && node == masterRenderData.shaderData.node && !(node is VfxMasterNode))
                    {
                        UpdateMasterNodeShader();
                        continue;
                    }

                    Assert.IsFalse(!node.hasPreview && !(node is SubGraphOutputNode || node is VfxMasterNode));

                    var renderData = GetPreviewRenderData(node);

                    // Get shader code and compile
                    var generator = new Generator(node.owner, node, GenerationMode.Preview, $"hidden/preview/{node.GetVariableNameForNode()}");
                    BeginCompile(renderData, generator.generatedShader);

                    // Calculate the PreviewMode from upstream nodes
                    // If any upstream node is 3D that trickles downstream
                    // TODO: not sure why this code exists here
                    // it would make more sense in HandleGraphChanges and/or RenderPreview
                    List<AbstractMaterialNode> upstreamNodes = new List<AbstractMaterialNode>();
                    NodeUtils.DepthFirstCollectNodesFromNode(upstreamNodes, node, NodeUtils.IncludeSelf.Include);
                    renderData.previewMode = PreviewMode.Preview2D;
                    foreach (var pNode in upstreamNodes)
                    {
                        if (pNode.previewMode == PreviewMode.Preview3D)
                        {
                            renderData.previewMode = PreviewMode.Preview3D;
                            break;
                        }
                    }
                }

                ShaderUtil.allowAsyncCompilation = wasAsyncAllowed;
            }
        }

        private static readonly ProfilerMarker UpdateShadersMarker = new ProfilerMarker("UpdateShaders");
        void UpdateShaders()
        {
            using (UpdateShadersMarker.Auto())
            {
                ProcessCompletedShaderCompilations();

<<<<<<< HEAD
                if (!m_RenderDatas.TryGetValue(node.objectId, out var renderData))
=======
                if (m_NodesShaderChanged.Count > 0)
>>>>>>> 7ef11736
                {
                    // nodes with shader changes cause all downstream nodes to need recompilation
                    PropagateNodes(m_NodesShaderChanged, PropagationDirection.Downstream, m_NodesNeedsRecompile);
                    m_NodesShaderChanged.Clear();
                }

                // if there's nothing to update, or if too many nodes are still compiling, then just return
                if ((m_NodesNeedsRecompile.Count == 0) || (m_NodesCompiling.Count >= m_MaxNodesCompiling))
                    return;

                // flag all nodes in m_NodesNeedRecompile as having out of date textures, and redraw them
                foreach (var node in m_NodesNeedsRecompile)
                {
                    PreviewRenderData previewRendererData = GetPreviewRenderData(node);
                    if ((previewRendererData != null) && !previewRendererData.shaderData.isOutOfDate)
                    {
                        previewRendererData.shaderData.isOutOfDate = true;
                        previewRendererData.NotifyPreviewChanged();
                    }
                }

                InitializeSRPIfNeeded();    // SRP must be initialized to compile master node previews

                KickOffShaderCompilations();
            }
        }

        private static readonly ProfilerMarker BeginCompileMarker = new ProfilerMarker("BeginCompile");
        void BeginCompile(PreviewRenderData renderData, string shaderStr)
        {
            using (BeginCompileMarker.Auto())
            {
                var shaderData = renderData.shaderData;

                // want to ensure this so we don't get confused with multiple compile versions in flight
                Assert.IsTrue(shaderData.passesCompiling == 0);

                if (shaderData.shader == null)
                {
                    shaderData.shader = ShaderUtil.CreateShaderAsset(shaderStr, false);
                    shaderData.shader.hideFlags = HideFlags.HideAndDontSave;
                }
                else
                {
                    ShaderUtil.ClearCachedData(shaderData.shader);
                    ShaderUtil.UpdateShaderAsset(shaderData.shader, shaderStr, false);
                }

                if (shaderData.mat == null)
                {
                    shaderData.mat = new Material(shaderData.shader) { hideFlags = HideFlags.HideAndDontSave };
                }

                shaderData.passesCompiling = shaderData.mat.passCount;
                for (var i = 0; i < shaderData.mat.passCount; i++)
                {
                    ShaderUtil.CompilePass(shaderData.mat, i);
                }
                m_NodesCompiling.Add(shaderData.node);
            }
        }

        private static readonly ProfilerMarker UpdateTimedNodeListMarker = new ProfilerMarker("RenderPreviews");
        void UpdateTimedNodeList()
        {
            if (!m_RefreshTimedNodes)
                return;

            using (UpdateTimedNodeListMarker.Auto())
            {
                m_TimedNodes.Clear();
                foreach (var timeNode in m_Graph.GetNodes<AbstractMaterialNode>().Where(node => node.RequiresTime()))
                {
                    m_TimedNodes.Add(timeNode);
                }
                PropagateNodes(m_TimedNodes, PropagationDirection.Downstream, m_TimedNodes);

                m_RefreshTimedNodes = false;
            }
        }

        private static readonly ProfilerMarker RenderPreviewMarker = new ProfilerMarker("RenderPreview");
        void RenderPreview(PreviewRenderData renderData, Mesh mesh, Matrix4x4 transform)
        {
            using (RenderPreviewMarker.Auto())
            {
                var node = renderData.shaderData.node;
                Assert.IsTrue((node != null && node.hasPreview && node.previewExpanded) || node == masterRenderData?.shaderData?.node);

                if (renderData.shaderData.hasError)
                {
                    renderData.texture = m_ErrorTexture;
                    return;
                }

                var previousRenderTexture = RenderTexture.active;

                //Temp workaround for alpha previews...
                var temp = RenderTexture.GetTemporary(renderData.renderTexture.descriptor);
                RenderTexture.active = temp;
                Graphics.Blit(Texture2D.whiteTexture, temp, m_SceneResources.checkerboardMaterial);

                m_SceneResources.camera.targetTexture = temp;
                Graphics.DrawMesh(mesh, transform, renderData.shaderData.mat, 1, m_SceneResources.camera, 0, m_SharedPreviewPropertyBlock, ShadowCastingMode.Off, false, null, false);

                var previousUseSRP = Unsupported.useScriptableRenderPipeline;
                Unsupported.useScriptableRenderPipeline = renderData.shaderData.node is IMasterNode;
                m_SceneResources.camera.Render();
                Unsupported.useScriptableRenderPipeline = previousUseSRP;

                Graphics.Blit(temp, renderData.renderTexture, m_SceneResources.blitNoAlphaMaterial);
                RenderTexture.ReleaseTemporary(temp);

                RenderTexture.active = previousRenderTexture;
                renderData.texture = renderData.renderTexture;
            }
        }

        void InitializeSRPIfNeeded()
        {
            if ((Shader.globalRenderPipeline != null) && (Shader.globalRenderPipeline.Length > 0))
            {
                return;
            }

            // issue a dummy SRP render to force SRP initialization, use the master node texture
            PreviewRenderData renderData = m_MasterRenderData;

            var previousRenderTexture = RenderTexture.active;

            //Temp workaround for alpha previews...
            var temp = RenderTexture.GetTemporary(renderData.renderTexture.descriptor);
            RenderTexture.active = temp;
            Graphics.Blit(Texture2D.whiteTexture, temp, m_SceneResources.checkerboardMaterial);

            m_SceneResources.camera.targetTexture = temp;

            var previousUseSRP = Unsupported.useScriptableRenderPipeline;
            Unsupported.useScriptableRenderPipeline = true;
            m_SceneResources.camera.Render();
            Unsupported.useScriptableRenderPipeline = previousUseSRP;

            RenderTexture.ReleaseTemporary(temp);

            RenderTexture.active = previousRenderTexture;
        }

        void CheckForErrors(PreviewShaderData shaderData)
        {
            shaderData.hasError = ShaderUtil.ShaderHasError(shaderData.shader);
            if (shaderData.hasError)
            {
                var messages = ShaderUtil.GetShaderMessages(shaderData.shader);
                if (messages.Length > 0)
                {
                    m_Messenger.AddOrAppendError(this, shaderData.node.objectId, messages[0]);
                }
            }
        }

        void UpdateMasterNodeShader()
        {
            var shaderData = masterRenderData?.shaderData;
            var masterNode = shaderData?.node as IMasterNode;

            if (masterNode == null)
                return;

            var generator = new Generator(m_Graph, shaderData?.node, GenerationMode.Preview, shaderData?.node.name);
            shaderData.shaderString = generator.generatedShader;

            if (string.IsNullOrEmpty(shaderData.shaderString))
            {
                if (shaderData.shader != null)
                {
                    ShaderUtil.ClearShaderMessages(shaderData.shader);
                    Object.DestroyImmediate(shaderData.shader, true);
                    shaderData.shader = null;
                }
                return;
            }

            BeginCompile(masterRenderData, shaderData.shaderString);
        }

        void DestroyRenderData(PreviewRenderData renderData)
        {
            if (renderData.shaderData != null)
            {
                if (renderData.shaderData.mat != null)
                {
                    Object.DestroyImmediate(renderData.shaderData.mat, true);
                }
                if (renderData.shaderData.shader != null)
                {
                    Object.DestroyImmediate(renderData.shaderData.shader, true);
                }
            }

            if (renderData.renderTexture != null)
                Object.DestroyImmediate(renderData.renderTexture, true);

            if (renderData.shaderData != null && renderData.shaderData.node != null)
                renderData.shaderData.node.UnregisterCallback(OnNodeModified);
        }

        void DestroyPreview(string nodeId)
        {
            if (!m_RenderDatas.TryGetValue(nodeId, out var renderData))
            {
                return;
            }

            DestroyRenderData(renderData);
            m_RenderDatas.Remove(nodeId);

            // Check if we're destroying the shader data used by the master preview
            if (masterRenderData == renderData)
            {
                m_MasterRenderData = null;
                if (!m_Graph.isSubGraph && renderData.shaderData.node != m_Graph.outputNode)
                {
                    AddPreview(m_Graph.outputNode);
                }

                if (onPrimaryMasterChanged != null)
                    onPrimaryMasterChanged();
            }
        }

        void ReleaseUnmanagedResources()
        {
            if (m_ErrorTexture != null)
            {
                Object.DestroyImmediate(m_ErrorTexture);
                m_ErrorTexture = null;
            }
            if (m_SceneResources != null)
            {
                m_SceneResources.Dispose();
                m_SceneResources = null;
            }
            foreach (var renderData in m_RenderDatas.Values)
                DestroyRenderData(renderData);
            m_RenderDatas.Clear();
            m_SharedPreviewPropertyBlock.Clear();
        }

        public void Dispose()
        {
            ReleaseUnmanagedResources();
            GC.SuppressFinalize(this);
        }

        ~PreviewManager()
        {
            throw new Exception("PreviewManager was not disposed of properly.");
        }
    }

    delegate void OnPreviewChanged();

    class PreviewShaderData
    {
        public AbstractMaterialNode node { get; set; }
        public Shader shader { get; set; }
        public Material mat { get; set; }
        public string shaderString { get; set; }
        public int passesCompiling { get; set; }
        public bool isOutOfDate { get; set; }
        public bool hasError { get; set; }
    }

    class PreviewRenderData
    {
        public PreviewShaderData shaderData { get; set; }
        public RenderTexture renderTexture { get; set; }
        public Texture texture { get; set; }
        public PreviewMode previewMode { get; set; }
        public OnPreviewChanged onPreviewChanged;

        public void NotifyPreviewChanged()
        {
            if (onPreviewChanged != null)
                onPreviewChanged();
        }
    }
}<|MERGE_RESOLUTION|>--- conflicted
+++ resolved
@@ -20,18 +20,10 @@
     {
         GraphData m_Graph;
         MessageManager m_Messenger;
-<<<<<<< HEAD
-        Dictionary<string, PreviewRenderData> m_RenderDatas = new Dictionary<string, PreviewRenderData>();
-        PreviewRenderData m_MasterRenderData;
-        HashSet<AbstractMaterialNode> m_NodesToUpdate = new HashSet<AbstractMaterialNode>();
-        HashSet<AbstractMaterialNode> m_NodesToDraw = new HashSet<AbstractMaterialNode>();
-        HashSet<AbstractMaterialNode> m_TimedNodes = new HashSet<AbstractMaterialNode>();
-        bool m_RefreshTimedNodes;
-=======
 
         MaterialPropertyBlock m_SharedPreviewPropertyBlock;         // stores preview properties (shared among ALL preview nodes)
 
-        Dictionary<Guid, PreviewRenderData> m_RenderDatas = new Dictionary<Guid, PreviewRenderData>();      // stores all of the PreviewRendererData, mapped by node GUID
+        Dictionary<string, PreviewRenderData> m_RenderDatas = new Dictionary<string, PreviewRenderData>();  // stores all of the PreviewRendererData, mapped by node object ID
         PreviewRenderData m_MasterRenderData;                                                               // cache ref to preview renderer data for the master node
 
         int m_MaxNodesCompiling = 2;                                                                        // max preview shaders we want to async compile at once
@@ -43,7 +35,6 @@
         HashSet<AbstractMaterialNode> m_NodesToDraw = new HashSet<AbstractMaterialNode>();                  // nodes to rebuild the texture for
         HashSet<AbstractMaterialNode> m_TimedNodes = new HashSet<AbstractMaterialNode>();                   // nodes that are dependent on a time node -- i.e. animated -- need to redraw every frame
         bool m_RefreshTimedNodes;                                                                           // flag to trigger rebuilding the list of timed nodes
->>>>>>> 7ef11736
 
         PreviewSceneResources m_SceneResources;
         Texture2D m_ErrorTexture;
@@ -87,14 +78,12 @@
 
         public PreviewRenderData GetPreviewRenderData(AbstractMaterialNode node)
         {
-<<<<<<< HEAD
-            return m_RenderDatas[node.objectId];
-=======
             PreviewRenderData result = null;
             if (node != null)
-                m_RenderDatas.TryGetValue(node.guid, out result);
+            {
+                m_RenderDatas.TryGetValue(node.objectId, out result);
+            }
             return result;
->>>>>>> 7ef11736
         }
 
         void AddPreview(AbstractMaterialNode node)
@@ -103,12 +92,8 @@
 
             if (node is IMasterNode || node is SubGraphOutputNode)
             {
-<<<<<<< HEAD
+                // we don't build preview render data for output nodes that aren't the active output node
                 if (masterRenderData != null || (node is IMasterNode && node != node.owner.outputNode))
-=======
-                // we don't build preview render data for output nodes that aren't the active output node
-                if (masterRenderData != null || (node is IMasterNode && node.guid != node.owner.activeOutputNodeGuid))
->>>>>>> 7ef11736
                 {
                     return;
                 }
@@ -155,11 +140,7 @@
                 onPrimaryMasterChanged();
             }
 
-<<<<<<< HEAD
-            MarkNodeUpdate(node);
-=======
             m_NodesNeedsRecompile.Add(node);
->>>>>>> 7ef11736
         }
 
         void OnNodeModified(AbstractMaterialNode node, ModificationScope scope)
@@ -167,59 +148,14 @@
             if (scope == ModificationScope.Topological ||
                 scope == ModificationScope.Graph)
             {
-<<<<<<< HEAD
-                MarkNodeUpdate(node);
-
-=======
                 m_NodesShaderChanged.Add(node);
->>>>>>> 7ef11736
                 m_RefreshTimedNodes = true;
             }
             else if (scope == ModificationScope.Node)
             {
-<<<<<<< HEAD
-                MarkNodeDraw(node);
-            }
-        }
-
-        void MarkNodeUpdate(AbstractMaterialNode node)
-        {
-            if (!m_Graph.ContainsNode(node))
-            {
-                return;
-            }
-            m_NodesToUpdate.Add(node);
-        }
-
-        void UnmarkNodeUpdate(AbstractMaterialNode node)
-        {
-            if (!m_Graph.ContainsNode(node))
-            {
-                return;
-            }
-            m_NodesToUpdate.Remove(node);
-        }
-
-        void MarkNodeDraw(AbstractMaterialNode node)
-        {
-            if (!m_Graph.ContainsNode(node))
-            {
-                return;
-            }
-            m_NodesToDraw.Add(node);
-        }
-
-        void UnmarkNodeDraw(AbstractMaterialNode node)
-        {
-            if (!m_Graph.ContainsNode(node))
-            {
-                return;
-=======
                 // if we only changed a constant on the node, we don't have to recompile the shader for it, just re-render it with the updated constant
                 m_NodesToDraw.Add(node);
->>>>>>> 7ef11736
-            }
-            m_NodesToDraw.Remove(node);
+            }
         }
 
         // temp structures that are kept around statically to avoid GC churn
@@ -279,23 +215,6 @@
 
         void ForeachConnectedNode(AbstractMaterialNode node, PropagationDirection dir, Action<AbstractMaterialNode> action)
         {
-<<<<<<< HEAD
-            // Loop through all nodes that the node feeds into.
-            m_Slots.Clear();
-            if (dir == PropagationDirection.Downstream)
-                node.GetOutputSlots(m_Slots);
-            else
-                node.GetInputSlots(m_Slots);
-            foreach (var slot in m_Slots)
-            {
-                m_Edges.Clear();
-                m_Graph.GetEdges(slot.slotReference, m_Edges);
-                foreach (var edge in m_Edges)
-                {
-                    // We look at each node we feed into.
-                    var connectedSlot = (dir == PropagationDirection.Downstream) ? edge.inputSlot : edge.outputSlot;
-                    var connectedNode = connectedSlot.node;
-=======
             using (var tempEdges = PooledList<IEdge>.Get())
             using (var tempSlots = PooledList<MaterialSlot>.Get())
             {
@@ -304,7 +223,6 @@
                     node.GetOutputSlots(tempSlots);
                 else
                     node.GetInputSlots(tempSlots);
->>>>>>> 7ef11736
 
                 foreach (var slot in tempSlots)
                 {
@@ -315,8 +233,7 @@
                     {
                         // We look at each node we feed into.
                         var connectedSlot = (dir == PropagationDirection.Downstream) ? edge.inputSlot : edge.outputSlot;
-                        var connectedNodeGuid = connectedSlot.nodeGuid;
-                        var connectedNode = m_Graph.GetNodeFromGuid(connectedNodeGuid);
+                        var connectedNode = connectedSlot.node;
 
                         action(connectedNode);
                     }
@@ -333,13 +250,7 @@
 
             foreach (var node in m_Graph.removedNodes)
             {
-<<<<<<< HEAD
                 DestroyPreview(node.objectId);
-                UnmarkNodeUpdate(node);
-                UnmarkNodeDraw(node);
-=======
-                DestroyPreview(node.guid);
->>>>>>> 7ef11736
                 m_RefreshTimedNodes = true;
             }
 
@@ -363,11 +274,7 @@
                 var node = edge.inputSlot.node;
                 if (node != null)
                 {
-<<<<<<< HEAD
-                    MarkNodeUpdate(node);
-=======
                     m_NodesShaderChanged.Add(node);
->>>>>>> 7ef11736
                     m_RefreshTimedNodes = true;
                 }
             }
@@ -376,11 +283,7 @@
                 var node = edge.inputSlot.node;
                 if(node != null)
                 {
-<<<<<<< HEAD
-                    MarkNodeUpdate(node);
-=======
                     m_NodesShaderChanged.Add(node);
->>>>>>> 7ef11736
                     m_RefreshTimedNodes = true;
                 }
             }
@@ -428,50 +331,46 @@
                 if (m_NodesToDraw.Count <= 0)
                     return;
 
-<<<<<<< HEAD
-                var renderData = m_RenderDatas[node.objectId];
-=======
                 CollectPreviewProperties();
->>>>>>> 7ef11736
 
                 var time = Time.realtimeSinceStartup;
                 var timeParameters = new Vector4(time, Mathf.Sin(time), Mathf.Cos(time), 0.0f);
 
                 using (PrepareNodesMarker.Auto())
-                foreach (var node in m_NodesToDraw)
-                {
-                    if (node == null || !node.hasPreview || !node.previewExpanded)
-                        continue;
-
-                    var renderData = GetPreviewRenderData(node);
-                    if (renderData == null) // non-active output nodes can have NULL render data (no preview)
-                        continue;
-
-                    if ((renderData.shaderData.shader == null) || (renderData.shaderData.mat == null))
-                    {
-                        // avoid calling NotifyPreviewChanged repeatedly
-                        if (renderData.texture != null)
+                    foreach (var node in m_NodesToDraw)
+                    {
+                        if (node == null || !node.hasPreview || !node.previewExpanded)
+                            continue;
+
+                        var renderData = GetPreviewRenderData(node);
+                        if (renderData == null) // non-active output nodes can have NULL render data (no preview)
+                            continue;
+
+                        if ((renderData.shaderData.shader == null) || (renderData.shaderData.mat == null))
                         {
-                            renderData.texture = null;
+                            // avoid calling NotifyPreviewChanged repeatedly
+                            if (renderData.texture != null)
+                            {
+                                renderData.texture = null;
+                                renderData.NotifyPreviewChanged();
+                            }
+                            continue;
+                        }
+
+                        renderData.shaderData.mat.SetVector("_TimeParameters", timeParameters);
+
+                        if (renderData.shaderData.hasError)
+                        {
+                            renderData.texture = m_ErrorTexture;
                             renderData.NotifyPreviewChanged();
+                            continue;
                         }
-                        continue;
-                    }
-
-                    renderData.shaderData.mat.SetVector("_TimeParameters", timeParameters);
-
-                    if (renderData.shaderData.hasError)
-                    {
-                        renderData.texture = m_ErrorTexture;
-                        renderData.NotifyPreviewChanged();
-                        continue;
-                    }
-
-                    if (renderData.previewMode == PreviewMode.Preview2D)
-                        renderList2D.Add(renderData);
-                    else
-                        renderList3D.Add(renderData);
-                }
+
+                        if (renderData.previewMode == PreviewMode.Preview2D)
+                            renderList2D.Add(renderData);
+                        else
+                            renderList3D.Add(renderData);
+                    }
 
                 EditorUtility.SetCameraAnimateMaterialsTime(m_SceneResources.camera, time);
 
@@ -511,7 +410,7 @@
                         masterRenderData.texture = masterRenderData.renderTexture;
                         m_NewMasterPreviewSize = null;
                     }
-                    var mesh = m_Graph.previewData.serializedMesh.mesh ? m_Graph.previewData.serializedMesh.mesh : m_SceneResources.sphere;
+                    var mesh = m_Graph.previewData.serializedMesh.mesh ? m_Graph.previewData.serializedMesh.mesh :  m_SceneResources.sphere;
                     var previewTransform = Matrix4x4.Rotate(m_Graph.previewData.rotation);
                     var scale = m_Graph.previewData.scale;
                     previewTransform *= Matrix4x4.Scale(scale * Vector3.one * (Vector3.one).magnitude / mesh.bounds.size.magnitude);
@@ -538,11 +437,7 @@
         {
             foreach (var data in m_RenderDatas.Values)
             {
-<<<<<<< HEAD
-                MarkNodeUpdate(data.shaderData.node);
-=======
                 m_NodesNeedsRecompile.Add(data.shaderData.node);
->>>>>>> 7ef11736
             }
         }
 
@@ -598,12 +493,8 @@
                     renderData.shaderData.passesCompiling = 0;
                     renderData.shaderData.isOutOfDate = false;
                     CheckForErrors(renderData.shaderData);
-<<<<<<< HEAD
-                    MarkNodeDraw(renderData.shaderData.node);
-=======
 
                     nodesCompiled.Add(renderData.shaderData.node);
->>>>>>> 7ef11736
 
                     var masterNode = renderData.shaderData.node as IMasterNode;
                     masterNode?.ProcessPreviewMaterial(renderData.shaderData.mat);
@@ -642,11 +533,6 @@
                     if (m_NodesCompiling.Count + nodesToCompile.Count >= m_MaxNodesCompiling)
                         break;
 
-<<<<<<< HEAD
-            foreach (var node in m_NodesToUpdate)
-            {
-                if (node is IMasterNode && masterRenderData != null && node == masterRenderData.shaderData.node && !(node is VfxMasterNode))
-=======
                     if (node.hasPreview && node.previewExpanded && !m_NodesCompiling.Contains(node))
                     {
                         var renderData = GetPreviewRenderData(node);
@@ -669,9 +555,8 @@
 
                 // kick async compiles for all nodes in m_NodeToCompile
                 foreach (var node in nodesToCompile)
->>>>>>> 7ef11736
-                {
-                    if (node is IMasterNode && node == masterRenderData.shaderData.node && !(node is VfxMasterNode))
+                {
+                    if (node is IMasterNode && masterRenderData != null && node == masterRenderData.shaderData.node && !(node is VfxMasterNode))
                     {
                         UpdateMasterNodeShader();
                         continue;
@@ -713,11 +598,7 @@
             {
                 ProcessCompletedShaderCompilations();
 
-<<<<<<< HEAD
-                if (!m_RenderDatas.TryGetValue(node.objectId, out var renderData))
-=======
                 if (m_NodesShaderChanged.Count > 0)
->>>>>>> 7ef11736
                 {
                     // nodes with shader changes cause all downstream nodes to need recompilation
                     PropagateNodes(m_NodesShaderChanged, PropagationDirection.Downstream, m_NodesNeedsRecompile);
