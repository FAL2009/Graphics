 
# This file is generated by .yamato/ruamel/build.py. Don't edit this file manually. 
# Introduce any changes under .yamato/config/*.metafile files (for most cases) or under .yamato/ruamel/* within Python (more elaborate cases), and rerun build.py to regenerate all .yml files. 
# Read more under .yamato/docs/readme.md 

ShaderGraph_Win_Vulkan_Standalone_mono_2_Linear_trunk:
    name: ShaderGraph on Win_Vulkan_Standalone_mono_2_Linear on version trunk
    agent:
        type: Unity::VM::GPU
        image: sdet/gamecode_win10:stable
        flavor: b1.large
    variables:
        UPM_REGISTRY: https://artifactory-slo.bf.unity3d.com/artifactory/api/npm/upm-candidates
    commands:
      -  curl -s https://artifactory.internal.unity3d.com/core-automation/tools/utr-standalone/utr.bat --output TestProjects/ShaderGraph/utr.bat
<<<<<<< HEAD
      -  cd TestProjects/ShaderGraph && utr --suite=playmode --platform=StandaloneWindows64 --artifacts_path=test-results --player-load-path=../../players --player-connection-ip=auto --extra-editor-arg="-scriptingbackend=mono" --extra-editor-arg="-apicompatibilitylevel=NET_2_0" --extra-editor-arg="-colorspace=Linear" --timeout=1200
=======
      -  cd TestProjects/ShaderGraph && utr --suite=playmode --platform=StandaloneWindows64 --artifacts_path=test-results --player-load-path=../../players --player-connection-ip=auto --reruncount=2 --timeout=1200
>>>>>>> 5218dacd
    artifacts:
        logs:
            paths:
              -  "**/test-results/**"
              -  "TestProjects/ShaderGraph/Logs/*.log"
    dependencies:
      -  path: .yamato/shadergraph-win-vulkan.yml#Build_ShaderGraph_Win_Vulkan_Player_mono_2_Linear_trunk
         rerun: on-new-revision
Build_ShaderGraph_Win_Vulkan_Player_mono_2_Linear_trunk:
    name: Build ShaderGraph on Win_Vulkan_mono_2_Linear_Player on version trunk
    agent:
        type: Unity::VM
        image: sdet/gamecode_win10:stable
        flavor: b1.xlarge
    variables:
        UPM_REGISTRY: https://artifactory-slo.bf.unity3d.com/artifactory/api/npm/upm-candidates
    commands:
      -  curl -s https://artifactory.internal.unity3d.com/core-automation/tools/utr-standalone/utr.bat --output TestProjects/ShaderGraph/utr.bat
      -  pip install unity-downloader-cli --index-url https://artifactory.prd.it.unity3d.com/artifactory/api/pypi/pypi/simple --upgrade
<<<<<<< HEAD
      -  cd TestProjects/ShaderGraph && unity-downloader-cli -u 90b2443a8df13ecc935d91f85d723464f8a42028 -c editor -c il2cpp  --wait --published-only
      -  cd TestProjects/ShaderGraph && utr --suite=playmode --platform=StandaloneWindows64 --testproject=. --extra-editor-arg="-playergraphicsapi=Vulkan" --editor-location=.Editor --artifacts_path=test-results --player-save-path=../../players --build-only --extra-editor-arg="-scriptingbackend=mono" --extra-editor-arg="-apicompatibilitylevel=NET_2_0" --extra-editor-arg="-colorspace=Linear" --timeout=1200 --extra-editor-arg="-executemethod" --extra-editor-arg="CustomBuild.BuildWindowsVulkanLinear"
=======
      -  cd TestProjects/ShaderGraph && unity-downloader-cli -u 5181ec54d595526303eb2714f480cbc3ee1911bd -c editor -c il2cpp  --wait --published-only
      -  cd TestProjects/ShaderGraph && utr --suite=playmode --platform=StandaloneWindows64 --testproject=. --editor-location=.Editor --artifacts_path=test-results --player-save-path=../../players --build-only --extra-editor-arg="-executemethod" --timeout=1200 --extra-editor-arg="CustomBuild.BuildWindowsVulkanLinear"
>>>>>>> 5218dacd
    artifacts:
        logs:
            paths:
              -  "**/test-results/**"
              -  "TestProjects/ShaderGraph/Logs/*.log"
        players:
            paths:
              -  "players/**"
ShaderGraph_Win_Vulkan_playmode_mono_2_Linear_trunk:
    name: ShaderGraph on Win_Vulkan_playmode_mono_2_Linear on version trunk
    agent:
        type: Unity::VM::GPU
        image: sdet/gamecode_win10:stable
        flavor: b1.large
    variables:
        UPM_REGISTRY: https://artifactory-slo.bf.unity3d.com/artifactory/api/npm/upm-candidates
    commands:
      -  curl -s https://artifactory.internal.unity3d.com/core-automation/tools/utr-standalone/utr.bat --output TestProjects/ShaderGraph/utr.bat
      -  pip install unity-downloader-cli --index-url https://artifactory.prd.it.unity3d.com/artifactory/api/pypi/pypi/simple --upgrade
<<<<<<< HEAD
      -  cd TestProjects/ShaderGraph && unity-downloader-cli -u 90b2443a8df13ecc935d91f85d723464f8a42028 -c editor -c il2cpp  --wait --published-only
      -  cd TestProjects/ShaderGraph && utr --suite=playmode --testproject=. --editor-location=.Editor --artifacts_path=test-results --extra-editor-arg="-scriptingbackend=mono" --extra-editor-arg="-apicompatibilitylevel=NET_2_0" --extra-editor-arg="-colorspace=Linear" --extra-editor-arg="-force-vulkan"
=======
      -  cd TestProjects/ShaderGraph && unity-downloader-cli -u 5181ec54d595526303eb2714f480cbc3ee1911bd -c editor -c il2cpp  --wait --published-only
      -  cd TestProjects/ShaderGraph && utr --suite=playmode --testproject=. --editor-location=.Editor --artifacts_path=test-results --reruncount=2 --extra-editor-arg="-force-vulkan"
>>>>>>> 5218dacd
    artifacts:
        logs:
            paths:
              -  "**/test-results/**"
<<<<<<< HEAD
ShaderGraph_Win_Vulkan_editmode_mono_2_Linear_trunk:
    name: ShaderGraph on Win_Vulkan_editmode_mono_2_Linear on version trunk
=======
              -  "TestProjects/ShaderGraph/Logs/*.log"
ShaderGraph_Win_Vulkan_editmode_trunk:
    name: ShaderGraph on Win_Vulkan_editmode on version trunk
>>>>>>> 5218dacd
    agent:
        type: Unity::VM
        image: sdet/gamecode_win10:stable
        flavor: b1.large
    variables:
        UPM_REGISTRY: https://artifactory-slo.bf.unity3d.com/artifactory/api/npm/upm-candidates
    commands:
      -  curl -s https://artifactory.internal.unity3d.com/core-automation/tools/utr-standalone/utr.bat --output TestProjects/ShaderGraph/utr.bat
      -  pip install unity-downloader-cli --index-url https://artifactory.prd.it.unity3d.com/artifactory/api/pypi/pypi/simple --upgrade
<<<<<<< HEAD
      -  cd TestProjects/ShaderGraph && unity-downloader-cli -u 90b2443a8df13ecc935d91f85d723464f8a42028 -c editor -c il2cpp  --wait --published-only
      -  cd TestProjects/ShaderGraph && utr --suite=editor --platform=editmode --testproject=. --editor-location=.Editor --artifacts_path=test-results --extra-editor-arg="-scriptingbackend=il2cpp" --extra-editor-arg="-apicompatibilitylevel=NET_4_6" --extra-editor-arg="-colorspace=Linear" --extra-editor-arg="-force-vulkan"
=======
      -  cd TestProjects/ShaderGraph && unity-downloader-cli -u 5181ec54d595526303eb2714f480cbc3ee1911bd -c editor -c il2cpp  --wait --published-only
      -  cd TestProjects/ShaderGraph && utr --suite=editor --platform=editmode --testproject=. --editor-location=.Editor --artifacts_path=test-results --reruncount=2 --extra-editor-arg="-force-vulkan"
>>>>>>> 5218dacd
    artifacts:
        logs:
            paths:
              -  "**/test-results/**"
<<<<<<< HEAD
ShaderGraph_Win_Vulkan_Standalone_mono_2_Linear_CUSTOM-REVISION:
    name: ShaderGraph on Win_Vulkan_Standalone_mono_2_Linear on version CUSTOM-REVISION
=======
              -  "TestProjects/ShaderGraph/Logs/*.log"
ShaderGraph_Win_Vulkan_Standalone_2020.2:
    name: ShaderGraph on Win_Vulkan_Standalone on version 2020.2
    agent:
        type: Unity::VM::GPU
        image: sdet/gamecode_win10:stable
        flavor: b1.large
    variables:
        UPM_REGISTRY: https://artifactory-slo.bf.unity3d.com/artifactory/api/npm/upm-candidates
    commands:
      -  curl -s https://artifactory.internal.unity3d.com/core-automation/tools/utr-standalone/utr.bat --output TestProjects/ShaderGraph/utr.bat
      -  cd TestProjects/ShaderGraph && utr --suite=playmode --platform=StandaloneWindows64 --artifacts_path=test-results --player-load-path=../../players --player-connection-ip=auto --reruncount=2 --timeout=1200
    artifacts:
        logs:
            paths:
              -  "**/test-results/**"
              -  "TestProjects/ShaderGraph/Logs/*.log"
    dependencies:
      -  path: .yamato/shadergraph-win-vulkan.yml#Build_ShaderGraph_Win_Vulkan_Player_2020.2
         rerun: on-new-revision
    skip_checkout: true
Build_ShaderGraph_Win_Vulkan_Player_2020.2:
    name: Build ShaderGraph on Win_Vulkan_Player on version 2020.2
    agent:
        type: Unity::VM
        image: sdet/gamecode_win10:stable
        flavor: b1.xlarge
    variables:
        UPM_REGISTRY: https://artifactory-slo.bf.unity3d.com/artifactory/api/npm/upm-candidates
    commands:
      -  curl -s https://artifactory.internal.unity3d.com/core-automation/tools/utr-standalone/utr.bat --output TestProjects/ShaderGraph/utr.bat
      -  pip install unity-downloader-cli --index-url https://artifactory.prd.it.unity3d.com/artifactory/api/pypi/pypi/simple --upgrade
      -  cd TestProjects/ShaderGraph && unity-downloader-cli -u 1b1252580c6429d4be5b5e88fafea90645240c65 -c editor -c il2cpp  --wait --published-only
      -  cd TestProjects/ShaderGraph && utr --suite=playmode --platform=StandaloneWindows64 --testproject=. --editor-location=.Editor --artifacts_path=test-results --player-save-path=../../players --build-only --extra-editor-arg="-executemethod" --timeout=1200 --extra-editor-arg="CustomBuild.BuildWindowsVulkanLinear"
    artifacts:
        logs:
            paths:
              -  "**/test-results/**"
              -  "TestProjects/ShaderGraph/Logs/*.log"
        players:
            paths:
              -  "players/**"
ShaderGraph_Win_Vulkan_playmode_2020.2:
    name: ShaderGraph on Win_Vulkan_playmode on version 2020.2
    agent:
        type: Unity::VM::GPU
        image: sdet/gamecode_win10:stable
        flavor: b1.large
    variables:
        UPM_REGISTRY: https://artifactory-slo.bf.unity3d.com/artifactory/api/npm/upm-candidates
    commands:
      -  curl -s https://artifactory.internal.unity3d.com/core-automation/tools/utr-standalone/utr.bat --output TestProjects/ShaderGraph/utr.bat
      -  pip install unity-downloader-cli --index-url https://artifactory.prd.it.unity3d.com/artifactory/api/pypi/pypi/simple --upgrade
      -  cd TestProjects/ShaderGraph && unity-downloader-cli -u 1b1252580c6429d4be5b5e88fafea90645240c65 -c editor -c il2cpp  --wait --published-only
      -  cd TestProjects/ShaderGraph && utr --suite=playmode --testproject=. --editor-location=.Editor --artifacts_path=test-results --reruncount=2 --extra-editor-arg="-force-vulkan"
    artifacts:
        logs:
            paths:
              -  "**/test-results/**"
              -  "TestProjects/ShaderGraph/Logs/*.log"
ShaderGraph_Win_Vulkan_editmode_2020.2:
    name: ShaderGraph on Win_Vulkan_editmode on version 2020.2
    agent:
        type: Unity::VM
        image: sdet/gamecode_win10:stable
        flavor: b1.large
    variables:
        UPM_REGISTRY: https://artifactory-slo.bf.unity3d.com/artifactory/api/npm/upm-candidates
    commands:
      -  curl -s https://artifactory.internal.unity3d.com/core-automation/tools/utr-standalone/utr.bat --output TestProjects/ShaderGraph/utr.bat
      -  pip install unity-downloader-cli --index-url https://artifactory.prd.it.unity3d.com/artifactory/api/pypi/pypi/simple --upgrade
      -  cd TestProjects/ShaderGraph && unity-downloader-cli -u 1b1252580c6429d4be5b5e88fafea90645240c65 -c editor -c il2cpp  --wait --published-only
      -  cd TestProjects/ShaderGraph && utr --suite=editor --platform=editmode --testproject=. --editor-location=.Editor --artifacts_path=test-results --reruncount=2 --extra-editor-arg="-force-vulkan"
    artifacts:
        logs:
            paths:
              -  "**/test-results/**"
              -  "TestProjects/ShaderGraph/Logs/*.log"
ShaderGraph_Win_Vulkan_Standalone_CUSTOM-REVISION:
    name: ShaderGraph on Win_Vulkan_Standalone on version CUSTOM-REVISION
>>>>>>> 5218dacd
    agent:
        type: Unity::VM::GPU
        image: sdet/gamecode_win10:stable
        flavor: b1.large
    variables:
        UPM_REGISTRY: https://artifactory-slo.bf.unity3d.com/artifactory/api/npm/upm-candidates
        CUSTOM_REVISION: custom_revision_not_set
    commands:
      -  curl -s https://artifactory.internal.unity3d.com/core-automation/tools/utr-standalone/utr.bat --output TestProjects/ShaderGraph/utr.bat
<<<<<<< HEAD
      -  cd TestProjects/ShaderGraph && utr --suite=playmode --platform=StandaloneWindows64 --artifacts_path=test-results --player-load-path=../../players --player-connection-ip=auto --extra-editor-arg="-scriptingbackend=mono" --extra-editor-arg="-apicompatibilitylevel=NET_2_0" --extra-editor-arg="-colorspace=Linear" --timeout=1200
=======
      -  cd TestProjects/ShaderGraph && utr --suite=playmode --platform=StandaloneWindows64 --artifacts_path=test-results --player-load-path=../../players --player-connection-ip=auto --reruncount=2 --timeout=1200
>>>>>>> 5218dacd
    artifacts:
        logs:
            paths:
              -  "**/test-results/**"
              -  "TestProjects/ShaderGraph/Logs/*.log"
    dependencies:
      -  path: .yamato/_editor_priming.yml#editor:priming:CUSTOM-REVISION:windows
         rerun: always
      -  path: .yamato/shadergraph-win-vulkan.yml#Build_ShaderGraph_Win_Vulkan_Player_mono_2_Linear_CUSTOM-REVISION
         rerun: always
Build_ShaderGraph_Win_Vulkan_Player_mono_2_Linear_CUSTOM-REVISION:
    name: Build ShaderGraph on Win_Vulkan_mono_2_Linear_Player on version CUSTOM-REVISION
    agent:
        type: Unity::VM
        image: sdet/gamecode_win10:stable
        flavor: b1.xlarge
    variables:
        UPM_REGISTRY: https://artifactory-slo.bf.unity3d.com/artifactory/api/npm/upm-candidates
        CUSTOM_REVISION: custom_revision_not_set
    commands:
      -  curl -s https://artifactory.internal.unity3d.com/core-automation/tools/utr-standalone/utr.bat --output TestProjects/ShaderGraph/utr.bat
      -  pip install unity-downloader-cli --index-url https://artifactory.prd.it.unity3d.com/artifactory/api/pypi/pypi/simple --upgrade
      -  cd TestProjects/ShaderGraph && unity-downloader-cli --source-file ../../unity_revision.txt -c editor -c il2cpp  --wait --published-only
      -  cd TestProjects/ShaderGraph && utr --suite=playmode --platform=StandaloneWindows64 --testproject=. --extra-editor-arg="-playergraphicsapi=Vulkan" --editor-location=.Editor --artifacts_path=test-results --player-save-path=../../players --build-only --extra-editor-arg="-scriptingbackend=mono" --extra-editor-arg="-apicompatibilitylevel=NET_2_0" --extra-editor-arg="-colorspace=Linear" --timeout=1200 --extra-editor-arg="-executemethod" --extra-editor-arg="CustomBuild.BuildWindowsVulkanLinear"
    artifacts:
        logs:
            paths:
              -  "**/test-results/**"
              -  "TestProjects/ShaderGraph/Logs/*.log"
        players:
            paths:
              -  "players/**"
    dependencies:
      -  path: .yamato/_editor_priming.yml#editor:priming:CUSTOM-REVISION:windows
         rerun: always
ShaderGraph_Win_Vulkan_playmode_mono_2_Linear_CUSTOM-REVISION:
    name: ShaderGraph on Win_Vulkan_playmode_mono_2_Linear on version CUSTOM-REVISION
    agent:
        type: Unity::VM::GPU
        image: sdet/gamecode_win10:stable
        flavor: b1.large
    variables:
        UPM_REGISTRY: https://artifactory-slo.bf.unity3d.com/artifactory/api/npm/upm-candidates
        CUSTOM_REVISION: custom_revision_not_set
    commands:
      -  curl -s https://artifactory.internal.unity3d.com/core-automation/tools/utr-standalone/utr.bat --output TestProjects/ShaderGraph/utr.bat
      -  pip install unity-downloader-cli --index-url https://artifactory.prd.it.unity3d.com/artifactory/api/pypi/pypi/simple --upgrade
      -  cd TestProjects/ShaderGraph && unity-downloader-cli --source-file ../../unity_revision.txt -c editor -c il2cpp  --wait --published-only
<<<<<<< HEAD
      -  cd TestProjects/ShaderGraph && utr --suite=playmode --testproject=. --editor-location=.Editor --artifacts_path=test-results --extra-editor-arg="-scriptingbackend=mono" --extra-editor-arg="-apicompatibilitylevel=NET_2_0" --extra-editor-arg="-colorspace=Linear" --extra-editor-arg="-force-vulkan"
=======
      -  cd TestProjects/ShaderGraph && utr --suite=playmode --testproject=. --editor-location=.Editor --artifacts_path=test-results --reruncount=2 --extra-editor-arg="-force-vulkan"
>>>>>>> 5218dacd
    artifacts:
        logs:
            paths:
              -  "**/test-results/**"
              -  "TestProjects/ShaderGraph/Logs/*.log"
    dependencies:
      -  path: .yamato/_editor_priming.yml#editor:priming:CUSTOM-REVISION:windows
         rerun: always
ShaderGraph_Win_Vulkan_editmode_mono_2_Linear_CUSTOM-REVISION:
    name: ShaderGraph on Win_Vulkan_editmode_mono_2_Linear on version CUSTOM-REVISION
    agent:
        type: Unity::VM
        image: sdet/gamecode_win10:stable
        flavor: b1.large
    variables:
        UPM_REGISTRY: https://artifactory-slo.bf.unity3d.com/artifactory/api/npm/upm-candidates
        CUSTOM_REVISION: custom_revision_not_set
    commands:
      -  curl -s https://artifactory.internal.unity3d.com/core-automation/tools/utr-standalone/utr.bat --output TestProjects/ShaderGraph/utr.bat
      -  pip install unity-downloader-cli --index-url https://artifactory.prd.it.unity3d.com/artifactory/api/pypi/pypi/simple --upgrade
      -  cd TestProjects/ShaderGraph && unity-downloader-cli --source-file ../../unity_revision.txt -c editor -c il2cpp  --wait --published-only
<<<<<<< HEAD
      -  cd TestProjects/ShaderGraph && utr --suite=editor --platform=editmode --testproject=. --editor-location=.Editor --artifacts_path=test-results --extra-editor-arg="-scriptingbackend=il2cpp" --extra-editor-arg="-apicompatibilitylevel=NET_4_6" --extra-editor-arg="-colorspace=Linear" --extra-editor-arg="-force-vulkan"
=======
      -  cd TestProjects/ShaderGraph && utr --suite=editor --platform=editmode --testproject=. --editor-location=.Editor --artifacts_path=test-results --reruncount=2 --extra-editor-arg="-force-vulkan"
>>>>>>> 5218dacd
    artifacts:
        logs:
            paths:
              -  "**/test-results/**"
              -  "TestProjects/ShaderGraph/Logs/*.log"
    dependencies:
      -  path: .yamato/_editor_priming.yml#editor:priming:CUSTOM-REVISION:windows
         rerun: always<|MERGE_RESOLUTION|>--- conflicted
+++ resolved
@@ -13,11 +13,7 @@
         UPM_REGISTRY: https://artifactory-slo.bf.unity3d.com/artifactory/api/npm/upm-candidates
     commands:
       -  curl -s https://artifactory.internal.unity3d.com/core-automation/tools/utr-standalone/utr.bat --output TestProjects/ShaderGraph/utr.bat
-<<<<<<< HEAD
-      -  cd TestProjects/ShaderGraph && utr --suite=playmode --platform=StandaloneWindows64 --artifacts_path=test-results --player-load-path=../../players --player-connection-ip=auto --extra-editor-arg="-scriptingbackend=mono" --extra-editor-arg="-apicompatibilitylevel=NET_2_0" --extra-editor-arg="-colorspace=Linear" --timeout=1200
-=======
-      -  cd TestProjects/ShaderGraph && utr --suite=playmode --platform=StandaloneWindows64 --artifacts_path=test-results --player-load-path=../../players --player-connection-ip=auto --reruncount=2 --timeout=1200
->>>>>>> 5218dacd
+      -  cd TestProjects/ShaderGraph && utr --suite=playmode --platform=StandaloneWindows64 --artifacts_path=test-results --player-load-path=../../players --player-connection-ip=auto --extra-editor-arg="-scriptingbackend=mono" --extra-editor-arg="-apicompatibilitylevel=NET_2_0" --extra-editor-arg="-colorspace=Linear"--reruncount=2 --timeout=1200
     artifacts:
         logs:
             paths:
@@ -37,13 +33,8 @@
     commands:
       -  curl -s https://artifactory.internal.unity3d.com/core-automation/tools/utr-standalone/utr.bat --output TestProjects/ShaderGraph/utr.bat
       -  pip install unity-downloader-cli --index-url https://artifactory.prd.it.unity3d.com/artifactory/api/pypi/pypi/simple --upgrade
-<<<<<<< HEAD
-      -  cd TestProjects/ShaderGraph && unity-downloader-cli -u 90b2443a8df13ecc935d91f85d723464f8a42028 -c editor -c il2cpp  --wait --published-only
+      -  cd TestProjects/ShaderGraph && unity-downloader-cli -u 5181ec54d595526303eb2714f480cbc3ee1911bd -c editor -c il2cpp  --wait --published-only
       -  cd TestProjects/ShaderGraph && utr --suite=playmode --platform=StandaloneWindows64 --testproject=. --extra-editor-arg="-playergraphicsapi=Vulkan" --editor-location=.Editor --artifacts_path=test-results --player-save-path=../../players --build-only --extra-editor-arg="-scriptingbackend=mono" --extra-editor-arg="-apicompatibilitylevel=NET_2_0" --extra-editor-arg="-colorspace=Linear" --timeout=1200 --extra-editor-arg="-executemethod" --extra-editor-arg="CustomBuild.BuildWindowsVulkanLinear"
-=======
-      -  cd TestProjects/ShaderGraph && unity-downloader-cli -u 5181ec54d595526303eb2714f480cbc3ee1911bd -c editor -c il2cpp  --wait --published-only
-      -  cd TestProjects/ShaderGraph && utr --suite=playmode --platform=StandaloneWindows64 --testproject=. --editor-location=.Editor --artifacts_path=test-results --player-save-path=../../players --build-only --extra-editor-arg="-executemethod" --timeout=1200 --extra-editor-arg="CustomBuild.BuildWindowsVulkanLinear"
->>>>>>> 5218dacd
     artifacts:
         logs:
             paths:
@@ -63,144 +54,119 @@
     commands:
       -  curl -s https://artifactory.internal.unity3d.com/core-automation/tools/utr-standalone/utr.bat --output TestProjects/ShaderGraph/utr.bat
       -  pip install unity-downloader-cli --index-url https://artifactory.prd.it.unity3d.com/artifactory/api/pypi/pypi/simple --upgrade
-<<<<<<< HEAD
-      -  cd TestProjects/ShaderGraph && unity-downloader-cli -u 90b2443a8df13ecc935d91f85d723464f8a42028 -c editor -c il2cpp  --wait --published-only
-      -  cd TestProjects/ShaderGraph && utr --suite=playmode --testproject=. --editor-location=.Editor --artifacts_path=test-results --extra-editor-arg="-scriptingbackend=mono" --extra-editor-arg="-apicompatibilitylevel=NET_2_0" --extra-editor-arg="-colorspace=Linear" --extra-editor-arg="-force-vulkan"
-=======
       -  cd TestProjects/ShaderGraph && unity-downloader-cli -u 5181ec54d595526303eb2714f480cbc3ee1911bd -c editor -c il2cpp  --wait --published-only
-      -  cd TestProjects/ShaderGraph && utr --suite=playmode --testproject=. --editor-location=.Editor --artifacts_path=test-results --reruncount=2 --extra-editor-arg="-force-vulkan"
->>>>>>> 5218dacd
-    artifacts:
-        logs:
-            paths:
-              -  "**/test-results/**"
-<<<<<<< HEAD
+      -  cd TestProjects/ShaderGraph && utr --suite=playmode --testproject=. --editor-location=.Editor --artifacts_path=test-results --extra-editor-arg="-scriptingbackend=mono" --extra-editor-arg="-apicompatibilitylevel=NET_2_0" --extra-editor-arg="-colorspace=Linear"--reruncount=2 --extra-editor-arg="-force-vulkan"
+    artifacts:
+        logs:
+            paths:
+              -  "**/test-results/**"
+              -  "TestProjects/ShaderGraph/Logs/*.log"
 ShaderGraph_Win_Vulkan_editmode_mono_2_Linear_trunk:
     name: ShaderGraph on Win_Vulkan_editmode_mono_2_Linear on version trunk
-=======
-              -  "TestProjects/ShaderGraph/Logs/*.log"
-ShaderGraph_Win_Vulkan_editmode_trunk:
-    name: ShaderGraph on Win_Vulkan_editmode on version trunk
->>>>>>> 5218dacd
-    agent:
-        type: Unity::VM
-        image: sdet/gamecode_win10:stable
-        flavor: b1.large
-    variables:
-        UPM_REGISTRY: https://artifactory-slo.bf.unity3d.com/artifactory/api/npm/upm-candidates
-    commands:
-      -  curl -s https://artifactory.internal.unity3d.com/core-automation/tools/utr-standalone/utr.bat --output TestProjects/ShaderGraph/utr.bat
-      -  pip install unity-downloader-cli --index-url https://artifactory.prd.it.unity3d.com/artifactory/api/pypi/pypi/simple --upgrade
-<<<<<<< HEAD
-      -  cd TestProjects/ShaderGraph && unity-downloader-cli -u 90b2443a8df13ecc935d91f85d723464f8a42028 -c editor -c il2cpp  --wait --published-only
-      -  cd TestProjects/ShaderGraph && utr --suite=editor --platform=editmode --testproject=. --editor-location=.Editor --artifacts_path=test-results --extra-editor-arg="-scriptingbackend=il2cpp" --extra-editor-arg="-apicompatibilitylevel=NET_4_6" --extra-editor-arg="-colorspace=Linear" --extra-editor-arg="-force-vulkan"
-=======
+    agent:
+        type: Unity::VM
+        image: sdet/gamecode_win10:stable
+        flavor: b1.large
+    variables:
+        UPM_REGISTRY: https://artifactory-slo.bf.unity3d.com/artifactory/api/npm/upm-candidates
+    commands:
+      -  curl -s https://artifactory.internal.unity3d.com/core-automation/tools/utr-standalone/utr.bat --output TestProjects/ShaderGraph/utr.bat
+      -  pip install unity-downloader-cli --index-url https://artifactory.prd.it.unity3d.com/artifactory/api/pypi/pypi/simple --upgrade
       -  cd TestProjects/ShaderGraph && unity-downloader-cli -u 5181ec54d595526303eb2714f480cbc3ee1911bd -c editor -c il2cpp  --wait --published-only
-      -  cd TestProjects/ShaderGraph && utr --suite=editor --platform=editmode --testproject=. --editor-location=.Editor --artifacts_path=test-results --reruncount=2 --extra-editor-arg="-force-vulkan"
->>>>>>> 5218dacd
-    artifacts:
-        logs:
-            paths:
-              -  "**/test-results/**"
-<<<<<<< HEAD
+      -  cd TestProjects/ShaderGraph && utr --suite=editor --platform=editmode --testproject=. --editor-location=.Editor --artifacts_path=test-results --extra-editor-arg="-scriptingbackend=il2cpp" --extra-editor-arg="-apicompatibilitylevel=NET_4_6" --extra-editor-arg="-colorspace=Linear"--reruncount=2 --extra-editor-arg="-force-vulkan"
+    artifacts:
+        logs:
+            paths:
+              -  "**/test-results/**"
+              -  "TestProjects/ShaderGraph/Logs/*.log"
+ShaderGraph_Win_Vulkan_Standalone_mono_2_Linear_2020.2:
+    name: ShaderGraph on Win_Vulkan_Standalone_mono_2_Linear on version 2020.2
+    agent:
+        type: Unity::VM::GPU
+        image: sdet/gamecode_win10:stable
+        flavor: b1.large
+    variables:
+        UPM_REGISTRY: https://artifactory-slo.bf.unity3d.com/artifactory/api/npm/upm-candidates
+    commands:
+      -  curl -s https://artifactory.internal.unity3d.com/core-automation/tools/utr-standalone/utr.bat --output TestProjects/ShaderGraph/utr.bat
+      -  cd TestProjects/ShaderGraph && utr --suite=playmode --platform=StandaloneWindows64 --artifacts_path=test-results --player-load-path=../../players --player-connection-ip=auto --extra-editor-arg="-scriptingbackend=mono" --extra-editor-arg="-apicompatibilitylevel=NET_2_0" --extra-editor-arg="-colorspace=Linear"--reruncount=2 --timeout=1200
+    artifacts:
+        logs:
+            paths:
+              -  "**/test-results/**"
+              -  "TestProjects/ShaderGraph/Logs/*.log"
+    dependencies:
+      -  path: .yamato/shadergraph-win-vulkan.yml#Build_ShaderGraph_Win_Vulkan_Player_mono_2_Linear_2020.2
+         rerun: on-new-revision
+Build_ShaderGraph_Win_Vulkan_Player_mono_2_Linear_2020.2:
+    name: Build ShaderGraph on Win_Vulkan_mono_2_Linear_Player on version 2020.2
+    agent:
+        type: Unity::VM
+        image: sdet/gamecode_win10:stable
+        flavor: b1.xlarge
+    variables:
+        UPM_REGISTRY: https://artifactory-slo.bf.unity3d.com/artifactory/api/npm/upm-candidates
+    commands:
+      -  curl -s https://artifactory.internal.unity3d.com/core-automation/tools/utr-standalone/utr.bat --output TestProjects/ShaderGraph/utr.bat
+      -  pip install unity-downloader-cli --index-url https://artifactory.prd.it.unity3d.com/artifactory/api/pypi/pypi/simple --upgrade
+      -  cd TestProjects/ShaderGraph && unity-downloader-cli -u 1b1252580c6429d4be5b5e88fafea90645240c65 -c editor -c il2cpp  --wait --published-only
+      -  cd TestProjects/ShaderGraph && utr --suite=playmode --platform=StandaloneWindows64 --testproject=. --extra-editor-arg="-playergraphicsapi=Vulkan" --editor-location=.Editor --artifacts_path=test-results --player-save-path=../../players --build-only --extra-editor-arg="-scriptingbackend=mono" --extra-editor-arg="-apicompatibilitylevel=NET_2_0" --extra-editor-arg="-colorspace=Linear" --timeout=1200 --extra-editor-arg="-executemethod" --extra-editor-arg="CustomBuild.BuildWindowsVulkanLinear"
+    artifacts:
+        logs:
+            paths:
+              -  "**/test-results/**"
+              -  "TestProjects/ShaderGraph/Logs/*.log"
+        players:
+            paths:
+              -  "players/**"
+ShaderGraph_Win_Vulkan_playmode_mono_2_Linear_2020.2:
+    name: ShaderGraph on Win_Vulkan_playmode_mono_2_Linear on version 2020.2
+    agent:
+        type: Unity::VM::GPU
+        image: sdet/gamecode_win10:stable
+        flavor: b1.large
+    variables:
+        UPM_REGISTRY: https://artifactory-slo.bf.unity3d.com/artifactory/api/npm/upm-candidates
+    commands:
+      -  curl -s https://artifactory.internal.unity3d.com/core-automation/tools/utr-standalone/utr.bat --output TestProjects/ShaderGraph/utr.bat
+      -  pip install unity-downloader-cli --index-url https://artifactory.prd.it.unity3d.com/artifactory/api/pypi/pypi/simple --upgrade
+      -  cd TestProjects/ShaderGraph && unity-downloader-cli -u 1b1252580c6429d4be5b5e88fafea90645240c65 -c editor -c il2cpp  --wait --published-only
+      -  cd TestProjects/ShaderGraph && utr --suite=playmode --testproject=. --editor-location=.Editor --artifacts_path=test-results --extra-editor-arg="-scriptingbackend=mono" --extra-editor-arg="-apicompatibilitylevel=NET_2_0" --extra-editor-arg="-colorspace=Linear"--reruncount=2 --extra-editor-arg="-force-vulkan"
+    artifacts:
+        logs:
+            paths:
+              -  "**/test-results/**"
+              -  "TestProjects/ShaderGraph/Logs/*.log"
+ShaderGraph_Win_Vulkan_editmode_mono_2_Linear_2020.2:
+    name: ShaderGraph on Win_Vulkan_editmode_mono_2_Linear on version 2020.2
+    agent:
+        type: Unity::VM
+        image: sdet/gamecode_win10:stable
+        flavor: b1.large
+    variables:
+        UPM_REGISTRY: https://artifactory-slo.bf.unity3d.com/artifactory/api/npm/upm-candidates
+    commands:
+      -  curl -s https://artifactory.internal.unity3d.com/core-automation/tools/utr-standalone/utr.bat --output TestProjects/ShaderGraph/utr.bat
+      -  pip install unity-downloader-cli --index-url https://artifactory.prd.it.unity3d.com/artifactory/api/pypi/pypi/simple --upgrade
+      -  cd TestProjects/ShaderGraph && unity-downloader-cli -u 1b1252580c6429d4be5b5e88fafea90645240c65 -c editor -c il2cpp  --wait --published-only
+      -  cd TestProjects/ShaderGraph && utr --suite=editor --platform=editmode --testproject=. --editor-location=.Editor --artifacts_path=test-results --extra-editor-arg="-scriptingbackend=il2cpp" --extra-editor-arg="-apicompatibilitylevel=NET_4_6" --extra-editor-arg="-colorspace=Linear"--reruncount=2 --extra-editor-arg="-force-vulkan"
+    artifacts:
+        logs:
+            paths:
+              -  "**/test-results/**"
+              -  "TestProjects/ShaderGraph/Logs/*.log"
 ShaderGraph_Win_Vulkan_Standalone_mono_2_Linear_CUSTOM-REVISION:
     name: ShaderGraph on Win_Vulkan_Standalone_mono_2_Linear on version CUSTOM-REVISION
-=======
-              -  "TestProjects/ShaderGraph/Logs/*.log"
-ShaderGraph_Win_Vulkan_Standalone_2020.2:
-    name: ShaderGraph on Win_Vulkan_Standalone on version 2020.2
-    agent:
-        type: Unity::VM::GPU
-        image: sdet/gamecode_win10:stable
-        flavor: b1.large
-    variables:
-        UPM_REGISTRY: https://artifactory-slo.bf.unity3d.com/artifactory/api/npm/upm-candidates
-    commands:
-      -  curl -s https://artifactory.internal.unity3d.com/core-automation/tools/utr-standalone/utr.bat --output TestProjects/ShaderGraph/utr.bat
-      -  cd TestProjects/ShaderGraph && utr --suite=playmode --platform=StandaloneWindows64 --artifacts_path=test-results --player-load-path=../../players --player-connection-ip=auto --reruncount=2 --timeout=1200
-    artifacts:
-        logs:
-            paths:
-              -  "**/test-results/**"
-              -  "TestProjects/ShaderGraph/Logs/*.log"
-    dependencies:
-      -  path: .yamato/shadergraph-win-vulkan.yml#Build_ShaderGraph_Win_Vulkan_Player_2020.2
-         rerun: on-new-revision
-    skip_checkout: true
-Build_ShaderGraph_Win_Vulkan_Player_2020.2:
-    name: Build ShaderGraph on Win_Vulkan_Player on version 2020.2
-    agent:
-        type: Unity::VM
-        image: sdet/gamecode_win10:stable
-        flavor: b1.xlarge
-    variables:
-        UPM_REGISTRY: https://artifactory-slo.bf.unity3d.com/artifactory/api/npm/upm-candidates
-    commands:
-      -  curl -s https://artifactory.internal.unity3d.com/core-automation/tools/utr-standalone/utr.bat --output TestProjects/ShaderGraph/utr.bat
-      -  pip install unity-downloader-cli --index-url https://artifactory.prd.it.unity3d.com/artifactory/api/pypi/pypi/simple --upgrade
-      -  cd TestProjects/ShaderGraph && unity-downloader-cli -u 1b1252580c6429d4be5b5e88fafea90645240c65 -c editor -c il2cpp  --wait --published-only
-      -  cd TestProjects/ShaderGraph && utr --suite=playmode --platform=StandaloneWindows64 --testproject=. --editor-location=.Editor --artifacts_path=test-results --player-save-path=../../players --build-only --extra-editor-arg="-executemethod" --timeout=1200 --extra-editor-arg="CustomBuild.BuildWindowsVulkanLinear"
-    artifacts:
-        logs:
-            paths:
-              -  "**/test-results/**"
-              -  "TestProjects/ShaderGraph/Logs/*.log"
-        players:
-            paths:
-              -  "players/**"
-ShaderGraph_Win_Vulkan_playmode_2020.2:
-    name: ShaderGraph on Win_Vulkan_playmode on version 2020.2
-    agent:
-        type: Unity::VM::GPU
-        image: sdet/gamecode_win10:stable
-        flavor: b1.large
-    variables:
-        UPM_REGISTRY: https://artifactory-slo.bf.unity3d.com/artifactory/api/npm/upm-candidates
-    commands:
-      -  curl -s https://artifactory.internal.unity3d.com/core-automation/tools/utr-standalone/utr.bat --output TestProjects/ShaderGraph/utr.bat
-      -  pip install unity-downloader-cli --index-url https://artifactory.prd.it.unity3d.com/artifactory/api/pypi/pypi/simple --upgrade
-      -  cd TestProjects/ShaderGraph && unity-downloader-cli -u 1b1252580c6429d4be5b5e88fafea90645240c65 -c editor -c il2cpp  --wait --published-only
-      -  cd TestProjects/ShaderGraph && utr --suite=playmode --testproject=. --editor-location=.Editor --artifacts_path=test-results --reruncount=2 --extra-editor-arg="-force-vulkan"
-    artifacts:
-        logs:
-            paths:
-              -  "**/test-results/**"
-              -  "TestProjects/ShaderGraph/Logs/*.log"
-ShaderGraph_Win_Vulkan_editmode_2020.2:
-    name: ShaderGraph on Win_Vulkan_editmode on version 2020.2
-    agent:
-        type: Unity::VM
-        image: sdet/gamecode_win10:stable
-        flavor: b1.large
-    variables:
-        UPM_REGISTRY: https://artifactory-slo.bf.unity3d.com/artifactory/api/npm/upm-candidates
-    commands:
-      -  curl -s https://artifactory.internal.unity3d.com/core-automation/tools/utr-standalone/utr.bat --output TestProjects/ShaderGraph/utr.bat
-      -  pip install unity-downloader-cli --index-url https://artifactory.prd.it.unity3d.com/artifactory/api/pypi/pypi/simple --upgrade
-      -  cd TestProjects/ShaderGraph && unity-downloader-cli -u 1b1252580c6429d4be5b5e88fafea90645240c65 -c editor -c il2cpp  --wait --published-only
-      -  cd TestProjects/ShaderGraph && utr --suite=editor --platform=editmode --testproject=. --editor-location=.Editor --artifacts_path=test-results --reruncount=2 --extra-editor-arg="-force-vulkan"
-    artifacts:
-        logs:
-            paths:
-              -  "**/test-results/**"
-              -  "TestProjects/ShaderGraph/Logs/*.log"
-ShaderGraph_Win_Vulkan_Standalone_CUSTOM-REVISION:
-    name: ShaderGraph on Win_Vulkan_Standalone on version CUSTOM-REVISION
->>>>>>> 5218dacd
-    agent:
-        type: Unity::VM::GPU
-        image: sdet/gamecode_win10:stable
-        flavor: b1.large
-    variables:
-        UPM_REGISTRY: https://artifactory-slo.bf.unity3d.com/artifactory/api/npm/upm-candidates
-        CUSTOM_REVISION: custom_revision_not_set
-    commands:
-      -  curl -s https://artifactory.internal.unity3d.com/core-automation/tools/utr-standalone/utr.bat --output TestProjects/ShaderGraph/utr.bat
-<<<<<<< HEAD
-      -  cd TestProjects/ShaderGraph && utr --suite=playmode --platform=StandaloneWindows64 --artifacts_path=test-results --player-load-path=../../players --player-connection-ip=auto --extra-editor-arg="-scriptingbackend=mono" --extra-editor-arg="-apicompatibilitylevel=NET_2_0" --extra-editor-arg="-colorspace=Linear" --timeout=1200
-=======
-      -  cd TestProjects/ShaderGraph && utr --suite=playmode --platform=StandaloneWindows64 --artifacts_path=test-results --player-load-path=../../players --player-connection-ip=auto --reruncount=2 --timeout=1200
->>>>>>> 5218dacd
+    agent:
+        type: Unity::VM::GPU
+        image: sdet/gamecode_win10:stable
+        flavor: b1.large
+    variables:
+        UPM_REGISTRY: https://artifactory-slo.bf.unity3d.com/artifactory/api/npm/upm-candidates
+        CUSTOM_REVISION: custom_revision_not_set
+    commands:
+      -  curl -s https://artifactory.internal.unity3d.com/core-automation/tools/utr-standalone/utr.bat --output TestProjects/ShaderGraph/utr.bat
+      -  cd TestProjects/ShaderGraph && utr --suite=playmode --platform=StandaloneWindows64 --artifacts_path=test-results --player-load-path=../../players --player-connection-ip=auto --extra-editor-arg="-scriptingbackend=mono" --extra-editor-arg="-apicompatibilitylevel=NET_2_0" --extra-editor-arg="-colorspace=Linear"--reruncount=2 --timeout=1200
     artifacts:
         logs:
             paths:
@@ -249,11 +215,7 @@
       -  curl -s https://artifactory.internal.unity3d.com/core-automation/tools/utr-standalone/utr.bat --output TestProjects/ShaderGraph/utr.bat
       -  pip install unity-downloader-cli --index-url https://artifactory.prd.it.unity3d.com/artifactory/api/pypi/pypi/simple --upgrade
       -  cd TestProjects/ShaderGraph && unity-downloader-cli --source-file ../../unity_revision.txt -c editor -c il2cpp  --wait --published-only
-<<<<<<< HEAD
-      -  cd TestProjects/ShaderGraph && utr --suite=playmode --testproject=. --editor-location=.Editor --artifacts_path=test-results --extra-editor-arg="-scriptingbackend=mono" --extra-editor-arg="-apicompatibilitylevel=NET_2_0" --extra-editor-arg="-colorspace=Linear" --extra-editor-arg="-force-vulkan"
-=======
-      -  cd TestProjects/ShaderGraph && utr --suite=playmode --testproject=. --editor-location=.Editor --artifacts_path=test-results --reruncount=2 --extra-editor-arg="-force-vulkan"
->>>>>>> 5218dacd
+      -  cd TestProjects/ShaderGraph && utr --suite=playmode --testproject=. --editor-location=.Editor --artifacts_path=test-results --extra-editor-arg="-scriptingbackend=mono" --extra-editor-arg="-apicompatibilitylevel=NET_2_0" --extra-editor-arg="-colorspace=Linear"--reruncount=2 --extra-editor-arg="-force-vulkan"
     artifacts:
         logs:
             paths:
@@ -275,11 +237,7 @@
       -  curl -s https://artifactory.internal.unity3d.com/core-automation/tools/utr-standalone/utr.bat --output TestProjects/ShaderGraph/utr.bat
       -  pip install unity-downloader-cli --index-url https://artifactory.prd.it.unity3d.com/artifactory/api/pypi/pypi/simple --upgrade
       -  cd TestProjects/ShaderGraph && unity-downloader-cli --source-file ../../unity_revision.txt -c editor -c il2cpp  --wait --published-only
-<<<<<<< HEAD
-      -  cd TestProjects/ShaderGraph && utr --suite=editor --platform=editmode --testproject=. --editor-location=.Editor --artifacts_path=test-results --extra-editor-arg="-scriptingbackend=il2cpp" --extra-editor-arg="-apicompatibilitylevel=NET_4_6" --extra-editor-arg="-colorspace=Linear" --extra-editor-arg="-force-vulkan"
-=======
-      -  cd TestProjects/ShaderGraph && utr --suite=editor --platform=editmode --testproject=. --editor-location=.Editor --artifacts_path=test-results --reruncount=2 --extra-editor-arg="-force-vulkan"
->>>>>>> 5218dacd
+      -  cd TestProjects/ShaderGraph && utr --suite=editor --platform=editmode --testproject=. --editor-location=.Editor --artifacts_path=test-results --extra-editor-arg="-scriptingbackend=il2cpp" --extra-editor-arg="-apicompatibilitylevel=NET_4_6" --extra-editor-arg="-colorspace=Linear"--reruncount=2 --extra-editor-arg="-force-vulkan"
     artifacts:
         logs:
             paths:
