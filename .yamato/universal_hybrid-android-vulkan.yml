--- conflicted
+++ resolved
@@ -44,21 +44,12 @@
          rerun: on-new-revision
     commands:
       -  curl -s https://artifactory.internal.unity3d.com/core-automation/tools/utr-standalone/utr.bat --output utr.bat
-<<<<<<< HEAD
       -  pip install unity-downloader-cli --index-url https://artifactory.prd.it.unity3d.com/artifactory/api/pypi/pypi/simple --upgrade --pre
       -  unity-downloader-cli --source-file %YAMATO_SOURCE_DIR%/unity_revision.txt -p WindowsEditor -c editor -c il2cpp -c android  --wait --published-only --env test
-      -  mklink /d WindowsEditor\Data\PlaybackEngines\AndroidPlayer\OpenJDK %JAVA_HOME%
-      -  mklink /d WindowsEditor\Data\PlaybackEngines\AndroidPlayer\SDK %ANDROID_SDK_ROOT%
-      -  mklink /d WindowsEditor\Data\PlaybackEngines\AndroidPlayer\NDK %ANDROID_NDK_ROOT%
-      -  utr --suite=playmode --platform=Android --testproject=TestProjects\UniversalHybridTest --extra-editor-arg="-executemethod" --extra-editor-arg="SetupProject.ApplySettings" --extra-editor-arg="vulkan" --editor-location=WindowsEditor --artifacts_path=test-results --player-save-path=players --scripting-backend=il2cpp --timeout=1800 --build-only
-=======
-      -  pip install unity-downloader-cli --index-url https://artifactory.prd.it.unity3d.com/artifactory/api/pypi/pypi/simple --upgrade
-      -  unity-downloader-cli --source-file %YAMATO_SOURCE_DIR%/unity_revision.txt -p WindowsEditor -c editor -c il2cpp -c android  --wait --published-only
       -  mklink /d WindowsEditor\Data\PlaybackEngines\AndroidPlayer\OpenJDK %JAVA_HOME% || exit 0
       -  mklink /d WindowsEditor\Data\PlaybackEngines\AndroidPlayer\SDK %ANDROID_SDK_ROOT% || exit 0
       -  mklink /d WindowsEditor\Data\PlaybackEngines\AndroidPlayer\NDK %ANDROID_NDK_ROOT% || exit 0
       -  utr --suite=playmode --platform=Android --testproject=TestProjects\UniversalHybridTest --extra-editor-arg="-executemethod" --extra-editor-arg="SetupProject.ApplySettings" --extra-editor-arg="vulkan" --editor-location=WindowsEditor --artifacts_path=test-results --player-save-path=players --scripting-backend=il2cpp --timeout=1800 --build-only --compilation-errors-as-warnings
->>>>>>> a54793b2
     artifacts:
         logs:
             paths:
@@ -107,21 +98,12 @@
          rerun: on-new-revision
     commands:
       -  curl -s https://artifactory.internal.unity3d.com/core-automation/tools/utr-standalone/utr.bat --output utr.bat
-<<<<<<< HEAD
       -  pip install unity-downloader-cli --index-url https://artifactory.prd.it.unity3d.com/artifactory/api/pypi/pypi/simple --upgrade --pre
       -  unity-downloader-cli --source-file %YAMATO_SOURCE_DIR%/unity_revision.txt -p WindowsEditor -c editor -c il2cpp -c android  --wait --published-only --env test
-      -  mklink /d WindowsEditor\Data\PlaybackEngines\AndroidPlayer\OpenJDK %JAVA_HOME%
-      -  mklink /d WindowsEditor\Data\PlaybackEngines\AndroidPlayer\SDK %ANDROID_SDK_ROOT%
-      -  mklink /d WindowsEditor\Data\PlaybackEngines\AndroidPlayer\NDK %ANDROID_NDK_ROOT%
-      -  utr --suite=playmode --platform=Android --testproject=TestProjects\UniversalHybridTest --extra-editor-arg="-executemethod" --extra-editor-arg="SetupProject.ApplySettings" --extra-editor-arg="vulkan" --editor-location=WindowsEditor --artifacts_path=test-results --player-save-path=players --scripting-backend=il2cpp --timeout=1800 --build-only
-=======
-      -  pip install unity-downloader-cli --index-url https://artifactory.prd.it.unity3d.com/artifactory/api/pypi/pypi/simple --upgrade
-      -  unity-downloader-cli --source-file %YAMATO_SOURCE_DIR%/unity_revision.txt -p WindowsEditor -c editor -c il2cpp -c android  --wait --published-only
       -  mklink /d WindowsEditor\Data\PlaybackEngines\AndroidPlayer\OpenJDK %JAVA_HOME% || exit 0
       -  mklink /d WindowsEditor\Data\PlaybackEngines\AndroidPlayer\SDK %ANDROID_SDK_ROOT% || exit 0
       -  mklink /d WindowsEditor\Data\PlaybackEngines\AndroidPlayer\NDK %ANDROID_NDK_ROOT% || exit 0
       -  utr --suite=playmode --platform=Android --testproject=TestProjects\UniversalHybridTest --extra-editor-arg="-executemethod" --extra-editor-arg="SetupProject.ApplySettings" --extra-editor-arg="vulkan" --editor-location=WindowsEditor --artifacts_path=test-results --player-save-path=players --scripting-backend=il2cpp --timeout=1800 --build-only --compilation-errors-as-warnings
->>>>>>> a54793b2
     artifacts:
         logs:
             paths:
@@ -172,21 +154,12 @@
          rerun: always
     commands:
       -  curl -s https://artifactory.internal.unity3d.com/core-automation/tools/utr-standalone/utr.bat --output utr.bat
-<<<<<<< HEAD
       -  pip install unity-downloader-cli --index-url https://artifactory.prd.it.unity3d.com/artifactory/api/pypi/pypi/simple --upgrade --pre
       -  unity-downloader-cli --source-file %YAMATO_SOURCE_DIR%/unity_revision.txt -p WindowsEditor -c editor -c il2cpp -c android  --wait --published-only --env test
-      -  mklink /d WindowsEditor\Data\PlaybackEngines\AndroidPlayer\OpenJDK %JAVA_HOME%
-      -  mklink /d WindowsEditor\Data\PlaybackEngines\AndroidPlayer\SDK %ANDROID_SDK_ROOT%
-      -  mklink /d WindowsEditor\Data\PlaybackEngines\AndroidPlayer\NDK %ANDROID_NDK_ROOT%
-      -  utr --suite=playmode --platform=Android --testproject=TestProjects\UniversalHybridTest --extra-editor-arg="-executemethod" --extra-editor-arg="SetupProject.ApplySettings" --extra-editor-arg="vulkan" --editor-location=WindowsEditor --artifacts_path=test-results --player-save-path=players --scripting-backend=il2cpp --timeout=1800 --build-only
-=======
-      -  pip install unity-downloader-cli --index-url https://artifactory.prd.it.unity3d.com/artifactory/api/pypi/pypi/simple --upgrade
-      -  unity-downloader-cli --source-file %YAMATO_SOURCE_DIR%/unity_revision.txt -p WindowsEditor -c editor -c il2cpp -c android  --wait --published-only
       -  mklink /d WindowsEditor\Data\PlaybackEngines\AndroidPlayer\OpenJDK %JAVA_HOME% || exit 0
       -  mklink /d WindowsEditor\Data\PlaybackEngines\AndroidPlayer\SDK %ANDROID_SDK_ROOT% || exit 0
       -  mklink /d WindowsEditor\Data\PlaybackEngines\AndroidPlayer\NDK %ANDROID_NDK_ROOT% || exit 0
       -  utr --suite=playmode --platform=Android --testproject=TestProjects\UniversalHybridTest --extra-editor-arg="-executemethod" --extra-editor-arg="SetupProject.ApplySettings" --extra-editor-arg="vulkan" --editor-location=WindowsEditor --artifacts_path=test-results --player-save-path=players --scripting-backend=il2cpp --timeout=1800 --build-only --compilation-errors-as-warnings
->>>>>>> a54793b2
     artifacts:
         logs:
             paths:
