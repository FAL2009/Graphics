--- conflicted
+++ resolved
@@ -29,31 +29,6 @@
          rerun: on-new-revision
       -  path: .yamato/smoke_test-win-dx11.yml#Smoke_Test_Win_DX11_Standalone_mono_2_Linear_trunk
          rerun: on-new-revision
-<<<<<<< HEAD
-      -  path: .yamato/universal-android-opengles3.yml#Universal_Android_OpenGLES3_Standalone_il2cpp_4_Linear_trunk
-         rerun: on-new-revision
-      -  path: .yamato/universal-android-vulkan.yml#Universal_Android_Vulkan_Standalone_il2cpp_4_Linear_trunk
-         rerun: on-new-revision
-      -  path: .yamato/universal-iphone-metal.yml#Universal_iPhone_Metal_Standalone_il2cpp_4_Linear_trunk
-         rerun: on-new-revision
-      -  path: .yamato/universal-win-vulkan.yml#Universal_Win_Vulkan_playmode_il2cpp_4_Linear_trunk
-         rerun: on-new-revision
-      -  path: .yamato/universal-win-vulkan.yml#Universal_Win_Vulkan_playmode_XR_il2cpp_4_Linear_trunk
-         rerun: on-new-revision
-      -  path: .yamato/universal-win-dx12.yml#Universal_Win_DX12_Standalone_il2cpp_4_Linear_trunk
-         rerun: on-new-revision
-      -  path: .yamato/universal-win-dx12.yml#Universal_Win_DX12_editmode_il2cpp_4_Linear_trunk
-         rerun: on-new-revision
-      -  path: .yamato/universal-win-dx12.yml#Universal_Win_DX12_playmode_il2cpp_4_Linear_trunk
-         rerun: on-new-revision
-      -  path: .yamato/urpupdate-win-dx11.yml#URPUpdate_Win_DX11_editmode_il2cpp_4_Linear_trunk
-         rerun: on-new-revision
-      -  path: .yamato/urpupdate-win-dx11.yml#URPUpdate_Win_DX11_playmode_il2cpp_4_Linear_trunk
-         rerun: on-new-revision
-      -  path: .yamato/urpupdate_top_asset_store-win-dx11.yml#URPUpdate_Top_Asset_Store_Win_DX11_editmode_il2cpp_4_Linear_trunk
-         rerun: on-new-revision
-      -  path: .yamato/urpupdate_top_asset_store-win-dx11.yml#URPUpdate_Top_Asset_Store_Win_DX11_playmode_il2cpp_4_Linear_trunk
-=======
       -  path: .yamato/universal-android-opengles3.yml#Universal_Android_OpenGLES3_Standalone_mono_2_Linear_trunk
          rerun: on-new-revision
       -  path: .yamato/universal-android-vulkan.yml#Universal_Android_Vulkan_Standalone_mono_2_Linear_trunk
@@ -77,7 +52,6 @@
       -  path: .yamato/urpupdate_top_asset_store-win-dx11.yml#URPUpdate_Top_Asset_Store_Win_DX11_playmode_mono_2_Linear_trunk
          rerun: on-new-revision
       -  path: .yamato/all-urp_performance_boatattack.yml#All_URP_Performance_BoatAttack_trunk
->>>>>>> 9cb3a4a1
          rerun: on-new-revision
     triggers:
         recurring:
@@ -86,66 +60,6 @@
 trunk_verification_trunk:
     name: Trunk verification - trunk
     dependencies:
-<<<<<<< HEAD
-      -  path: .yamato/universal-win-dx11.yml#Universal_Win_DX11_playmode_il2cpp_4_Linear_trunk
-         rerun: on-new-revision
-      -  path: .yamato/universal-win-dx11.yml#Universal_Win_DX11_editmode_il2cpp_4_Linear_trunk
-         rerun: on-new-revision
-      -  path: .yamato/shadergraph-win-dx11.yml#ShaderGraph_Win_DX11_playmode_il2cpp_4_Linear_trunk
-         rerun: on-new-revision
-      -  path: .yamato/shadergraph-win-dx11.yml#ShaderGraph_Win_DX11_editmode_il2cpp_4_Linear_trunk
-         rerun: on-new-revision
-      -  path: .yamato/hdrp-win-dx11.yml#HDRP_Win_DX11_playmode_il2cpp_4_Linear_trunk
-         rerun: on-new-revision
-      -  path: .yamato/hdrp-win-dx11.yml#HDRP_Win_DX11_editmode_il2cpp_4_Linear_trunk
-         rerun: on-new-revision
-      -  path: .yamato/vfx_hdrp-win-dx11.yml#VFX_HDRP_Win_DX11_playmode_il2cpp_4_Linear_trunk
-         rerun: on-new-revision
-      -  path: .yamato/vfx_hdrp-win-dx11.yml#VFX_HDRP_Win_DX11_editmode_il2cpp_4_Linear_trunk
-         rerun: on-new-revision
-      -  path: .yamato/vfx_urp-win-dx11.yml#VFX_URP_Win_DX11_playmode_il2cpp_4_Linear_trunk
-         rerun: on-new-revision
-smoke_test_playmode_2020.2:
-    name: SRP Smoke Test - playmode_2020.2
-    agent:
-        type: Unity::VM::GPU
-        image: sdet/gamecode_win10:stable
-        flavor: b1.large
-    variables:
-        UPM_REGISTRY: https://artifactory-slo.bf.unity3d.com/artifactory/api/npm/upm-candidates
-    commands:
-      -  curl -s https://artifactory.internal.unity3d.com/core-automation/tools/utr-standalone/utr.bat --output TestProjects/SRP_SmokeTest/utr.bat
-      -  pip install unity-downloader-cli --index-url https://artifactory.prd.it.unity3d.com/artifactory/api/pypi/pypi/simple --upgrade
-      -  cd TestProjects/SRP_SmokeTest && unity-downloader-cli -u 24a0f8b56f72092c87d71cefbe3c26d3d6f4f6e9 -c editor --wait --published-only
-      -  cd TestProjects/SRP_SmokeTest && utr --suite=playmode --testproject=. --editor-location=.Editor --artifacts_path=test-results
-    artifacts:
-        logs:
-            paths:
-              -  "**/test-results/**"
-smoke_test_editmode_2020.2:
-    name: SRP Smoke Test - editmode_2020.2
-    agent:
-        type: Unity::VM
-        image: sdet/gamecode_win10:stable
-        flavor: b1.large
-    variables:
-        UPM_REGISTRY: https://artifactory-slo.bf.unity3d.com/artifactory/api/npm/upm-candidates
-    commands:
-      -  curl -s https://artifactory.internal.unity3d.com/core-automation/tools/utr-standalone/utr.bat --output TestProjects/SRP_SmokeTest/utr.bat
-      -  pip install unity-downloader-cli --index-url https://artifactory.prd.it.unity3d.com/artifactory/api/pypi/pypi/simple --upgrade
-      -  cd TestProjects/SRP_SmokeTest && unity-downloader-cli -u 24a0f8b56f72092c87d71cefbe3c26d3d6f4f6e9 -c editor --wait --published-only
-      -  cd TestProjects/SRP_SmokeTest && utr --suite=editor --platform=editmode --testproject=. --editor-location=.Editor --artifacts_path=test-results
-    artifacts:
-        logs:
-            paths:
-              -  "**/test-results/**"
-all_smoke_tests_2020.2:
-    name: All Smoke Tests - 2020.2
-    dependencies:
-      -  path: .yamato/_abv.yml#smoke_test_playmode_2020.2
-         rerun: on-new-revision
-      -  path: .yamato/_abv.yml#smoke_test_editmode_2020.2
-=======
       -  path: .yamato/universal-win-dx11.yml#Universal_Win_DX11_playmode_mono_2_Linear_trunk
          rerun: on-new-revision
       -  path: .yamato/universal-win-dx11.yml#Universal_Win_DX11_editmode_mono_2_Linear_trunk
@@ -163,7 +77,6 @@
       -  path: .yamato/vfx_hdrp-win-dx11.yml#VFX_HDRP_Win_DX11_editmode_mono_2_Linear_trunk
          rerun: on-new-revision
       -  path: .yamato/vfx_urp-win-dx11.yml#VFX_URP_Win_DX11_playmode_mono_2_Linear_trunk
->>>>>>> 9cb3a4a1
          rerun: on-new-revision
 all_project_ci_2020.2:
     name: _ABV for SRP repository - 2020.2
@@ -193,31 +106,6 @@
          rerun: on-new-revision
       -  path: .yamato/smoke_test-win-dx11.yml#Smoke_Test_Win_DX11_Standalone_mono_2_Linear_2020.2
          rerun: on-new-revision
-<<<<<<< HEAD
-      -  path: .yamato/universal-android-opengles3.yml#Universal_Android_OpenGLES3_Standalone_il2cpp_4_Linear_2020.2
-         rerun: on-new-revision
-      -  path: .yamato/universal-android-vulkan.yml#Universal_Android_Vulkan_Standalone_il2cpp_4_Linear_2020.2
-         rerun: on-new-revision
-      -  path: .yamato/universal-iphone-metal.yml#Universal_iPhone_Metal_Standalone_il2cpp_4_Linear_2020.2
-         rerun: on-new-revision
-      -  path: .yamato/universal-win-vulkan.yml#Universal_Win_Vulkan_playmode_il2cpp_4_Linear_2020.2
-         rerun: on-new-revision
-      -  path: .yamato/universal-win-vulkan.yml#Universal_Win_Vulkan_playmode_XR_il2cpp_4_Linear_2020.2
-         rerun: on-new-revision
-      -  path: .yamato/universal-win-dx12.yml#Universal_Win_DX12_Standalone_il2cpp_4_Linear_2020.2
-         rerun: on-new-revision
-      -  path: .yamato/universal-win-dx12.yml#Universal_Win_DX12_editmode_il2cpp_4_Linear_2020.2
-         rerun: on-new-revision
-      -  path: .yamato/universal-win-dx12.yml#Universal_Win_DX12_playmode_il2cpp_4_Linear_2020.2
-         rerun: on-new-revision
-      -  path: .yamato/urpupdate-win-dx11.yml#URPUpdate_Win_DX11_editmode_il2cpp_4_Linear_2020.2
-         rerun: on-new-revision
-      -  path: .yamato/urpupdate-win-dx11.yml#URPUpdate_Win_DX11_playmode_il2cpp_4_Linear_2020.2
-         rerun: on-new-revision
-      -  path: .yamato/urpupdate_top_asset_store-win-dx11.yml#URPUpdate_Top_Asset_Store_Win_DX11_editmode_il2cpp_4_Linear_2020.2
-         rerun: on-new-revision
-      -  path: .yamato/urpupdate_top_asset_store-win-dx11.yml#URPUpdate_Top_Asset_Store_Win_DX11_playmode_il2cpp_4_Linear_2020.2
-=======
       -  path: .yamato/universal-android-opengles3.yml#Universal_Android_OpenGLES3_Standalone_mono_2_Linear_2020.2
          rerun: on-new-revision
       -  path: .yamato/universal-android-vulkan.yml#Universal_Android_Vulkan_Standalone_mono_2_Linear_2020.2
@@ -241,7 +129,6 @@
       -  path: .yamato/urpupdate_top_asset_store-win-dx11.yml#URPUpdate_Top_Asset_Store_Win_DX11_playmode_mono_2_Linear_2020.2
          rerun: on-new-revision
       -  path: .yamato/all-urp_performance_boatattack.yml#All_URP_Performance_BoatAttack_2020.2
->>>>>>> 9cb3a4a1
          rerun: on-new-revision
     triggers:
         recurring:
@@ -250,25 +137,6 @@
 trunk_verification_2020.2:
     name: Trunk verification - 2020.2
     dependencies:
-<<<<<<< HEAD
-      -  path: .yamato/universal-win-dx11.yml#Universal_Win_DX11_playmode_il2cpp_4_Linear_2020.2
-         rerun: on-new-revision
-      -  path: .yamato/universal-win-dx11.yml#Universal_Win_DX11_editmode_il2cpp_4_Linear_2020.2
-         rerun: on-new-revision
-      -  path: .yamato/shadergraph-win-dx11.yml#ShaderGraph_Win_DX11_playmode_il2cpp_4_Linear_2020.2
-         rerun: on-new-revision
-      -  path: .yamato/shadergraph-win-dx11.yml#ShaderGraph_Win_DX11_editmode_il2cpp_4_Linear_2020.2
-         rerun: on-new-revision
-      -  path: .yamato/hdrp-win-dx11.yml#HDRP_Win_DX11_playmode_il2cpp_4_Linear_2020.2
-         rerun: on-new-revision
-      -  path: .yamato/hdrp-win-dx11.yml#HDRP_Win_DX11_editmode_il2cpp_4_Linear_2020.2
-         rerun: on-new-revision
-      -  path: .yamato/vfx_hdrp-win-dx11.yml#VFX_HDRP_Win_DX11_playmode_il2cpp_4_Linear_2020.2
-         rerun: on-new-revision
-      -  path: .yamato/vfx_hdrp-win-dx11.yml#VFX_HDRP_Win_DX11_editmode_il2cpp_4_Linear_2020.2
-         rerun: on-new-revision
-      -  path: .yamato/vfx_urp-win-dx11.yml#VFX_URP_Win_DX11_playmode_il2cpp_4_Linear_2020.2
-=======
       -  path: .yamato/universal-win-dx11.yml#Universal_Win_DX11_playmode_mono_2_Linear_2020.2
          rerun: on-new-revision
       -  path: .yamato/universal-win-dx11.yml#Universal_Win_DX11_editmode_mono_2_Linear_2020.2
@@ -286,7 +154,6 @@
       -  path: .yamato/vfx_hdrp-win-dx11.yml#VFX_HDRP_Win_DX11_editmode_mono_2_Linear_2020.2
          rerun: on-new-revision
       -  path: .yamato/vfx_urp-win-dx11.yml#VFX_URP_Win_DX11_playmode_mono_2_Linear_2020.2
->>>>>>> 9cb3a4a1
          rerun: on-new-revision
 all_project_ci_CUSTOM-REVISION:
     name: _ABV for SRP repository - CUSTOM-REVISION
@@ -308,25 +175,6 @@
 trunk_verification_CUSTOM-REVISION:
     name: Trunk verification - CUSTOM-REVISION
     dependencies:
-<<<<<<< HEAD
-      -  path: .yamato/universal-win-dx11.yml#Universal_Win_DX11_playmode_il2cpp_4_Linear_CUSTOM-REVISION
-         rerun: always
-      -  path: .yamato/universal-win-dx11.yml#Universal_Win_DX11_editmode_il2cpp_4_Linear_CUSTOM-REVISION
-         rerun: always
-      -  path: .yamato/shadergraph-win-dx11.yml#ShaderGraph_Win_DX11_playmode_il2cpp_4_Linear_CUSTOM-REVISION
-         rerun: always
-      -  path: .yamato/shadergraph-win-dx11.yml#ShaderGraph_Win_DX11_editmode_il2cpp_4_Linear_CUSTOM-REVISION
-         rerun: always
-      -  path: .yamato/hdrp-win-dx11.yml#HDRP_Win_DX11_playmode_il2cpp_4_Linear_CUSTOM-REVISION
-         rerun: always
-      -  path: .yamato/hdrp-win-dx11.yml#HDRP_Win_DX11_editmode_il2cpp_4_Linear_CUSTOM-REVISION
-         rerun: always
-      -  path: .yamato/vfx_hdrp-win-dx11.yml#VFX_HDRP_Win_DX11_playmode_il2cpp_4_Linear_CUSTOM-REVISION
-         rerun: always
-      -  path: .yamato/vfx_hdrp-win-dx11.yml#VFX_HDRP_Win_DX11_editmode_il2cpp_4_Linear_CUSTOM-REVISION
-         rerun: always
-      -  path: .yamato/vfx_urp-win-dx11.yml#VFX_URP_Win_DX11_playmode_il2cpp_4_Linear_CUSTOM-REVISION
-=======
       -  path: .yamato/universal-win-dx11.yml#Universal_Win_DX11_playmode_mono_2_Linear_CUSTOM-REVISION
          rerun: always
       -  path: .yamato/universal-win-dx11.yml#Universal_Win_DX11_editmode_mono_2_Linear_CUSTOM-REVISION
@@ -344,7 +192,6 @@
       -  path: .yamato/vfx_hdrp-win-dx11.yml#VFX_HDRP_Win_DX11_editmode_mono_2_Linear_CUSTOM-REVISION
          rerun: always
       -  path: .yamato/vfx_urp-win-dx11.yml#VFX_URP_Win_DX11_playmode_mono_2_Linear_CUSTOM-REVISION
->>>>>>> 9cb3a4a1
          rerun: always
     variables:
         CUSTOM_REVISION: custom_revision_not_set