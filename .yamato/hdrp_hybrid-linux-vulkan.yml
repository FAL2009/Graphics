--- conflicted
+++ resolved
@@ -3,53 +3,38 @@
 # Introduce any changes under .yamato/config/*.metafile files (for most cases) or under .yamato/ruamel/* within Python (more elaborate cases), and rerun build.py to regenerate all .yml files. 
 # Read more under .yamato/docs/readme.md 
 
-<<<<<<< HEAD
-HDRP_Hybrid_Linux_Vulkan_playmode_il2cpp_2_Linear_trunk:
-    name: HDRP_Hybrid on Linux_Vulkan_playmode_il2cpp_2_Linear on version trunk
-=======
 HDRP_Hybrid_Linux_Vulkan_playmode_mono_2_Linear_trunk:
     name: HDRP_Hybrid on Linux_Vulkan_playmode_mono_2_Linear on version trunk
->>>>>>> 9cb3a4a1
-    agent:
-        type: Unity::VM::GPU
-        image: cds-ops/ubuntu-18.04-base:stable
-        flavor: b1.large
-    variables:
-        UPM_REGISTRY: https://artifactory-slo.bf.unity3d.com/artifactory/api/npm/upm-candidates
-    commands:
-      -  sudo -H pip install --upgrade pip
-      -  sudo -H pip install unity-downloader-cli --index-url https://artifactory.prd.it.unity3d.com/artifactory/api/pypi/pypi/simple --upgrade
-      -  curl -s https://artifactory.internal.unity3d.com/core-automation/tools/utr-standalone/utr --output TestProjects/HDRP_HybridTests/utr
-      -  chmod +x TestProjects/HDRP_HybridTests/utr
-<<<<<<< HEAD
-      -  cd TestProjects/HDRP_HybridTests && sudo unity-downloader-cli -u dc4a46d1cb369a5194a18beceb09063206b35c43 -c editor -c il2cpp  --wait --published-only
-      -  cd TestProjects/HDRP_HybridTests && DISPLAY=:0.0 ./utr --suite=playmode --testproject=. --editor-location=.Editor --artifacts_path=test-results --extra-editor-arg="-scriptingbackend=il2cpp" --extra-editor-arg="-apicompatibilitylevel=NET_2_0" --extra-editor-arg="-colorspace=Linear"--reruncount=2 --extra-editor-arg="-force-vulkan"
-=======
+    agent:
+        type: Unity::VM::GPU
+        image: cds-ops/ubuntu-18.04-base:stable
+        flavor: b1.large
+    variables:
+        UPM_REGISTRY: https://artifactory-slo.bf.unity3d.com/artifactory/api/npm/upm-candidates
+    commands:
+      -  sudo -H pip install --upgrade pip
+      -  sudo -H pip install unity-downloader-cli --index-url https://artifactory.prd.it.unity3d.com/artifactory/api/pypi/pypi/simple --upgrade
+      -  curl -s https://artifactory.internal.unity3d.com/core-automation/tools/utr-standalone/utr --output TestProjects/HDRP_HybridTests/utr
+      -  chmod +x TestProjects/HDRP_HybridTests/utr
       -  cd TestProjects/HDRP_HybridTests && sudo unity-downloader-cli -u 5181ec54d595526303eb2714f480cbc3ee1911bd -c editor -c il2cpp  --wait --published-only
-      -  cd TestProjects/HDRP_HybridTests && DISPLAY=:0.0 ./utr --suite=playmode --testproject=. --editor-location=.Editor --artifacts_path=test-results --extra-editor-arg="-scriptingbackend=mono" --extra-editor-arg="-apicompatibilitylevel=NET_2_0" --extra-editor-arg="-colorspace=Linear" --reruncount=2 --compilation-errors-as-warnings --extra-editor-arg="-force-vulkan"
->>>>>>> 9cb3a4a1
-    artifacts:
-        logs:
-            paths:
-              -  "**/test-results/**"
-<<<<<<< HEAD
-HDRP_Hybrid_Linux_Vulkan_playmode_il2cpp_2_gamma_trunk:
-    name: HDRP_Hybrid on Linux_Vulkan_playmode_il2cpp_2_gamma on version trunk
-=======
+      -  cd TestProjects/HDRP_HybridTests && DISPLAY=:0.0 ./utr --suite=playmode --testproject=. --editor-location=.Editor --artifacts_path=test-results --extra-editor-arg="-scriptingbackend=mono" --extra-editor-arg="-apicompatibilitylevel=NET_2_0" --extra-editor-arg="-colorspace=Linear" --reruncount=2 --extra-editor-arg="-force-vulkan"
+    artifacts:
+        logs:
+            paths:
+              -  "**/test-results/**"
               -  "TestProjects/HDRP_HybridTests/Logs/*.log"
 HDRP_Hybrid_Linux_Vulkan_Standalone_mono_2_Linear_trunk:
     name: HDRP_Hybrid on Linux_Vulkan_Standalone_mono_2_Linear on version trunk
->>>>>>> 9cb3a4a1
-    agent:
-        type: Unity::VM::GPU
-        image: cds-ops/ubuntu-18.04-base:stable
-        flavor: b1.large
-    variables:
-        UPM_REGISTRY: https://artifactory-slo.bf.unity3d.com/artifactory/api/npm/upm-candidates
-    commands:
-      -  curl -s https://artifactory.internal.unity3d.com/core-automation/tools/utr-standalone/utr --output TestProjects/HDRP_HybridTests/utr
-      -  chmod +x TestProjects/HDRP_HybridTests/utr
-      -  cd TestProjects/HDRP_HybridTests && ./utr --suite=playmode --platform=StandaloneLinux64 --artifacts_path=test-results --player-load-path=../../players --player-connection-ip=auto --extra-editor-arg="-scriptingbackend=mono" --extra-editor-arg="-apicompatibilitylevel=NET_2_0" --extra-editor-arg="-colorspace=Linear" --reruncount=2 --compilation-errors-as-warnings --timeout=1200
+    agent:
+        type: Unity::VM::GPU
+        image: cds-ops/ubuntu-18.04-base:stable
+        flavor: b1.large
+    variables:
+        UPM_REGISTRY: https://artifactory-slo.bf.unity3d.com/artifactory/api/npm/upm-candidates
+    commands:
+      -  curl -s https://artifactory.internal.unity3d.com/core-automation/tools/utr-standalone/utr --output TestProjects/HDRP_HybridTests/utr
+      -  chmod +x TestProjects/HDRP_HybridTests/utr
+      -  cd TestProjects/HDRP_HybridTests && ./utr --suite=playmode --platform=StandaloneLinux64 --artifacts_path=test-results --player-load-path=../../players --player-connection-ip=auto --extra-editor-arg="-scriptingbackend=mono" --extra-editor-arg="-apicompatibilitylevel=NET_2_0" --extra-editor-arg="-colorspace=Linear" --reruncount=2 --extra-editor-arg="-force-vulkan"
     artifacts:
         logs:
             paths:
@@ -71,408 +56,18 @@
       -  sudo -H pip install unity-downloader-cli --index-url https://artifactory.prd.it.unity3d.com/artifactory/api/pypi/pypi/simple --upgrade
       -  curl -s https://artifactory.internal.unity3d.com/core-automation/tools/utr-standalone/utr --output TestProjects/HDRP_HybridTests/utr
       -  chmod +x TestProjects/HDRP_HybridTests/utr
-<<<<<<< HEAD
-      -  cd TestProjects/HDRP_HybridTests && sudo unity-downloader-cli -u dc4a46d1cb369a5194a18beceb09063206b35c43 -c editor -c il2cpp  --wait --published-only
-      -  cd TestProjects/HDRP_HybridTests && DISPLAY=:0.0 ./utr --suite=playmode --testproject=. --editor-location=.Editor --artifacts_path=test-results --extra-editor-arg="-scriptingbackend=il2cpp" --extra-editor-arg="-apicompatibilitylevel=NET_2_0" --extra-editor-arg="-colorspace=gamma"--reruncount=2 --extra-editor-arg="-force-vulkan"
-=======
       -  cd TestProjects/HDRP_HybridTests && sudo unity-downloader-cli -u 5181ec54d595526303eb2714f480cbc3ee1911bd -c editor -c il2cpp  --wait --published-only
-      -  cd TestProjects/HDRP_HybridTests && DISPLAY=:0.0 ./utr --suite=playmode --platform=StandaloneLinux64 --testproject=. --extra-editor-arg="-playergraphicsapi=Vulkan" --editor-location=.Editor --artifacts_path=test-results --player-save-path=../../players --build-only --extra-editor-arg="-scriptingbackend=mono" --extra-editor-arg="-apicompatibilitylevel=NET_2_0" --extra-editor-arg="-colorspace=Linear" --compilation-errors-as-warnings --extra-editor-arg="-executemethod" --timeout=1200 --extra-editor-arg="CustomBuild.BuildLinuxVulkanLinear"
->>>>>>> 9cb3a4a1
-    artifacts:
-        logs:
-            paths:
-              -  "**/test-results/**"
-<<<<<<< HEAD
-HDRP_Hybrid_Linux_Vulkan_Standalone_il2cpp_2_Linear_trunk:
-    name: HDRP_Hybrid on Linux_Vulkan_Standalone_il2cpp_2_Linear on version trunk
-    agent:
-        type: Unity::VM::GPU
-        image: cds-ops/ubuntu-18.04-base:stable
-        flavor: b1.large
-    variables:
-        UPM_REGISTRY: https://artifactory-slo.bf.unity3d.com/artifactory/api/npm/upm-candidates
-    commands:
-      -  sudo -H pip install --upgrade pip
-      -  sudo -H pip install unity-downloader-cli --index-url https://artifactory.prd.it.unity3d.com/artifactory/api/pypi/pypi/simple --upgrade
-      -  curl -s https://artifactory.internal.unity3d.com/core-automation/tools/utr-standalone/utr --output TestProjects/HDRP_HybridTests/utr
-      -  chmod +x TestProjects/HDRP_HybridTests/utr
-      -  cd TestProjects/HDRP_HybridTests && sudo unity-downloader-cli -u dc4a46d1cb369a5194a18beceb09063206b35c43 -c editor -c il2cpp  --wait --published-only
-      -  cd TestProjects/HDRP_HybridTests && DISPLAY=:0.0 ./utr --suite=playmode --platform=StandaloneLinux64 --artifacts_path=test-results --testproject=. --editor-location=.Editor --extra-editor-arg="-scriptingbackend=il2cpp" --extra-editor-arg="-apicompatibilitylevel=NET_4_6" --extra-editor-arg="-colorspace=Linear"--reruncount=2 --extra-editor-arg="-force-vulkan"
-    artifacts:
-        logs:
-            paths:
-              -  "**/test-results/**"
-HDRP_Hybrid_Linux_Vulkan_Standalone_il2cpp_2_gamma_trunk:
-    name: HDRP_Hybrid on Linux_Vulkan_Standalone_il2cpp_2_gamma on version trunk
-    agent:
-        type: Unity::VM::GPU
-        image: cds-ops/ubuntu-18.04-base:stable
-        flavor: b1.large
-    variables:
-        UPM_REGISTRY: https://artifactory-slo.bf.unity3d.com/artifactory/api/npm/upm-candidates
-    commands:
-      -  sudo -H pip install --upgrade pip
-      -  sudo -H pip install unity-downloader-cli --index-url https://artifactory.prd.it.unity3d.com/artifactory/api/pypi/pypi/simple --upgrade
-      -  curl -s https://artifactory.internal.unity3d.com/core-automation/tools/utr-standalone/utr --output TestProjects/HDRP_HybridTests/utr
-      -  chmod +x TestProjects/HDRP_HybridTests/utr
-      -  cd TestProjects/HDRP_HybridTests && sudo unity-downloader-cli -u dc4a46d1cb369a5194a18beceb09063206b35c43 -c editor -c il2cpp  --wait --published-only
-      -  cd TestProjects/HDRP_HybridTests && DISPLAY=:0.0 ./utr --suite=playmode --platform=StandaloneLinux64 --artifacts_path=test-results --testproject=. --editor-location=.Editor --extra-editor-arg="-scriptingbackend=il2cpp" --extra-editor-arg="-apicompatibilitylevel=NET_4_6" --extra-editor-arg="-colorspace=Linear"--reruncount=2 --extra-editor-arg="-force-vulkan"
-    artifacts:
-        logs:
-            paths:
-              -  "**/test-results/**"
-HDRP_Hybrid_Linux_Vulkan_playmode_il2cpp_4_Linear_trunk:
-    name: HDRP_Hybrid on Linux_Vulkan_playmode_il2cpp_4_Linear on version trunk
-    agent:
-        type: Unity::VM::GPU
-        image: cds-ops/ubuntu-18.04-base:stable
-        flavor: b1.large
-    variables:
-        UPM_REGISTRY: https://artifactory-slo.bf.unity3d.com/artifactory/api/npm/upm-candidates
-    commands:
-      -  sudo -H pip install --upgrade pip
-      -  sudo -H pip install unity-downloader-cli --index-url https://artifactory.prd.it.unity3d.com/artifactory/api/pypi/pypi/simple --upgrade
-      -  curl -s https://artifactory.internal.unity3d.com/core-automation/tools/utr-standalone/utr --output TestProjects/HDRP_HybridTests/utr
-      -  chmod +x TestProjects/HDRP_HybridTests/utr
-      -  cd TestProjects/HDRP_HybridTests && sudo unity-downloader-cli -u dc4a46d1cb369a5194a18beceb09063206b35c43 -c editor -c il2cpp  --wait --published-only
-      -  cd TestProjects/HDRP_HybridTests && DISPLAY=:0.0 ./utr --suite=playmode --testproject=. --editor-location=.Editor --artifacts_path=test-results --extra-editor-arg="-scriptingbackend=il2cpp" --extra-editor-arg="-apicompatibilitylevel=NET_4_6" --extra-editor-arg="-colorspace=Linear"--reruncount=2 --extra-editor-arg="-force-vulkan"
-    artifacts:
-        logs:
-            paths:
-              -  "**/test-results/**"
-HDRP_Hybrid_Linux_Vulkan_playmode_il2cpp_4_gamma_trunk:
-    name: HDRP_Hybrid on Linux_Vulkan_playmode_il2cpp_4_gamma on version trunk
-    agent:
-        type: Unity::VM::GPU
-        image: cds-ops/ubuntu-18.04-base:stable
-        flavor: b1.large
-    variables:
-        UPM_REGISTRY: https://artifactory-slo.bf.unity3d.com/artifactory/api/npm/upm-candidates
-    commands:
-      -  sudo -H pip install --upgrade pip
-      -  sudo -H pip install unity-downloader-cli --index-url https://artifactory.prd.it.unity3d.com/artifactory/api/pypi/pypi/simple --upgrade
-      -  curl -s https://artifactory.internal.unity3d.com/core-automation/tools/utr-standalone/utr --output TestProjects/HDRP_HybridTests/utr
-      -  chmod +x TestProjects/HDRP_HybridTests/utr
-      -  cd TestProjects/HDRP_HybridTests && sudo unity-downloader-cli -u dc4a46d1cb369a5194a18beceb09063206b35c43 -c editor -c il2cpp  --wait --published-only
-      -  cd TestProjects/HDRP_HybridTests && DISPLAY=:0.0 ./utr --suite=playmode --testproject=. --editor-location=.Editor --artifacts_path=test-results --extra-editor-arg="-scriptingbackend=il2cpp" --extra-editor-arg="-apicompatibilitylevel=NET_4_6" --extra-editor-arg="-colorspace=gamma"--reruncount=2 --extra-editor-arg="-force-vulkan"
-    artifacts:
-        logs:
-            paths:
-              -  "**/test-results/**"
-HDRP_Hybrid_Linux_Vulkan_Standalone_il2cpp_4_Linear_trunk:
-    name: HDRP_Hybrid on Linux_Vulkan_Standalone_il2cpp_4_Linear on version trunk
-    agent:
-        type: Unity::VM::GPU
-        image: cds-ops/ubuntu-18.04-base:stable
-        flavor: b1.large
-    variables:
-        UPM_REGISTRY: https://artifactory-slo.bf.unity3d.com/artifactory/api/npm/upm-candidates
-    commands:
-      -  sudo -H pip install --upgrade pip
-      -  sudo -H pip install unity-downloader-cli --index-url https://artifactory.prd.it.unity3d.com/artifactory/api/pypi/pypi/simple --upgrade
-      -  curl -s https://artifactory.internal.unity3d.com/core-automation/tools/utr-standalone/utr --output TestProjects/HDRP_HybridTests/utr
-      -  chmod +x TestProjects/HDRP_HybridTests/utr
-      -  cd TestProjects/HDRP_HybridTests && sudo unity-downloader-cli -u dc4a46d1cb369a5194a18beceb09063206b35c43 -c editor -c il2cpp  --wait --published-only
-      -  cd TestProjects/HDRP_HybridTests && DISPLAY=:0.0 ./utr --suite=playmode --platform=StandaloneLinux64 --artifacts_path=test-results --testproject=. --editor-location=.Editor --extra-editor-arg="-scriptingbackend=il2cpp" --extra-editor-arg="-apicompatibilitylevel=NET_4_6" --extra-editor-arg="-colorspace=Linear"--reruncount=2 --extra-editor-arg="-force-vulkan"
-    artifacts:
-        logs:
-            paths:
-              -  "**/test-results/**"
-HDRP_Hybrid_Linux_Vulkan_Standalone_il2cpp_4_gamma_trunk:
-    name: HDRP_Hybrid on Linux_Vulkan_Standalone_il2cpp_4_gamma on version trunk
-    agent:
-        type: Unity::VM::GPU
-        image: cds-ops/ubuntu-18.04-base:stable
-        flavor: b1.large
-    variables:
-        UPM_REGISTRY: https://artifactory-slo.bf.unity3d.com/artifactory/api/npm/upm-candidates
-    commands:
-      -  sudo -H pip install --upgrade pip
-      -  sudo -H pip install unity-downloader-cli --index-url https://artifactory.prd.it.unity3d.com/artifactory/api/pypi/pypi/simple --upgrade
-      -  curl -s https://artifactory.internal.unity3d.com/core-automation/tools/utr-standalone/utr --output TestProjects/HDRP_HybridTests/utr
-      -  chmod +x TestProjects/HDRP_HybridTests/utr
-      -  cd TestProjects/HDRP_HybridTests && sudo unity-downloader-cli -u dc4a46d1cb369a5194a18beceb09063206b35c43 -c editor -c il2cpp  --wait --published-only
-      -  cd TestProjects/HDRP_HybridTests && DISPLAY=:0.0 ./utr --suite=playmode --platform=StandaloneLinux64 --artifacts_path=test-results --testproject=. --editor-location=.Editor --extra-editor-arg="-scriptingbackend=il2cpp" --extra-editor-arg="-apicompatibilitylevel=NET_4_6" --extra-editor-arg="-colorspace=Linear"--reruncount=2 --extra-editor-arg="-force-vulkan"
-    artifacts:
-        logs:
-            paths:
-              -  "**/test-results/**"
-HDRP_Hybrid_Linux_Vulkan_playmode_mono_Linear_trunk:
-    name: HDRP_Hybrid on Linux_Vulkan_playmode_mono_Linear on version trunk
-    agent:
-        type: Unity::VM::GPU
-        image: cds-ops/ubuntu-18.04-base:stable
-        flavor: b1.large
-    variables:
-        UPM_REGISTRY: https://artifactory-slo.bf.unity3d.com/artifactory/api/npm/upm-candidates
-    commands:
-      -  sudo -H pip install --upgrade pip
-      -  sudo -H pip install unity-downloader-cli --index-url https://artifactory.prd.it.unity3d.com/artifactory/api/pypi/pypi/simple --upgrade
-      -  curl -s https://artifactory.internal.unity3d.com/core-automation/tools/utr-standalone/utr --output TestProjects/HDRP_HybridTests/utr
-      -  chmod +x TestProjects/HDRP_HybridTests/utr
-      -  cd TestProjects/HDRP_HybridTests && sudo unity-downloader-cli -u dc4a46d1cb369a5194a18beceb09063206b35c43 -c editor -c il2cpp  --wait --published-only
-      -  cd TestProjects/HDRP_HybridTests && DISPLAY=:0.0 ./utr --suite=playmode --testproject=. --editor-location=.Editor --artifacts_path=test-results --extra-editor-arg="-scriptingbackend=mono" --extra-editor-arg="-apicompatibilitylevel=NET_2_0" --extra-editor-arg="-colorspace=Linear"--reruncount=2 --extra-editor-arg="-force-vulkan"
-    artifacts:
-        logs:
-            paths:
-              -  "**/test-results/**"
-HDRP_Hybrid_Linux_Vulkan_playmode_mono_gamma_trunk:
-    name: HDRP_Hybrid on Linux_Vulkan_playmode_mono_gamma on version trunk
-    agent:
-        type: Unity::VM::GPU
-        image: cds-ops/ubuntu-18.04-base:stable
-        flavor: b1.large
-    variables:
-        UPM_REGISTRY: https://artifactory-slo.bf.unity3d.com/artifactory/api/npm/upm-candidates
-    commands:
-      -  sudo -H pip install --upgrade pip
-      -  sudo -H pip install unity-downloader-cli --index-url https://artifactory.prd.it.unity3d.com/artifactory/api/pypi/pypi/simple --upgrade
-      -  curl -s https://artifactory.internal.unity3d.com/core-automation/tools/utr-standalone/utr --output TestProjects/HDRP_HybridTests/utr
-      -  chmod +x TestProjects/HDRP_HybridTests/utr
-      -  cd TestProjects/HDRP_HybridTests && sudo unity-downloader-cli -u dc4a46d1cb369a5194a18beceb09063206b35c43 -c editor -c il2cpp  --wait --published-only
-      -  cd TestProjects/HDRP_HybridTests && DISPLAY=:0.0 ./utr --suite=playmode --testproject=. --editor-location=.Editor --artifacts_path=test-results --extra-editor-arg="-scriptingbackend=mono" --extra-editor-arg="-apicompatibilitylevel=NET_2_0" --extra-editor-arg="-colorspace=gamma"--reruncount=2 --extra-editor-arg="-force-vulkan"
-    artifacts:
-        logs:
-            paths:
-              -  "**/test-results/**"
-HDRP_Hybrid_Linux_Vulkan_Standalone_mono_Linear_trunk:
-    name: HDRP_Hybrid on Linux_Vulkan_Standalone_mono_Linear on version trunk
-    agent:
-        type: Unity::VM::GPU
-        image: cds-ops/ubuntu-18.04-base:stable
-        flavor: b1.large
-    variables:
-        UPM_REGISTRY: https://artifactory-slo.bf.unity3d.com/artifactory/api/npm/upm-candidates
-    commands:
-      -  sudo -H pip install --upgrade pip
-      -  sudo -H pip install unity-downloader-cli --index-url https://artifactory.prd.it.unity3d.com/artifactory/api/pypi/pypi/simple --upgrade
-      -  curl -s https://artifactory.internal.unity3d.com/core-automation/tools/utr-standalone/utr --output TestProjects/HDRP_HybridTests/utr
-      -  chmod +x TestProjects/HDRP_HybridTests/utr
-      -  cd TestProjects/HDRP_HybridTests && sudo unity-downloader-cli -u dc4a46d1cb369a5194a18beceb09063206b35c43 -c editor -c il2cpp  --wait --published-only
-      -  cd TestProjects/HDRP_HybridTests && DISPLAY=:0.0 ./utr --suite=playmode --platform=StandaloneLinux64 --artifacts_path=test-results --testproject=. --editor-location=.Editor --extra-editor-arg="-scriptingbackend=il2cpp" --extra-editor-arg="-apicompatibilitylevel=NET_4_6" --extra-editor-arg="-colorspace=Linear"--reruncount=2 --extra-editor-arg="-force-vulkan"
-    artifacts:
-        logs:
-            paths:
-              -  "**/test-results/**"
-HDRP_Hybrid_Linux_Vulkan_Standalone_mono_gamma_trunk:
-    name: HDRP_Hybrid on Linux_Vulkan_Standalone_mono_gamma on version trunk
-    agent:
-        type: Unity::VM::GPU
-        image: cds-ops/ubuntu-18.04-base:stable
-        flavor: b1.large
-    variables:
-        UPM_REGISTRY: https://artifactory-slo.bf.unity3d.com/artifactory/api/npm/upm-candidates
-    commands:
-      -  sudo -H pip install --upgrade pip
-      -  sudo -H pip install unity-downloader-cli --index-url https://artifactory.prd.it.unity3d.com/artifactory/api/pypi/pypi/simple --upgrade
-      -  curl -s https://artifactory.internal.unity3d.com/core-automation/tools/utr-standalone/utr --output TestProjects/HDRP_HybridTests/utr
-      -  chmod +x TestProjects/HDRP_HybridTests/utr
-      -  cd TestProjects/HDRP_HybridTests && sudo unity-downloader-cli -u dc4a46d1cb369a5194a18beceb09063206b35c43 -c editor -c il2cpp  --wait --published-only
-      -  cd TestProjects/HDRP_HybridTests && DISPLAY=:0.0 ./utr --suite=playmode --platform=StandaloneLinux64 --artifacts_path=test-results --testproject=. --editor-location=.Editor --extra-editor-arg="-scriptingbackend=il2cpp" --extra-editor-arg="-apicompatibilitylevel=NET_4_6" --extra-editor-arg="-colorspace=Linear"--reruncount=2 --extra-editor-arg="-force-vulkan"
-    artifacts:
-        logs:
-            paths:
-              -  "**/test-results/**"
-HDRP_Hybrid_Linux_Vulkan_playmode_il2cpp_2_Linear_2020.2:
-    name: HDRP_Hybrid on Linux_Vulkan_playmode_il2cpp_2_Linear on version 2020.2
-    agent:
-        type: Unity::VM::GPU
-        image: cds-ops/ubuntu-18.04-base:stable
-        flavor: b1.large
-    variables:
-        UPM_REGISTRY: https://artifactory-slo.bf.unity3d.com/artifactory/api/npm/upm-candidates
-    commands:
-      -  sudo -H pip install --upgrade pip
-      -  sudo -H pip install unity-downloader-cli --index-url https://artifactory.prd.it.unity3d.com/artifactory/api/pypi/pypi/simple --upgrade
-      -  curl -s https://artifactory.internal.unity3d.com/core-automation/tools/utr-standalone/utr --output TestProjects/HDRP_HybridTests/utr
-      -  chmod +x TestProjects/HDRP_HybridTests/utr
-      -  cd TestProjects/HDRP_HybridTests && sudo unity-downloader-cli -u 24a0f8b56f72092c87d71cefbe3c26d3d6f4f6e9 -c editor -c il2cpp  --wait --published-only
-      -  cd TestProjects/HDRP_HybridTests && DISPLAY=:0.0 ./utr --suite=playmode --testproject=. --editor-location=.Editor --artifacts_path=test-results --extra-editor-arg="-scriptingbackend=il2cpp" --extra-editor-arg="-apicompatibilitylevel=NET_2_0" --extra-editor-arg="-colorspace=Linear"--reruncount=2 --extra-editor-arg="-force-vulkan"
-    artifacts:
-        logs:
-            paths:
-              -  "**/test-results/**"
-HDRP_Hybrid_Linux_Vulkan_playmode_il2cpp_2_gamma_2020.2:
-    name: HDRP_Hybrid on Linux_Vulkan_playmode_il2cpp_2_gamma on version 2020.2
-    agent:
-        type: Unity::VM::GPU
-        image: cds-ops/ubuntu-18.04-base:stable
-        flavor: b1.large
-    variables:
-        UPM_REGISTRY: https://artifactory-slo.bf.unity3d.com/artifactory/api/npm/upm-candidates
-    commands:
-      -  sudo -H pip install --upgrade pip
-      -  sudo -H pip install unity-downloader-cli --index-url https://artifactory.prd.it.unity3d.com/artifactory/api/pypi/pypi/simple --upgrade
-      -  curl -s https://artifactory.internal.unity3d.com/core-automation/tools/utr-standalone/utr --output TestProjects/HDRP_HybridTests/utr
-      -  chmod +x TestProjects/HDRP_HybridTests/utr
-      -  cd TestProjects/HDRP_HybridTests && sudo unity-downloader-cli -u 24a0f8b56f72092c87d71cefbe3c26d3d6f4f6e9 -c editor -c il2cpp  --wait --published-only
-      -  cd TestProjects/HDRP_HybridTests && DISPLAY=:0.0 ./utr --suite=playmode --testproject=. --editor-location=.Editor --artifacts_path=test-results --extra-editor-arg="-scriptingbackend=il2cpp" --extra-editor-arg="-apicompatibilitylevel=NET_2_0" --extra-editor-arg="-colorspace=gamma"--reruncount=2 --extra-editor-arg="-force-vulkan"
-    artifacts:
-        logs:
-            paths:
-              -  "**/test-results/**"
-HDRP_Hybrid_Linux_Vulkan_Standalone_il2cpp_2_Linear_2020.2:
-    name: HDRP_Hybrid on Linux_Vulkan_Standalone_il2cpp_2_Linear on version 2020.2
-    agent:
-        type: Unity::VM::GPU
-        image: cds-ops/ubuntu-18.04-base:stable
-        flavor: b1.large
-    variables:
-        UPM_REGISTRY: https://artifactory-slo.bf.unity3d.com/artifactory/api/npm/upm-candidates
-    commands:
-      -  sudo -H pip install --upgrade pip
-      -  sudo -H pip install unity-downloader-cli --index-url https://artifactory.prd.it.unity3d.com/artifactory/api/pypi/pypi/simple --upgrade
-      -  curl -s https://artifactory.internal.unity3d.com/core-automation/tools/utr-standalone/utr --output TestProjects/HDRP_HybridTests/utr
-      -  chmod +x TestProjects/HDRP_HybridTests/utr
-      -  cd TestProjects/HDRP_HybridTests && sudo unity-downloader-cli -u 24a0f8b56f72092c87d71cefbe3c26d3d6f4f6e9 -c editor -c il2cpp  --wait --published-only
-      -  cd TestProjects/HDRP_HybridTests && DISPLAY=:0.0 ./utr --suite=playmode --platform=StandaloneLinux64 --artifacts_path=test-results --testproject=. --editor-location=.Editor --extra-editor-arg="-scriptingbackend=il2cpp" --extra-editor-arg="-apicompatibilitylevel=NET_4_6" --extra-editor-arg="-colorspace=Linear"--reruncount=2 --extra-editor-arg="-force-vulkan"
-    artifacts:
-        logs:
-            paths:
-              -  "**/test-results/**"
-HDRP_Hybrid_Linux_Vulkan_Standalone_il2cpp_2_gamma_2020.2:
-    name: HDRP_Hybrid on Linux_Vulkan_Standalone_il2cpp_2_gamma on version 2020.2
-    agent:
-        type: Unity::VM::GPU
-        image: cds-ops/ubuntu-18.04-base:stable
-        flavor: b1.large
-    variables:
-        UPM_REGISTRY: https://artifactory-slo.bf.unity3d.com/artifactory/api/npm/upm-candidates
-    commands:
-      -  sudo -H pip install --upgrade pip
-      -  sudo -H pip install unity-downloader-cli --index-url https://artifactory.prd.it.unity3d.com/artifactory/api/pypi/pypi/simple --upgrade
-      -  curl -s https://artifactory.internal.unity3d.com/core-automation/tools/utr-standalone/utr --output TestProjects/HDRP_HybridTests/utr
-      -  chmod +x TestProjects/HDRP_HybridTests/utr
-      -  cd TestProjects/HDRP_HybridTests && sudo unity-downloader-cli -u 24a0f8b56f72092c87d71cefbe3c26d3d6f4f6e9 -c editor -c il2cpp  --wait --published-only
-      -  cd TestProjects/HDRP_HybridTests && DISPLAY=:0.0 ./utr --suite=playmode --platform=StandaloneLinux64 --artifacts_path=test-results --testproject=. --editor-location=.Editor --extra-editor-arg="-scriptingbackend=il2cpp" --extra-editor-arg="-apicompatibilitylevel=NET_4_6" --extra-editor-arg="-colorspace=Linear"--reruncount=2 --extra-editor-arg="-force-vulkan"
-    artifacts:
-        logs:
-            paths:
-              -  "**/test-results/**"
-HDRP_Hybrid_Linux_Vulkan_playmode_il2cpp_4_Linear_2020.2:
-    name: HDRP_Hybrid on Linux_Vulkan_playmode_il2cpp_4_Linear on version 2020.2
-    agent:
-        type: Unity::VM::GPU
-        image: cds-ops/ubuntu-18.04-base:stable
-        flavor: b1.large
-    variables:
-        UPM_REGISTRY: https://artifactory-slo.bf.unity3d.com/artifactory/api/npm/upm-candidates
-    commands:
-      -  sudo -H pip install --upgrade pip
-      -  sudo -H pip install unity-downloader-cli --index-url https://artifactory.prd.it.unity3d.com/artifactory/api/pypi/pypi/simple --upgrade
-      -  curl -s https://artifactory.internal.unity3d.com/core-automation/tools/utr-standalone/utr --output TestProjects/HDRP_HybridTests/utr
-      -  chmod +x TestProjects/HDRP_HybridTests/utr
-      -  cd TestProjects/HDRP_HybridTests && sudo unity-downloader-cli -u 24a0f8b56f72092c87d71cefbe3c26d3d6f4f6e9 -c editor -c il2cpp  --wait --published-only
-      -  cd TestProjects/HDRP_HybridTests && DISPLAY=:0.0 ./utr --suite=playmode --testproject=. --editor-location=.Editor --artifacts_path=test-results --extra-editor-arg="-scriptingbackend=il2cpp" --extra-editor-arg="-apicompatibilitylevel=NET_4_6" --extra-editor-arg="-colorspace=Linear"--reruncount=2 --extra-editor-arg="-force-vulkan"
-    artifacts:
-        logs:
-            paths:
-              -  "**/test-results/**"
-HDRP_Hybrid_Linux_Vulkan_playmode_il2cpp_4_gamma_2020.2:
-    name: HDRP_Hybrid on Linux_Vulkan_playmode_il2cpp_4_gamma on version 2020.2
-    agent:
-        type: Unity::VM::GPU
-        image: cds-ops/ubuntu-18.04-base:stable
-        flavor: b1.large
-    variables:
-        UPM_REGISTRY: https://artifactory-slo.bf.unity3d.com/artifactory/api/npm/upm-candidates
-    commands:
-      -  sudo -H pip install --upgrade pip
-      -  sudo -H pip install unity-downloader-cli --index-url https://artifactory.prd.it.unity3d.com/artifactory/api/pypi/pypi/simple --upgrade
-      -  curl -s https://artifactory.internal.unity3d.com/core-automation/tools/utr-standalone/utr --output TestProjects/HDRP_HybridTests/utr
-      -  chmod +x TestProjects/HDRP_HybridTests/utr
-      -  cd TestProjects/HDRP_HybridTests && sudo unity-downloader-cli -u 24a0f8b56f72092c87d71cefbe3c26d3d6f4f6e9 -c editor -c il2cpp  --wait --published-only
-      -  cd TestProjects/HDRP_HybridTests && DISPLAY=:0.0 ./utr --suite=playmode --testproject=. --editor-location=.Editor --artifacts_path=test-results --extra-editor-arg="-scriptingbackend=il2cpp" --extra-editor-arg="-apicompatibilitylevel=NET_4_6" --extra-editor-arg="-colorspace=gamma"--reruncount=2 --extra-editor-arg="-force-vulkan"
-    artifacts:
-        logs:
-            paths:
-              -  "**/test-results/**"
-HDRP_Hybrid_Linux_Vulkan_Standalone_il2cpp_4_Linear_2020.2:
-    name: HDRP_Hybrid on Linux_Vulkan_Standalone_il2cpp_4_Linear on version 2020.2
-    agent:
-        type: Unity::VM::GPU
-        image: cds-ops/ubuntu-18.04-base:stable
-        flavor: b1.large
-    variables:
-        UPM_REGISTRY: https://artifactory-slo.bf.unity3d.com/artifactory/api/npm/upm-candidates
-    commands:
-      -  sudo -H pip install --upgrade pip
-      -  sudo -H pip install unity-downloader-cli --index-url https://artifactory.prd.it.unity3d.com/artifactory/api/pypi/pypi/simple --upgrade
-      -  curl -s https://artifactory.internal.unity3d.com/core-automation/tools/utr-standalone/utr --output TestProjects/HDRP_HybridTests/utr
-      -  chmod +x TestProjects/HDRP_HybridTests/utr
-      -  cd TestProjects/HDRP_HybridTests && sudo unity-downloader-cli -u 24a0f8b56f72092c87d71cefbe3c26d3d6f4f6e9 -c editor -c il2cpp  --wait --published-only
-      -  cd TestProjects/HDRP_HybridTests && DISPLAY=:0.0 ./utr --suite=playmode --platform=StandaloneLinux64 --artifacts_path=test-results --testproject=. --editor-location=.Editor --extra-editor-arg="-scriptingbackend=il2cpp" --extra-editor-arg="-apicompatibilitylevel=NET_4_6" --extra-editor-arg="-colorspace=Linear"--reruncount=2 --extra-editor-arg="-force-vulkan"
-    artifacts:
-        logs:
-            paths:
-              -  "**/test-results/**"
-HDRP_Hybrid_Linux_Vulkan_Standalone_il2cpp_4_gamma_2020.2:
-    name: HDRP_Hybrid on Linux_Vulkan_Standalone_il2cpp_4_gamma on version 2020.2
-    agent:
-        type: Unity::VM::GPU
-        image: cds-ops/ubuntu-18.04-base:stable
-        flavor: b1.large
-    variables:
-        UPM_REGISTRY: https://artifactory-slo.bf.unity3d.com/artifactory/api/npm/upm-candidates
-    commands:
-      -  sudo -H pip install --upgrade pip
-      -  sudo -H pip install unity-downloader-cli --index-url https://artifactory.prd.it.unity3d.com/artifactory/api/pypi/pypi/simple --upgrade
-      -  curl -s https://artifactory.internal.unity3d.com/core-automation/tools/utr-standalone/utr --output TestProjects/HDRP_HybridTests/utr
-      -  chmod +x TestProjects/HDRP_HybridTests/utr
-      -  cd TestProjects/HDRP_HybridTests && sudo unity-downloader-cli -u 24a0f8b56f72092c87d71cefbe3c26d3d6f4f6e9 -c editor -c il2cpp  --wait --published-only
-      -  cd TestProjects/HDRP_HybridTests && DISPLAY=:0.0 ./utr --suite=playmode --platform=StandaloneLinux64 --artifacts_path=test-results --testproject=. --editor-location=.Editor --extra-editor-arg="-scriptingbackend=il2cpp" --extra-editor-arg="-apicompatibilitylevel=NET_4_6" --extra-editor-arg="-colorspace=Linear"--reruncount=2 --extra-editor-arg="-force-vulkan"
-    artifacts:
-        logs:
-            paths:
-              -  "**/test-results/**"
-HDRP_Hybrid_Linux_Vulkan_playmode_mono_Linear_2020.2:
-    name: HDRP_Hybrid on Linux_Vulkan_playmode_mono_Linear on version 2020.2
-    agent:
-        type: Unity::VM::GPU
-        image: cds-ops/ubuntu-18.04-base:stable
-        flavor: b1.large
-    variables:
-        UPM_REGISTRY: https://artifactory-slo.bf.unity3d.com/artifactory/api/npm/upm-candidates
-    commands:
-      -  sudo -H pip install --upgrade pip
-      -  sudo -H pip install unity-downloader-cli --index-url https://artifactory.prd.it.unity3d.com/artifactory/api/pypi/pypi/simple --upgrade
-      -  curl -s https://artifactory.internal.unity3d.com/core-automation/tools/utr-standalone/utr --output TestProjects/HDRP_HybridTests/utr
-      -  chmod +x TestProjects/HDRP_HybridTests/utr
-      -  cd TestProjects/HDRP_HybridTests && sudo unity-downloader-cli -u 24a0f8b56f72092c87d71cefbe3c26d3d6f4f6e9 -c editor -c il2cpp  --wait --published-only
-      -  cd TestProjects/HDRP_HybridTests && DISPLAY=:0.0 ./utr --suite=playmode --testproject=. --editor-location=.Editor --artifacts_path=test-results --extra-editor-arg="-scriptingbackend=mono" --extra-editor-arg="-apicompatibilitylevel=NET_2_0" --extra-editor-arg="-colorspace=Linear"--reruncount=2 --extra-editor-arg="-force-vulkan"
-    artifacts:
-        logs:
-            paths:
-              -  "**/test-results/**"
-HDRP_Hybrid_Linux_Vulkan_playmode_mono_gamma_2020.2:
-    name: HDRP_Hybrid on Linux_Vulkan_playmode_mono_gamma on version 2020.2
-    agent:
-        type: Unity::VM::GPU
-        image: cds-ops/ubuntu-18.04-base:stable
-        flavor: b1.large
-    variables:
-        UPM_REGISTRY: https://artifactory-slo.bf.unity3d.com/artifactory/api/npm/upm-candidates
-    commands:
-      -  sudo -H pip install --upgrade pip
-      -  sudo -H pip install unity-downloader-cli --index-url https://artifactory.prd.it.unity3d.com/artifactory/api/pypi/pypi/simple --upgrade
-      -  curl -s https://artifactory.internal.unity3d.com/core-automation/tools/utr-standalone/utr --output TestProjects/HDRP_HybridTests/utr
-      -  chmod +x TestProjects/HDRP_HybridTests/utr
-      -  cd TestProjects/HDRP_HybridTests && sudo unity-downloader-cli -u 24a0f8b56f72092c87d71cefbe3c26d3d6f4f6e9 -c editor -c il2cpp  --wait --published-only
-      -  cd TestProjects/HDRP_HybridTests && DISPLAY=:0.0 ./utr --suite=playmode --testproject=. --editor-location=.Editor --artifacts_path=test-results --extra-editor-arg="-scriptingbackend=mono" --extra-editor-arg="-apicompatibilitylevel=NET_2_0" --extra-editor-arg="-colorspace=gamma"--reruncount=2 --extra-editor-arg="-force-vulkan"
-    artifacts:
-        logs:
-            paths:
-              -  "**/test-results/**"
-HDRP_Hybrid_Linux_Vulkan_Standalone_mono_Linear_2020.2:
-    name: HDRP_Hybrid on Linux_Vulkan_Standalone_mono_Linear on version 2020.2
-=======
+      -  cd TestProjects/HDRP_HybridTests && DISPLAY=:0.0 ./utr --suite=playmode --platform=StandaloneLinux64 --testproject=. --extra-editor-arg="-playergraphicsapi=Vulkan" --editor-location=.Editor --artifacts_path=test-results --player-save-path=../../players --build-only --extra-editor-arg="-scriptingbackend=mono" --extra-editor-arg="-apicompatibilitylevel=NET_2_0" --extra-editor-arg="-colorspace=Linear" --extra-editor-arg="-force-vulkan"
+    artifacts:
+        logs:
+            paths:
+              -  "**/test-results/**"
               -  "TestProjects/HDRP_HybridTests/Logs/*.log"
         players:
             paths:
               -  "players/**"
 HDRP_Hybrid_Linux_Vulkan_playmode_mono_2_Linear_2020.2:
     name: HDRP_Hybrid on Linux_Vulkan_playmode_mono_2_Linear on version 2020.2
->>>>>>> 9cb3a4a1
     agent:
         type: Unity::VM::GPU
         image: cds-ops/ubuntu-18.04-base:stable
@@ -485,33 +80,24 @@
       -  curl -s https://artifactory.internal.unity3d.com/core-automation/tools/utr-standalone/utr --output TestProjects/HDRP_HybridTests/utr
       -  chmod +x TestProjects/HDRP_HybridTests/utr
       -  cd TestProjects/HDRP_HybridTests && sudo unity-downloader-cli -u 24a0f8b56f72092c87d71cefbe3c26d3d6f4f6e9 -c editor -c il2cpp  --wait --published-only
-<<<<<<< HEAD
-      -  cd TestProjects/HDRP_HybridTests && DISPLAY=:0.0 ./utr --suite=playmode --platform=StandaloneLinux64 --artifacts_path=test-results --testproject=. --editor-location=.Editor --extra-editor-arg="-scriptingbackend=il2cpp" --extra-editor-arg="-apicompatibilitylevel=NET_4_6" --extra-editor-arg="-colorspace=Linear"--reruncount=2 --extra-editor-arg="-force-vulkan"
-=======
-      -  cd TestProjects/HDRP_HybridTests && DISPLAY=:0.0 ./utr --suite=playmode --testproject=. --editor-location=.Editor --artifacts_path=test-results --extra-editor-arg="-scriptingbackend=mono" --extra-editor-arg="-apicompatibilitylevel=NET_2_0" --extra-editor-arg="-colorspace=Linear" --reruncount=2 --compilation-errors-as-warnings --extra-editor-arg="-force-vulkan"
->>>>>>> 9cb3a4a1
-    artifacts:
-        logs:
-            paths:
-              -  "**/test-results/**"
-<<<<<<< HEAD
-HDRP_Hybrid_Linux_Vulkan_Standalone_mono_gamma_2020.2:
-    name: HDRP_Hybrid on Linux_Vulkan_Standalone_mono_gamma on version 2020.2
-=======
+      -  cd TestProjects/HDRP_HybridTests && DISPLAY=:0.0 ./utr --suite=playmode --testproject=. --editor-location=.Editor --artifacts_path=test-results --extra-editor-arg="-scriptingbackend=mono" --extra-editor-arg="-apicompatibilitylevel=NET_2_0" --extra-editor-arg="-colorspace=Linear" --reruncount=2 --extra-editor-arg="-force-vulkan"
+    artifacts:
+        logs:
+            paths:
+              -  "**/test-results/**"
               -  "TestProjects/HDRP_HybridTests/Logs/*.log"
 HDRP_Hybrid_Linux_Vulkan_Standalone_mono_2_Linear_2020.2:
     name: HDRP_Hybrid on Linux_Vulkan_Standalone_mono_2_Linear on version 2020.2
->>>>>>> 9cb3a4a1
-    agent:
-        type: Unity::VM::GPU
-        image: cds-ops/ubuntu-18.04-base:stable
-        flavor: b1.large
-    variables:
-        UPM_REGISTRY: https://artifactory-slo.bf.unity3d.com/artifactory/api/npm/upm-candidates
-    commands:
-      -  curl -s https://artifactory.internal.unity3d.com/core-automation/tools/utr-standalone/utr --output TestProjects/HDRP_HybridTests/utr
-      -  chmod +x TestProjects/HDRP_HybridTests/utr
-      -  cd TestProjects/HDRP_HybridTests && ./utr --suite=playmode --platform=StandaloneLinux64 --artifacts_path=test-results --player-load-path=../../players --player-connection-ip=auto --extra-editor-arg="-scriptingbackend=mono" --extra-editor-arg="-apicompatibilitylevel=NET_2_0" --extra-editor-arg="-colorspace=Linear" --reruncount=2 --compilation-errors-as-warnings --timeout=1200
+    agent:
+        type: Unity::VM::GPU
+        image: cds-ops/ubuntu-18.04-base:stable
+        flavor: b1.large
+    variables:
+        UPM_REGISTRY: https://artifactory-slo.bf.unity3d.com/artifactory/api/npm/upm-candidates
+    commands:
+      -  curl -s https://artifactory.internal.unity3d.com/core-automation/tools/utr-standalone/utr --output TestProjects/HDRP_HybridTests/utr
+      -  chmod +x TestProjects/HDRP_HybridTests/utr
+      -  cd TestProjects/HDRP_HybridTests && ./utr --suite=playmode --platform=StandaloneLinux64 --artifacts_path=test-results --player-load-path=../../players --player-connection-ip=auto --extra-editor-arg="-scriptingbackend=mono" --extra-editor-arg="-apicompatibilitylevel=NET_2_0" --extra-editor-arg="-colorspace=Linear" --reruncount=2 --extra-editor-arg="-force-vulkan"
     artifacts:
         logs:
             paths:
@@ -534,256 +120,17 @@
       -  curl -s https://artifactory.internal.unity3d.com/core-automation/tools/utr-standalone/utr --output TestProjects/HDRP_HybridTests/utr
       -  chmod +x TestProjects/HDRP_HybridTests/utr
       -  cd TestProjects/HDRP_HybridTests && sudo unity-downloader-cli -u 24a0f8b56f72092c87d71cefbe3c26d3d6f4f6e9 -c editor -c il2cpp  --wait --published-only
-<<<<<<< HEAD
-      -  cd TestProjects/HDRP_HybridTests && DISPLAY=:0.0 ./utr --suite=playmode --platform=StandaloneLinux64 --artifacts_path=test-results --testproject=. --editor-location=.Editor --extra-editor-arg="-scriptingbackend=il2cpp" --extra-editor-arg="-apicompatibilitylevel=NET_4_6" --extra-editor-arg="-colorspace=Linear"--reruncount=2 --extra-editor-arg="-force-vulkan"
-    artifacts:
-        logs:
-            paths:
-              -  "**/test-results/**"
-HDRP_Hybrid_Linux_Vulkan_playmode_il2cpp_2_Linear_CUSTOM-REVISION:
-    name: HDRP_Hybrid on Linux_Vulkan_playmode_il2cpp_2_Linear on version CUSTOM-REVISION
-    agent:
-        type: Unity::VM::GPU
-        image: cds-ops/ubuntu-18.04-base:stable
-        flavor: b1.large
-    variables:
-        UPM_REGISTRY: https://artifactory-slo.bf.unity3d.com/artifactory/api/npm/upm-candidates
-        CUSTOM_REVISION: custom_revision_not_set
-    commands:
-      -  sudo -H pip install --upgrade pip
-      -  sudo -H pip install unity-downloader-cli --index-url https://artifactory.prd.it.unity3d.com/artifactory/api/pypi/pypi/simple --upgrade
-      -  curl -s https://artifactory.internal.unity3d.com/core-automation/tools/utr-standalone/utr --output TestProjects/HDRP_HybridTests/utr
-      -  chmod +x TestProjects/HDRP_HybridTests/utr
-      -  cd TestProjects/HDRP_HybridTests && sudo unity-downloader-cli --source-file ../../unity_revision.txt -c editor -c il2cpp  --wait --published-only
-      -  cd TestProjects/HDRP_HybridTests && DISPLAY=:0.0 ./utr --suite=playmode --testproject=. --editor-location=.Editor --artifacts_path=test-results --extra-editor-arg="-scriptingbackend=il2cpp" --extra-editor-arg="-apicompatibilitylevel=NET_2_0" --extra-editor-arg="-colorspace=Linear"--reruncount=2 --extra-editor-arg="-force-vulkan"
-    artifacts:
-        logs:
-            paths:
-              -  "**/test-results/**"
-    dependencies:
-      -  path: .yamato/_editor_priming.yml#editor:priming:CUSTOM-REVISION:linux
-         rerun: always
-HDRP_Hybrid_Linux_Vulkan_playmode_il2cpp_2_gamma_CUSTOM-REVISION:
-    name: HDRP_Hybrid on Linux_Vulkan_playmode_il2cpp_2_gamma on version CUSTOM-REVISION
-    agent:
-        type: Unity::VM::GPU
-        image: cds-ops/ubuntu-18.04-base:stable
-        flavor: b1.large
-    variables:
-        UPM_REGISTRY: https://artifactory-slo.bf.unity3d.com/artifactory/api/npm/upm-candidates
-        CUSTOM_REVISION: custom_revision_not_set
-    commands:
-      -  sudo -H pip install --upgrade pip
-      -  sudo -H pip install unity-downloader-cli --index-url https://artifactory.prd.it.unity3d.com/artifactory/api/pypi/pypi/simple --upgrade
-      -  curl -s https://artifactory.internal.unity3d.com/core-automation/tools/utr-standalone/utr --output TestProjects/HDRP_HybridTests/utr
-      -  chmod +x TestProjects/HDRP_HybridTests/utr
-      -  cd TestProjects/HDRP_HybridTests && sudo unity-downloader-cli --source-file ../../unity_revision.txt -c editor -c il2cpp  --wait --published-only
-      -  cd TestProjects/HDRP_HybridTests && DISPLAY=:0.0 ./utr --suite=playmode --testproject=. --editor-location=.Editor --artifacts_path=test-results --extra-editor-arg="-scriptingbackend=il2cpp" --extra-editor-arg="-apicompatibilitylevel=NET_2_0" --extra-editor-arg="-colorspace=gamma"--reruncount=2 --extra-editor-arg="-force-vulkan"
-    artifacts:
-        logs:
-            paths:
-              -  "**/test-results/**"
-    dependencies:
-      -  path: .yamato/_editor_priming.yml#editor:priming:CUSTOM-REVISION:linux
-         rerun: always
-HDRP_Hybrid_Linux_Vulkan_Standalone_il2cpp_2_Linear_CUSTOM-REVISION:
-    name: HDRP_Hybrid on Linux_Vulkan_Standalone_il2cpp_2_Linear on version CUSTOM-REVISION
-    agent:
-        type: Unity::VM::GPU
-        image: cds-ops/ubuntu-18.04-base:stable
-        flavor: b1.large
-    variables:
-        UPM_REGISTRY: https://artifactory-slo.bf.unity3d.com/artifactory/api/npm/upm-candidates
-        CUSTOM_REVISION: custom_revision_not_set
-    commands:
-      -  sudo -H pip install --upgrade pip
-      -  sudo -H pip install unity-downloader-cli --index-url https://artifactory.prd.it.unity3d.com/artifactory/api/pypi/pypi/simple --upgrade
-      -  curl -s https://artifactory.internal.unity3d.com/core-automation/tools/utr-standalone/utr --output TestProjects/HDRP_HybridTests/utr
-      -  chmod +x TestProjects/HDRP_HybridTests/utr
-      -  cd TestProjects/HDRP_HybridTests && sudo unity-downloader-cli --source-file ../../unity_revision.txt -c editor -c il2cpp  --wait --published-only
-      -  cd TestProjects/HDRP_HybridTests && DISPLAY=:0.0 ./utr --suite=playmode --platform=StandaloneLinux64 --artifacts_path=test-results --testproject=. --editor-location=.Editor --extra-editor-arg="-scriptingbackend=il2cpp" --extra-editor-arg="-apicompatibilitylevel=NET_4_6" --extra-editor-arg="-colorspace=Linear"--reruncount=2 --extra-editor-arg="-force-vulkan"
-    artifacts:
-        logs:
-            paths:
-              -  "**/test-results/**"
-    dependencies:
-      -  path: .yamato/_editor_priming.yml#editor:priming:CUSTOM-REVISION:linux
-         rerun: always
-HDRP_Hybrid_Linux_Vulkan_Standalone_il2cpp_2_gamma_CUSTOM-REVISION:
-    name: HDRP_Hybrid on Linux_Vulkan_Standalone_il2cpp_2_gamma on version CUSTOM-REVISION
-    agent:
-        type: Unity::VM::GPU
-        image: cds-ops/ubuntu-18.04-base:stable
-        flavor: b1.large
-    variables:
-        UPM_REGISTRY: https://artifactory-slo.bf.unity3d.com/artifactory/api/npm/upm-candidates
-        CUSTOM_REVISION: custom_revision_not_set
-    commands:
-      -  sudo -H pip install --upgrade pip
-      -  sudo -H pip install unity-downloader-cli --index-url https://artifactory.prd.it.unity3d.com/artifactory/api/pypi/pypi/simple --upgrade
-      -  curl -s https://artifactory.internal.unity3d.com/core-automation/tools/utr-standalone/utr --output TestProjects/HDRP_HybridTests/utr
-      -  chmod +x TestProjects/HDRP_HybridTests/utr
-      -  cd TestProjects/HDRP_HybridTests && sudo unity-downloader-cli --source-file ../../unity_revision.txt -c editor -c il2cpp  --wait --published-only
-      -  cd TestProjects/HDRP_HybridTests && DISPLAY=:0.0 ./utr --suite=playmode --platform=StandaloneLinux64 --artifacts_path=test-results --testproject=. --editor-location=.Editor --extra-editor-arg="-scriptingbackend=il2cpp" --extra-editor-arg="-apicompatibilitylevel=NET_4_6" --extra-editor-arg="-colorspace=Linear"--reruncount=2 --extra-editor-arg="-force-vulkan"
-    artifacts:
-        logs:
-            paths:
-              -  "**/test-results/**"
-    dependencies:
-      -  path: .yamato/_editor_priming.yml#editor:priming:CUSTOM-REVISION:linux
-         rerun: always
-HDRP_Hybrid_Linux_Vulkan_playmode_il2cpp_4_Linear_CUSTOM-REVISION:
-    name: HDRP_Hybrid on Linux_Vulkan_playmode_il2cpp_4_Linear on version CUSTOM-REVISION
-    agent:
-        type: Unity::VM::GPU
-        image: cds-ops/ubuntu-18.04-base:stable
-        flavor: b1.large
-    variables:
-        UPM_REGISTRY: https://artifactory-slo.bf.unity3d.com/artifactory/api/npm/upm-candidates
-        CUSTOM_REVISION: custom_revision_not_set
-    commands:
-      -  sudo -H pip install --upgrade pip
-      -  sudo -H pip install unity-downloader-cli --index-url https://artifactory.prd.it.unity3d.com/artifactory/api/pypi/pypi/simple --upgrade
-      -  curl -s https://artifactory.internal.unity3d.com/core-automation/tools/utr-standalone/utr --output TestProjects/HDRP_HybridTests/utr
-      -  chmod +x TestProjects/HDRP_HybridTests/utr
-      -  cd TestProjects/HDRP_HybridTests && sudo unity-downloader-cli --source-file ../../unity_revision.txt -c editor -c il2cpp  --wait --published-only
-      -  cd TestProjects/HDRP_HybridTests && DISPLAY=:0.0 ./utr --suite=playmode --testproject=. --editor-location=.Editor --artifacts_path=test-results --extra-editor-arg="-scriptingbackend=il2cpp" --extra-editor-arg="-apicompatibilitylevel=NET_4_6" --extra-editor-arg="-colorspace=Linear"--reruncount=2 --extra-editor-arg="-force-vulkan"
-    artifacts:
-        logs:
-            paths:
-              -  "**/test-results/**"
-    dependencies:
-      -  path: .yamato/_editor_priming.yml#editor:priming:CUSTOM-REVISION:linux
-         rerun: always
-HDRP_Hybrid_Linux_Vulkan_playmode_il2cpp_4_gamma_CUSTOM-REVISION:
-    name: HDRP_Hybrid on Linux_Vulkan_playmode_il2cpp_4_gamma on version CUSTOM-REVISION
-    agent:
-        type: Unity::VM::GPU
-        image: cds-ops/ubuntu-18.04-base:stable
-        flavor: b1.large
-    variables:
-        UPM_REGISTRY: https://artifactory-slo.bf.unity3d.com/artifactory/api/npm/upm-candidates
-        CUSTOM_REVISION: custom_revision_not_set
-    commands:
-      -  sudo -H pip install --upgrade pip
-      -  sudo -H pip install unity-downloader-cli --index-url https://artifactory.prd.it.unity3d.com/artifactory/api/pypi/pypi/simple --upgrade
-      -  curl -s https://artifactory.internal.unity3d.com/core-automation/tools/utr-standalone/utr --output TestProjects/HDRP_HybridTests/utr
-      -  chmod +x TestProjects/HDRP_HybridTests/utr
-      -  cd TestProjects/HDRP_HybridTests && sudo unity-downloader-cli --source-file ../../unity_revision.txt -c editor -c il2cpp  --wait --published-only
-      -  cd TestProjects/HDRP_HybridTests && DISPLAY=:0.0 ./utr --suite=playmode --testproject=. --editor-location=.Editor --artifacts_path=test-results --extra-editor-arg="-scriptingbackend=il2cpp" --extra-editor-arg="-apicompatibilitylevel=NET_4_6" --extra-editor-arg="-colorspace=gamma"--reruncount=2 --extra-editor-arg="-force-vulkan"
-    artifacts:
-        logs:
-            paths:
-              -  "**/test-results/**"
-    dependencies:
-      -  path: .yamato/_editor_priming.yml#editor:priming:CUSTOM-REVISION:linux
-         rerun: always
-HDRP_Hybrid_Linux_Vulkan_Standalone_il2cpp_4_Linear_CUSTOM-REVISION:
-    name: HDRP_Hybrid on Linux_Vulkan_Standalone_il2cpp_4_Linear on version CUSTOM-REVISION
-    agent:
-        type: Unity::VM::GPU
-        image: cds-ops/ubuntu-18.04-base:stable
-        flavor: b1.large
-    variables:
-        UPM_REGISTRY: https://artifactory-slo.bf.unity3d.com/artifactory/api/npm/upm-candidates
-        CUSTOM_REVISION: custom_revision_not_set
-    commands:
-      -  sudo -H pip install --upgrade pip
-      -  sudo -H pip install unity-downloader-cli --index-url https://artifactory.prd.it.unity3d.com/artifactory/api/pypi/pypi/simple --upgrade
-      -  curl -s https://artifactory.internal.unity3d.com/core-automation/tools/utr-standalone/utr --output TestProjects/HDRP_HybridTests/utr
-      -  chmod +x TestProjects/HDRP_HybridTests/utr
-      -  cd TestProjects/HDRP_HybridTests && sudo unity-downloader-cli --source-file ../../unity_revision.txt -c editor -c il2cpp  --wait --published-only
-      -  cd TestProjects/HDRP_HybridTests && DISPLAY=:0.0 ./utr --suite=playmode --platform=StandaloneLinux64 --artifacts_path=test-results --testproject=. --editor-location=.Editor --extra-editor-arg="-scriptingbackend=il2cpp" --extra-editor-arg="-apicompatibilitylevel=NET_4_6" --extra-editor-arg="-colorspace=Linear"--reruncount=2 --extra-editor-arg="-force-vulkan"
-    artifacts:
-        logs:
-            paths:
-              -  "**/test-results/**"
-    dependencies:
-      -  path: .yamato/_editor_priming.yml#editor:priming:CUSTOM-REVISION:linux
-         rerun: always
-HDRP_Hybrid_Linux_Vulkan_Standalone_il2cpp_4_gamma_CUSTOM-REVISION:
-    name: HDRP_Hybrid on Linux_Vulkan_Standalone_il2cpp_4_gamma on version CUSTOM-REVISION
-    agent:
-        type: Unity::VM::GPU
-        image: cds-ops/ubuntu-18.04-base:stable
-        flavor: b1.large
-    variables:
-        UPM_REGISTRY: https://artifactory-slo.bf.unity3d.com/artifactory/api/npm/upm-candidates
-        CUSTOM_REVISION: custom_revision_not_set
-    commands:
-      -  sudo -H pip install --upgrade pip
-      -  sudo -H pip install unity-downloader-cli --index-url https://artifactory.prd.it.unity3d.com/artifactory/api/pypi/pypi/simple --upgrade
-      -  curl -s https://artifactory.internal.unity3d.com/core-automation/tools/utr-standalone/utr --output TestProjects/HDRP_HybridTests/utr
-      -  chmod +x TestProjects/HDRP_HybridTests/utr
-      -  cd TestProjects/HDRP_HybridTests && sudo unity-downloader-cli --source-file ../../unity_revision.txt -c editor -c il2cpp  --wait --published-only
-      -  cd TestProjects/HDRP_HybridTests && DISPLAY=:0.0 ./utr --suite=playmode --platform=StandaloneLinux64 --artifacts_path=test-results --testproject=. --editor-location=.Editor --extra-editor-arg="-scriptingbackend=il2cpp" --extra-editor-arg="-apicompatibilitylevel=NET_4_6" --extra-editor-arg="-colorspace=Linear"--reruncount=2 --extra-editor-arg="-force-vulkan"
-    artifacts:
-        logs:
-            paths:
-              -  "**/test-results/**"
-    dependencies:
-      -  path: .yamato/_editor_priming.yml#editor:priming:CUSTOM-REVISION:linux
-         rerun: always
-HDRP_Hybrid_Linux_Vulkan_playmode_mono_Linear_CUSTOM-REVISION:
-    name: HDRP_Hybrid on Linux_Vulkan_playmode_mono_Linear on version CUSTOM-REVISION
-    agent:
-        type: Unity::VM::GPU
-        image: cds-ops/ubuntu-18.04-base:stable
-        flavor: b1.large
-    variables:
-        UPM_REGISTRY: https://artifactory-slo.bf.unity3d.com/artifactory/api/npm/upm-candidates
-        CUSTOM_REVISION: custom_revision_not_set
-    commands:
-      -  sudo -H pip install --upgrade pip
-      -  sudo -H pip install unity-downloader-cli --index-url https://artifactory.prd.it.unity3d.com/artifactory/api/pypi/pypi/simple --upgrade
-      -  curl -s https://artifactory.internal.unity3d.com/core-automation/tools/utr-standalone/utr --output TestProjects/HDRP_HybridTests/utr
-      -  chmod +x TestProjects/HDRP_HybridTests/utr
-      -  cd TestProjects/HDRP_HybridTests && sudo unity-downloader-cli --source-file ../../unity_revision.txt -c editor -c il2cpp  --wait --published-only
-      -  cd TestProjects/HDRP_HybridTests && DISPLAY=:0.0 ./utr --suite=playmode --testproject=. --editor-location=.Editor --artifacts_path=test-results --extra-editor-arg="-scriptingbackend=mono" --extra-editor-arg="-apicompatibilitylevel=NET_2_0" --extra-editor-arg="-colorspace=Linear"--reruncount=2 --extra-editor-arg="-force-vulkan"
-    artifacts:
-        logs:
-            paths:
-              -  "**/test-results/**"
-    dependencies:
-      -  path: .yamato/_editor_priming.yml#editor:priming:CUSTOM-REVISION:linux
-         rerun: always
-HDRP_Hybrid_Linux_Vulkan_playmode_mono_gamma_CUSTOM-REVISION:
-    name: HDRP_Hybrid on Linux_Vulkan_playmode_mono_gamma on version CUSTOM-REVISION
-    agent:
-        type: Unity::VM::GPU
-        image: cds-ops/ubuntu-18.04-base:stable
-        flavor: b1.large
-    variables:
-        UPM_REGISTRY: https://artifactory-slo.bf.unity3d.com/artifactory/api/npm/upm-candidates
-        CUSTOM_REVISION: custom_revision_not_set
-    commands:
-      -  sudo -H pip install --upgrade pip
-      -  sudo -H pip install unity-downloader-cli --index-url https://artifactory.prd.it.unity3d.com/artifactory/api/pypi/pypi/simple --upgrade
-      -  curl -s https://artifactory.internal.unity3d.com/core-automation/tools/utr-standalone/utr --output TestProjects/HDRP_HybridTests/utr
-      -  chmod +x TestProjects/HDRP_HybridTests/utr
-      -  cd TestProjects/HDRP_HybridTests && sudo unity-downloader-cli --source-file ../../unity_revision.txt -c editor -c il2cpp  --wait --published-only
-      -  cd TestProjects/HDRP_HybridTests && DISPLAY=:0.0 ./utr --suite=playmode --testproject=. --editor-location=.Editor --artifacts_path=test-results --extra-editor-arg="-scriptingbackend=mono" --extra-editor-arg="-apicompatibilitylevel=NET_2_0" --extra-editor-arg="-colorspace=gamma"--reruncount=2 --extra-editor-arg="-force-vulkan"
-=======
-      -  cd TestProjects/HDRP_HybridTests && DISPLAY=:0.0 ./utr --suite=playmode --platform=StandaloneLinux64 --testproject=. --extra-editor-arg="-playergraphicsapi=Vulkan" --editor-location=.Editor --artifacts_path=test-results --player-save-path=../../players --build-only --extra-editor-arg="-scriptingbackend=mono" --extra-editor-arg="-apicompatibilitylevel=NET_2_0" --extra-editor-arg="-colorspace=Linear" --compilation-errors-as-warnings --extra-editor-arg="-executemethod" --timeout=1200 --extra-editor-arg="CustomBuild.BuildLinuxVulkanLinear"
->>>>>>> 9cb3a4a1
-    artifacts:
-        logs:
-            paths:
-              -  "**/test-results/**"
-<<<<<<< HEAD
-    dependencies:
-      -  path: .yamato/_editor_priming.yml#editor:priming:CUSTOM-REVISION:linux
-         rerun: always
-HDRP_Hybrid_Linux_Vulkan_Standalone_mono_Linear_CUSTOM-REVISION:
-    name: HDRP_Hybrid on Linux_Vulkan_Standalone_mono_Linear on version CUSTOM-REVISION
-=======
+      -  cd TestProjects/HDRP_HybridTests && DISPLAY=:0.0 ./utr --suite=playmode --platform=StandaloneLinux64 --testproject=. --extra-editor-arg="-playergraphicsapi=Vulkan" --editor-location=.Editor --artifacts_path=test-results --player-save-path=../../players --build-only --extra-editor-arg="-scriptingbackend=mono" --extra-editor-arg="-apicompatibilitylevel=NET_2_0" --extra-editor-arg="-colorspace=Linear" --extra-editor-arg="-force-vulkan"
+    artifacts:
+        logs:
+            paths:
+              -  "**/test-results/**"
               -  "TestProjects/HDRP_HybridTests/Logs/*.log"
         players:
             paths:
               -  "players/**"
 HDRP_Hybrid_Linux_Vulkan_playmode_mono_2_Linear_CUSTOM-REVISION:
     name: HDRP_Hybrid on Linux_Vulkan_playmode_mono_2_Linear on version CUSTOM-REVISION
->>>>>>> 9cb3a4a1
     agent:
         type: Unity::VM::GPU
         image: cds-ops/ubuntu-18.04-base:stable
@@ -797,11 +144,7 @@
       -  curl -s https://artifactory.internal.unity3d.com/core-automation/tools/utr-standalone/utr --output TestProjects/HDRP_HybridTests/utr
       -  chmod +x TestProjects/HDRP_HybridTests/utr
       -  cd TestProjects/HDRP_HybridTests && sudo unity-downloader-cli --source-file ../../unity_revision.txt -c editor -c il2cpp  --wait --published-only
-<<<<<<< HEAD
-      -  cd TestProjects/HDRP_HybridTests && DISPLAY=:0.0 ./utr --suite=playmode --platform=StandaloneLinux64 --artifacts_path=test-results --testproject=. --editor-location=.Editor --extra-editor-arg="-scriptingbackend=il2cpp" --extra-editor-arg="-apicompatibilitylevel=NET_4_6" --extra-editor-arg="-colorspace=Linear"--reruncount=2 --extra-editor-arg="-force-vulkan"
-=======
-      -  cd TestProjects/HDRP_HybridTests && DISPLAY=:0.0 ./utr --suite=playmode --testproject=. --editor-location=.Editor --artifacts_path=test-results --extra-editor-arg="-scriptingbackend=mono" --extra-editor-arg="-apicompatibilitylevel=NET_2_0" --extra-editor-arg="-colorspace=Linear" --reruncount=2 --compilation-errors-as-warnings --extra-editor-arg="-force-vulkan"
->>>>>>> 9cb3a4a1
+      -  cd TestProjects/HDRP_HybridTests && DISPLAY=:0.0 ./utr --suite=playmode --testproject=. --editor-location=.Editor --artifacts_path=test-results --extra-editor-arg="-scriptingbackend=mono" --extra-editor-arg="-apicompatibilitylevel=NET_2_0" --extra-editor-arg="-colorspace=Linear" --reruncount=2 --extra-editor-arg="-force-vulkan"
     artifacts:
         logs:
             paths:
@@ -810,13 +153,8 @@
     dependencies:
       -  path: .yamato/_editor_priming.yml#editor:priming:CUSTOM-REVISION:linux
          rerun: always
-<<<<<<< HEAD
-HDRP_Hybrid_Linux_Vulkan_Standalone_mono_gamma_CUSTOM-REVISION:
-    name: HDRP_Hybrid on Linux_Vulkan_Standalone_mono_gamma on version CUSTOM-REVISION
-=======
 HDRP_Hybrid_Linux_Vulkan_Standalone_mono_2_Linear_CUSTOM-REVISION:
     name: HDRP_Hybrid on Linux_Vulkan_Standalone_mono_2_Linear on version CUSTOM-REVISION
->>>>>>> 9cb3a4a1
     agent:
         type: Unity::VM::GPU
         image: cds-ops/ubuntu-18.04-base:stable
@@ -827,7 +165,7 @@
     commands:
       -  curl -s https://artifactory.internal.unity3d.com/core-automation/tools/utr-standalone/utr --output TestProjects/HDRP_HybridTests/utr
       -  chmod +x TestProjects/HDRP_HybridTests/utr
-      -  cd TestProjects/HDRP_HybridTests && ./utr --suite=playmode --platform=StandaloneLinux64 --artifacts_path=test-results --player-load-path=../../players --player-connection-ip=auto --extra-editor-arg="-scriptingbackend=mono" --extra-editor-arg="-apicompatibilitylevel=NET_2_0" --extra-editor-arg="-colorspace=Linear" --reruncount=2 --compilation-errors-as-warnings --timeout=1200
+      -  cd TestProjects/HDRP_HybridTests && ./utr --suite=playmode --platform=StandaloneLinux64 --artifacts_path=test-results --player-load-path=../../players --player-connection-ip=auto --extra-editor-arg="-scriptingbackend=mono" --extra-editor-arg="-apicompatibilitylevel=NET_2_0" --extra-editor-arg="-colorspace=Linear" --reruncount=2 --extra-editor-arg="-force-vulkan"
     artifacts:
         logs:
             paths:
@@ -853,11 +191,7 @@
       -  curl -s https://artifactory.internal.unity3d.com/core-automation/tools/utr-standalone/utr --output TestProjects/HDRP_HybridTests/utr
       -  chmod +x TestProjects/HDRP_HybridTests/utr
       -  cd TestProjects/HDRP_HybridTests && sudo unity-downloader-cli --source-file ../../unity_revision.txt -c editor -c il2cpp  --wait --published-only
-<<<<<<< HEAD
-      -  cd TestProjects/HDRP_HybridTests && DISPLAY=:0.0 ./utr --suite=playmode --platform=StandaloneLinux64 --artifacts_path=test-results --testproject=. --editor-location=.Editor --extra-editor-arg="-scriptingbackend=il2cpp" --extra-editor-arg="-apicompatibilitylevel=NET_4_6" --extra-editor-arg="-colorspace=Linear"--reruncount=2 --extra-editor-arg="-force-vulkan"
-=======
-      -  cd TestProjects/HDRP_HybridTests && DISPLAY=:0.0 ./utr --suite=playmode --platform=StandaloneLinux64 --testproject=. --extra-editor-arg="-playergraphicsapi=Vulkan" --editor-location=.Editor --artifacts_path=test-results --player-save-path=../../players --build-only --extra-editor-arg="-scriptingbackend=mono" --extra-editor-arg="-apicompatibilitylevel=NET_2_0" --extra-editor-arg="-colorspace=Linear" --compilation-errors-as-warnings --extra-editor-arg="-executemethod" --timeout=1200 --extra-editor-arg="CustomBuild.BuildLinuxVulkanLinear"
->>>>>>> 9cb3a4a1
+      -  cd TestProjects/HDRP_HybridTests && DISPLAY=:0.0 ./utr --suite=playmode --platform=StandaloneLinux64 --testproject=. --extra-editor-arg="-playergraphicsapi=Vulkan" --editor-location=.Editor --artifacts_path=test-results --player-save-path=../../players --build-only --extra-editor-arg="-scriptingbackend=mono" --extra-editor-arg="-apicompatibilitylevel=NET_2_0" --extra-editor-arg="-colorspace=Linear" --extra-editor-arg="-force-vulkan"
     artifacts:
         logs:
             paths:
