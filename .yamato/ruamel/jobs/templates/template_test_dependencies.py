from ruamel.yaml.scalarstring import DoubleQuotedScalarString as dss
from ..shared.namer import *
<<<<<<< HEAD
from ..shared.constants import PATH_UNITY_REVISION, NPM_UPMCI_INSTALL_URL, UNITY_DOWNLOADER_CLI_URL, get_editor_revision
=======
from ..shared.constants import PATH_UNITY_REVISION, NPM_UPMCI_INSTALL_URL, UNITY_DOWNLOADER_CLI_URL, PATH_PACKAGES_temp
>>>>>>> 9fbb3f16
from ..shared.yml_job import YMLJob

class Template_TestDependenciesJob():
    
    def __init__(self, template, platform, editor):
        self.job_id = template_job_id_test_dependencies(template["id"],platform["os"],editor["track"])
        self.yml = self.get_job_definition(template,platform, editor).get_yml()


    def get_job_definition(yml, template, platform, editor):
    
        # define dependencies
<<<<<<< HEAD
        dependencies = [f'{templates_filepath()}#{template_job_id_test(template["id"],platform["os"],editor["track"])}']
=======
        dependencies = [f'{editor_filepath()}#{editor_job_id(editor["version"], platform["os"]) }']
        dependencies.extend([f'{templates_filepath()}#{template_job_id_pack(template["id"])}']) 
>>>>>>> 9fbb3f16
        dependencies.extend([f'{packages_filepath()}#{package_job_id_pack(dep)}' for dep in template["dependencies"]])
        if str(editor['track']).lower() == 'custom-revision':
            dependencies.extend([f'{editor_priming_filepath()}#{editor_job_id(editor["track"], platform["os"]) }'])
        
        # define commands
        commands =  [
                f'npm install upm-ci-utils@stable -g --registry {NPM_UPMCI_INSTALL_URL}',
                f'pip install unity-downloader-cli --index-url {UNITY_DOWNLOADER_CLI_URL} --upgrade',
<<<<<<< HEAD
                f'unity-downloader-cli -u {get_editor_revision(editor, platform["os"])} -c editor --wait --published-only']
=======
                f'unity-downloader-cli --source-file {PATH_UNITY_REVISION} -c editor --wait --published-only']
        if platform["os"].lower() == 'windows':
            commands.append(f'for /r {PATH_PACKAGES_temp} %%x in (*.tgz) do copy %%x upm-ci~\packages')
        elif platform["os"].lower() == 'macos':
            commands.append(f'cp {PATH_PACKAGES_temp}/**/upm-ci~/packages/*.tgz upm-ci~/packages')
>>>>>>> 9fbb3f16
        if template.get('hascodependencies', None) is not None:
            commands.append(platform["copycmd"])
        commands.append(f'upm-ci template test -u {platform["editorpath"]} --type updated-dependencies-tests --project-path {template["packagename"]}')


        # construct job
        job = YMLJob()
        job.set_name(f'Test { template["name"] } {platform["name"]} {editor["track"]} - dependencies')
        job.set_agent(platform['agent_package'])
        job.add_dependencies(dependencies)
        job.add_commands(commands)
        job.add_artifacts_test_results()
        return job
    
    
    <|MERGE_RESOLUTION|>--- conflicted
+++ resolved
@@ -1,10 +1,6 @@
 from ruamel.yaml.scalarstring import DoubleQuotedScalarString as dss
 from ..shared.namer import *
-<<<<<<< HEAD
-from ..shared.constants import PATH_UNITY_REVISION, NPM_UPMCI_INSTALL_URL, UNITY_DOWNLOADER_CLI_URL, get_editor_revision
-=======
-from ..shared.constants import PATH_UNITY_REVISION, NPM_UPMCI_INSTALL_URL, UNITY_DOWNLOADER_CLI_URL, PATH_PACKAGES_temp
->>>>>>> 9fbb3f16
+from ..shared.constants import PATH_UNITY_REVISION, NPM_UPMCI_INSTALL_URL, UNITY_DOWNLOADER_CLI_URL, get_editor_revision,  PATH_PACKAGES_temp
 from ..shared.yml_job import YMLJob
 
 class Template_TestDependenciesJob():
@@ -17,12 +13,7 @@
     def get_job_definition(yml, template, platform, editor):
     
         # define dependencies
-<<<<<<< HEAD
-        dependencies = [f'{templates_filepath()}#{template_job_id_test(template["id"],platform["os"],editor["track"])}']
-=======
-        dependencies = [f'{editor_filepath()}#{editor_job_id(editor["version"], platform["os"]) }']
-        dependencies.extend([f'{templates_filepath()}#{template_job_id_pack(template["id"])}']) 
->>>>>>> 9fbb3f16
+        dependencies = [f'{templates_filepath()}#{template_job_id_pack(template["id"])}'] 
         dependencies.extend([f'{packages_filepath()}#{package_job_id_pack(dep)}' for dep in template["dependencies"]])
         if str(editor['track']).lower() == 'custom-revision':
             dependencies.extend([f'{editor_priming_filepath()}#{editor_job_id(editor["track"], platform["os"]) }'])
@@ -31,15 +22,13 @@
         commands =  [
                 f'npm install upm-ci-utils@stable -g --registry {NPM_UPMCI_INSTALL_URL}',
                 f'pip install unity-downloader-cli --index-url {UNITY_DOWNLOADER_CLI_URL} --upgrade',
-<<<<<<< HEAD
                 f'unity-downloader-cli -u {get_editor_revision(editor, platform["os"])} -c editor --wait --published-only']
-=======
-                f'unity-downloader-cli --source-file {PATH_UNITY_REVISION} -c editor --wait --published-only']
+        
         if platform["os"].lower() == 'windows':
             commands.append(f'for /r {PATH_PACKAGES_temp} %%x in (*.tgz) do copy %%x upm-ci~\packages')
         elif platform["os"].lower() == 'macos':
             commands.append(f'cp {PATH_PACKAGES_temp}/**/upm-ci~/packages/*.tgz upm-ci~/packages')
->>>>>>> 9fbb3f16
+        
         if template.get('hascodependencies', None) is not None:
             commands.append(platform["copycmd"])
         commands.append(f'upm-ci template test -u {platform["editorpath"]} --type updated-dependencies-tests --project-path {template["packagename"]}')
