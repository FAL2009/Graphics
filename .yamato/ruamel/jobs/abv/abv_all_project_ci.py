from ruamel.yaml.scalarstring import DoubleQuotedScalarString as dss
from ..shared.namer import *
from ..shared.yml_job import YMLJob

class ABV_AllProjectCiJob():
    
    def __init__(self, editor, projects, abv_trigger_editors, target_branch):
        self.job_id = abv_job_id_all_project_ci(editor["track"])
        self.yml = self.get_job_definition(editor, projects, abv_trigger_editors, target_branch).get_yml()

    
    def get_job_definition(self, editor, projects, abv_trigger_editors, target_branch): 
    
        # define dependencies
        dependencies = [{
<<<<<<< HEAD
            'path': f'{packages_filepath()}#{package_job_id_test_all(editor["track"])}',
=======
            'path': f'{projectcontext_filepath()}#{projectcontext_job_id_test_all(editor["version"])}',
>>>>>>> df3f4da0
            'rerun': editor["rerun_strategy"]}]

        for project in projects:
            dependencies.append({
                'path': f'{project_filepath_all(project["name"])}#{project_job_id_all(project["name"], editor["track"])}',
                'rerun': editor["rerun_strategy"]})

        # construct job
        job = YMLJob()
        job.set_name(f'_ABV for SRP repository - {editor["track"]}')
        job.add_dependencies(dependencies)
        job.add_var_custom_revision(editor["track"])
        if editor['track'] in abv_trigger_editors:
            job.set_trigger_on_expression(f'pull_request.target eq "{target_branch}" AND NOT pull_request.draft AND NOT pull_request.push.changes.all match ["**/*.md", "doc/**/*", "**/Documentation*/**/*", ".github/**/*", "Tools/**/*"]')
        return job<|MERGE_RESOLUTION|>--- conflicted
+++ resolved
@@ -13,11 +13,7 @@
     
         # define dependencies
         dependencies = [{
-<<<<<<< HEAD
-            'path': f'{packages_filepath()}#{package_job_id_test_all(editor["track"])}',
-=======
-            'path': f'{projectcontext_filepath()}#{projectcontext_job_id_test_all(editor["version"])}',
->>>>>>> df3f4da0
+            'path': f'{projectcontext_filepath()}#{projectcontext_job_id_test_all(editor["track"])}',
             'rerun': editor["rerun_strategy"]}]
 
         for project in projects:
