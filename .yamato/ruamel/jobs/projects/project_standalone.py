--- conflicted
+++ resolved
@@ -25,26 +25,8 @@
     def get_job_definition(self, project, editor, platform, api, test_platform, build_job):
 
         project_folder = project.get("folder_standalone", project["folder"])
-<<<<<<< HEAD
-        cmd = get_cmd(platform["name"], api, 'standalone') 
-        job = _job(
-            project["name"], 
-            test_platform["name"], 
-            editor, 
-            platform, 
-            api, 
-            cmd(
-                project_folder, 
-                platform, 
-                api, 
-                test_platform["args"], 
-                get_editor_revision(
-                    editor, 
-                    platform["os"])))
-=======
         cmd = get_cmd(platform["name"], api, 'standalone', "") 
-        job = _job(project["name"], test_platform["name"], editor, platform, api, cmd(project_folder, platform, api, test_platform["args"]))
->>>>>>> df3f4da0
+        job = _job(project["name"], test_platform["name"], editor, platform, api, cmd(project_folder, platform, api, test_platform["args"],get_editor_revision(editor,platform["os"])))
 
         if build_job is not None:
 
