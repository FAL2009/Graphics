--- conflicted
+++ resolved
@@ -24,14 +24,11 @@
     def get_job_definition(self, project, editor, platform, api, test_platform, build_job):
 
         project_folder = project.get("folder_standalone", project["folder"])
-<<<<<<< HEAD
         if 'performance' in test_platform['name']:
-            cmd = get_cmd(platform["name"], api, 'standalone_performance')
+            cmd = get_cmd(platform["name"], api, 'standalone_performance', "")
         else:
-            cmd = get_cmd(platform["name"], api, 'standalone')
-=======
-        cmd = get_cmd(platform["name"], api, 'standalone', "") 
->>>>>>> 0ed6a73c
+            cmd = get_cmd(platform["name"], api, 'standalone', "")
+         
         job = _job(project["name"], test_platform["name"], editor, platform, api, cmd(project_folder, platform, api, test_platform["args"]))
 
         if build_job is not None:
