from ...shared.constants import TEST_PROJECTS_DIR, PATH_UNITY_REVISION, PATH_TEST_RESULTS, PATH_PLAYERS, GITHUB_CDS_URL, UNITY_DOWNLOADER_CLI_URL, UTR_INSTALL_URL,get_unity_downloader_cli_cmd
from ...shared.utr_utils import utr_editmode_flags, utr_playmode_flags, utr_standalone_split_flags,utr_standalone_not_split_flags, utr_standalone_build_flags, extract_flags


def _cmd_base(project_folder, platform, utr_flags, editor):
    return [
        f'git clone {GITHUB_CDS_URL}/sophia/URP-Update-testing.git TestProjects/URP-Update-testing',
        f'curl -s {UTR_INSTALL_URL}.bat --output {TEST_PROJECTS_DIR}/URP-Update-testing/{project_folder}/utr.bat',
        f'pip install unity-downloader-cli --index-url {UNITY_DOWNLOADER_CLI_URL} --upgrade',
        f'Xcopy /E /I \"com.unity.render-pipelines.core\" \"{TEST_PROJECTS_DIR}/URP-Update-testing/{project_folder}/Packages/com.unity.render-pipelines.core\" /Y',
        f'Xcopy /E /I \"com.unity.render-pipelines.universal\" \"{TEST_PROJECTS_DIR}/URP-Update-testing/{project_folder}/Packages/com.unity.render-pipelines.universal\" /Y',
        f'Xcopy /E /I \"com.unity.shadergraph\" \"{TEST_PROJECTS_DIR}/URP-Update-testing/{project_folder}/Packages/com.unity.shadergraph\" /Y',
        f'cd {TEST_PROJECTS_DIR}/URP-Update-testing/{project_folder} && unity-downloader-cli { get_unity_downloader_cli_cmd(editor, platform["os"]) } {"".join([f"-c {c} " for c in platform["components"]])} --wait --published-only',
        f'cd {TEST_PROJECTS_DIR}/URP-Update-testing/{project_folder} && utr {" ".join(utr_flags)}'
    ]

def cmd_editmode(project_folder, platform, api, test_platform, editor, build_config, color_space):
    scripting_backend = build_config["scripting_backend"]
    utr_args = utr_editmode_flags()
<<<<<<< HEAD
    utr_args.extend(extract_flags(test_platform["extra_utr_flags"], platform["name"], api["name"]))
=======
    utr_args.extend(test_platform["extra_utr_flags"])
    utr_args.extend(platform["extra_utr_flags"])
    if api["name"] != "":
        utr_args.append(f'--extra-editor-arg="{api["cmd"]}"')
>>>>>>> 9cb3a4a1

    return  _cmd_base(project_folder, platform, utr_args, editor)


def cmd_playmode(project_folder, platform, api, test_platform, editor, build_config, color_space):
    utr_args = utr_playmode_flags()
<<<<<<< HEAD
    utr_args.extend(extract_flags(test_platform["extra_utr_flags"], platform["name"], api["name"]))
=======
    utr_args.extend(test_platform["extra_utr_flags"])
    utr_args.extend(platform["extra_utr_flags"])
    if api["name"] != "":
        utr_args.append(f'--extra-editor-arg="{api["cmd"]}"')
>>>>>>> 9cb3a4a1

    return  _cmd_base(project_folder, platform, utr_args, editor)

def cmd_standalone(project_folder, platform, api, test_platform, editor, build_config, color_space):
    utr_args = utr_standalone_split_flags("Windows64")
<<<<<<< HEAD
    utr_args.extend(extract_flags(test_platform["extra_utr_flags"], platform["name"], api["name"]))
=======
    utr_args.extend(test_platform["extra_utr_flags"])
    utr_args.extend(platform["extra_utr_flags"])
    utr_args.append(f'--timeout={get_timeout(test_platform, "Win")}')

>>>>>>> 9cb3a4a1

    base = [f'curl -s {UTR_INSTALL_URL}.bat --output {TEST_PROJECTS_DIR}/{project_folder}/utr.bat']
    base.append(f'cd {TEST_PROJECTS_DIR}/{project_folder} && utr {" ".join(utr_args)}')
    
    return base


def cmd_standalone_build(project_folder, platform, api, test_platform, editor, build_config, color_space):
<<<<<<< HEAD
    utr_args = utr_standalone_build_flags("Windows64")
    utr_args.extend(test_platform["extra_utr_flags_build"])
    utr_args.extend(extract_flags(test_platform["extra_utr_flags_build"], platform["name"], api["name"]))
=======
    utr_args = utr_standalone_build_flags("Windows64", graphics_api=api["name"])
    utr_args.extend(test_platform["extra_utr_flags_build"])
    utr_args.extend(platform["extra_utr_flags_build"])
    utr_args.extend(['--extra-editor-arg="-executemethod"', f'--extra-editor-arg="CustomBuild.BuildWindows{api["name"]}Linear"'])
    utr_args.append(f'--timeout={get_timeout(test_platform, "Win", build=True)}')

>>>>>>> 9cb3a4a1
    
    return _cmd_base(project_folder, platform, utr_args, editor)<|MERGE_RESOLUTION|>--- conflicted
+++ resolved
@@ -17,41 +17,20 @@
 def cmd_editmode(project_folder, platform, api, test_platform, editor, build_config, color_space):
     scripting_backend = build_config["scripting_backend"]
     utr_args = utr_editmode_flags()
-<<<<<<< HEAD
     utr_args.extend(extract_flags(test_platform["extra_utr_flags"], platform["name"], api["name"]))
-=======
-    utr_args.extend(test_platform["extra_utr_flags"])
-    utr_args.extend(platform["extra_utr_flags"])
-    if api["name"] != "":
-        utr_args.append(f'--extra-editor-arg="{api["cmd"]}"')
->>>>>>> 9cb3a4a1
 
     return  _cmd_base(project_folder, platform, utr_args, editor)
 
 
 def cmd_playmode(project_folder, platform, api, test_platform, editor, build_config, color_space):
     utr_args = utr_playmode_flags()
-<<<<<<< HEAD
     utr_args.extend(extract_flags(test_platform["extra_utr_flags"], platform["name"], api["name"]))
-=======
-    utr_args.extend(test_platform["extra_utr_flags"])
-    utr_args.extend(platform["extra_utr_flags"])
-    if api["name"] != "":
-        utr_args.append(f'--extra-editor-arg="{api["cmd"]}"')
->>>>>>> 9cb3a4a1
 
     return  _cmd_base(project_folder, platform, utr_args, editor)
 
 def cmd_standalone(project_folder, platform, api, test_platform, editor, build_config, color_space):
     utr_args = utr_standalone_split_flags("Windows64")
-<<<<<<< HEAD
     utr_args.extend(extract_flags(test_platform["extra_utr_flags"], platform["name"], api["name"]))
-=======
-    utr_args.extend(test_platform["extra_utr_flags"])
-    utr_args.extend(platform["extra_utr_flags"])
-    utr_args.append(f'--timeout={get_timeout(test_platform, "Win")}')
-
->>>>>>> 9cb3a4a1
 
     base = [f'curl -s {UTR_INSTALL_URL}.bat --output {TEST_PROJECTS_DIR}/{project_folder}/utr.bat']
     base.append(f'cd {TEST_PROJECTS_DIR}/{project_folder} && utr {" ".join(utr_args)}')
@@ -60,17 +39,8 @@
 
 
 def cmd_standalone_build(project_folder, platform, api, test_platform, editor, build_config, color_space):
-<<<<<<< HEAD
-    utr_args = utr_standalone_build_flags("Windows64")
+    utr_args = utr_standalone_build_flags("Windows64", graphics_api=api["name"])
     utr_args.extend(test_platform["extra_utr_flags_build"])
     utr_args.extend(extract_flags(test_platform["extra_utr_flags_build"], platform["name"], api["name"]))
-=======
-    utr_args = utr_standalone_build_flags("Windows64", graphics_api=api["name"])
-    utr_args.extend(test_platform["extra_utr_flags_build"])
-    utr_args.extend(platform["extra_utr_flags_build"])
-    utr_args.extend(['--extra-editor-arg="-executemethod"', f'--extra-editor-arg="CustomBuild.BuildWindows{api["name"]}Linear"'])
-    utr_args.append(f'--timeout={get_timeout(test_platform, "Win", build=True)}')
-
->>>>>>> 9cb3a4a1
     
     return _cmd_base(project_folder, platform, utr_args, editor)