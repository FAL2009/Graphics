from ...shared.constants import TEST_PROJECTS_DIR, PATH_UNITY_REVISION, PATH_TEST_RESULTS, PATH_PLAYERS, UNITY_DOWNLOADER_CLI_URL, UTR_INSTALL_URL

def _cmd_base(project_folder, components):
    return [
        f'curl -s {UTR_INSTALL_URL}.bat --output {TEST_PROJECTS_DIR}/{project_folder}/utr.bat',
        f'pip install unity-downloader-cli --index-url {UNITY_DOWNLOADER_CLI_URL} --upgrade',
        f'cd {TEST_PROJECTS_DIR}/{project_folder} && unity-downloader-cli --source-file ../../{PATH_UNITY_REVISION} {"".join([f"-c {c} " for c in components])} --wait --published-only'
    ]


def cmd_not_standalone(project_folder, platform, api, test_platform_args):
    base = _cmd_base(project_folder, platform["components"])
    base.extend([
        f'cd {TEST_PROJECTS_DIR}/{project_folder} && utr {test_platform_args} --testproject=. --editor-location=.Editor --artifacts_path={PATH_TEST_RESULTS}{_get_extra_utr_arg(project_folder)}'
    ])
    base[-1] += f' --extra-editor-arg="{api["cmd"]}"' if api["name"] != ""  else ''
    return base

def cmd_standalone(project_folder, platform, api, test_platform_args):
<<<<<<< HEAD
    base = _cmd_base(project_folder, platform["components"])
    
    if project_folder.lower().startswith('universalgraphicstest'):
=======
    base = [
        f'curl -s {UTR_INSTALL_URL}.bat --output {TEST_PROJECTS_DIR}/{project_folder}/utr.bat'
    ]

    if project_folder.lower() == 'UniversalGraphicsTest'.lower():
>>>>>>> 9f263622
        base.append('cd Tools && powershell -command ". .\\Unity.ps1; Set-ScreenResolution -width 1920 -Height 1080"')

    base.extend([
        f'cd {TEST_PROJECTS_DIR}/{project_folder} && utr {test_platform_args}Windows64 --artifacts_path={PATH_TEST_RESULTS} --timeout=1200 --player-load-path=../../{PATH_PLAYERS} --player-connection-ip=auto{_get_extra_utr_arg(project_folder)}'
    ])
    return base


def cmd_standalone_build(project_folder, platform, api, test_platform_args):
    base = _cmd_base(project_folder, platform["components"])
    base.extend([
        f'cd {TEST_PROJECTS_DIR}/{project_folder} && utr {test_platform_args}Windows64 --extra-editor-arg="-executemethod" --extra-editor-arg="CustomBuild.BuildWindows{api["name"]}Linear" --testproject=. --editor-location=.Editor --artifacts_path={PATH_TEST_RESULTS} --timeout=1200 --player-save-path=../../{PATH_PLAYERS} --build-only{_get_extra_utr_arg(project_folder)}'
    ])
    return base


def _get_extra_utr_arg(project_folder):
    return ' --compilation-errors-as-warnings' if project_folder.lower() in ['universalhybridtest', 'hdrp_hybridtests'] else ''<|MERGE_RESOLUTION|>--- conflicted
+++ resolved
@@ -17,17 +17,12 @@
     return base
 
 def cmd_standalone(project_folder, platform, api, test_platform_args):
-<<<<<<< HEAD
-    base = _cmd_base(project_folder, platform["components"])
-    
-    if project_folder.lower().startswith('universalgraphicstest'):
-=======
+
     base = [
         f'curl -s {UTR_INSTALL_URL}.bat --output {TEST_PROJECTS_DIR}/{project_folder}/utr.bat'
     ]
 
-    if project_folder.lower() == 'UniversalGraphicsTest'.lower():
->>>>>>> 9f263622
+    if project_folder.lower().startswith('universalgraphicstest'):
         base.append('cd Tools && powershell -command ". .\\Unity.ps1; Set-ScreenResolution -width 1920 -Height 1080"')
 
     base.extend([
