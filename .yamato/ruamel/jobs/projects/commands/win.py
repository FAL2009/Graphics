--- conflicted
+++ resolved
@@ -18,15 +18,8 @@
     else:
         utr_args = utr_editmode_flags()
 
-<<<<<<< HEAD
     flags = extract_flags(test_platform["extra_utr_flags"], platform["name"], api["name"])
     utr_args.extend(flags)
-=======
-    utr_args.extend(test_platform["extra_utr_flags"])
-    utr_args.extend(platform["extra_utr_flags"])
-    if api["name"] != "":
-        utr_args.append(f'--extra-editor-arg="{api["cmd"]}"')
->>>>>>> 9cb3a4a1
 
     base = _cmd_base(project_folder, platform, utr_args, editor)
 
@@ -41,7 +34,6 @@
         #base.extend(unity_config)
 
     return  base
-<<<<<<< HEAD
 
 
 def cmd_playmode(project_folder, platform, api, test_platform, editor, build_config, color_space):
@@ -65,56 +57,18 @@
             x += 1
         #base.extend(unity_config)
 
-=======
-
-
-def cmd_playmode(project_folder, platform, api, test_platform, editor, build_config, color_space):
-    scripting_backend = build_config["scripting_backend"]
-    api_level = build_config["api_level"]
-    utr_args = utr_playmode_flags(scripting_backend=f'{scripting_backend}', api_level=f'{api_level}', color_space=f'{color_space}')
-    utr_args.extend(test_platform["extra_utr_flags"])
-    utr_args.extend(platform["extra_utr_flags"])
-    if api["name"] != "":
-        utr_args.append(f'--extra-editor-arg="{api["cmd"]}"')
-
-    base = _cmd_base(project_folder, platform, utr_args, editor)
-
-    extra_cmds = extra_perf_cmd(project_folder)
-    unity_config = install_unity_config(project_folder)
-    extra_cmds = extra_cmds + unity_config
-    if project_folder.lower() == "BoatAttack".lower():
-        x=0
-        for y in extra_cmds:
-            base.insert(x, y)
-            x += 1
-        #base.extend(unity_config)
-
->>>>>>> 9cb3a4a1
     return  base
 
 def cmd_standalone(project_folder, platform, api, test_platform, editor, build_config, color_space):
     scripting_backend = build_config["scripting_backend"]
     api_level = build_config["api_level"]
     utr_args = utr_standalone_split_flags("Windows64", scripting_backend=f'{scripting_backend}', api_level=f'{api_level}', color_space=f'{color_space}')
-<<<<<<< HEAD
     flags = extract_flags(test_platform["extra_utr_flags"], platform["name"], api["name"])
     utr_args.extend(flags)
-=======
-    utr_args.extend(test_platform["extra_utr_flags"])
-    utr_args.extend(platform["extra_utr_flags"])
-    utr_args.append(f'--timeout={get_timeout(test_platform, "Win")}')
->>>>>>> 9cb3a4a1
 
     base = [f'curl -s {UTR_INSTALL_URL}.bat --output {TEST_PROJECTS_DIR}/{project_folder}/utr.bat']
     if project_folder.lower() == 'UniversalGraphicsTest'.lower():
         base.append('cd Tools && powershell -command ". .\\Unity.ps1; Set-ScreenResolution -width 1920 -Height 1080"')
-<<<<<<< HEAD
-    
-    if not test_platform['is_performance']:
-        base.append(f'cd {TEST_PROJECTS_DIR}/{project_folder} && utr {" ".join(utr_args)}')
-    else:
-        base.append(f'{TEST_PROJECTS_DIR}/{project_folder}/utr {" ".join(utr_args)}')
-=======
     
     base.append(f'cd {TEST_PROJECTS_DIR}/{project_folder} && utr {" ".join(utr_args)}')
     
@@ -125,33 +79,14 @@
 
     
     return base
->>>>>>> 9cb3a4a1
 
-    
-    return base
-
-<<<<<<< HEAD
 
 def cmd_standalone_build(project_folder, platform, api, test_platform, editor, build_config, color_space):
     scripting_backend = build_config["scripting_backend"]
     api_level = build_config["api_level"]
-    utr_args = utr_standalone_build_flags("Windows64", scripting_backend=f'{scripting_backend}', api_level=f'{api_level}', color_space=f'{color_space}')
-    flags = extract_flags(test_platform["extra_utr_flags_build"], platform["name"], api["name"])
-    utr_args.extend(flags)
+    utr_args = utr_standalone_build_flags("Windows64", graphics_api=api["name"], scripting_backend=f'{scripting_backend}', api_level=f'{api_level}', color_space=f'{color_space}')
+    utr_args.extend(extract_flags(test_platform["extra_utr_flags"], platform["name"], api["name"]))
 
-=======
-def cmd_standalone_build(project_folder, platform, api, test_platform, editor, build_config, color_space):
-    scripting_backend = build_config["scripting_backend"]
-    api_level = build_config["api_level"]
-    utr_args = utr_standalone_build_flags("Windows64", graphics_api=api["name"], scripting_backend=f'{scripting_backend}', api_level=f'{api_level}', color_space=f'{color_space}')
-    utr_args.extend(test_platform["extra_utr_flags_build"])
-    utr_args.extend(platform["extra_utr_flags_build"])
-    utr_args.append(f'--timeout={get_timeout(test_platform, "Win", build=True)}')
-
-    if not test_platform['is_performance']:
-        utr_args.extend(['--extra-editor-arg="-executemethod"'])
-        utr_args.extend([f'--extra-editor-arg="CustomBuild.BuildWindows{api["name"]}Linear"'])
->>>>>>> 9cb3a4a1
     
     base = _cmd_base(project_folder, platform, utr_args, editor)
     
@@ -169,14 +104,7 @@
 
 def extra_perf_cmd(project_folder):   
     perf_list = [
-<<<<<<< HEAD
-        f'git clone https://github.com/Unity-Technologies/BoatAttack.git -b feature/benchmark TestProjects/{project_folder}',
-        f'Xcopy /E /I \"com.unity.render-pipelines.core\" \"{TEST_PROJECTS_DIR}/{project_folder}/Packages/com.unity.render-pipelines.core\" /Y',
-        f'Xcopy /E /I \"com.unity.render-pipelines.universal\" \"{TEST_PROJECTS_DIR}/{project_folder}/Packages/com.unity.render-pipelines.universal\" /Y',
-        f'Xcopy /E /I \"com.unity.shadergraph\" \"{TEST_PROJECTS_DIR}/{project_folder}/Packages/com.unity.shadergraph\" /Y'
-=======
         f'git clone https://github.com/Unity-Technologies/BoatAttack.git -b feature/benchmark TestProjects/{project_folder}'
->>>>>>> 9cb3a4a1
         ]
     return perf_list
 
@@ -184,11 +112,6 @@
     cmds = [
         f'choco source add -n Unity -s https://artifactory.prd.it.unity3d.com/artifactory/api/nuget/unity-choco-local',
         f'choco install unity-config',
-<<<<<<< HEAD
-		#f'cd {TEST_PROJECTS_DIR}/{project_folder} && unity-config project remove dependency com.unity.render-pipelines.universal',
-        f'cd {TEST_PROJECTS_DIR}/{project_folder} && unity-config project add dependency com.unity.addressables@1.16.2-preview.200925 --project-path .',
-		f'cd {TEST_PROJECTS_DIR}/{project_folder} && unity-config project add dependency com.unity.test-framework@1.2.1-preview.1 --project-path .',
-=======
 
 
         f'cd {TEST_PROJECTS_DIR}/{project_folder} && unity-config project add dependency "com.unity.render-pipelines.core@file:../../../com.unity.render-pipelines.core" --project-path .',
@@ -199,7 +122,6 @@
 		#f'cd {TEST_PROJECTS_DIR}/{project_folder} && unity-config project remove dependency com.unity.render-pipelines.universal',
         f'cd {TEST_PROJECTS_DIR}/{project_folder} && unity-config project add dependency com.unity.addressables@1.16.2-preview.200925 --project-path .',
 		f'cd {TEST_PROJECTS_DIR}/{project_folder} && unity-config project add dependency com.unity.test-framework@1.1.18 --project-path .',
->>>>>>> 9cb3a4a1
         f'cd {TEST_PROJECTS_DIR}/{project_folder} && unity-config project add dependency com.unity.test-framework.performance@2.3.1-preview --project-path .',
 		f'cd {TEST_PROJECTS_DIR}/{project_folder} && unity-config project add dependency com.unity.test-framework.utp-reporter@1.0.2-preview --project-path .',
 		f'cd {TEST_PROJECTS_DIR}/{project_folder} && unity-config project add dependency com.unity.test-framework.build@0.0.1-preview.12 --project-path .',
