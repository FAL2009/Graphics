--- conflicted
+++ resolved
@@ -3,15 +3,9 @@
 
 def _cmd_base(project_folder, components, editor_revision):
     return [
-<<<<<<< HEAD
-        f'curl -s https://artifactory.internal.unity3d.com/core-automation/tools/utr-standalone/utr.bat --output utr.bat',
-        f'pip install unity-downloader-cli --index-url https://artifactory.eu-cph-1.unityops.net/api/pypi/common-python/simple --upgrade',
-        f'unity-downloader-cli -u { editor_revision } -p WindowsEditor {"".join([f"-c {c} " for c in components])} --wait --published-only'
-=======
         f'curl -s {UTR_INSTALL_URL}.bat --output utr.bat',
         f'pip install unity-downloader-cli --index-url {UNITY_DOWNLOADER_CLI_URL} --upgrade',
-        f'unity-downloader-cli --source-file %YAMATO_SOURCE_DIR%/{PATH_UNITY_REVISION} -p WindowsEditor {"".join([f"-c {c} " for c in components])} --wait --published-only'
->>>>>>> 7026b209
+        f'unity-downloader-cli -u { editor_revision } -p WindowsEditor {"".join([f"-c {c} " for c in components])} --wait --published-only'
     ]
 
 
