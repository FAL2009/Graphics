from ...shared.constants import TEST_PROJECTS_DIR, PATH_UNITY_REVISION, PATH_TEST_RESULTS, PATH_PLAYERS, UTR_INSTALL_URL, UNITY_DOWNLOADER_CLI_URL, get_unity_downloader_cli_cmd, get_timeout
from ruamel.yaml.scalarstring import PreservedScalarString as pss
from ...shared.utr_utils import utr_editmode_flags, utr_playmode_flags, utr_standalone_split_flags,utr_standalone_not_split_flags, utr_standalone_build_flags, extract_flags


def _cmd_base(project_folder, platform, editor):
    return []

def cmd_editmode(project_folder, platform, api, test_platform, editor, build_config, color_space):
    scripting_backend = build_config["scripting_backend"]
    api_level = build_config["api_level"]
<<<<<<< HEAD
    utr_args = utr_standalone_build_flags(platform_spec='', platform='iOS', testproject=f'{TEST_PROJECTS_DIR}/{project_folder}', player_save_path=PATH_PLAYERS, scripting_backend=f'{scripting_backend}', api_level=f'{api_level}', color_space=f'{color_space}')
    utr_args.extend(extract_flags(test_platform["extra_utr_flags"], platform["name"], api["name"]))


    return [
        f'pip install unity-downloader-cli --index-url {UNITY_DOWNLOADER_CLI_URL} --upgrade',
        f'unity-downloader-cli { get_unity_downloader_cli_cmd(editor, platform["os"]) } {"".join([f"-c {c} " for c in platform["components"]])}  --wait --published-only',
        f'curl -s {UTR_INSTALL_URL} --output utr',
        f'chmod +x ./utr',
        f'./utr {" ".join(utr_args)}'
     ]

def cmd_playmode(project_folder, platform, api, test_platform, editor, build_config, color_space):
    scripting_backend = build_config["scripting_backend"]
    api_level = build_config["api_level"]
    utr_args = utr_playmode_flags(testproject=f'{TEST_PROJECTS_DIR}/{project_folder}', scripting_backend=f'{scripting_backend}', api_level=f'{api_level}', color_space=f'{color_space}')
    utr_args.extend(extract_flags(test_platform["extra_utr_flags"], platform["name"], api["name"]))


    return [
        f'pip install unity-downloader-cli --index-url {UNITY_DOWNLOADER_CLI_URL} --upgrade',
        f'unity-downloader-cli { get_unity_downloader_cli_cmd(editor, platform["os"]) } {"".join([f"-c {c} " for c in platform["components"]])}  --wait --published-only',
        f'curl -s {UTR_INSTALL_URL} --output utr',
        f'chmod +x ./utr',
        f'./utr {" ".join(utr_args)}'
     ]

def cmd_standalone(project_folder, platform, api, test_platform, editor, build_config, color_space):
    scripting_backend = build_config["scripting_backend"]
    api_level = build_config["api_level"]
    utr_args = utr_standalone_split_flags(platform_spec='', platform='iOS', player_load_path='players',player_conn_ip=None, scripting_backend=f'{scripting_backend}', api_level=f'{api_level}', color_space=f'{color_space}')
    utr_args.extend(extract_flags(test_platform["extra_utr_flags"], platform["name"], api["name"]))

=======
    utr_args = utr_standalone_build_flags(platform_spec='', platform='iOS', testproject=f'{TEST_PROJECTS_DIR}/{project_folder}', graphics_api=api["name"], player_save_path=PATH_PLAYERS, scripting_backend=f'{scripting_backend}', api_level=f'{api_level}', color_space=f'{color_space}')
    utr_args.extend(test_platform["extra_utr_flags"])

    base = [
        f'pip install unity-downloader-cli --index-url {UNITY_DOWNLOADER_CLI_URL} --upgrade',
        f'unity-downloader-cli { get_unity_downloader_cli_cmd(editor, platform["os"]) } {"".join([f"-c {c} " for c in platform["components"]])}  --wait --published-only',
        f'curl -s {UTR_INSTALL_URL} --output utr',
        f'chmod +x ./utr',
        f'./utr {" ".join(utr_args)}'
     ]

    extra_cmds = extra_perf_cmd(project_folder)
    unity_config = install_unity_config(project_folder)
    extra_cmds = extra_cmds + unity_config
    if project_folder.lower() == "BoatAttack".lower():
        x=0
        for y in extra_cmds:
            base.insert(x, y)
            x += 1
    return base

def cmd_playmode(project_folder, platform, api, test_platform, editor, build_config, color_space):
    scripting_backend = build_config["scripting_backend"]
    api_level = build_config["api_level"]
    utr_args = utr_playmode_flags(testproject=f'{TEST_PROJECTS_DIR}/{project_folder}', scripting_backend=f'{scripting_backend}', api_level=f'{api_level}', color_space=f'{color_space}')
    utr_args.extend(test_platform["extra_utr_flags"])
    utr_args.append(f'--timeout={get_timeout(test_platform, "iOS")}')

    base = [
        f'pip install unity-downloader-cli --index-url {UNITY_DOWNLOADER_CLI_URL} --upgrade',
        f'unity-downloader-cli { get_unity_downloader_cli_cmd(editor, platform["os"]) } {"".join([f"-c {c} " for c in platform["components"]])}  --wait --published-only',
        f'curl -s {UTR_INSTALL_URL} --output utr',
        f'chmod +x ./utr',
        f'./utr {" ".join(utr_args)}'
     ]
    extra_cmds = extra_perf_cmd(project_folder)
    unity_config = install_unity_config(project_folder)
    extra_cmds = extra_cmds + unity_config
    if project_folder.lower() == "BoatAttack".lower():
        x=0
        for y in extra_cmds:
            base.insert(x, y)
            x += 1
    return base

def cmd_standalone(project_folder, platform, api, test_platform, editor, build_config, color_space):
    scripting_backend = build_config["scripting_backend"]
    api_level = build_config["api_level"]
    utr_args = utr_standalone_split_flags(platform_spec='', platform='iOS', player_load_path='players',player_conn_ip=None, scripting_backend=f'{scripting_backend}', api_level=f'{api_level}', color_space=f'{color_space}')
    utr_args.extend(test_platform["extra_utr_flags"])
    utr_args.extend(platform["extra_utr_flags"])
>>>>>>> 9cb3a4a1

    return [
        f'curl -s {UTR_INSTALL_URL} --output utr',        
        f'chmod +x ./utr',
        f'./utr {" ".join(utr_args)}'
    ]

        
def cmd_standalone_build(project_folder, platform, api, test_platform, editor, build_config, color_space):
    scripting_backend = build_config["scripting_backend"]
    api_level = build_config["api_level"]
<<<<<<< HEAD
    utr_args = utr_standalone_build_flags(platform_spec='', platform='iOS', testproject=f'{TEST_PROJECTS_DIR}/{project_folder}', player_save_path=PATH_PLAYERS, scripting_backend=f'{scripting_backend}', api_level=f'{api_level}', color_space=f'{color_space}')
    utr_args.extend(extract_flags(test_platform["extra_utr_flags_build"], platform["name"], api["name"]))

=======
    utr_args = utr_standalone_build_flags(platform_spec='', platform='iOS', testproject=f'{TEST_PROJECTS_DIR}/{project_folder}', graphics_api=api["name"], player_save_path=PATH_PLAYERS, scripting_backend=f'{scripting_backend}', api_level=f'{api_level}', color_space=f'{color_space}')
    utr_args.extend(test_platform["extra_utr_flags_build"])
    utr_args.extend(platform["extra_utr_flags_build"])
    utr_args.append(f'--timeout={get_timeout(test_platform, "iOS", build=True)}')
>>>>>>> 9cb3a4a1

    base = [
        f'pip install unity-downloader-cli --index-url {UNITY_DOWNLOADER_CLI_URL} --upgrade',
        f'unity-downloader-cli { get_unity_downloader_cli_cmd(editor, platform["os"]) } {"".join([f"-c {c} " for c in platform["components"]])}  --wait --published-only',
        f'curl -s {UTR_INSTALL_URL} --output utr',
        f'chmod +x ./utr',
        f'./utr {" ".join(utr_args)}'
     ]
    extra_cmds = extra_perf_cmd(project_folder)
    unity_config = install_unity_config(project_folder)
    extra_cmds = extra_cmds + unity_config
    if project_folder.lower() == "BoatAttack".lower():
        x=0
        for y in extra_cmds:
            base.insert(x, y)
            x += 1
    return base

def extra_perf_cmd(project_folder):   
    perf_list = [
        f'git clone https://github.com/Unity-Technologies/BoatAttack.git -b feature/benchmark TestProjects/{project_folder}'
        ]
    return perf_list

def install_unity_config(project_folder):
    cmds = [
        f'/bin/bash -c "$(curl -fsSL https://raw.githubusercontent.com/Homebrew/install/master/install.sh)"',
        f'brew tap --force-auto-update unity/unity git@github.cds.internal.unity3d.com:unity/homebrew-unity.git',
        f'brew install unity-config',

        f'cd {TEST_PROJECTS_DIR}/{project_folder} && unity-config project add dependency "com.unity.render-pipelines.core@file:../../../com.unity.render-pipelines.core" --project-path .',
        f'cd {TEST_PROJECTS_DIR}/{project_folder} && unity-config project add dependency "com.unity.render-pipelines.universal@file:../../../com.unity.render-pipelines.universal" --project-path .',
        f'cd {TEST_PROJECTS_DIR}/{project_folder} && unity-config project add dependency "com.unity.shadergraph@file:../../../com.unity.shadergraph" --project-path .',


		#f'cd {TEST_PROJECTS_DIR}/{project_folder} && unity-config project remove dependency com.unity.render-pipelines.universal',
        f'cd {TEST_PROJECTS_DIR}/{project_folder} && unity-config project add dependency com.unity.addressables@1.16.2-preview.200925 --project-path .',
		f'cd {TEST_PROJECTS_DIR}/{project_folder} && unity-config project add dependency com.unity.test-framework@1.1.18 --project-path .',
        f'cd {TEST_PROJECTS_DIR}/{project_folder} && unity-config project add dependency com.unity.test-framework.performance@2.3.1-preview --project-path .',
		f'cd {TEST_PROJECTS_DIR}/{project_folder} && unity-config project add dependency com.unity.test-framework.utp-reporter@1.0.2-preview --project-path .',
		f'cd {TEST_PROJECTS_DIR}/{project_folder} && unity-config project add dependency com.unity.test-framework.build@0.0.1-preview.12 --project-path .',
        
		f'cd {TEST_PROJECTS_DIR}/{project_folder} && unity-config project add dependency \"com.unity.test.metadata-manager@ssh://git@github.cds.internal.unity3d.com/unity/com.unity.test.metadata-manager.git\" --project-path .',        
		f'cd {TEST_PROJECTS_DIR}/{project_folder} && unity-config project add dependency \"com.unity.testing.graphics-performance@ssh://git@github.cds.internal.unity3d.com/unity/com.unity.testing.graphics-performance.git\"  --project-path .',        
		f'cd {TEST_PROJECTS_DIR}/{project_folder} && unity-config project add dependency \"unity.graphictests.performance.universal@ssh://git@github.cds.internal.unity3d.com/unity/unity.graphictests.performance.universal.git\" --project-path .',	
		
        f'cd {TEST_PROJECTS_DIR}/{project_folder} && unity-config project add testable com.unity.cli-project-setup  --project-path .',		
		f'cd {TEST_PROJECTS_DIR}/{project_folder} && unity-config project add testable com.unity.test.performance.runtimesettings  --project-path .',
		f'cd {TEST_PROJECTS_DIR}/{project_folder} && unity-config project add testable test.metadata-manager  --project-path .',
        f'cd {TEST_PROJECTS_DIR}/{project_folder} && unity-config project add testable com.unity.testing.graphics-performance --project-path .',
        f'cd {TEST_PROJECTS_DIR}/{project_folder} && unity-config project add testable com.unity.render-pipelines.core  --project-path .',
        f'cd {TEST_PROJECTS_DIR}/{project_folder} && unity-config project add testable unity.graphictests.performance.universal  --project-path .',
        f'cd {TEST_PROJECTS_DIR}/{project_folder} && unity-config project set project-update false --project-path .'
    ]
    return cmds<|MERGE_RESOLUTION|>--- conflicted
+++ resolved
@@ -9,43 +9,9 @@
 def cmd_editmode(project_folder, platform, api, test_platform, editor, build_config, color_space):
     scripting_backend = build_config["scripting_backend"]
     api_level = build_config["api_level"]
-<<<<<<< HEAD
     utr_args = utr_standalone_build_flags(platform_spec='', platform='iOS', testproject=f'{TEST_PROJECTS_DIR}/{project_folder}', player_save_path=PATH_PLAYERS, scripting_backend=f'{scripting_backend}', api_level=f'{api_level}', color_space=f'{color_space}')
     utr_args.extend(extract_flags(test_platform["extra_utr_flags"], platform["name"], api["name"]))
 
-
-    return [
-        f'pip install unity-downloader-cli --index-url {UNITY_DOWNLOADER_CLI_URL} --upgrade',
-        f'unity-downloader-cli { get_unity_downloader_cli_cmd(editor, platform["os"]) } {"".join([f"-c {c} " for c in platform["components"]])}  --wait --published-only',
-        f'curl -s {UTR_INSTALL_URL} --output utr',
-        f'chmod +x ./utr',
-        f'./utr {" ".join(utr_args)}'
-     ]
-
-def cmd_playmode(project_folder, platform, api, test_platform, editor, build_config, color_space):
-    scripting_backend = build_config["scripting_backend"]
-    api_level = build_config["api_level"]
-    utr_args = utr_playmode_flags(testproject=f'{TEST_PROJECTS_DIR}/{project_folder}', scripting_backend=f'{scripting_backend}', api_level=f'{api_level}', color_space=f'{color_space}')
-    utr_args.extend(extract_flags(test_platform["extra_utr_flags"], platform["name"], api["name"]))
-
-
-    return [
-        f'pip install unity-downloader-cli --index-url {UNITY_DOWNLOADER_CLI_URL} --upgrade',
-        f'unity-downloader-cli { get_unity_downloader_cli_cmd(editor, platform["os"]) } {"".join([f"-c {c} " for c in platform["components"]])}  --wait --published-only',
-        f'curl -s {UTR_INSTALL_URL} --output utr',
-        f'chmod +x ./utr',
-        f'./utr {" ".join(utr_args)}'
-     ]
-
-def cmd_standalone(project_folder, platform, api, test_platform, editor, build_config, color_space):
-    scripting_backend = build_config["scripting_backend"]
-    api_level = build_config["api_level"]
-    utr_args = utr_standalone_split_flags(platform_spec='', platform='iOS', player_load_path='players',player_conn_ip=None, scripting_backend=f'{scripting_backend}', api_level=f'{api_level}', color_space=f'{color_space}')
-    utr_args.extend(extract_flags(test_platform["extra_utr_flags"], platform["name"], api["name"]))
-
-=======
-    utr_args = utr_standalone_build_flags(platform_spec='', platform='iOS', testproject=f'{TEST_PROJECTS_DIR}/{project_folder}', graphics_api=api["name"], player_save_path=PATH_PLAYERS, scripting_backend=f'{scripting_backend}', api_level=f'{api_level}', color_space=f'{color_space}')
-    utr_args.extend(test_platform["extra_utr_flags"])
 
     base = [
         f'pip install unity-downloader-cli --index-url {UNITY_DOWNLOADER_CLI_URL} --upgrade',
@@ -69,8 +35,8 @@
     scripting_backend = build_config["scripting_backend"]
     api_level = build_config["api_level"]
     utr_args = utr_playmode_flags(testproject=f'{TEST_PROJECTS_DIR}/{project_folder}', scripting_backend=f'{scripting_backend}', api_level=f'{api_level}', color_space=f'{color_space}')
-    utr_args.extend(test_platform["extra_utr_flags"])
-    utr_args.append(f'--timeout={get_timeout(test_platform, "iOS")}')
+    utr_args.extend(extract_flags(test_platform["extra_utr_flags"], platform["name"], api["name"]))
+
 
     base = [
         f'pip install unity-downloader-cli --index-url {UNITY_DOWNLOADER_CLI_URL} --upgrade',
@@ -93,9 +59,8 @@
     scripting_backend = build_config["scripting_backend"]
     api_level = build_config["api_level"]
     utr_args = utr_standalone_split_flags(platform_spec='', platform='iOS', player_load_path='players',player_conn_ip=None, scripting_backend=f'{scripting_backend}', api_level=f'{api_level}', color_space=f'{color_space}')
-    utr_args.extend(test_platform["extra_utr_flags"])
-    utr_args.extend(platform["extra_utr_flags"])
->>>>>>> 9cb3a4a1
+    utr_args.extend(extract_flags(test_platform["extra_utr_flags"], platform["name"], api["name"]))
+
 
     return [
         f'curl -s {UTR_INSTALL_URL} --output utr',        
@@ -107,16 +72,9 @@
 def cmd_standalone_build(project_folder, platform, api, test_platform, editor, build_config, color_space):
     scripting_backend = build_config["scripting_backend"]
     api_level = build_config["api_level"]
-<<<<<<< HEAD
     utr_args = utr_standalone_build_flags(platform_spec='', platform='iOS', testproject=f'{TEST_PROJECTS_DIR}/{project_folder}', player_save_path=PATH_PLAYERS, scripting_backend=f'{scripting_backend}', api_level=f'{api_level}', color_space=f'{color_space}')
     utr_args.extend(extract_flags(test_platform["extra_utr_flags_build"], platform["name"], api["name"]))
 
-=======
-    utr_args = utr_standalone_build_flags(platform_spec='', platform='iOS', testproject=f'{TEST_PROJECTS_DIR}/{project_folder}', graphics_api=api["name"], player_save_path=PATH_PLAYERS, scripting_backend=f'{scripting_backend}', api_level=f'{api_level}', color_space=f'{color_space}')
-    utr_args.extend(test_platform["extra_utr_flags_build"])
-    utr_args.extend(platform["extra_utr_flags_build"])
-    utr_args.append(f'--timeout={get_timeout(test_platform, "iOS", build=True)}')
->>>>>>> 9cb3a4a1
 
     base = [
         f'pip install unity-downloader-cli --index-url {UNITY_DOWNLOADER_CLI_URL} --upgrade',
