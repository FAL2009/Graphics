--- conflicted
+++ resolved
@@ -4,13 +4,8 @@
     return [
         f'curl -s {UTR_INSTALL_URL} --output {TEST_PROJECTS_DIR}/{project_folder}/utr',
         f'chmod +x {TEST_PROJECTS_DIR}/{project_folder}/utr',
-<<<<<<< HEAD
-        f'pip install unity-downloader-cli --index-url https://artifactory.internal.unity3d.com/api/pypi/common-python/simple --upgrade',
-        f'cd {TEST_PROJECTS_DIR}/{project_folder} && -u { editor_revision } {"".join([f"-c {c} " for c in components])} --wait --published-only'
-=======
         f'pip install unity-downloader-cli --index-url {UNITY_DOWNLOADER_CLI_URL} --upgrade',
-        f'cd {TEST_PROJECTS_DIR}/{project_folder} && unity-downloader-cli --source-file ../../{PATH_UNITY_REVISION} {"".join([f"-c {c} " for c in components])} --wait --published-only'
->>>>>>> 7026b209
+        f'cd {TEST_PROJECTS_DIR}/{project_folder} && unity-downloader-cli -u { editor_revision } {"".join([f"-c {c} " for c in components])} --wait --published-only'
     ]
 
 
