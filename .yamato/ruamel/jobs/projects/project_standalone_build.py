--- conflicted
+++ resolved
@@ -8,24 +8,15 @@
     
     def __init__(self, project, editor, platform, api, test_platform, build_config, color_space):
         self.project_name = project["name"]
-<<<<<<< HEAD
-        self.job_id = project_job_id_build(project["name"],platform["name"],api["name"],editor["track"], build_config["name"], color_space)
+        self.job_id = project_job_id_build(project["name"],platform["name"],api["name"],editor["name"], build_config["name"], color_space)
         self.yml = self.get_job_definition(project, editor, platform, api, test_platform, build_config, color_space).get_yml()
-=======
-        self.job_id = project_job_id_build(project["name"],platform["name"],api["name"], editor["name"])
-        self.yml = self.get_job_definition(project, editor, platform, api, test_platform).get_yml()
->>>>>>> 5218dacd
 
     
     def get_job_definition(self, project, editor, platform, api, test_platform, build_config, color_space):
 
         project_folder = project.get("folder_standalone", project["folder"])
         cmd = get_cmd(platform["name"], api, 'standalone_build', "")
-<<<<<<< HEAD
-        job = _job(project["name"], 'standalone_build', editor, platform, api, cmd(project_folder, platform, api, test_platform, editor, build_config, color_space), build_config, color_space)
-=======
-        job = _job(project, 'standalone_build', editor, platform, api, cmd(project_folder, platform, api, test_platform, editor))
->>>>>>> 5218dacd
+        job = _job(project, 'standalone_build', editor, platform, api, cmd(project_folder, platform, api, test_platform, editor, build_config, color_space), build_config, color_space)
         
         job.add_artifacts_players()
         return job