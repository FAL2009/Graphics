--- conflicted
+++ resolved
@@ -25,11 +25,7 @@
                 for test_platform in dep["test_platforms"]:
                         
                     file = project_filepath_specific(project_dep, dep["platform"], dep["api"])
-<<<<<<< HEAD
-                    job_id = project_job_id_test(project_dep,dep["platform"],dep["api"],test_platform,editor["track"],dep["build_config"],dep["color_space"])
-=======
-                    job_id = project_job_id_test(project_dep,dep["platform"],dep["api"],test_platform, editor["name"])
->>>>>>> 5218dacd
+                    job_id = project_job_id_test(project_dep,dep["platform"],dep["api"],test_platform,editor["name"],dep["build_config"],dep["color_space"])
 
                     dependencies.append({
                             'path' : f'{file}#{job_id}',
