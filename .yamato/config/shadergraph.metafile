project:
  name: ShaderGraph
  folder: ShaderGraph
test_platforms:
  - type: Standalone
    extra_utr_flags:
      - [OSX_Metal]: --timeout=2400
  - type: playmode
  - type: editmode
platforms:
  - name: Win
    apis:
      - name: DX11
      - name: Vulkan
  - name: OSX
    apis:
      - name: Metal
        exclude_test_platforms:
          - name: playmode_XR
      - name: OpenGLCore
        exclude_test_platforms:
          - name: playmode_XR
          - name: Standalone
  - name: Linux
    apis: 
<<<<<<< HEAD
      - name: OpenGLCore
        exclude_test_platforms:
          - name: Standalone
          - name: playmode_XR
      - name: Vulkan
        exclude_test_platforms:
          - name: playmode_XR
build_configs:
- name: il2cpp_2
  scripting_backend: il2cpp
  api_level: NET_2_0
- name: il2cpp_4
  scripting_backend: il2cpp
  api_level: NET_4_6
- name: mono
  scripting_backend: mono
  api_level: NET_2_0
color_spaces:
  - Linear
  - gamma
=======
      - OpenGLCore
      - Vulkan
build_configs:
#- name: il2cpp_2
#  scripting_backend: il2cpp
#  api_level: NET_2_0
#- name: il2cpp_4
#  scripting_backend: il2cpp
#  api_level: NET_4_6
- name: mono_2
  scripting_backend: mono
  api_level: NET_2_0
#- name: mono_4
#  scripting_backend: mono
#  api_level: NET_4_6
color_spaces:
  - Linear
#  - gamma
>>>>>>> 9cb3a4a1
all:
  dependencies:
    - platform: Win
      api: DX11
<<<<<<< HEAD
      build_config: il2cpp_4
=======
      build_config: mono_2
>>>>>>> 9cb3a4a1
      color_space: Linear
      test_platforms:
        - Standalone
        - editmode
        - playmode
    - platform: OSX
      api: OpenGLCore
<<<<<<< HEAD
      build_config: il2cpp_4
=======
      build_config: mono_2
>>>>>>> 9cb3a4a1
      color_space: Linear
      test_platforms:
        - editmode 
    - project: ShaderGraph_Stereo
      all: true  
<|MERGE_RESOLUTION|>--- conflicted
+++ resolved
@@ -23,7 +23,6 @@
           - name: Standalone
   - name: Linux
     apis: 
-<<<<<<< HEAD
       - name: OpenGLCore
         exclude_test_platforms:
           - name: Standalone
@@ -31,22 +30,6 @@
       - name: Vulkan
         exclude_test_platforms:
           - name: playmode_XR
-build_configs:
-- name: il2cpp_2
-  scripting_backend: il2cpp
-  api_level: NET_2_0
-- name: il2cpp_4
-  scripting_backend: il2cpp
-  api_level: NET_4_6
-- name: mono
-  scripting_backend: mono
-  api_level: NET_2_0
-color_spaces:
-  - Linear
-  - gamma
-=======
-      - OpenGLCore
-      - Vulkan
 build_configs:
 #- name: il2cpp_2
 #  scripting_backend: il2cpp
@@ -63,16 +46,11 @@
 color_spaces:
   - Linear
 #  - gamma
->>>>>>> 9cb3a4a1
 all:
   dependencies:
     - platform: Win
       api: DX11
-<<<<<<< HEAD
-      build_config: il2cpp_4
-=======
       build_config: mono_2
->>>>>>> 9cb3a4a1
       color_space: Linear
       test_platforms:
         - Standalone
@@ -80,11 +58,7 @@
         - playmode
     - platform: OSX
       api: OpenGLCore
-<<<<<<< HEAD
-      build_config: il2cpp_4
-=======
       build_config: mono_2
->>>>>>> 9cb3a4a1
       color_space: Linear
       test_platforms:
         - editmode 
