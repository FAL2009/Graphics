--- conflicted
+++ resolved
@@ -107,11 +107,11 @@
     name: Android
     os: android
     apis:
-<<<<<<< HEAD
-      OpenGLES2: 
-      OpenGLES3:
-      Vulkan:
-=======
+      - name: OpenGLES2
+        exclude_test_platforms:
+          - editmode
+          - playmode
+          - playmode_XR
       - name: OpenGLES3
         exclude_test_platforms:
           - editmode
@@ -122,7 +122,6 @@
           - editmode
           - playmode
           - playmode_XR
->>>>>>> d4c6a858
     components:
       - editor
       - il2cpp
