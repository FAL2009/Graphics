--- conflicted
+++ resolved
@@ -6,20 +6,11 @@
     - name: VFX_HDRP
     - name: VFX_URP
   build_configs:
-<<<<<<< HEAD
-  - name: il2cpp_4
-    scripting_backend: il2cpp
-    api_level: NET_4_6
-  color_spaces:
-    - Linear
-    #- gamma
-=======
     - name: mono_2
       scripting_backend: mono
       api_level: NET_2_0
   color_spaces:
     - Linear
->>>>>>> 9cb3a4a1
 nightly:
   extra_dependencies: # additional project jobs to run nightly (in addition to ABV)
     - project: Smoke_Test
@@ -34,55 +25,35 @@
     - project: Universal
       platform: Android
       api: OpenGLES3
-<<<<<<< HEAD
-      build_config: il2cpp_4
-=======
       build_config: mono_2
->>>>>>> 9cb3a4a1
       color_space: Linear
       test_platforms:
         - Standalone
     - project: Universal
       platform: Android
       api: Vulkan
-<<<<<<< HEAD
-      build_config: il2cpp_4
-=======
       build_config: mono_2
->>>>>>> 9cb3a4a1
       color_space: Linear
       test_platforms:
         - Standalone
     - project: Universal
       platform: iPhone
       api: Metal
-<<<<<<< HEAD
-      build_config: il2cpp_4
-=======
       build_config: mono_2
->>>>>>> 9cb3a4a1
       color_space: Linear
       test_platforms:
         - Standalone
     - project: Universal
       platform: Win
       api: Vulkan
-<<<<<<< HEAD
-      build_config: il2cpp_4
-=======
       build_config: mono_2
->>>>>>> 9cb3a4a1
       color_space: Linear
       test_platforms:
         - playmode
     - project: Universal
       platform: Win
       api: DX12
-<<<<<<< HEAD
-      build_config: il2cpp_4
-=======
       build_config: mono_2
->>>>>>> 9cb3a4a1
       color_space: Linear
       test_platforms:
         - Standalone
@@ -91,11 +62,7 @@
     - project: URPUpdate
       platform: Win
       api: DX11
-<<<<<<< HEAD
-      build_config: il2cpp_4
-=======
       build_config: mono_2
->>>>>>> 9cb3a4a1
       color_space: Linear
       test_platforms:
         - editmode
@@ -103,11 +70,7 @@
     - project: URPUpdate_Top_Asset_Store
       platform: Win
       api: DX11
-<<<<<<< HEAD
-      build_config: il2cpp_4
-=======
       build_config: mono_2
->>>>>>> 9cb3a4a1
       color_space: Linear
       test_platforms:
         - editmode
@@ -119,11 +82,7 @@
     - project: Universal
       platform: Win
       api: DX11
-<<<<<<< HEAD
-      build_config: il2cpp_4
-=======
       build_config: mono_2
->>>>>>> 9cb3a4a1
       color_space: Linear
       test_platforms:
         - playmode
@@ -131,11 +90,7 @@
     - project: ShaderGraph
       platform: Win
       api: DX11
-<<<<<<< HEAD
-      build_config: il2cpp_4
-=======
       build_config: mono_2
->>>>>>> 9cb3a4a1
       color_space: Linear
       test_platforms:
         - playmode
@@ -143,11 +98,7 @@
     - project: HDRP
       platform: Win
       api: DX11
-<<<<<<< HEAD
-      build_config: il2cpp_4
-=======
       build_config: mono_2
->>>>>>> 9cb3a4a1
       color_space: Linear
       test_platforms:
         - playmode
@@ -155,11 +106,7 @@
     - project: VFX_HDRP
       platform: Win
       api: DX11
-<<<<<<< HEAD
-      build_config: il2cpp_4
-=======
       build_config: mono_2
->>>>>>> 9cb3a4a1
       color_space: Linear
       test_platforms:
         - playmode
@@ -167,11 +114,7 @@
     - project: VFX_URP
       platform: Win
       api: DX11
-<<<<<<< HEAD
-      build_config: il2cpp_4
-=======
       build_config: mono_2
->>>>>>> 9cb3a4a1
       color_space: Linear
       test_platforms:
         - playmode