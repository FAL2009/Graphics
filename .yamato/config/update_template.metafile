--- conflicted
+++ resolved
@@ -11,25 +11,8 @@
       - name: Vulkan
 #  - name: OSX
 #    apis:
-<<<<<<< HEAD
 #      - name: OpenGLCore
 #      - name: Metal
-build_configs:
-- name: il2cpp_2
-  scripting_backend: il2cpp
-  api_level: NET_2_0
-- name: il2cpp_4
-  scripting_backend: il2cpp
-  api_level: NET_4_6
-- name: mono
-  scripting_backend: mono
-  api_level: NET_2_0
-color_spaces:
-  - Linear
-  - gamma
-=======
-#      - OpenGLCore
-#      - Metal
 build_configs:
 #- name: il2cpp_2
 #  scripting_backend: il2cpp
@@ -46,16 +29,11 @@
 color_spaces:
   - Linear
 #  - gamma
->>>>>>> 9cb3a4a1
 all:
   dependencies:
     - platform: Win
       api: DX11
-<<<<<<< HEAD
-      build_config: il2cpp_4
-=======
       build_config: mono_2
->>>>>>> 9cb3a4a1
       color_space: Linear
       test_platforms:
         - editmode
