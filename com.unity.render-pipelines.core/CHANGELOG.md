# Changelog
All notable changes to this package will be documented in this file.

The format is based on [Keep a Changelog](http://keepachangelog.com/en/1.0.0/)
and this project adheres to [Semantic Versioning](http://semver.org/spec/v2.0.0.html).

## [10.0.0] - 2019-06-10

### Added
- Add rough version of ContextualMenuDispatcher to solve conflict amongst SRP.
- Add api documentation for TextureCombiner.
- Add tooltips in LookDev's toolbar.
- Add XRGraphicsAutomatedTests helper class.

### Fixed
- Fixed compile errors for platforms with no VR support
- Replaced reference to Lightweight Render Pipeline by Universal Render Pipeline in the package description
- Fixed LighProbes when using LookDev.
- Fix LookDev minimal window size.
- Fix object rotation at instentiation to keep the one in prefab or used in hierarchy.
- Fixed shader compile errors when trying to use tessellation shaders with PlayStation VR on PS4.
- Fixed shader compile errors about LODDitheringTransition not being supported in GLES2.
- Fix `WaveIsFirstLane()` to ignore helper lanes in fragment shaders on PS4.
- Fixed a bug where Unity would crash if you tried to remove a Camera component from a GameObject using the Inspector window, while other components dependended on the Camera component.
- Fixed errors due to the debug menu when enabling the new input system.
- Fix LookDev FPS manipulation in view
- Fix LookDev zoom being stuck when going near camera pivot position
- Fix LookDev manipulation in view non responsive if directly using an HDRI
- Fix LookDev behaviour when user delete the EnvironmentLibrary asset
- Fix LookDev SunPosition button position
- Fix LookDev EnvironmentLibrary tab when asset is deleted
- Fix LookDev used Cubemap when asset is deleted
- Fixed the definition of `rcp()` for GLES2.
- Fixed copy/pasting of Volume Components when loading a new scene
- Fix LookDev issue when adding a GameObject containing a Volume into the LookDev's view.
- Fixed duplicated entry for com.unity.modules.xr in the runtime asmdef file
- Fixed the texture curve being destroyed from another thread than main (case 1211754)
- Fixed unreachable code in TextureXR.useTexArray
- Fixed GC pressure caused by `VolumeParameter<T>.GetHashCode()`
- Fixed issue when LookDev window is opened and the CoreRP Package is updated to a newer version.
- Fix LookDev's camera button layout.
- Fix LookDev's layout vanishing on domain reload.
- Fixed issue with the shader TransformWorldToHClipDir function computing the wrong result.
- Fixed division by zero in `V_SmithJointGGX` function.
- Fixed null reference exception in LookDev when setting the SRP to one not implementing LookDev (case 1245086)
- Fix LookDev's undo/redo on EnvironmentLibrary (case 1234725)
- Fix a compil error on OpenGL ES2 in directional lightmap sampling shader code
- Fix hierarchicalbox gizmo outside facing check in symetry or homothety mode no longer move the center
<<<<<<< HEAD
- Fixed a null ref in the volume component list when there is no volume components in the project.
=======
- Fix artifacts on Adreno 630 GPUs when using ACES Tonemapping
>>>>>>> d07a99cf

### Changed
- Restored usage of ENABLE_VR to fix compilation errors on some platforms.
- Only call SetDirty on an object when actually modifying it in SRP updater utility
- Set depthSlice to -1 by default on SetRenderTarget() to clear all slices of Texture2DArray by default.
- ResourceReloader will now add additional InvalidImport check while it cannot load due to AssetDatabase not available.
- Replaced calls to deprecated PlayerSettings.virtualRealitySupported property.
- Enable RWTexture2D, RWTexture2DArray, RWTexture3D in gles 3.1
- Updated macros to be compatible with the new shader preprocessor.
- Updated shaders to be compatible with Microsoft's DXC.
- Changed CommandBufferPool.Get() to create an unnamed CommandBuffer. (No profiling markers)

## [7.1.1] - 2019-09-05

### Added
- Add separated debug mode in LookDev.

### Changed
- Replaced usage of ENABLE_VR in XRGraphics.cs by a version define (ENABLE_VR_MODULE) based on the presence of the built-in VR module
- `ResourceReloader` now works on non-public fields.
- Removed `normalize` from `UnpackNormalRGB` to match `UnpackNormalAG`.
- Fixed shadow routines compilation errors when "real" type is a typedef on "half".
- Removed debug menu in non development build.


## [7.0.1] - 2019-07-25

### Fixed
- Fixed a precision issue with the ACES tonemapper on mobile platforms.

## [7.0.0] - 2019-07-17

### Added
- First experimental version of the LookDev. Works with all SRP. Only branched on HDRP at the moment.
- LookDev out of experimental

## [6.7.0-preview] - 2019-05-16

## [6.6.0] - 2019-04-01
### Fixed
- Fixed compile errors in XRGraphics.cs when ENABLE_VR is not defined

## [6.5.0] - 2019-03-07

## [6.4.0] - 2019-02-21
### Added
- Enabled support for CBUFFER on OpenGL Core and OpenGL ES 3 backends.

## [6.3.0] - 2019-02-18

## [6.2.0] - 2019-02-15

## [6.1.0] - 2019-02-13

## [6.0.0] - 2019-02-23
### Fixed
- Fixed a typo in ERROR_ON_UNSUPPORTED_FUNCTION() that was causing the shader compiler to run out of memory in GLES2. [Case 1104271] (https://issuetracker.unity3d.com/issues/mobile-os-restarts-because-of-high-memory-usage-when-compiling-shaders-for-opengles2)

## [5.2.0] - 2018-11-27

## [5.1.0] - 2018-11-19
### Added
- Added a define for determining if any instancing path is taken.

### Changed
- The Core SRP package is no longer in preview.

## [5.0.0-preview] - 2018-10-18
### Changed
- XRGraphicConfig has been changed from a read-write control of XRSettings to XRGraphics, a read-only accessor to XRSettings. This improves consistency of XR behavior between the legacy render pipeline and SRP.
- XRGraphics members have been renamed to match XRSettings, and XRGraphics has been modified to only contain accessors potentially useful to SRP
- You can now have up to 16 additional shadow-casting lights.
### Fixed
- LWRP no longer executes shadow passes when there are no visible shadow casters in a Scene. Previously, this made the Scene render as too dark, overall.


## [4.0.0-preview] - 2018-09-28
### Added
- Space transform functions are now defined in `ShaderLibrary/SpaceTransforms.hlsl`.
### Changed
- Removed setting shader inclue path via old API, use package shader include paths

## [3.3.0] - 2018-01-01

## [3.2.0] - 2018-01-01

## [3.1.0] - 2018-01-01

### Added
- Add PCSS shadow filter
- Added Core EditMode tests
- Added Core unsafe utilities

### Improvements
- Improved volume UI & styling
- Fixed CoreUtils.QuickSort infinite loop when two elements in the list are equals.

### Changed
- Moved root files into folders for easier maintenance<|MERGE_RESOLUTION|>--- conflicted
+++ resolved
@@ -46,11 +46,8 @@
 - Fix LookDev's undo/redo on EnvironmentLibrary (case 1234725)
 - Fix a compil error on OpenGL ES2 in directional lightmap sampling shader code
 - Fix hierarchicalbox gizmo outside facing check in symetry or homothety mode no longer move the center
-<<<<<<< HEAD
+- Fix artifacts on Adreno 630 GPUs when using ACES Tonemapping
 - Fixed a null ref in the volume component list when there is no volume components in the project.
-=======
-- Fix artifacts on Adreno 630 GPUs when using ACES Tonemapping
->>>>>>> d07a99cf
 
 ### Changed
 - Restored usage of ENABLE_VR to fix compilation errors on some platforms.
