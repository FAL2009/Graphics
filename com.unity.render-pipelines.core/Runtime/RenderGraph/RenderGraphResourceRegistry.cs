using System;
using System.Diagnostics;
using System.Collections.Generic;
using UnityEngine.Rendering;

namespace UnityEngine.Experimental.Rendering.RenderGraphModule
{
    class RenderGraphResourceRegistry
    {
        static readonly ShaderTagId s_EmptyName = new ShaderTagId("");

        static RenderGraphResourceRegistry m_CurrentRegistry;
        internal static RenderGraphResourceRegistry current
        {
            get
            {
                // We assume that it's enough to only check in editor because we don't want to pay the cost at runtime.
#if UNITY_EDITOR
                if (m_CurrentRegistry == null)
                {
                    throw new InvalidOperationException("Current Render Graph Resource Registry is not set. You are probably trying to cast a Render Graph handle to a resource outside of a Render Graph Pass.");
                }
#endif
                return m_CurrentRegistry;
            }
            set
            {
                m_CurrentRegistry = value;
            }
        }

        class IRenderGraphResource
        {
            public bool imported;
            public int  cachedHash;
            public int  transientPassIndex;
            public bool wasReleased;

            public virtual void Reset()
            {
                imported = false;
                cachedHash = -1;
                transientPassIndex = -1;
                wasReleased = false;
            }

            public virtual string GetName()
            {
                return "";
            }

            public virtual bool IsCreated()
            {
                return false;
            }
        }

        #region Resources
        [DebuggerDisplay("Resource ({GetType().Name}:{GetName()})")]
        class RenderGraphResource<DescType, ResType>
            : IRenderGraphResource
            where DescType : struct
            where ResType : class
        {
            public DescType desc;
            public ResType  resource;

            protected RenderGraphResource()
            {

            }

            public override void Reset()
            {
                base.Reset();
                resource = null;
            }

            public override bool IsCreated()
            {
                return resource != null;
            }
        }

        [DebuggerDisplay("TextureResource ({desc.name})")]
        class TextureResource : RenderGraphResource<TextureDesc, RTHandle>
        {
            public override string GetName()
            {
                if (imported)
                    return resource != null ? resource.name : "null resource";
                else
                    return desc.name;
            }
        }

        [DebuggerDisplay("ComputeBufferResource ({desc.name})")]
        class ComputeBufferResource : RenderGraphResource<ComputeBufferDesc, ComputeBuffer>
        {
            public override string GetName()
            {
                if (imported)
                    return "ImportedComputeBuffer"; // No getter for compute buffer name.
                else
                    return desc.name;
            }
        }

        internal struct RendererListResource
        {
            public RendererListDesc desc;
            public RendererList     rendererList;

            internal RendererListResource(in RendererListDesc desc)
            {
                this.desc = desc;
                this.rendererList = new RendererList(); // Invalid by default
            }
        }

        #endregion

        DynamicArray<IRenderGraphResource>[] m_Resources = new DynamicArray<IRenderGraphResource>[(int)RenderGraphResourceType.Count];

        TexturePool                         m_TexturePool = new TexturePool();
        ComputeBufferPool                   m_ComputeBufferPool = new ComputeBufferPool();
        DynamicArray<RendererListResource>  m_RendererListResources = new DynamicArray<RendererListResource>();
        RenderGraphDebugParams              m_RenderGraphDebug;
        RenderGraphLogger                   m_Logger;
        int                                 m_CurrentFrameIndex;

        RTHandle                            m_CurrentBackbuffer;

        internal RTHandle GetTexture(in TextureHandle handle)
        {
            if (!handle.IsValid())
                return null;

            return GetTextureResource(handle.handle).resource;
        }

        internal RendererList GetRendererList(in RendererListHandle handle)
        {
            if (!handle.IsValid() || handle >= m_RendererListResources.size)
                return RendererList.nullRendererList;

            return m_RendererListResources[handle].rendererList;
        }

        internal ComputeBuffer GetComputeBuffer(in ComputeBufferHandle handle)
        {
            if (!handle.IsValid())
                return null;

            return GetComputeBufferResource(handle.handle).resource;
        }

        #region Internal Interface
        private RenderGraphResourceRegistry()
        {

        }

        internal RenderGraphResourceRegistry(RenderGraphDebugParams renderGraphDebug, RenderGraphLogger logger)
        {
            m_RenderGraphDebug = renderGraphDebug;
            m_Logger = logger;

            for (int i = 0; i < (int)RenderGraphResourceType.Count; ++i)
                m_Resources[i] = new DynamicArray<IRenderGraphResource>();
        }

        ResType GetResource<DescType, ResType>(DynamicArray<IRenderGraphResource> resourceArray, int index)
            where DescType : struct
            where ResType : class
        {
            var res = resourceArray[index] as RenderGraphResource<DescType, ResType>;

#if DEVELOPMENT_BUILD || UNITY_EDITOR
            if (res.resource == null && !res.wasReleased)
                throw new InvalidOperationException(string.Format("Trying to access resource \"{0}\" that was never created. Check that it was written at least once before trying to get it.", res.GetName()));

            if (res.resource == null && res.wasReleased)
                throw new InvalidOperationException(string.Format("Trying to access resource \"{0}\" that was already released. Check that the last pass where it's read is after this one.", res.GetName()));
#endif
            return res.resource;
        }

        internal void BeginRender(int currentFrameIndex)
        {
            m_CurrentFrameIndex = currentFrameIndex;
            current = this;
        }

        internal void EndRender()
        {
            current = null;
        }

        void CheckHandleValidity(in ResourceHandle res)
        {
            CheckHandleValidity(res.type, res.index);
        }

        void CheckHandleValidity(RenderGraphResourceType type, int index)
        {
            var resources = m_Resources[(int)type];
            if (index >= resources.size)
                throw new ArgumentException($"Trying to access resource of type {type} with an invalid resource index {index}");
        }

        internal string GetResourceName(in ResourceHandle res)
        {
            CheckHandleValidity(res);
            return m_Resources[res.iType][res.index].GetName();
        }

        internal string GetResourceName(RenderGraphResourceType type, int index)
        {
            CheckHandleValidity(type, index);
            return m_Resources[(int)type][index].GetName();
        }

        internal bool IsResourceImported(in ResourceHandle res)
        {
            CheckHandleValidity(res);
            return m_Resources[res.iType][res.index].imported;
        }

<<<<<<< HEAD
        internal bool IsResourceImported(RenderGraphResourceType type, int index)
        {
            CheckHandleValidity(type, index);
            return m_Resources[(int)type][index].imported;
=======
        internal bool IsResourceCreated(in ResourceHandle res)
        {
            CheckHandleValidity(res);
            return m_Resources[res.iType][res.index].IsCreated();
        }

        internal bool IsRendererListCreated(in RendererListHandle res)
        {
            return m_RendererListResources[res].rendererList.isValid;
>>>>>>> 84b6f8b0
        }

        internal int GetResourceTransientIndex(in ResourceHandle res)
        {
            CheckHandleValidity(res);
            return m_Resources[res.iType][res.index].transientPassIndex;
        }

        // Texture Creation/Import APIs are internal because creation should only go through RenderGraph
        internal TextureHandle ImportTexture(RTHandle rt)
        {
            int newHandle = AddNewResource(m_Resources[(int)RenderGraphResourceType.Texture], out TextureResource texResource);
            texResource.resource = rt;
            texResource.imported = true;

            return new TextureHandle(newHandle);
        }

        internal TextureHandle ImportBackbuffer(RenderTargetIdentifier rt)
        {
            if (m_CurrentBackbuffer != null)
                m_CurrentBackbuffer.SetTexture(rt);
            else
                m_CurrentBackbuffer = RTHandles.Alloc(rt);

            int newHandle = AddNewResource(m_Resources[(int)RenderGraphResourceType.Texture], out TextureResource texResource);
            texResource.resource = m_CurrentBackbuffer;
            texResource.imported = true;

            return new TextureHandle(newHandle);
        }

        int AddNewResource<ResType>(DynamicArray<IRenderGraphResource> resourceArray, out ResType outRes) where ResType : IRenderGraphResource, new()
        {
            // In order to not create garbage, instead of using Add, we keep the content of the array while resizing and we just reset the existing ref (or create it if it's null).
            int result = resourceArray.size;
            resourceArray.Resize(resourceArray.size + 1, true);
            if (resourceArray[result] == null)
                resourceArray[result] = new ResType();

            outRes = resourceArray[result] as ResType;
            outRes.Reset();
            return result;
        }

        internal TextureHandle CreateTexture(in TextureDesc desc, int transientPassIndex = -1)
        {
            ValidateTextureDesc(desc);

            int newHandle = AddNewResource(m_Resources[(int)RenderGraphResourceType.Texture], out TextureResource texResource);
            texResource.desc = desc;
            texResource.transientPassIndex = transientPassIndex;
            return new TextureHandle(newHandle);
        }

        internal int GetTextureResourceCount()
        {
            return m_Resources[(int)RenderGraphResourceType.Texture].size;
        }

        TextureResource GetTextureResource(in ResourceHandle handle)
        {
            return m_Resources[(int)RenderGraphResourceType.Texture][handle] as TextureResource;
        }

        internal TextureDesc GetTextureResourceDesc(in ResourceHandle handle)
        {
            return (m_Resources[(int)RenderGraphResourceType.Texture][handle] as TextureResource).desc;
        }

        internal RendererListHandle CreateRendererList(in RendererListDesc desc)
        {
            ValidateRendererListDesc(desc);

            int newHandle = m_RendererListResources.Add(new RendererListResource(desc));
            return new RendererListHandle(newHandle);
        }

        internal ComputeBufferHandle ImportComputeBuffer(ComputeBuffer computeBuffer)
        {
            int newHandle = AddNewResource(m_Resources[(int)RenderGraphResourceType.ComputeBuffer], out ComputeBufferResource bufferResource);
            bufferResource.resource = computeBuffer;
            bufferResource.imported = true;

            return new ComputeBufferHandle(newHandle);
        }

        internal ComputeBufferHandle CreateComputeBuffer(in ComputeBufferDesc desc, int transientPassIndex = -1)
        {
            ValidateComputeBufferDesc(desc);

            int newHandle = AddNewResource(m_Resources[(int)RenderGraphResourceType.ComputeBuffer], out ComputeBufferResource bufferResource);
            bufferResource.desc = desc;
            bufferResource.transientPassIndex = transientPassIndex;

            return new ComputeBufferHandle(newHandle);
        }

        internal ComputeBufferDesc GetComputeBufferResourceDesc(in ResourceHandle handle)
        {
            return (m_Resources[(int)RenderGraphResourceType.ComputeBuffer][handle] as ComputeBufferResource).desc;
        }

        internal int GetComputeBufferResourceCount()
        {
            return m_Resources[(int)RenderGraphResourceType.ComputeBuffer].size;
        }

        ComputeBufferResource GetComputeBufferResource(in ResourceHandle handle)
        {
            return m_Resources[(int)RenderGraphResourceType.ComputeBuffer][handle] as ComputeBufferResource;
        }

        internal void CreateAndClearTexture(RenderGraphContext rgContext, int index)
        {
            var resource = m_Resources[(int)RenderGraphResourceType.Texture][index] as TextureResource;

            if (!resource.imported)
            {
                var desc = resource.desc;
                int hashCode = desc.GetHashCode();

                if (resource.resource != null)
                    throw new InvalidOperationException(string.Format("Trying to create an already created texture ({0}). Texture was probably declared for writing more than once in the same pass.", resource.desc.name));

                resource.resource = null;
                if (!m_TexturePool.TryGetResource(hashCode, out resource.resource))
                {
                    // Textures are going to be reused under different aliases along the frame so we can't provide a specific name upon creation.
                    // The name in the desc is going to be used for debugging purpose and render graph visualization.
                    string name = "RenderGraphTexture";

                    switch (desc.sizeMode)
                    {
                        case TextureSizeMode.Explicit:
                            resource.resource = RTHandles.Alloc(desc.width, desc.height, desc.slices, desc.depthBufferBits, desc.colorFormat, desc.filterMode, desc.wrapMode, desc.dimension, desc.enableRandomWrite,
                            desc.useMipMap, desc.autoGenerateMips, desc.isShadowMap, desc.anisoLevel, desc.mipMapBias, desc.msaaSamples, desc.bindTextureMS, desc.useDynamicScale, desc.memoryless, name);
                            break;
                        case TextureSizeMode.Scale:
                            resource.resource = RTHandles.Alloc(desc.scale, desc.slices, desc.depthBufferBits, desc.colorFormat, desc.filterMode, desc.wrapMode, desc.dimension, desc.enableRandomWrite,
                            desc.useMipMap, desc.autoGenerateMips, desc.isShadowMap, desc.anisoLevel, desc.mipMapBias, desc.enableMSAA, desc.bindTextureMS, desc.useDynamicScale, desc.memoryless, name);
                            break;
                        case TextureSizeMode.Functor:
                            resource.resource = RTHandles.Alloc(desc.func, desc.slices, desc.depthBufferBits, desc.colorFormat, desc.filterMode, desc.wrapMode, desc.dimension, desc.enableRandomWrite,
                            desc.useMipMap, desc.autoGenerateMips, desc.isShadowMap, desc.anisoLevel, desc.mipMapBias, desc.enableMSAA, desc.bindTextureMS, desc.useDynamicScale, desc.memoryless, name);
                            break;
                    }
                }

                resource.cachedHash = hashCode;

#if UNITY_2020_2_OR_NEWER
                var fastMemDesc = resource.desc.fastMemoryDesc;
                if(fastMemDesc.inFastMemory)
                {
                    resource.resource.SwitchToFastMemory(rgContext.cmd, fastMemDesc.residencyFraction, fastMemDesc.flags);
                }
#endif

                if (resource.desc.clearBuffer || m_RenderGraphDebug.clearRenderTargetsAtCreation)
                {
                    bool debugClear = m_RenderGraphDebug.clearRenderTargetsAtCreation && !resource.desc.clearBuffer;
                    var name = debugClear ? "RenderGraph: Clear Buffer (Debug)" : "RenderGraph: Clear Buffer";
                    using (new ProfilingScope(rgContext.cmd, ProfilingSampler.Get(RenderGraphProfileId.RenderGraphClear)))
                    {
                        var clearFlag = resource.desc.depthBufferBits != DepthBits.None ? ClearFlag.Depth : ClearFlag.Color;
                        var clearColor = debugClear ? Color.magenta : resource.desc.clearColor;
                        CoreUtils.SetRenderTarget(rgContext.cmd, resource.resource, clearFlag, clearColor);
                    }
                }

                m_TexturePool.RegisterFrameAllocation(hashCode, resource.resource);
                LogTextureCreation(resource);
            }
        }

        internal void CreateComputeBuffer(RenderGraphContext rgContext, int index)
        {
            var resource = m_Resources[(int)RenderGraphResourceType.ComputeBuffer][index] as ComputeBufferResource;
            if (!resource.imported)
            {
                var desc = resource.desc;
                int hashCode = desc.GetHashCode();

                if (resource.resource != null)
                    throw new InvalidOperationException(string.Format("Trying to create an already created Compute Buffer ({0}). Buffer was probably declared for writing more than once in the same pass.", resource.desc.name));

                resource.resource = null;
                if (!m_ComputeBufferPool.TryGetResource(hashCode, out resource.resource))
                {
                    resource.resource = new ComputeBuffer(resource.desc.count, resource.desc.stride, resource.desc.type);
                    resource.resource.name = $"RenderGraphComputeBuffer_{resource.desc.count}_{resource.desc.stride}_{resource.desc.type}";
                }
                resource.cachedHash = hashCode;

                m_ComputeBufferPool.RegisterFrameAllocation(hashCode, resource.resource);
                LogComputeBufferCreation(resource);
            }
        }

        internal void ReleaseTexture(RenderGraphContext rgContext, int index)
        {
            var resource = m_Resources[(int)RenderGraphResourceType.Texture][index] as TextureResource;

            if (!resource.imported)
            {
                if (resource.resource == null)
                    throw new InvalidOperationException($"Tried to release a texture ({resource.desc.name}) that was never created. Check that there is at least one pass writing to it first.");

                if (m_RenderGraphDebug.clearRenderTargetsAtRelease)
                {
                    using (new ProfilingScope(rgContext.cmd, ProfilingSampler.Get(RenderGraphProfileId.RenderGraphClearDebug)))
                    {
                        var clearFlag = resource.desc.depthBufferBits != DepthBits.None ? ClearFlag.Depth : ClearFlag.Color;
                        // Not ideal to do new TextureHandle here but GetTexture is a public API and we rather have it take an explicit TextureHandle parameters.
                        // Everywhere else internally int is better because it allows us to share more code.
                        CoreUtils.SetRenderTarget(rgContext.cmd, GetTexture(new TextureHandle(index)), clearFlag, Color.magenta);
                    }
                }

                LogTextureRelease(resource);
                m_TexturePool.ReleaseResource(resource.cachedHash, resource.resource, m_CurrentFrameIndex);
                m_TexturePool.UnregisterFrameAllocation(resource.cachedHash, resource.resource);
                resource.cachedHash = -1;
                resource.resource = null;
                resource.wasReleased = true;
            }
        }

        internal void ReleaseComputeBuffer(RenderGraphContext rgContext, int index)
        {
            var resource = m_Resources[(int)RenderGraphResourceType.ComputeBuffer][index] as ComputeBufferResource;

            if (!resource.imported)
            {
                if (resource.resource == null)
                    throw new InvalidOperationException($"Tried to release a compute buffer ({resource.desc.name}) that was never created. Check that there is at least one pass writing to it first.");

                LogComputeBufferRelease(resource);
                m_ComputeBufferPool.ReleaseResource(resource.cachedHash, resource.resource, m_CurrentFrameIndex);
                m_ComputeBufferPool.UnregisterFrameAllocation(resource.cachedHash, resource.resource);
                resource.cachedHash = -1;
                resource.resource = null;
                resource.wasReleased = true;
            }
        }

        void ValidateTextureDesc(in TextureDesc desc)
        {
#if DEVELOPMENT_BUILD || UNITY_EDITOR
            if (desc.colorFormat == GraphicsFormat.None && desc.depthBufferBits == DepthBits.None)
            {
                throw new ArgumentException("Texture was created with an invalid color format.");
            }

            if (desc.dimension == TextureDimension.None)
            {
                throw new ArgumentException("Texture was created with an invalid texture dimension.");
            }

            if (desc.slices == 0)
            {
                throw new ArgumentException("Texture was created with a slices parameter value of zero.");
            }

            if (desc.sizeMode == TextureSizeMode.Explicit)
            {
                if (desc.width == 0 || desc.height == 0)
                    throw new ArgumentException("Texture using Explicit size mode was create with either width or height at zero.");
                if (desc.enableMSAA)
                    throw new ArgumentException("enableMSAA TextureDesc parameter is not supported for textures using Explicit size mode.");
            }

            if (desc.sizeMode == TextureSizeMode.Scale || desc.sizeMode == TextureSizeMode.Functor)
            {
                if (desc.msaaSamples != MSAASamples.None)
                    throw new ArgumentException("msaaSamples TextureDesc parameter is not supported for textures using Scale or Functor size mode.");
            }
#endif
        }

        void ValidateRendererListDesc(in RendererListDesc desc)
        {
#if DEVELOPMENT_BUILD || UNITY_EDITOR

            if (desc.passName != ShaderTagId.none && desc.passNames != null
                || desc.passName == ShaderTagId.none && desc.passNames == null)
            {
                throw new ArgumentException("Renderer List creation descriptor must contain either a single passName or an array of passNames.");
            }

            if (desc.renderQueueRange.lowerBound == 0 && desc.renderQueueRange.upperBound == 0)
            {
                throw new ArgumentException("Renderer List creation descriptor must have a valid RenderQueueRange.");
            }

            if (desc.camera == null)
            {
                throw new ArgumentException("Renderer List creation descriptor must have a valid Camera.");
            }
#endif
        }

        void ValidateComputeBufferDesc(in ComputeBufferDesc desc)
        {
#if DEVELOPMENT_BUILD || UNITY_EDITOR
            if (desc.stride % 4 != 0)
            {
                throw new ArgumentException("Invalid Compute Buffer creation descriptor: Compute Buffer stride must be at least 4.");
            }
            if (desc.count == 0)
            {
                throw new ArgumentException("Invalid Compute Buffer creation descriptor: Compute Buffer count  must be non zero.");
            }
#endif
        }

        internal void CreateRendererLists(List<RendererListHandle> rendererLists)
        {
            // For now we just create a simple structure
            // but when the proper API is available in trunk we'll kick off renderer lists creation jobs here.
            foreach (var rendererList in rendererLists)
            {
                ref var rendererListResource = ref m_RendererListResources[rendererList];
                ref var desc = ref rendererListResource.desc;
                RendererList newRendererList = RendererList.Create(desc);
                rendererListResource.rendererList = newRendererList;
            }
        }

        internal void Clear(bool onException)
        {
            LogResources();

            for (int i = 0; i < (int)RenderGraphResourceType.Count; ++i)
                m_Resources[i].Clear();
            m_RendererListResources.Clear();

            m_TexturePool.CheckFrameAllocation(onException, m_CurrentFrameIndex);
            m_ComputeBufferPool.CheckFrameAllocation(onException, m_CurrentFrameIndex);
        }

        internal void PurgeUnusedResources()
        {
            // TODO RENDERGRAPH: Might not be ideal to purge stale resources every frame.
            // In case users enable/disable features along a level it might provoke performance spikes when things are reallocated...
            // Will be much better when we have actual resource aliasing and we can manage memory more efficiently.
            m_TexturePool.PurgeUnusedResources(m_CurrentFrameIndex);
            m_ComputeBufferPool.PurgeUnusedResources(m_CurrentFrameIndex);
        }

        internal void Cleanup()
        {
            m_TexturePool.Cleanup();
            m_ComputeBufferPool.Cleanup();
        }

        void LogTextureCreation(TextureResource rt)
        {
            if (m_RenderGraphDebug.logFrameInformation)
            {
                m_Logger.LogLine($"Created Texture: {rt.desc.name} (Cleared: {rt.desc.clearBuffer || m_RenderGraphDebug.clearRenderTargetsAtCreation})");
            }
        }

        void LogTextureRelease(TextureResource rt)
        {
            if (m_RenderGraphDebug.logFrameInformation)
            {
                m_Logger.LogLine($"Released Texture: {rt.desc.name}");
            }
        }

        void LogComputeBufferCreation(ComputeBufferResource buffer)
        {
            if (m_RenderGraphDebug.logFrameInformation)
            {
                m_Logger.LogLine($"Created ComputeBuffer: {buffer.desc.name}");
            }
        }

        void LogComputeBufferRelease(ComputeBufferResource buffer)
        {
            if (m_RenderGraphDebug.logFrameInformation)
            {
                m_Logger.LogLine($"Released ComputeBuffer: {buffer.desc.name}");
            }
        }

        void LogResources()
        {
            if (m_RenderGraphDebug.logResources)
            {
                m_Logger.LogLine("==== Allocated Resources ====\n");

                m_TexturePool.LogResources(m_Logger);
                m_ComputeBufferPool.LogResources(m_Logger);
            }
        }

        #endregion
    }
}<|MERGE_RESOLUTION|>--- conflicted
+++ resolved
@@ -227,22 +227,21 @@
             return m_Resources[res.iType][res.index].imported;
         }
 
-<<<<<<< HEAD
+        internal bool IsResourceCreated(in ResourceHandle res)
+        {
+            CheckHandleValidity(res);
+            return m_Resources[res.iType][res.index].IsCreated();
+        }
+
+        internal bool IsRendererListCreated(in RendererListHandle res)
+        {
+            return m_RendererListResources[res].rendererList.isValid;
+        }
+
         internal bool IsResourceImported(RenderGraphResourceType type, int index)
         {
             CheckHandleValidity(type, index);
             return m_Resources[(int)type][index].imported;
-=======
-        internal bool IsResourceCreated(in ResourceHandle res)
-        {
-            CheckHandleValidity(res);
-            return m_Resources[res.iType][res.index].IsCreated();
-        }
-
-        internal bool IsRendererListCreated(in RendererListHandle res)
-        {
-            return m_RendererListResources[res].rendererList.isValid;
->>>>>>> 84b6f8b0
         }
 
         internal int GetResourceTransientIndex(in ResourceHandle res)
