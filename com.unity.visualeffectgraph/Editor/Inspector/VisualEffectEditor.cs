#define WORKAROUND_TIMELINE

using System;
using System.Linq;
using System.Collections.Generic;
using System.Reflection;

using UnityEngine;
using UnityEngine.Rendering;
using UnityEngine.VFX;

using UnityEditor.VFX;
using UnityEditor.VFX.UI;
using EditMode = UnityEditorInternal.EditMode;
using UnityObject = UnityEngine.Object;

namespace UnityEditor.VFX
{
    static class VisualEffectControl
    {
        public static void ControlStop(this VisualEffect effect)
        {
            effect.Reinit();
            effect.pause = true;
        }

        public static void ControlPlayPause(this VisualEffect effect)
        {
            effect.pause = !effect.pause;
        }

        public static void ControlStep(this VisualEffect effect)
        {
            effect.pause = true;
            effect.AdvanceOneFrame();
        }

        public static void ControlRestart(this VisualEffect effect)
        {
            effect.Reinit();
            effect.pause = false;
        }

        public const float minSlider = 1;
        public const float maxSlider = 4000;

        public const float playRateToValue = 100.0f;
        public const float valueToPlayRate = 1.0f / playRateToValue;

        public const float sliderPower = 10;

        public static readonly int[] setPlaybackValues = new int[] { 1, 10, 50, 100, 200, 500, 1000, 4000 };
    }


    class VisualEffectEditor : Editor
    {
        const string kGeneralFoldoutStatePreferenceName = "VFX.VisualEffectEditor.Foldout.General";
        const string kRendererFoldoutStatePreferenceName = "VFX.VisualEffectEditor.Foldout.Renderer";
        const string kPropertyFoldoutStatePreferenceName = "VFX.VisualEffectEditor.Foldout.Properties";

        bool showGeneralCategory;

        bool showRendererCategory;
        bool showPropertyCategory;

        protected SerializedProperty m_VisualEffectAsset;
        SerializedProperty m_ReseedOnPlay;
        SerializedProperty m_InitialEventName;
        SerializedProperty m_InitialEventNameOverriden;
        SerializedProperty m_RandomSeed;
        SerializedProperty m_VFXPropertySheet;

        RendererEditor m_RendererEditor;

        static SerializedObject s_FakeObjectSerializedCache;

        static List<VisualEffectEditor> s_AllEditors = new List<VisualEffectEditor>();

        static public void RepaintAllEditors()
        {
            foreach (var ed in s_AllEditors)
            {
                ed.Repaint();
            }
        }

        SerializedObject m_SingleSerializedObject;
        SerializedObject[] m_OtherSerializedObjects;

        protected void OnEnable()
        {
            m_SingleSerializedObject = targets.Length == 1 ? serializedObject : new SerializedObject(targets[0]);
            showPropertyCategory = EditorPrefs.GetBool(kPropertyFoldoutStatePreferenceName, true);
            showRendererCategory = EditorPrefs.GetBool(kRendererFoldoutStatePreferenceName, true);
            showGeneralCategory = EditorPrefs.GetBool(kGeneralFoldoutStatePreferenceName, true);

            if (targets.Length > 1)
            {
                m_OtherSerializedObjects = new SerializedObject[targets.Length - 1];
                for (int i = 1; i < targets.Length; ++i)
                {
                    m_OtherSerializedObjects[i - 1] = new SerializedObject(targets[i]);
                }
            }
            s_AllEditors.Add(this);
            m_RandomSeed = serializedObject.FindProperty("m_StartSeed");
            m_ReseedOnPlay = serializedObject.FindProperty("m_ResetSeedOnPlay");
            m_InitialEventName = serializedObject.FindProperty("m_InitialEventName");
            m_InitialEventNameOverriden = serializedObject.FindProperty("m_InitialEventNameOverriden");
            m_VisualEffectAsset = serializedObject.FindProperty("m_Asset");
            m_VFXPropertySheet = m_SingleSerializedObject.FindProperty("m_PropertySheet");

            var renderers = targets.Cast<Component>().Select(t => t.GetComponent<VFXRenderer>()).ToArray();
            m_RendererEditor = new RendererEditor(renderers);

            s_FakeObjectSerializedCache = new SerializedObject(targets[0]);
            SceneView.duringSceneGui += OnSceneViewGUI;
        }

        protected void OnDisable()
        {
            VisualEffect effect = ((VisualEffect)targets[0]);
            if (effect != null)
            {
                effect.pause = false;
                effect.playRate = 1.0f;
            }
            OnDisableWithoutResetting();
        }
        
        protected void OnDisableWithoutResetting()
        {
            SceneView.duringSceneGui -= OnSceneViewGUI;
            
            s_AllEditors.Remove(this);
        }

        protected const float overrideWidth = 16;

        static private bool GenerateMultipleField(ref VFXParameterInfo parameter, SerializedProperty property)
        {
            if (property.propertyType == SerializedPropertyType.Vector4 && parameter.realType != typeof(Color).Name)
            {
                return true;
            }
            else if (property.propertyType == SerializedPropertyType.Vector3 || property.propertyType == SerializedPropertyType.Vector2)
            {
                return true;
            }

            return false;
        }

        bool DisplayProperty(ref VFXParameterInfo parameter, GUIContent nameContent, SerializedProperty overridenProperty, SerializedProperty valueProperty,bool overrideMixed,bool valueMixed, out bool overriddenChanged)
        {
            if (parameter.realType == typeof(Matrix4x4).Name)
            {
                overriddenChanged = false;
                return false;
            }
            EditorGUILayout.BeginHorizontal();

            var height = 16f;
            if (EditorGUIUtility.currentViewWidth < 333f && GenerateMultipleField(ref parameter, valueProperty))
            {
                height *= 2.0f;
            }

            var rect = EditorGUILayout.GetControlRect(false, height);

            var toggleRect = rect;
            toggleRect.x += EditorGUI.indentLevel * 16;
            toggleRect.yMin += 2.0f;
            toggleRect.width = 18;
            EditorGUI.BeginChangeCheck();
            bool newOverriden = EditorGUI.Toggle(toggleRect, overrideMixed ? false : overridenProperty.boolValue, overrideMixed ? Styles.toggleMixedStyle : Styles.toggleStyle);
            overriddenChanged = EditorGUI.EndChangeCheck();
            if( overriddenChanged)
            {
                overridenProperty.boolValue = newOverriden;
            }
            rect.xMin += overrideWidth + EditorGUI.indentLevel * 16;

            int saveIndent = EditorGUI.indentLevel; // since we already applied the indentLevel to the rect reset it to zero.
            EditorGUI.indentLevel = 0;
            bool changed = false;
            if (!valueMixed)
            {
                EditorGUI.BeginChangeCheck();
                EditorGUI.BeginProperty(rect, nameContent, valueProperty);

                if (parameter.min != Mathf.NegativeInfinity && parameter.max != Mathf.Infinity)
                {
                    if (valueProperty.propertyType == SerializedPropertyType.Float)
                        EditorGUI.Slider(rect, valueProperty, parameter.min, parameter.max, nameContent);
                    else
                        EditorGUI.IntSlider(rect, valueProperty, (int)parameter.min, (int)parameter.max, nameContent);
                }
                else if (parameter.realType == typeof(Color).Name)
                {
                    Vector4 vVal = valueProperty.vector4Value;
                    Color c = new Color(vVal.x, vVal.y, vVal.z, vVal.w);
                    c = EditorGUI.ColorField(rect, nameContent, c, true, true, true);

                    if (GUI.changed)
                        valueProperty.vector4Value = new Vector4(c.r, c.g, c.b, c.a);
                }
                else if (parameter.realType == typeof(Gradient).Name)
                {
                    Gradient newGradient = EditorGUI.GradientField(rect, nameContent, valueProperty.gradientValue, true);

                    if (GUI.changed)
                        valueProperty.gradientValue = newGradient;
                }
                else if (valueProperty.propertyType == SerializedPropertyType.Vector4)
                {
                    SerializedProperty copy = valueProperty.Copy();
                    copy.Next(true);
                    EditorGUI.MultiPropertyField(rect, new GUIContent[] { new GUIContent("X"), new GUIContent("Y"), new GUIContent("Z"), new GUIContent("W") }, copy, nameContent);
                }
                else if (valueProperty.propertyType == SerializedPropertyType.ObjectReference)
                {
                    Type objTyp = typeof(UnityObject);
                    if (!string.IsNullOrEmpty(parameter.realType))
                    {
                        if (parameter.realType.StartsWith("Texture") || parameter.realType.StartsWith("Cubemap"))
                        {
                            objTyp = typeof(Texture);
                        }
                        else if (parameter.realType == "Mesh")
                        {
                            objTyp = typeof(Mesh);
                        }
                    }
                    EditorGUI.ObjectField(rect, valueProperty, objTyp, nameContent);
                }
                else
                {
                    EditorGUI.PropertyField(rect, valueProperty, nameContent, true);
                }
                EditorGUI.indentLevel = saveIndent;
                EditorGUI.EndProperty();
                changed = EditorGUI.EndChangeCheck();
            }
            else
            {
                EditorGUI.showMixedValue = true;
                switch(valueProperty.propertyType)
                {
                    case SerializedPropertyType.Vector4:
                        if(parameter.realType == typeof(Color).Name)
                        {
                            Vector4 vVal = valueProperty.vector4Value;
                            Color c = new Color(vVal.x, vVal.y, vVal.z, vVal.w);
                            c = EditorGUI.ColorField(rect, nameContent, c, true, true, true);

                            if (GUI.changed)
                            {
                                valueProperty.vector4Value = new Vector4(c.r, c.g, c.b, c.a);
                                changed = true;
                            }
                        }
                        else
                        {
                            Vector4 result = EditorGUI.Vector4Field(rect, nameContent, Vector4.zero);
                            if (GUI.changed)
                            {
                                valueProperty.vector4Value = result;
                                changed = true;
                            }
                        }
                        break;
                    case SerializedPropertyType.Vector3:
                        {
                            Vector3 result = EditorGUI.Vector3Field(rect, nameContent, Vector3.zero);
                            if (GUI.changed)
                            {
                                valueProperty.vector3Value = result;
                                changed = true;
                            }
                        }
                        break;
                    case SerializedPropertyType.Vector2:
                        {
                            Vector2 result = EditorGUI.Vector2Field(rect, nameContent, Vector2.zero);
                            if (GUI.changed)
                            {
                                valueProperty.vector2Value = result;
                                changed = true;
                            }
                        }
                        break;
                    case SerializedPropertyType.ObjectReference:
                        {
                            Type objTyp = typeof(UnityObject);
                            if (!string.IsNullOrEmpty(parameter.realType))
                            {
                                if (parameter.realType.StartsWith("Texture") || parameter.realType.StartsWith("Cubemap"))
                                {
                                    objTyp = typeof(Texture);
                                }
                                else if (parameter.realType == "Mesh")
                                {
                                    objTyp = typeof(Mesh);
                                }
                            }
                            UnityObject result = EditorGUI.ObjectField(rect, nameContent, null, objTyp, false);
                            if (GUI.changed)
                            {
                                valueProperty.objectReferenceValue = result;
                                changed = true;
                            }
                        }
                        break;
                    case SerializedPropertyType.Float:
                        if (parameter.min != Mathf.NegativeInfinity && parameter.max != Mathf.Infinity)
                        {
                            float value = EditorGUI.Slider(rect, nameContent, 0, parameter.min, parameter.max);
                            if (GUI.changed)
                            {
                                valueProperty.floatValue = value;
                                changed = true;
                            }
                        }
                        else
                        {
                            float value = EditorGUI.FloatField(rect, nameContent, 0);
                            if (GUI.changed)
                            {
                                valueProperty.floatValue = value;
                                changed = true;
                            }
                        }
                        break;
                    case SerializedPropertyType.Integer:
                        if (parameter.min != Mathf.NegativeInfinity && parameter.max != Mathf.Infinity)
                        {
                            int value = EditorGUI.IntSlider(rect, nameContent, 0, (int)parameter.min, (int)parameter.max);
                            if (GUI.changed)
                            {
                                valueProperty.intValue = value;
                                changed = true;
                            }
                        }
                        else
                        {
                            int value = EditorGUI.IntField(rect, nameContent, 0);
                            if (GUI.changed)
                            {
                                valueProperty.intValue = value;
                                changed = true;
                            }
                        }
                        break;
                    default:
                        if(parameter.realType == typeof(Gradient).Name )
                        {
                            Gradient newGradient = EditorGUI.GradientField(rect, nameContent, s_DefaultGradient, true);

                            if (GUI.changed)
                            {
                                valueProperty.gradientValue = newGradient;
                                changed = true;
                            }

                        }
                        break;
                }
                EditorGUI.showMixedValue = false;
            }
            EditorGUILayout.EndHorizontal();

            return changed;
        }

        static Gradient s_DefaultGradient = new Gradient();

        protected static object GetObjectValue(SerializedProperty prop)
        {
            switch (prop.propertyType)
            {
                case SerializedPropertyType.Float:
                    return prop.floatValue;
                case SerializedPropertyType.Vector3:
                    return prop.vector3Value;
                case SerializedPropertyType.Vector2:
                    return prop.vector2Value;
                case SerializedPropertyType.Vector4:
                    return prop.vector4Value;
                case SerializedPropertyType.ObjectReference:
                    return prop.objectReferenceValue;
                case SerializedPropertyType.Integer:
                    return prop.intValue;
                case SerializedPropertyType.Boolean:
                    return prop.boolValue;
                case SerializedPropertyType.Gradient:
                    return prop.gradientValue;
                case SerializedPropertyType.AnimationCurve:
                    return prop.animationCurveValue;
            }
            return null;
        }

        protected static void SetObjectValue(SerializedProperty prop, object value)
        {
            switch (prop.propertyType)
            {
                case SerializedPropertyType.Float:
                    prop.floatValue = (float)value;
                    return;
                case SerializedPropertyType.Vector3:
                    prop.vector3Value = (Vector3)value;
                    return;
                case SerializedPropertyType.Vector2:
                    prop.vector2Value = (Vector2)value;
                    return;
                case SerializedPropertyType.Vector4:
                    if (value is Color)
                        prop.vector4Value = (Vector4)(Color)value;
                    else
                        prop.vector4Value = (Vector4)value;
                    return;
                case SerializedPropertyType.ObjectReference:
                    prop.objectReferenceValue = (UnityEngine.Object)value;
                    return;
                case SerializedPropertyType.Integer:
                    if( value is uint)
                        prop.longValue = (int)(uint)value;
                    else
                        prop.intValue = (int)value;
                    return;
                case SerializedPropertyType.Boolean:
                    prop.boolValue = (bool)value;
                    return;
                case SerializedPropertyType.Gradient:
                    prop.gradientValue = (Gradient)value;
                    return;
                case SerializedPropertyType.AnimationCurve:
                    prop.animationCurveValue = (AnimationCurve)value;
                    return;
            }
        }

        protected virtual void SceneViewGUICallback(UnityObject target, SceneView sceneView)
        {
            VisualEffect effect = ((VisualEffect)targets[0]);
            if (effect == null)
                return;

            var buttonWidth = GUILayout.Width(52);
            GUILayout.BeginHorizontal();
            if (GUILayout.Button(Contents.GetIcon(Contents.Icon.Stop), buttonWidth))
            {
                effect.ControlStop();
            }
            if (effect.pause)
            {
                if (GUILayout.Button(Contents.GetIcon(Contents.Icon.Play), buttonWidth))
                {
                    effect.ControlPlayPause();
                }
            }
            else
            {
                if (GUILayout.Button(Contents.GetIcon(Contents.Icon.Pause), buttonWidth))
                {
                    effect.ControlPlayPause();
                }
            }


            if (GUILayout.Button(Contents.GetIcon(Contents.Icon.Step), buttonWidth))
            {
                effect.ControlStep();
            }
            if (GUILayout.Button(Contents.GetIcon(Contents.Icon.Restart), buttonWidth))
            {
                effect.ControlRestart();
            }
            GUILayout.EndHorizontal();

            float playRate = effect.playRate * VisualEffectControl.playRateToValue;

            GUILayout.BeginHorizontal();
            GUILayout.Label(Contents.playRate, GUILayout.Width(46));
            playRate = EditorGUILayout.PowerSlider("", playRate, VisualEffectControl.minSlider, VisualEffectControl.maxSlider, VisualEffectControl.sliderPower, GUILayout.Width(124));
            effect.playRate = playRate * VisualEffectControl.valueToPlayRate;

            var eventType = Event.current.type;
            if (EditorGUILayout.DropdownButton(Contents.setPlayRate, FocusType.Passive, GUILayout.Width(40)))
            {
                GenericMenu menu = new GenericMenu();
                foreach (var value in VisualEffectControl.setPlaybackValues)
                {
                    menu.AddItem(EditorGUIUtility.TextContent(string.Format("{0}%", value)), false, SetPlayRate, value);
                }
                var savedEventType = Event.current.type;
                Event.current.type = eventType;
                Rect buttonRect = GUILayoutUtility.GetLastRect();
                Event.current.type = savedEventType;
                menu.DropDown(buttonRect);
            }
            GUILayout.EndHorizontal();

            GUILayout.BeginHorizontal();
            GUILayout.Label("Show Bounds", GUILayout.Width(192));
            VisualEffectUtility.renderBounds = EditorGUILayout.Toggle(VisualEffectUtility.renderBounds, GUILayout.Width(18));
            GUILayout.EndHorizontal();

            GUILayout.BeginHorizontal();
            GUILayout.Label("Show Event Tester", GUILayout.Width(192));
            VFXEventTesterWindow.visible = EditorGUILayout.Toggle(VFXEventTesterWindow.visible, GUILayout.Width(18));
            GUILayout.EndHorizontal();

            GUILayout.BeginHorizontal();
            if (GUILayout.Button(new GUIContent("Play()")))
                effect.Play();
            if (GUILayout.Button(new GUIContent("Stop()")))
                effect.Stop();
            GUILayout.EndHorizontal();
        }

        void SetPlayRate(object value)
        {
            float rate = (float)((int)value)  * VisualEffectControl.valueToPlayRate;
            VisualEffect effect = ((VisualEffect)targets[0]);
            effect.playRate = rate;
        }

        protected virtual void OnSceneViewGUI(SceneView sv)
        {
            SceneViewOverlay.Window(Contents.headerPlayControls, SceneViewGUICallback, (int)SceneViewOverlay.Ordering.ParticleEffect, target,SceneViewOverlay.WindowDisplayOption.OneWindowPerTitle);
        }

        private VFXGraph m_graph;

        protected struct NameNTooltip
        {
            public string name;
            public string tooltip;

            public override int GetHashCode()
            {
                if (name == null)
                    return 0;

                if (tooltip == null)
                    return name.GetHashCode();

                return name.GetHashCode() ^ (tooltip.GetHashCode() << sizeof(int) * 4);
            }
        }


        static Dictionary<NameNTooltip, GUIContent> s_ContentCache = new Dictionary<NameNTooltip, GUIContent>();


        protected GUIContent GetGUIContent(string name, string tooltip = null)
        {
            GUIContent result = null;
            var nnt = new NameNTooltip { name = name, tooltip = tooltip };
            if (!s_ContentCache.TryGetValue(nnt, out result))
            {
                s_ContentCache[nnt] = result = new GUIContent(name, tooltip);
            }

            return result;
        }

        protected virtual void EmptyLineControl(string name, string tooltip, int depth, VisualEffectResource resource)
        {
            GUILayout.BeginHorizontal();
            GUILayout.Space(overrideWidth); // the 4 is so that Labels are aligned with elements having an override toggle.
            EditorGUILayout.LabelField(GetGUIContent(name, tooltip));
            GUILayout.FlexibleSpace();
            GUILayout.EndHorizontal();
        }

        protected virtual void EditorModeInspectorButton()
        {
        }

        public static bool ShowHeader(GUIContent nameContent, bool displayFoldout, bool foldoutState)
        {
            float height = Styles.categoryHeader.CalcHeight(nameContent, 4000) + 3;

            Rect rect = GUILayoutUtility.GetRect(1, height - 1);

            rect.width += rect.x;
            rect.x = 0;

            if (Event.current.type == EventType.Repaint)
                Styles.categoryHeader.Draw(rect, nameContent, false, true, true, false);

            bool result = false;
            if (displayFoldout)
            {
                rect.x += 14;
                rect.y += 2;
                rect.width -= 2;
                result = EditorGUI.Toggle(rect, foldoutState, Styles.foldoutStyle);
            }

            EditorGUI.indentLevel = result ? 1 : 0;

            return result;
        }

        protected virtual void AssetField(VisualEffectResource resource)
        {
            EditorGUILayout.PropertyField(m_VisualEffectAsset, Contents.assetPath);
        }

        void SeedField()
        {
            using (new GUILayout.HorizontalScope())
            {
                using (new EditorGUI.DisabledGroupScope(m_ReseedOnPlay.boolValue || m_ReseedOnPlay.hasMultipleDifferentValues))
                {
                    EditorGUILayout.PropertyField(m_RandomSeed, Contents.randomSeed);
                    if (GUILayout.Button(Contents.setRandomSeed, EditorStyles.miniButton, Styles.MiniButtonWidth))
                    {
                        foreach (VisualEffect ve in targets)
                        {
                            var singleSerializedObject = new SerializedObject(ve);
                            var singleProperty = singleSerializedObject.FindProperty("m_StartSeed");
                            singleProperty.intValue = UnityEngine.Random.Range(0, int.MaxValue);
                            singleSerializedObject.ApplyModifiedProperties();
                            ve.startSeed = (uint)singleProperty.intValue;
                        }
                        serializedObject.Update();
                    }
                }
            }
            EditorGUILayout.PropertyField(m_ReseedOnPlay, Contents.reseedOnPlay);
        }

        void InitialEventField(VisualEffectResource resource)
        {
            if (m_InitialEventName == null)
                return;

            bool changed = false;
            using (new GUILayout.HorizontalScope())
            {
                var rect = EditorGUILayout.GetControlRect(false, overrideWidth);
                var toggleRect = rect;
                toggleRect.yMin += 2.0f;
                toggleRect.width = overrideWidth;

                s_FakeObjectSerializedCache.Update();
                var fakeInitialEventNameField = s_FakeObjectSerializedCache.FindProperty("m_InitialEventName");
                fakeInitialEventNameField.stringValue = resource != null ? resource.initialEventName : "OnPlay";

                EditorGUI.BeginChangeCheck();
                bool resultOverriden = EditorGUI.Toggle(toggleRect, m_InitialEventNameOverriden.boolValue, Styles.toggleStyle);
                if (EditorGUI.EndChangeCheck())
                {
                    m_InitialEventNameOverriden.boolValue = resultOverriden;
                    changed = true;
                }

                rect.xMin += overrideWidth;
                var save = EditorGUI.indentLevel;
                EditorGUI.indentLevel = 0;
                EditorGUI.BeginChangeCheck();

                SerializedProperty intialEventName = m_InitialEventNameOverriden.boolValue ? m_InitialEventName : fakeInitialEventNameField;

                EditorGUI.PropertyField(rect, intialEventName);
                if (EditorGUI.EndChangeCheck())
                {
                    if (!m_InitialEventNameOverriden.boolValue)
                    {
                        m_InitialEventNameOverriden.boolValue = true;
                        s_FakeObjectSerializedCache.ApplyModifiedPropertiesWithoutUndo();
                        m_InitialEventName.stringValue = intialEventName.stringValue;
                    }
                    changed = true;
                }
                EditorGUI.indentLevel = save;
            }

            if (changed)
            {
                serializedObject.ApplyModifiedProperties();
            }
        }

        bool ShowCategory(GUIContent nameContent, bool foldoutState)
        {
            //bool currentState = EditorGUILayout.Toggle(GUIContent.none, prevState, Styles.foldoutStyle);

            float height = Styles.foldoutStyle.CalcHeight(nameContent, 4000) + 3;

            Rect rect = GUILayoutUtility.GetRect(1, height);

            rect.width += rect.x;
            rect.x += Styles.foldoutStyle.CalcSize(GUIContent.none).x;
            rect.y += 3;

            EditorGUI.LabelField(rect, nameContent, EditorStyles.boldLabel);

            bool result = false;
            rect.x = 14;

            rect.width -= 2;
            result = EditorGUI.Toggle(rect, foldoutState, Styles.foldoutStyle);

            return result;
        }

        public override void OnInspectorGUI()
        {
            GUILayout.Space(6);
            bool newShowGeneralCategory = ShowHeader(Contents.headerGeneral, true, showGeneralCategory);
            if( newShowGeneralCategory != showGeneralCategory)
            {
                EditorPrefs.SetBool(kGeneralFoldoutStatePreferenceName, newShowGeneralCategory);
                showGeneralCategory = newShowGeneralCategory;
            }
            m_SingleSerializedObject.Update();
            if (m_OtherSerializedObjects != null) // copy the set value to all multi selection by hand, because it might not be at the same array index or already present in the property sheet
            {
                foreach (var serobj in m_OtherSerializedObjects)
                {
                    serobj.Update();
                }
            }

            VisualEffectResource resource = null;
            if (!m_VisualEffectAsset.hasMultipleDifferentValues)
            {
                VisualEffect effect = ((VisualEffect)targets[0]);
                var asset = effect.visualEffectAsset;
                if (asset != null)
                {
                    resource = asset.GetResource(); //This resource could be null if asset is actually in an AssetBundle
                }
            }

            if(showGeneralCategory)
            {
                AssetField(resource);
                SeedField();
            }

            if (!m_VisualEffectAsset.hasMultipleDifferentValues)
            {
                if (showGeneralCategory)
                    InitialEventField(resource);

                DrawRendererProperties();
                DrawParameters(resource);
            }

            serializedObject.ApplyModifiedProperties();
            GUI.enabled = true;
        }

        protected virtual void DrawParameters(VisualEffectResource resource)
        {
            var component = (VisualEffect)target;
<<<<<<< HEAD
            VFXGraph graph = null;
            if (resource != null)
                graph = resource.GetOrCreateGraph();
=======
            if (m_graph == null || m_asset != component.visualEffectAsset)
            {
                m_asset = component.visualEffectAsset;
                if (m_asset != null)
                    m_graph = m_asset.GetResource().GetOrCreateGraph();
            }
            if (m_asset == null)
                m_graph = null;
>>>>>>> fd7aafc7

            GUI.enabled = true;
            if (graph != null)
            {
                if (graph.m_ParameterInfo == null)
                {
                    graph.BuildParameterInfo();
                }

                if (graph.m_ParameterInfo != null)
                {
                    bool newShowParameterCategory = ShowHeader(Contents.headerProperties, true, showPropertyCategory);
                    if( newShowParameterCategory != showPropertyCategory)
                    {
                        EditorPrefs.SetBool(kPropertyFoldoutStatePreferenceName, newShowParameterCategory);
                        showPropertyCategory = newShowParameterCategory;
                    }

                    if(showPropertyCategory)
                    {
                        var stack = new List<int>();
                        int currentCount = graph.m_ParameterInfo.Length;
                        if (currentCount == 0)
                        {
                            GUILayout.Label("No Property exposed in the Visual Effect Graph");
                        }
                        else
                        {
                            EditorModeInspectorButton();
                        }

                        bool ignoreUntilNextCat = false;

                        foreach (var param in graph.m_ParameterInfo)
                        {
                            EditorGUI.indentLevel = stack.Count;
                            --currentCount;

                            var parameter = param;
                            if (parameter.descendantCount > 0)
                            {
                                stack.Add(currentCount);
                                currentCount = parameter.descendantCount;
                            }

                            if (currentCount == 0 && stack.Count > 0)
                            {
                                do
                                {
                                    currentCount = stack.Last();
                                    stack.RemoveAt(stack.Count - 1);
                                }
                                while (currentCount == 0);
                            }

                            if (string.IsNullOrEmpty(parameter.sheetType))
                            {
                                if (!string.IsNullOrEmpty(parameter.name))
                                {
                                    if (string.IsNullOrEmpty(parameter.realType)) // This is a category
                                    {
                                        bool wasIgnored = ignoreUntilNextCat;
                                        ignoreUntilNextCat = false;
                                        var nameContent = GetGUIContent(parameter.name);

                                        bool prevState = EditorPrefs.GetBool("VFX-category-" + parameter.name, true);
                                        bool currentState = ShowCategory(nameContent,prevState);

                                        if (currentState != prevState)
                                        {
                                            EditorPrefs.SetBool("VFX-category-" + parameter.name, currentState);
                                        }

                                        if (!currentState)
                                            ignoreUntilNextCat = true;

                                    }
                                    else if (!ignoreUntilNextCat)
                                        EmptyLineControl(parameter.name, parameter.tooltip, stack.Count, resource);
                                }
                            }
                            else if (!ignoreUntilNextCat)
                            {
                                //< Try find source property
                                var sourceVfxField = m_VFXPropertySheet.FindPropertyRelative(parameter.sheetType + ".m_Array");
                                SerializedProperty sourceProperty = null;
                                for (int i = 0; i < sourceVfxField.arraySize; ++i)
                                {
                                    sourceProperty = sourceVfxField.GetArrayElementAtIndex(i);
                                    var nameProperty = sourceProperty.FindPropertyRelative("m_Name").stringValue;
                                    if (nameProperty == parameter.path)
                                    {
                                        break;
                                    }
                                    sourceProperty = null;
                                }

                                //< Prepare potential indirection
                                bool wasNewProperty = false;
                                bool wasNotOverriddenProperty = false;

                                SerializedProperty actualDisplayedPropertyValue = null;
                                SerializedProperty actualDisplayedPropertyOverridden = null;
                                if (sourceProperty == null)
                                {
                                    s_FakeObjectSerializedCache.Update();
                                    var fakeField = s_FakeObjectSerializedCache.FindProperty("m_PropertySheet." + parameter.sheetType + ".m_Array");
                                    fakeField.InsertArrayElementAtIndex(fakeField.arraySize);
                                    var newFakeEntry = fakeField.GetArrayElementAtIndex(fakeField.arraySize - 1);
                                    newFakeEntry.FindPropertyRelative("m_Name").stringValue = param.path;
                                    newFakeEntry.FindPropertyRelative("m_Overridden").boolValue = false;

                                    actualDisplayedPropertyOverridden = newFakeEntry.FindPropertyRelative("m_Overridden");
                                    actualDisplayedPropertyValue = newFakeEntry.FindPropertyRelative("m_Value");
                                    SetObjectValue(actualDisplayedPropertyValue, parameter.defaultValue.Get());

                                    wasNewProperty = true;
                                }
                                else
                                {
                                    actualDisplayedPropertyOverridden = sourceProperty.FindPropertyRelative("m_Overridden");
                                    actualDisplayedPropertyValue = sourceProperty.FindPropertyRelative("m_Value");
                                    if (!actualDisplayedPropertyOverridden.boolValue)
                                    {
                                        s_FakeObjectSerializedCache.Update();

                                        actualDisplayedPropertyOverridden = s_FakeObjectSerializedCache.FindProperty(actualDisplayedPropertyOverridden.propertyPath);
                                        actualDisplayedPropertyValue = s_FakeObjectSerializedCache.FindProperty(actualDisplayedPropertyValue.propertyPath);
                                        SetObjectValue(actualDisplayedPropertyValue, parameter.defaultValue.Get());

                                        wasNotOverriddenProperty = true;
                                    }
                                }

                                //< Actual display
                                GUIContent nameContent = GetGUIContent(parameter.name, parameter.tooltip);
                                EditorGUI.BeginChangeCheck();

                                bool wasOverriden = actualDisplayedPropertyOverridden.boolValue;

                                bool overrideMixed = false;
                                bool valueMixed = false;
                                if (m_OtherSerializedObjects != null) // copy the set value to all multi selection by hand, because it might not be at the same array index or already present in the property sheet
                                {
                                    foreach (var otherObject in m_OtherSerializedObjects)
                                    {
                                        var otherSourceVfxField = otherObject.FindProperty("m_PropertySheet." + parameter.sheetType + ".m_Array");
                                        SerializedProperty otherSourceProperty = null;
                                        for (int i = 0; i < otherSourceVfxField.arraySize; ++i)
                                        {
                                            otherSourceProperty = otherSourceVfxField.GetArrayElementAtIndex(i);
                                            var nameProperty = otherSourceProperty.FindPropertyRelative("m_Name").stringValue;
                                            if (nameProperty == parameter.path)
                                            {
                                                break;
                                            }
                                            otherSourceProperty = null;
                                        }

                                        if (otherSourceProperty != null)
                                        {
                                            overrideMixed = overrideMixed || (wasOverriden != otherSourceProperty.FindPropertyRelative("m_Overridden").boolValue);
                                        }
                                        else
                                        {
                                            overrideMixed = overrideMixed || wasOverriden;
                                        }
                                        if (overrideMixed)
                                            break;
                                    }

                                    if (overrideMixed)
                                        valueMixed = true;
                                    else
                                    {
                                        foreach (var otherObject in m_OtherSerializedObjects)
                                        {
                                            var otherSourceVfxField = otherObject.FindProperty("m_PropertySheet." + parameter.sheetType + ".m_Array");
                                            SerializedProperty otherSourceProperty = null;
                                            for (int i = 0; i < otherSourceVfxField.arraySize; ++i)
                                            {
                                                otherSourceProperty = otherSourceVfxField.GetArrayElementAtIndex(i);
                                                var nameProperty = otherSourceProperty.FindPropertyRelative("m_Name").stringValue;
                                                if (nameProperty == parameter.path)
                                                    break;
                                                otherSourceProperty = null;
                                            }

                                            if (otherSourceProperty != null)
                                                valueMixed = valueMixed || !GetObjectValue(otherSourceProperty.FindPropertyRelative("m_Value")).Equals(GetObjectValue(actualDisplayedPropertyValue));

                                            if (valueMixed)
                                                break;
                                        }
                                    }
                                }
                                bool overridenChanged = false;
                                if (DisplayProperty(ref parameter, nameContent, actualDisplayedPropertyOverridden, actualDisplayedPropertyValue, overrideMixed, valueMixed, out overridenChanged) || overridenChanged)
                                {
                                    if( ! overridenChanged) // the value has changed
                                    {
                                        if(m_OtherSerializedObjects != null) // copy the set value to all multi selection by hand, because it might not be at the same array index or already present in the property sheet
                                        {
                                            foreach(var otherObject in m_OtherSerializedObjects)
                                            {
                                                var singleSourceVfxField = otherObject.FindProperty("m_PropertySheet."+parameter.sheetType + ".m_Array");
                                                SerializedProperty singleSourceProperty = null;
                                                for (int i = 0; i < singleSourceVfxField.arraySize; ++i)
                                                {
                                                    singleSourceProperty = singleSourceVfxField.GetArrayElementAtIndex(i);
                                                    var nameProperty = singleSourceProperty.FindPropertyRelative("m_Name").stringValue;
                                                    if (nameProperty == parameter.path)
                                                    {
                                                        break;
                                                    }
                                                    singleSourceProperty = null;
                                                }
                                                if (singleSourceProperty == null)
                                                {
                                                    singleSourceVfxField.InsertArrayElementAtIndex(singleSourceVfxField.arraySize);
                                                    var newEntry = singleSourceVfxField.GetArrayElementAtIndex(singleSourceVfxField.arraySize - 1);

                                                    newEntry.FindPropertyRelative("m_Overridden").boolValue = true;
                                                    SetObjectValue(newEntry.FindPropertyRelative("m_Value"), GetObjectValue(actualDisplayedPropertyValue));
                                                    newEntry.FindPropertyRelative("m_Name").stringValue = param.path;
                                                    PropertyOverrideChanged();
                                                }
                                                else
                                                {
                                                    singleSourceProperty.FindPropertyRelative("m_Overridden").boolValue = true;
                                                    SetObjectValue(singleSourceProperty.FindPropertyRelative("m_Value"), GetObjectValue(actualDisplayedPropertyValue));
                                                }
                                                otherObject.ApplyModifiedProperties();
                                            }
                                        }

                                    }
                                    if (wasNewProperty)
                                    {
                                        //We start editing a new exposed value which wasn't stored in this Visual Effect Component
                                        sourceVfxField.InsertArrayElementAtIndex(sourceVfxField.arraySize);
                                        var newEntry = sourceVfxField.GetArrayElementAtIndex(sourceVfxField.arraySize - 1);

                                        newEntry.FindPropertyRelative("m_Overridden").boolValue = true;
                                        SetObjectValue(newEntry.FindPropertyRelative("m_Value"), GetObjectValue(actualDisplayedPropertyValue));
                                        newEntry.FindPropertyRelative("m_Name").stringValue = param.path;
                                        PropertyOverrideChanged();
                                    }
                                    else if (wasNotOverriddenProperty && !overridenChanged)
                                    {
                                        if (!actualDisplayedPropertyOverridden.boolValue)
                                        {
                                            //The value has been directly changed, change overridden state and recopy new value
                                            SetObjectValue(sourceProperty.FindPropertyRelative("m_Value"), GetObjectValue(actualDisplayedPropertyValue));
                                        }
                                        sourceProperty.FindPropertyRelative("m_Overridden").boolValue = true;
                                        PropertyOverrideChanged();
                                    }
                                    else if (wasOverriden != actualDisplayedPropertyOverridden.boolValue)
                                    {
                                        sourceProperty.FindPropertyRelative("m_Overridden").boolValue = actualDisplayedPropertyOverridden.boolValue;
                                        if (m_OtherSerializedObjects != null) // copy the set value to all multi selection by hand, because it might not be at the same array index or already present in the property sheet
                                        {
                                            foreach (var otherObject in m_OtherSerializedObjects)
                                            {
                                                var otherSourceVfxField = otherObject.FindProperty("m_PropertySheet." + parameter.sheetType + ".m_Array");
                                                SerializedProperty otherSourceProperty = null;
                                                for (int i = 0; i < otherSourceVfxField.arraySize; ++i)
                                                {
                                                    otherSourceProperty = otherSourceVfxField.GetArrayElementAtIndex(i);
                                                    var nameProperty = otherSourceProperty.FindPropertyRelative("m_Name").stringValue;
                                                    if (nameProperty == parameter.path)
                                                    {
                                                        break;
                                                    }
                                                    otherSourceProperty = null;
                                                }
                                                if (otherSourceProperty == null)
                                                {
                                                    if(!wasOverriden)
                                                    {
                                                        otherSourceVfxField.InsertArrayElementAtIndex(otherSourceVfxField.arraySize);
                                                        var newEntry = otherSourceVfxField.GetArrayElementAtIndex(otherSourceVfxField.arraySize - 1);

                                                        newEntry.FindPropertyRelative("m_Overridden").boolValue = true;
                                                        SetObjectValue(newEntry.FindPropertyRelative("m_Value"), GetObjectValue(actualDisplayedPropertyValue));
                                                        newEntry.FindPropertyRelative("m_Name").stringValue = param.path;
                                                        PropertyOverrideChanged();
                                                    }
                                                }
                                                else
                                                {
                                                    otherSourceProperty.FindPropertyRelative("m_Overridden").boolValue = !wasOverriden;
                                                    if (!wasOverriden)
                                                    {
                                                        SetObjectValue(otherSourceProperty.FindPropertyRelative("m_Value"), GetObjectValue(actualDisplayedPropertyValue));
                                                    }
                                                    PropertyOverrideChanged();
                                                }
                                                otherObject.ApplyModifiedProperties();
                                            }
                                        }

                                        PropertyOverrideChanged();
                                    }
                                    m_SingleSerializedObject.ApplyModifiedProperties();
                                }
                            }
                        }
                    }
                }
            }
            GUILayout.Space(1); // Space for the line if the last category is closed.
        }

        protected virtual void PropertyOverrideChanged() { }

        private void DrawRendererProperties()
        {
            bool newShowRendererCategory = ShowHeader(Contents.headerRenderer, true, showRendererCategory);
            if( newShowRendererCategory != showRendererCategory)
            {
                EditorPrefs.SetBool(kRendererFoldoutStatePreferenceName, newShowRendererCategory);
                showRendererCategory = newShowRendererCategory;
            }

            if(showRendererCategory)
                m_RendererEditor.OnInspectorGUI();
        }

        private class RendererEditor
        {
            private VFXRenderer[] m_Renderers;
            private SerializedObject m_SerializedRenderers;

            private SerializedProperty m_TransparentPriority;
            private SerializedProperty m_RenderingLayerMask;
            private SerializedProperty m_LightProbeUsage;
            private SerializedProperty m_LightProbeVolumeOverride;
            private SerializedProperty m_ProbeAnchor;

            public RendererEditor(params VFXRenderer[] renderers)
            {
                m_Renderers = renderers;
                m_SerializedRenderers = new SerializedObject(m_Renderers);

                m_TransparentPriority = m_SerializedRenderers.FindProperty("m_RendererPriority");
                m_RenderingLayerMask = m_SerializedRenderers.FindProperty("m_RenderingLayerMask");
                m_LightProbeUsage = m_SerializedRenderers.FindProperty("m_LightProbeUsage");
                m_LightProbeVolumeOverride = m_SerializedRenderers.FindProperty("m_LightProbeVolumeOverride");
                m_ProbeAnchor = m_SerializedRenderers.FindProperty("m_ProbeAnchor");
            }

            public void OnInspectorGUI()
            {
                m_SerializedRenderers.Update();

                if (m_TransparentPriority != null)
                    EditorGUILayout.PropertyField(m_TransparentPriority, Contents.rendererPriorityStyle);

                if (m_RenderingLayerMask != null)
                {
                    RenderPipelineAsset srpAsset = GraphicsSettings.currentRenderPipeline;
                    if (srpAsset != null)
                    {
                        var layerNames = srpAsset.renderingLayerMaskNames;
                        if (layerNames != null)
                        {
                            var mask = (int)m_Renderers[0].renderingLayerMask;
                            var rect = EditorGUILayout.GetControlRect();

                            EditorGUI.BeginProperty(rect, Contents.renderingLayerMaskStyle, m_RenderingLayerMask);
                            EditorGUI.BeginChangeCheck();

                            mask = EditorGUI.MaskField(rect, Contents.renderingLayerMaskStyle, mask, layerNames);

                            if (EditorGUI.EndChangeCheck())
                                m_RenderingLayerMask.intValue = mask;

                            EditorGUI.EndProperty();
                        }
                    }
                }

                if (m_LightProbeUsage != null)
                {
                    Rect r = EditorGUILayout.GetControlRect(true, EditorGUI.kSingleLineHeight, EditorStyles.popup);
                    EditorGUI.BeginProperty(r, Contents.lightProbeUsageStyle, m_LightProbeUsage);
                    EditorGUI.BeginChangeCheck();
                    var newValue = EditorGUI.EnumPopup(r, Contents.lightProbeUsageStyle, (LightProbeUsage)m_LightProbeUsage.intValue);
                    if (EditorGUI.EndChangeCheck())
                        m_LightProbeUsage.intValue = (int)(LightProbeUsage)newValue;
                    EditorGUI.EndProperty();
                }

                if (!m_LightProbeUsage.hasMultipleDifferentValues)
                {
                    if (m_LightProbeUsage.intValue == (int)LightProbeUsage.UseProxyVolume)
                        EditorGUILayout.PropertyField(m_LightProbeVolumeOverride, Contents.lightProbeVolumeOverrideStyle);
                    else if (m_LightProbeUsage.intValue == (int)LightProbeUsage.BlendProbes)
                        EditorGUILayout.PropertyField(m_ProbeAnchor, Contents.lightProbeAnchorStyle);
                }

                m_SerializedRenderers.ApplyModifiedProperties();
            }

            private static class Contents
            {
                public static readonly GUIContent renderingLayerMaskStyle =         EditorGUIUtility.TrTextContent("Rendering Layer Mask", "Mask that can be used with SRP DrawRenderers command to filter renderers outside of the normal layering system.");
                public static readonly GUIContent rendererPriorityStyle =           EditorGUIUtility.TrTextContent("Transparency Priority", "Priority used for sorting objects on top of material render queue.");
                public static readonly GUIContent lightProbeUsageStyle =            EditorGUIUtility.TrTextContent("Light Probes", "Specifies how Light Probes will handle the interpolation of lighting and occlusion.");
                public static readonly GUIContent lightProbeVolumeOverrideStyle =   EditorGUIUtility.TrTextContent("Proxy Volume Override", "If set, the Renderer will use the Light Probe Proxy Volume component from another GameObject.");
                public static readonly GUIContent lightProbeAnchorStyle =           EditorGUIUtility.TrTextContent("Anchor Override", "Specifies the Transform position that will be used for sampling the light probes and reflection probes.");
            }
        }

        protected static class Contents
        {
            public static readonly GUIContent headerPlayControls =  EditorGUIUtility.TrTextContent("Play Controls");
            public static readonly GUIContent headerGeneral =       EditorGUIUtility.TrTextContent("General");
            public static readonly GUIContent headerProperties =    EditorGUIUtility.TrTextContent("Properties");
            public static readonly GUIContent headerRenderer =      EditorGUIUtility.TrTextContent("Renderer");

            public static readonly GUIContent assetPath =           EditorGUIUtility.TrTextContent("Asset Template", "Sets the Visual Effect Graph asset to be used in this component.");
            public static readonly GUIContent randomSeed =          EditorGUIUtility.TrTextContent("Random Seed", "Sets the value used when determining the randomness of the graph. Using the same seed will make the Visual Effect play identically each time.");
            public static readonly GUIContent reseedOnPlay =        EditorGUIUtility.TrTextContent("Reseed on play", "When enabled, a new random seed value will be used each time the effect is played. Enable to randomize the look of this Visual Effect.");
            public static readonly GUIContent openEditor =          EditorGUIUtility.TrTextContent("Edit", "Opens the currently assigned template for editing within the Visual Effect Graph window.");
            public static readonly GUIContent setRandomSeed =       EditorGUIUtility.TrTextContent("Reseed", "When clicked, if ‘Reseed on play’ is disabled a new random seed will be generated.");
            public static readonly GUIContent resetInitialEvent =   EditorGUIUtility.TrTextContent("Default");
            public static readonly GUIContent setPlayRate =         EditorGUIUtility.TrTextContent("Set");
            public static readonly GUIContent playRate =            EditorGUIUtility.TrTextContent("Rate");

            static readonly GUIContent[] m_Icons;

            public enum Icon
            {
                Pause,
                Play,
                Restart,
                Step,
                Stop
            }
            static Contents()
            {
                m_Icons = new GUIContent[1 + (int)Icon.Stop];
                for (int i = 0; i <= (int)Icon.Stop; ++i)
                {
                    Icon icon = (Icon)i;
                    string name = icon.ToString();

                    //TODO replace with editor default resource call when going to trunk
                    Texture2D texture = AssetDatabase.LoadAssetAtPath<Texture2D>(VisualEffectGraphPackageInfo.assetPackagePath + "/Editor/SceneWindow/Textures/" + name + ".png");
                    if (texture == null)
                    {
                        Debug.LogError("Can't find icon for " + name + " in Styles");
                        continue;
                    }
                    m_Icons[i] = new GUIContent(texture);
                }
            }

            public static GUIContent GetIcon(Icon icon)
            {
                return m_Icons[(int)icon];
            }
        }

        public static GUISkin GetCurrentSkin()
        {
            return EditorGUIUtility.isProSkin ? EditorGUIUtility.GetBuiltinSkin(EditorSkin.Scene) : EditorGUIUtility.GetBuiltinSkin(EditorSkin.Inspector);
        }

        protected static class Styles
        {
            public static readonly GUIStyle foldoutStyle;
            public static readonly GUIStyle toggleStyle;
            public static readonly GUIStyle toggleMixedStyle;

            public static readonly GUIStyle categoryHeader;

            public static readonly GUILayoutOption MiniButtonWidth = GUILayout.Width(56);
            public static readonly GUILayoutOption PlayControlsHeight = GUILayout.Height(24);

            static Styles()
            {
                var builtInSkin = GetCurrentSkin();
                foldoutStyle = new GUIStyle(EditorStyles.foldout);
                foldoutStyle.fontStyle = FontStyle.Bold;

                toggleStyle = new GUIStyle(builtInSkin.GetStyle("ShurikenToggle"));

                toggleMixedStyle = new GUIStyle(builtInSkin.GetStyle("ShurikenCheckMarkMixed"));
                categoryHeader = new GUIStyle(builtInSkin.label);
                categoryHeader.fontStyle = FontStyle.Bold;
                categoryHeader.border.left = 2;
                categoryHeader.padding.left = 32;
                categoryHeader.padding.top = 2;
                categoryHeader.border.right = 2;

                //TODO change to editor resources calls
                categoryHeader.normal.background = (Texture2D)AssetDatabase.LoadAssetAtPath<Texture2D>(VisualEffectGraphPackageInfo.assetPackagePath +"/Editor Default Resources/" +(EditorGUIUtility.isProSkin ? "VFX/cat-background-dark.png" : "VFX/cat-background-light.png"));
            }
        }
    }
}<|MERGE_RESOLUTION|>--- conflicted
+++ resolved
@@ -762,20 +762,10 @@
         protected virtual void DrawParameters(VisualEffectResource resource)
         {
             var component = (VisualEffect)target;
-<<<<<<< HEAD
             VFXGraph graph = null;
             if (resource != null)
                 graph = resource.GetOrCreateGraph();
-=======
-            if (m_graph == null || m_asset != component.visualEffectAsset)
-            {
-                m_asset = component.visualEffectAsset;
-                if (m_asset != null)
-                    m_graph = m_asset.GetResource().GetOrCreateGraph();
-            }
-            if (m_asset == null)
-                m_graph = null;
->>>>>>> fd7aafc7
+
 
             GUI.enabled = true;
             if (graph != null)
