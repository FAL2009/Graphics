--- conflicted
+++ resolved
@@ -11,23 +11,14 @@
         {
             [Tooltip("Sets the transform to be used in the transformation.")]
             public Transform transform = Transform.defaultValue;
-<<<<<<< HEAD
-            [Tooltip("The position to be transformed.")]
+            [Tooltip("Sets the position to be transformed.")]
             public Position position;
-=======
-            [Tooltip("Sets the position to be transformed.")]
-            public Position position = Position.defaultValue;
->>>>>>> c63a80ee
         }
 
         public class OutputProperties
         {
-<<<<<<< HEAD
-            public Position pos;
-=======
             [Tooltip("Outputs the transformed position.")]
-            public Vector3 tPos = Vector3.zero;
->>>>>>> c63a80ee
+            public Position tPos;
         }
 
         override public string name { get { return "Transform (Position)"; } }
