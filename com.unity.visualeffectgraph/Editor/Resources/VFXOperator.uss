--- conflicted
+++ resolved
@@ -205,20 +205,11 @@
 
 .VFXNodeUI.superCollapsed.node VFXOutputDataAnchor.VFXDataAnchor
 {
-<<<<<<< HEAD
     position: Absolute;
     right: 0;
     top: 0;
     bottom: 0;
     width: auto;
-=======
-    position:Absolute;
-    right:0;
-    width: -1px;
-    top:0;
-    bottom:0;
->>>>>>> ef4f0296
-}
 
 .VFXNodeUI.superCollapsed.node .VFXDataAnchor #line
 {
