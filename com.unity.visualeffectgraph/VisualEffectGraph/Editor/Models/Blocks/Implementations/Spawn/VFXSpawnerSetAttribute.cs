--- conflicted
+++ resolved
@@ -7,11 +7,7 @@
 
 namespace UnityEditor.VFX.Block
 {
-<<<<<<< HEAD
-    [VFXInfo(category = "Spawner", variantProvider = typeof(AttributeVariantReadWritableNoVariadic))]
-=======
-    [VFXInfo(category = "Spawn", variantProvider = typeof(AttributeVariantReadWritable))]
->>>>>>> c248a1ad
+    [VFXInfo(category = "Spawn", variantProvider = typeof(AttributeVariantReadWritableNoVariadic))]
     class VFXSpawnerSetAttribute : VFXAbstractSpawner
     {
         [VFXSetting(VFXSettingAttribute.VisibleFlags.InInspector), StringProvider(typeof(AttributeProvider))]
@@ -50,10 +46,9 @@
         {
             get
             {
-
                 int size = VFXExpression.TypeToSize(currentAttribute.type);
 
-                if(randomMode == RandomMode.Off)
+                if (randomMode == RandomMode.Off)
                 {
                     return base.parameters;
                 }
