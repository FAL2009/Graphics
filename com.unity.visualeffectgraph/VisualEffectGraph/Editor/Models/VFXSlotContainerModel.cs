using System;
using System.Collections.Generic;
using System.Collections.ObjectModel;
using System.Linq;
using System.Reflection;
using UnityEngine;
using UnityEngine.Graphing;
using Object = UnityEngine.Object;

namespace UnityEditor.VFX
{
    interface IVFXSlotContainer
    {
        ReadOnlyCollection<VFXSlot> inputSlots     { get; }
        ReadOnlyCollection<VFXSlot> outputSlots    { get; }

        int GetNbInputSlots();
        int GetNbOutputSlots();

        VFXSlot GetInputSlot(int index);
        VFXSlot GetOutputSlot(int index);

        void AddSlot(VFXSlot slot, int index = -1);
        void RemoveSlot(VFXSlot slot);

        int GetSlotIndex(VFXSlot slot);

        void UpdateOutputExpressions();

        void Invalidate(VFXModel.InvalidationCause cause);
        void Invalidate(VFXModel model, VFXModel.InvalidationCause cause);

        void SetSettingValue(string name, object value);


        void CopyLinkOtherSlot(VFXSlot mySlot, VFXSlot prevOtherSlot, VFXSlot newOtherSlot);
        void CopyLinkMySlot(VFXSlot myPrevSlot, VFXSlot myNewSlot, VFXSlot otherSlot);

        bool collapsed { get; set; }
    }

    abstract class VFXSlotContainerModel<ParentType, ChildrenType> : VFXModel<ParentType, ChildrenType>, IVFXSlotContainer
        where ParentType : VFXModel
        where ChildrenType : VFXModel
    {
        public virtual ReadOnlyCollection<VFXSlot> inputSlots  { get { return m_InputSlots.AsReadOnly(); } }
        public virtual ReadOnlyCollection<VFXSlot> outputSlots { get { return m_OutputSlots.AsReadOnly(); } }

        public virtual int GetNbInputSlots()            { return m_InputSlots.Count; }
        public virtual int GetNbOutputSlots()           { return m_OutputSlots.Count; }

        public virtual VFXSlot GetInputSlot(int index)  { return m_InputSlots[index]; }
        public virtual VFXSlot GetOutputSlot(int index) { return m_OutputSlots[index]; }

        protected virtual IEnumerable<VFXPropertyWithValue> inputProperties { get { return PropertiesFromType(GetInputPropertiesTypeName()); } }
        protected virtual IEnumerable<VFXPropertyWithValue> outputProperties { get { return PropertiesFromType(GetOutputPropertiesTypeName()); } }

        // Get properties with value from nested class fields
        protected IEnumerable<VFXPropertyWithValue> PropertiesFromType(string typeName)
        {
            return PropertiesFromType(GetType().GetNestedType(typeName));
        }

        // Get properties with value from type fields
        protected static IEnumerable<VFXPropertyWithValue> PropertiesFromType(Type type)
        {
            if (type == null)
                return Enumerable.Empty<VFXPropertyWithValue>();

            var instance = System.Activator.CreateInstance(type);
            return type.GetFields()
                .Where(f => !f.IsStatic)
                .Select(f => {
                    var p = new VFXPropertyWithValue();
                    p.property = new VFXProperty(f);
                    p.value = f.GetValue(instance);
                    return p;
                });
        }

        // Get properties with values from slots
        protected static IEnumerable<VFXPropertyWithValue> PropertiesFromSlots(IEnumerable<VFXSlot> slots)
        {
            return slots.Select(s =>
                {
                    var p = new VFXPropertyWithValue();
                    p.property = s.property;
                    p.value = s.value;
                    return p;
                });
        }

        // Get properties with values from slots if any or initialize from default inner class name
        protected IEnumerable<VFXPropertyWithValue> PropertiesFromSlotsOrDefaultFromClass(VFXSlot.Direction direction)
        {
            bool isInput = direction == VFXSlot.Direction.kInput;
            var slots = isInput ? inputSlots : outputSlots;
            if (slots.Count() == 0)
                return PropertiesFromType(isInput ? GetInputPropertiesTypeName() : GetOutputPropertiesTypeName());
            else
                return PropertiesFromSlots(slots);
        }

        protected static string GetInputPropertiesTypeName()
        {
            return "InputProperties";
        }

        protected static string GetOutputPropertiesTypeName()
        {
            return "OutputProperties";
        }

        public virtual void AddSlot(VFXSlot slot, int index = -1) { InnerAddSlot(slot, index, true); }
        private void InnerAddSlot(VFXSlot slot, int index, bool notify)
        {
            var slotList = slot.direction == VFXSlot.Direction.kInput ? m_InputSlots : m_OutputSlots;


            if (!slot.IsMasterSlot())
                throw new ArgumentException("InnerAddSlot expect only a masterSlot");

            if (slot.owner != this as IVFXSlotContainer)
            {
                if (slot.owner != null)
                    slot.owner.RemoveSlot(slot);

                int realIndex = index == -1 ? slotList.Count : index;
                slotList.Insert(realIndex, slot);
                slot.SetOwner(this);
                if (notify)
                    Invalidate(InvalidationCause.kStructureChanged);
            }
        }

        void IVFXSlotContainer.Invalidate(VFXModel model, InvalidationCause cause)
        {
            Invalidate(model, cause);
        }

        public virtual void CopyLinkOtherSlot(VFXSlot mySlot, VFXSlot prevOtherSlot, VFXSlot newOtherSlot)
        {
        }

        public virtual void CopyLinkMySlot(VFXSlot myPrevSlot, VFXSlot myNewSlot, VFXSlot otherSlot)
        {
        }

        public virtual void RemoveSlot(VFXSlot slot) { InnerRemoveSlot(slot, true); }
        private void InnerRemoveSlot(VFXSlot slot, bool notify)
        {
            var slotList = slot.direction == VFXSlot.Direction.kInput ? m_InputSlots : m_OutputSlots;

            if (!slot.IsMasterSlot())
                throw new ArgumentException();

            if (slot.owner == this as IVFXSlotContainer)
            {
                slotList.Remove(slot);
                slot.SetOwner(null);
                if (notify)
                    Invalidate(InvalidationCause.kStructureChanged);
            }
        }

        public int GetSlotIndex(VFXSlot slot)
        {
            var slotList = slot.direction == VFXSlot.Direction.kInput ? m_InputSlots : m_OutputSlots;
            return slotList.IndexOf(slot);
        }

        protected VFXSlotContainerModel()
        {}

        public override void OnEnable()
        {
            base.OnEnable();

            if (m_InputSlots == null)
            {
                m_InputSlots = new List<VFXSlot>();
                SyncSlots(VFXSlot.Direction.kInput, false); // Initial slot creation
            }
            else
            {
                int nbRemoved = m_InputSlots.RemoveAll(c => c == null);// Remove bad references if any
                if (nbRemoved > 0)
                    Debug.Log(String.Format("Remove {0} input slot(s) that couldnt be deserialized from {1} of type {2}", nbRemoved, name, GetType()));
            }

            if (m_OutputSlots == null)
            {
                m_OutputSlots = new List<VFXSlot>();
                SyncSlots(VFXSlot.Direction.kOutput, false); // Initial slot creation
            }
            else
            {
                int nbRemoved = m_OutputSlots.RemoveAll(c => c == null);// Remove bad references if any
                if (nbRemoved > 0)
                    Debug.Log(String.Format("Remove {0} output slot(s) that couldnt be deserialized from {1} of type {2}", nbRemoved, name, GetType()));
            }
        }

        public override void Sanitize()
        {
            base.Sanitize();
            if (ResyncSlots(true))
                Debug.Log(string.Format("Slots have been resynced in {0} of type {1}", name, GetType()));
        }

        public override void OnUnknownChange()
        {
            base.OnUnknownChange();
            SyncSlots(VFXSlot.Direction.kInput, false);
            SyncSlots(VFXSlot.Direction.kOutput, false);
        }

        public override void CollectDependencies(HashSet<ScriptableObject> objs)
        {
            base.CollectDependencies(objs);
            foreach (var slot in m_InputSlots.Concat(m_OutputSlots))
            {
                objs.Add(slot);
                slot.CollectDependencies(objs);
            }
        }

        public virtual bool ResyncSlots(bool notify)
        {
            bool changed = false;
            changed |= SyncSlots(VFXSlot.Direction.kInput, notify);
            changed |= SyncSlots(VFXSlot.Direction.kOutput, notify);
            return changed;
        }

        public void MoveSlots(VFXSlot.Direction direction, int movedIndex, int targetIndex)
        {
            VFXSlot movedSlot = m_InputSlots[movedIndex];
            if (movedIndex < targetIndex)
            {
                m_InputSlots.Insert(targetIndex, movedSlot);
                m_InputSlots.RemoveAt(movedIndex);
            }
            else
            {
                m_InputSlots.RemoveAt(movedIndex);
                m_InputSlots.Insert(targetIndex, movedSlot);
            }
        }

        protected override void OnInvalidate(VFXModel model, InvalidationCause cause)
        {
            if (model == this && cause == InvalidationCause.kSettingChanged)
                ResyncSlots(true);

            base.OnInvalidate(model, cause);
        }

        static public IEnumerable<VFXNamedExpression> GetExpressionsFromSlots(IVFXSlotContainer slotContainer)
        {
            foreach (var master in slotContainer.inputSlots)
                foreach (var slot in master.GetExpressionSlots())
                    yield return new VFXNamedExpression(slot.GetExpression(), slot.fullName);
        }

        protected void InitSlotsFromProperties(IEnumerable<VFXPropertyWithValue> properties, VFXSlot.Direction direction)
        {
            foreach (var p in properties)
            {
                var slot = VFXSlot.Create(p, direction);
                InnerAddSlot(slot, -1, false);
            }
        }

<<<<<<< HEAD
        private static bool TransferLinks(VFXSlot dst, VFXSlot src, bool notify)
        {
            bool oneLinkTransfered = false;
            var links = src.LinkedSlots.ToArray();
            int index = 0;
            while (index < links.Count())
            {
                var link = links[index];
                if (dst.CanLink(link))
                {
                    dst.Link(link, notify);
                    src.Unlink(link, notify);


                    dst.owner.CopyLinkMySlot(src, dst, link);
                    link.owner.CopyLinkOtherSlot(link, src, dst);

                    oneLinkTransfered = true;
                }
                ++index;
            }

            if (src.property.type == dst.property.type && src.GetNbChildren() == dst.GetNbChildren())
            {
                int nbSubSlots = src.GetNbChildren();
                for (int i = 0; i < nbSubSlots; ++i)
                    oneLinkTransfered |= TransferLinks(dst[i], src[i], notify);
            }

            return oneLinkTransfered;
        }

=======
>>>>>>> ddf190f3
        protected bool SyncSlots(VFXSlot.Direction direction, bool notify)
        {
            bool isInput = direction == VFXSlot.Direction.kInput;

            var expectedProperties = (isInput ? inputProperties : outputProperties).ToArray();
            int nbSlots = isInput ? GetNbInputSlots() : GetNbOutputSlots();
            var currentSlots = isInput ? inputSlots : outputSlots;

            // check all slots owner
            for (int i = 0; i < nbSlots; ++i)
            {
                VFXSlot slot = currentSlots[i];
                var slotOwner = slot.owner as VFXSlotContainerModel<ParentType, ChildrenType>;
                if (slotOwner != this)
                {
                    Debug.LogError("Slot :" + slot.name + " of Container" + name + "Has a wrong owner.");
                    slot.SetOwner(this); // make sure everythiing work even if the owner was lost for some reason.
                }
            }

            bool recreate = false;
            if (nbSlots != expectedProperties.Length)
                recreate = true;
            else
            {
                for (int i = 0; i < nbSlots; ++i)
                    if (!currentSlots[i].property.Equals(expectedProperties[i].property))
                    {
                        recreate = true;
                        break;
                    }
            }

            if (recreate)
            {
                var existingSlots = new List<VFXSlot>(nbSlots);

                // First remove and register all existing slots
                for (int i = nbSlots - 1; i >= 0; --i)
                {
                    VFXSlot slot = currentSlots[i];
                    existingSlots.Add(slot);
                    InnerRemoveSlot(slot, false);
                }
                existingSlots.Reverse();

                // Reuse slots that already exists or create a new one if not
                foreach (var p in expectedProperties)
                {
                    var slot = existingSlots.Find(s => p.property.Equals(s.property));
                    if (slot != null)
                        existingSlots.Remove(slot);
                    else
                        slot = VFXSlot.Create(p, direction);
                    InnerAddSlot(slot, -1, false);
                }

                nbSlots = isInput ? GetNbInputSlots() : GetNbOutputSlots();

                if (nbSlots != expectedProperties.Length)
                {
                    Debug.LogError("Something wrong");
                }

                // Try to keep links and value for slots of same name and compatible types
                for (int i = 0; i < existingSlots.Count; ++i)
                {
                    var slot = existingSlots[i];
                    //first check at the same index
                    if (currentSlots.Count > i && currentSlots[i].property.name == slot.property.name && VFXSlot.TransferLinksAndValue(currentSlots[i], slot, notify))
                    {
                        break;
                    }
                    var candidates = currentSlots.Where(s => s.property.name == slot.property.name);
                    foreach (var candidate in candidates)
                        if (VFXSlot.TransferLinksAndValue(candidate, slot, notify))
                            break;
                }

                // Keep link and value for slots of same types and different names
                foreach (var slot in existingSlots)
                {
                    if (slot.HasLink(true))
                    {
                        var candidate = currentSlots.FirstOrDefault(s => !s.HasLink(true) && s.property.type == slot.property.type);
                        if (candidate != null)
                            VFXSlot.TransferLinks(candidate, slot, notify);
                    }
                }

                // Finally remove all remaining links
                foreach (var slot in existingSlots)
                    slot.UnlinkAll(true, notify);

                if (notify)
                    Invalidate(InvalidationCause.kStructureChanged);
            }

            currentSlots = isInput ? inputSlots : outputSlots;

            var currentSlotsCpy = currentSlots.ToArray();
            nbSlots = isInput ? GetNbInputSlots() : GetNbOutputSlots();


            for (int i = 0; i < nbSlots; ++i)
            {
                if (currentSlots.Count != nbSlots)
                {
                    Debug.Log("Collection changed while iterating");
                }
                VFXProperty prop = currentSlotsCpy[i].property;

                currentSlotsCpy[i].UpdateAttributes(expectedProperties[i].property.attributes);
            }


            return recreate;
        }

        public void ExpandPath(string fieldPath)
        {
            m_expandedPaths.Add(fieldPath);
            Invalidate(InvalidationCause.kParamChanged);
        }

        public void RetractPath(string fieldPath)
        {
            m_expandedPaths.Remove(fieldPath);
            Invalidate(InvalidationCause.kParamChanged);
        }

        public bool IsPathExpanded(string fieldPath)
        {
            return m_expandedPaths.Contains(fieldPath);
        }

        protected override void Invalidate(VFXModel model, InvalidationCause cause)
        {
            base.Invalidate(model, cause);
        }

        public virtual void UpdateOutputExpressions() {}

        //[SerializeField]
        HashSet<string> m_expandedPaths = new HashSet<string>();

        [SerializeField]
        List<VFXSlot> m_InputSlots;

        [SerializeField]
        List<VFXSlot> m_OutputSlots;
    }
}<|MERGE_RESOLUTION|>--- conflicted
+++ resolved
@@ -272,41 +272,6 @@
             }
         }
 
-<<<<<<< HEAD
-        private static bool TransferLinks(VFXSlot dst, VFXSlot src, bool notify)
-        {
-            bool oneLinkTransfered = false;
-            var links = src.LinkedSlots.ToArray();
-            int index = 0;
-            while (index < links.Count())
-            {
-                var link = links[index];
-                if (dst.CanLink(link))
-                {
-                    dst.Link(link, notify);
-                    src.Unlink(link, notify);
-
-
-                    dst.owner.CopyLinkMySlot(src, dst, link);
-                    link.owner.CopyLinkOtherSlot(link, src, dst);
-
-                    oneLinkTransfered = true;
-                }
-                ++index;
-            }
-
-            if (src.property.type == dst.property.type && src.GetNbChildren() == dst.GetNbChildren())
-            {
-                int nbSubSlots = src.GetNbChildren();
-                for (int i = 0; i < nbSubSlots; ++i)
-                    oneLinkTransfered |= TransferLinks(dst[i], src[i], notify);
-            }
-
-            return oneLinkTransfered;
-        }
-
-=======
->>>>>>> ddf190f3
         protected bool SyncSlots(VFXSlot.Direction direction, bool notify)
         {
             bool isInput = direction == VFXSlot.Direction.kInput;
