--- conflicted
+++ resolved
@@ -6,11 +6,8 @@
 using UnityEngine;
 using UnityEngine.Experimental.VFX;
 using UnityEngine.Profiling;
-<<<<<<< HEAD
-=======
 using System.Reflection;
 
->>>>>>> fbb1dadb
 using Object = UnityEngine.Object;
 
 namespace UnityEditor.VFX
@@ -44,25 +41,6 @@
     }
 #endif
 
-<<<<<<< HEAD
-=======
-
-    public class VisualEffectAssetPostProcessor : AssetPostprocessor
-    {
-        static void OnPostprocessAllAssets(string[] importedAssets, string[] deletedAssets, string[] movedAssets, string[] movedFromAssetPaths)
-        {
-            foreach (var path in importedAssets.Where(t => t.EndsWith(".vfx")))
-            {
-                VisualEffectAsset asset = AssetDatabase.LoadAssetAtPath<VisualEffectAsset>(path);
-                if (asset != null)
-                {
-                    asset.GetOrCreateGraph();
-                }
-            }
-        }
-    }
-
->>>>>>> fbb1dadb
     public class VisualEffectAssetModicationProcessor : UnityEditor.AssetModificationProcessor
     {
         static string[] OnWillSaveAssets(string[] paths)
@@ -99,7 +77,7 @@
         {
             ScriptableObject g = resource.graph;
             if (g == null)
-            {
+        {
                 string assetPath = AssetDatabase.GetAssetPath(resource);
                 AssetDatabase.ImportAsset(assetPath);
 
@@ -276,89 +254,68 @@
                 {
                     Debug.LogError(string.Format("Exception while sanitizing VFXUI: : {0} {1}", e , e.StackTrace));
                 }
-<<<<<<< HEAD
-
-            if (m_UIInfos != null)
+
+            m_GraphSanitized = true;
+        }
+
+        IEnumerable<Object> allAssets
+        {
+                    m_UIInfos.Sanitize(this);
+        }
+                catch (Exception e)
+            {
+                    Debug.LogError(string.Format("Exception while sanitizing VFXUI: : {0}", e.StackTrace));
+                }
+
+            m_GraphSanitized = true;
+                    }
+
+        public void ClearCompileData()
+        {
+            m_CompiledData = null;
+
+
+            m_ExpressionValuesDirty = true;
+        }
+
+        public bool UpdateSubAssets()
+        {
+            bool modified = false;
+
+                Profiler.BeginSample("VFXEditor.UpdateSubAssets");
+
                 try
-=======
-            m_GraphSanitized = true;
-        }
-
-        IEnumerable<Object> allAssets
-        {
-            get {return AssetDatabase.LoadAllAssetsAtPath(AssetDatabase.GetAssetPath(this)).Where(o => o is VFXModel || o is ComputeShader || o is Shader || o is VFXUI); }
-        }
-
-        public  bool displaySubAssets
-        {
-            get {return (hideFlags & HideFlags.HideInHierarchy) == 0; }
-            set
-            {
-                var persistentAssets = allAssets;
-
-                if (value)
-                {
-                    hideFlags &= ~HideFlags.HideInHierarchy;
-                }
-                else
->>>>>>> fbb1dadb
-                {
-                    m_UIInfos.Sanitize(this);
-                }
-                catch (Exception e)
-                {
-                    Debug.LogError(string.Format("Exception while sanitizing VFXUI: : {0}", e.StackTrace));
-                }
-
-            m_GraphSanitized = true;
-        }
-
-        public void ClearCompileData()
-        {
-            m_CompiledData = null;
-
-
-            m_ExpressionValuesDirty = true;
-        }
-
-        public bool UpdateSubAssets()
-        {
-            bool modified = false;
-
-            Profiler.BeginSample("VFXEditor.UpdateSubAssets");
-
-            try
-            {
-                var currentObjects = new HashSet<ScriptableObject>();
+                {
+                    var currentObjects = new HashSet<ScriptableObject>();
                 currentObjects.Add(this);
-                CollectDependencies(currentObjects);
-
-                if (m_UIInfos != null)
-                    currentObjects.Add(m_UIInfos);
-
-                // Add sub assets that are not already present
-                foreach (var obj in currentObjects)
-                {
+                    CollectDependencies(currentObjects);
+
+                    if (m_UIInfos != null)
+                        currentObjects.Add(m_UIInfos);
+
+                    // Add sub assets that are not already present
+                    foreach (var obj in currentObjects)
+                        {
                     if (obj.hideFlags != hideFlags)
                     {
-                        obj.hideFlags = hideFlags;
-                        modified = true;
-                    }
+                            obj.hideFlags = hideFlags;
+                            modified = true;
+                        }
                 }
 
                 visualEffectResource.SetDependencies(currentObjects.Cast<Object>().ToArray());
-            }
-            catch (Exception e)
-            {
-                Debug.Log(e);
-            }
-            finally
-            {
-                Profiler.EndSample();
-            }
-
-            if (modified)
-                EditorUtility.SetDirty(this);
+                }
+                catch (Exception e)
+                {
+                    Debug.Log(e);
+                }
+                finally
+                {
+                    Profiler.EndSample();
+                }
+
+                if (modified)
+                    EditorUtility.SetDirty(this);
 
             return modified;
         }
