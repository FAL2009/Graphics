using System.Collections.Generic;
<<<<<<< HEAD
=======
using System.Linq;
>>>>>>> 12c6e5bc
using UnityEngine;

namespace UnityEditor.VFX.Operator
{
    [VFXInfo(category = "Math/Arithmetic", experimental = true)]
    class LerpNew : VFXOperatorNumericUnifiedNew, IVFXOperatorNumericUnifiedConstrained
    {
        public class InputProperties
        {
            [Tooltip("The start value.")]
            public float x = 0.0f;
            [Tooltip("The end value.")]
            public float y = 1.0f;
            [Tooltip("The amount to interpolate between x and y (0-1).")]
            public float s = 0.5f;
        }

        public override sealed string name { get { return "LerpNew"; } }

        public IEnumerable<int> strictSameTypeSlotIndex
        {
            get
            {
<<<<<<< HEAD
                yield return 0;
                yield return 1;
                yield return 2;
            }
        }

=======
                return Enumerable.Range(0, 3);
            }
        }
>>>>>>> 12c6e5bc
        public IEnumerable<int> allowExceptionalScalarSlotIndex
        {
            get
            {
                yield return 2;
            }
        }

<<<<<<< HEAD
=======

>>>>>>> 12c6e5bc
        protected override sealed ValidTypeRule typeFilter { get { return ValidTypeRule.allowEverythingExceptInteger; } }

        protected override sealed VFXExpression[] BuildExpression(VFXExpression[] inputExpression)
        {
            return new[] { VFXOperatorUtility.Lerp(inputExpression[0], inputExpression[1], inputExpression[2]) };
        }
    }
}<|MERGE_RESOLUTION|>--- conflicted
+++ resolved
@@ -1,8 +1,5 @@
 using System.Collections.Generic;
-<<<<<<< HEAD
-=======
 using System.Linq;
->>>>>>> 12c6e5bc
 using UnityEngine;
 
 namespace UnityEditor.VFX.Operator
@@ -26,18 +23,9 @@
         {
             get
             {
-<<<<<<< HEAD
-                yield return 0;
-                yield return 1;
-                yield return 2;
-            }
-        }
-
-=======
                 return Enumerable.Range(0, 3);
             }
         }
->>>>>>> 12c6e5bc
         public IEnumerable<int> allowExceptionalScalarSlotIndex
         {
             get
@@ -46,10 +34,7 @@
             }
         }
 
-<<<<<<< HEAD
-=======
 
->>>>>>> 12c6e5bc
         protected override sealed ValidTypeRule typeFilter { get { return ValidTypeRule.allowEverythingExceptInteger; } }
 
         protected override sealed VFXExpression[] BuildExpression(VFXExpression[] inputExpression)
