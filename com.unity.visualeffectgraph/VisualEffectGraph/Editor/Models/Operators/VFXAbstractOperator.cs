--- conflicted
+++ resolved
@@ -145,13 +145,8 @@
         //Convert automatically input expression with diverging floatN size to floatMax
         override protected IEnumerable<VFXExpression> GetInputExpressions()
         {
-<<<<<<< HEAD
-            var inputExpression = base.GetInputExpressions();
+            var inputExpression = GetRawInputExpressions();
             return VFXOperatorUtility.UpcastAllFloatN(inputExpression, m_FallbackValue);
-=======
-            var inputExpression = GetRawInputExpressions();
-            return VFXOperatorUtility.UnifyFloatLevel(inputExpression, m_FallbackValue);
->>>>>>> 94b80de6
         }
     }
 
