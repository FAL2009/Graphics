--- conflicted
+++ resolved
@@ -62,7 +62,6 @@
                 resource.SetAssetPath(AssetDatabase.GetAssetPath(asset));
             }
 
-<<<<<<< HEAD
             LoadResource(resource);
         }
 
@@ -74,11 +73,6 @@
 
                 m_DisplayedResource = resource;
                 graphView.controller = VFXViewController.GetController(resource, true);
-                m_AssetName = resource.name;
-=======
-                m_DisplayedAsset = asset;
-                graphView.controller = VFXViewController.GetController(asset, true);
->>>>>>> 1027480e
 
                 if (differentAsset)
                 {
