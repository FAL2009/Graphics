--- conflicted
+++ resolved
@@ -74,12 +74,9 @@
             else
             {
                 viewPresenter.SetVFXAsset(viewPresenter.GetVFXAsset(), true);
-<<<<<<< HEAD
+                graphView.RegisterCallback<AttachToPanelEvent>(OnEnterPanel);
+                graphView.RegisterCallback<DetachFromPanelEvent>(OnLeavePanel);
             }
-=======
-            graphView.RegisterCallback<AttachToPanelEvent>(OnEnterPanel);
-            graphView.RegisterCallback<DetachFromPanelEvent>(OnLeavePanel);
->>>>>>> 62e82094
         }
 
         protected new void OnDisable()
