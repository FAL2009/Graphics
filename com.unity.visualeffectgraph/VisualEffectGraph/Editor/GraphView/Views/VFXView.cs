using System;
using System.Linq;
using System.Collections.Generic;
using UIElements.GraphView;
using UnityEngine;
using UnityEngine.Experimental.UIElements;

namespace UnityEditor.VFX.UI
{

    class SelectionSetter : Manipulator
    {
<<<<<<< HEAD
        VFXView m_View;
        public SelectionSetter(VFXView view)
=======
        public ParameterDropper()
>>>>>>> dfd3753c
        {
            m_View = view;
        }

        protected override void RegisterCallbacksOnTarget()
        {
            target.RegisterCallback<MouseUpEvent>(OnMouseUp);
        }

        protected override void UnregisterCallbacksFromTarget()
        {
            target.UnregisterCallback<MouseUpEvent>(OnMouseUp);
        }

        void OnMouseUp(MouseUpEvent evt)
        {
<<<<<<< HEAD
            Selection.activeObject = m_View.GetPresenter<VFXViewPresenter>().GetVFXAsset();
=======
            Event evt = e.imguiEvent;
            if (evt.type != EventType.DragUpdated && evt.type != EventType.DragPerform)
                return;
            var pickElem = target.panel.Pick(target.LocalToGlobal(evt.mousePosition));
            IParameterDropTarget dropTarget = pickElem != null ? pickElem.GetFirstOfType<IParameterDropTarget>() : null;

            if (dropTarget == null)
                return;

            VFXParameterPresenter dragData = DragAndDrop.GetGenericData(VFXAssetEditor.VFXParameterDragging) as VFXParameterPresenter;


            switch (evt.type)
            {
                case EventType.DragUpdated:
                {
                    dropTarget.OnDragUpdated(e, dragData);
                }
                break;
                case EventType.DragPerform:
                {
                    dropTarget.OnDragPerform(e, dragData);
                }
                break;
            }
>>>>>>> dfd3753c
        }
    }
    class VFXNodeProvider : VFXAbstractProvider<VFXNodeProvider.Descriptor>
    {
        public class Descriptor
        {
            public object modelDescriptor;
            public string category;
            public string name;
        }

        public VFXNodeProvider(Action<Descriptor, Vector2> onAddBlock) : base(onAddBlock)
        {
        }

        protected override string GetCategory(Descriptor desc)
        {
            return desc.category;
        }

        protected override string GetName(Descriptor desc)
        {
            return desc.name;
        }

        protected override IEnumerable<Descriptor> GetDescriptors()
        {
            var descriptorsContext = VFXLibrary.GetContexts().Select(o =>
                {
                    return new Descriptor()
                    {
                        modelDescriptor = o,
                        category = "Context/" + o.info.category,
                        name = o.name
                    };
                }).OrderBy(o => o.name);

            var descriptorsOperator = VFXLibrary.GetOperators().Select(o =>
                {
                    return new Descriptor()
                    {
                        modelDescriptor = o,
                        category = "Operator/" + o.info.category,
                        name = o.name
                    };
                }).OrderBy(o => o.name);

            var descriptorParameter = VFXLibrary.GetParameters().Select(o =>
                {
                    return new Descriptor()
                    {
                        modelDescriptor = o,
                        category = "Parameter/",
                        name = o.name
                    };
                }).OrderBy(o => o.name);

            var descriptorBuiltInParameter = VFXLibrary.GetBuiltInParameters().Select(o =>
                {
                    return new Descriptor()
                    {
                        modelDescriptor = o,
                        category = "BuiltIn/",
                        name = o.name
                    };
                }).OrderBy(o => o.name);

            var descriptorAttributeParameter = VFXLibrary.GetAttributeParameters().Select(o =>
                {
                    return new Descriptor()
                    {
                        modelDescriptor = o,
                        category = "Attribute/",
                        name = o.name
                    };
                }).OrderBy(o => o.name);

            return descriptorsContext.Concat(descriptorsOperator)
                .Concat(descriptorParameter)
                .Concat(descriptorBuiltInParameter)
                .Concat(descriptorAttributeParameter);
        }
    }

    //[StyleSheet("Assets/VFXEditor/Editor/GraphView/Views/")]
    class VFXView : GraphView, IParameterDropTarget
    {
        public VFXView()
        {
            forceNotififcationOnAdd = true;
            SetupZoom(new Vector3(0.125f, 0.125f, 1), new Vector3(8, 8, 1));

            AddManipulator(new SelectionSetter(this));
            AddManipulator(new ContentDragger());
            AddManipulator(new RectangleSelector());
            AddManipulator(new SelectionDragger());
            AddManipulator(new ClickSelector());
            AddManipulator(new ShortcutHandler(
                    new Dictionary<Event, ShortcutDelegate>
            {
                {Event.KeyboardEvent("a"), FrameAll},
                {Event.KeyboardEvent("f"), FrameSelection},
                {Event.KeyboardEvent("o"), FrameOrigin},
                {Event.KeyboardEvent("delete"), DeleteSelection},
//                  {Event.KeyboardEvent("#tab"), FramePrev},
//                  {Event.KeyboardEvent("tab"), FrameNext},
                {Event.KeyboardEvent("c"), CloneModels},     // TEST
                {Event.KeyboardEvent("#r"), Resync},
                {Event.KeyboardEvent("#d"), OutputToDot},
                {Event.KeyboardEvent("^#d"), OutputToDotReduced},
                {Event.KeyboardEvent("#c"), OutputToDotConstantFolding},
            }));

            AddManipulator(new ParameterDropper());

            var bg = new GridBackground() { name = "VFXBackgroundGrid" };
            InsertChild(0, bg);

            AddManipulator(new FilterPopup(new VFXNodeProvider((d, mPos) =>
                {
                    Vector2 tPos = this.ChangeCoordinatesTo(contentViewContainer, mPos);
                    if (d.modelDescriptor is VFXModelDescriptor<VFXOperator>)
                    {
                        AddVFXOperator(tPos, (d.modelDescriptor as VFXModelDescriptor<VFXOperator>));
                    }
                    else if (d.modelDescriptor is VFXModelDescriptor<VFXContext>)
                    {
                        AddVFXContext(tPos, d.modelDescriptor as VFXModelDescriptor<VFXContext>);
                    }
                    else if (d.modelDescriptor is VFXModelDescriptorParameters)
                    {
                        AddVFXParameter(tPos, d.modelDescriptor as VFXModelDescriptorParameters);
                    }
                    else if (d.modelDescriptor is VFXModelDescriptorBuiltInParameters)
                    {
                        AddVFXBuiltInParameter(tPos, d.modelDescriptor as VFXModelDescriptorBuiltInParameters);
                    }
                    else if (d.modelDescriptor is VFXModelDescriptorAttributeParameters)
                    {
                        AddVFXAttributeParameter(tPos, d.modelDescriptor as VFXModelDescriptorAttributeParameters);
                    }
                    else
                    {
                        Debug.LogErrorFormat("Add unknown presenter : {0}", d.modelDescriptor.GetType());
                    }
                }), null));

            typeFactory[typeof(VFXAttributeParameterPresenter)] = typeof(VFXAttributeParameterUI);
            typeFactory[typeof(VFXBuiltInParameterPresenter)] = typeof(VFXBuiltInParameterUI);
            typeFactory[typeof(VFXParameterPresenter)] = typeof(VFXParameterUI);
            typeFactory[typeof(VFXOperatorPresenter)] = typeof(VFXOperatorUI);
            typeFactory[typeof(VFXContextPresenter)] = typeof(VFXContextUI);
            typeFactory[typeof(VFXFlowEdgePresenter)] = typeof(VFXFlowEdge);
            typeFactory[typeof(VFXDataEdgePresenter)] = typeof(VFXDataEdge);
            typeFactory[typeof(VFXFlowInputAnchorPresenter)] = typeof(VFXFlowAnchor);
            typeFactory[typeof(VFXFlowOutputAnchorPresenter)] = typeof(VFXFlowAnchor);
            typeFactory[typeof(VFXContextDataInputAnchorPresenter)] = typeof(VFXDataAnchor);
            typeFactory[typeof(VFXContextDataOutputAnchorPresenter)] = typeof(VFXDataAnchor);
            typeFactory[typeof(VFXInputOperatorAnchorPresenter)] = typeof(VFXDataAnchor);
            typeFactory[typeof(VFXOutputOperatorAnchorPresenter)] = typeof(VFXDataAnchor);

            AddStyleSheetPath("PropertyRM");
            AddStyleSheetPath("VFXView");

            Dirty(ChangeType.Transform);
        }

        void AddVFXContext(Vector2 pos, VFXModelDescriptor<VFXContext> desc)
        {
            GetPresenter<VFXViewPresenter>().AddVFXContext(pos, desc);
        }

        void AddVFXOperator(Vector2 pos, VFXModelDescriptor<VFXOperator> desc)
        {
            GetPresenter<VFXViewPresenter>().AddVFXOperator(pos, desc);
        }

        void AddVFXParameter(Vector2 pos, VFXModelDescriptorParameters desc)
        {
            GetPresenter<VFXViewPresenter>().AddVFXParameter(pos, desc);
        }

        void AddVFXBuiltInParameter(Vector2 pos, VFXModelDescriptorBuiltInParameters desc)
        {
            GetPresenter<VFXViewPresenter>().AddVFXBuiltInParameter(pos, desc);
        }

        void AddVFXAttributeParameter(Vector2 pos, VFXModelDescriptorAttributeParameters desc)
        {
            GetPresenter<VFXViewPresenter>().AddVFXAttributeParameter(pos, desc);
        }

        public EventPropagation CloneModels() // TEST clean that
        {
            var contexts = selection.OfType<VFXContextUI>().Select(p => p.GetPresenter<VFXContextPresenter>().context.Clone<VFXContext>());
            foreach (var context in contexts)
            {
                context.position = context.position + new Vector2(50, 50);
                GetPresenter<VFXViewPresenter>().GetGraph().AddChild(context);
            }

            var operators = selection.OfType<Node>().Select(p => p.GetPresenter<VFXSlotContainerPresenter>().model.Clone<VFXSlotContainerModel<VFXModel, VFXModel>>());
            foreach (var op in operators)
            {
                op.position = op.position + new Vector2(50, 50);
                GetPresenter<VFXViewPresenter>().GetGraph().AddChild(op);
            }
            return EventPropagation.Stop;
        }

        public EventPropagation Resync()
        {
            var presenter = GetPresenter<VFXViewPresenter>();
            presenter.SetVFXAsset(presenter.GetVFXAsset(), true);
            return EventPropagation.Stop;
        }

        public EventPropagation OutputToDot()
        {
            DotGraphOutput.DebugExpressionGraph(GetPresenter<VFXViewPresenter>().GetGraph(), VFXExpressionContextOption.None);
            return EventPropagation.Stop;
        }

        public EventPropagation OutputToDotReduced()
        {
            DotGraphOutput.DebugExpressionGraph(GetPresenter<VFXViewPresenter>().GetGraph(), VFXExpressionContextOption.Reduction);
            return EventPropagation.Stop;
        }

        public EventPropagation OutputToDotConstantFolding()
        {
            DotGraphOutput.DebugExpressionGraph(GetPresenter<VFXViewPresenter>().GetGraph(), VFXExpressionContextOption.ConstantFolding);
            return EventPropagation.Stop;
        }

        public IEnumerable<VFXContextUI> GetAllContexts()
        {
            foreach (var layer in GetAllLayers())
            {
                foreach (var element in layer)
                {
                    if (element is VFXContextUI)
                    {
                        yield return element as VFXContextUI;
                    }
                }
            }
        }

        public IEnumerable<VFXFlowAnchor> GetAllFlowAnchors(bool input, bool output)
        {
            foreach (var context in GetAllContexts())
            {
                foreach (VFXFlowAnchor anchor in context.GetFlowAnchors(input, output))
                {
                    yield return anchor;
                }
            }
        }

        public IEnumerable<VFXDataAnchor> GetAllDataAnchors(bool input, bool output)
        {
            foreach (var layer in GetAllLayers())
            {
                foreach (var element in layer)
                {
                    if (element is VFXContextUI)
                    {
                        var context = element as VFXContextUI;


                        foreach (VFXDataAnchor anchor in context.ownData.GetAnchors(input, output))
                            yield return anchor;

                        foreach (VFXBlockUI block in context.GetAllBlocks())
                        {
                            foreach (VFXDataAnchor anchor in block.GetAnchors(input, output))
                                yield return anchor;
                        }
                    }
                    else if (element is VFXNodeUI)
                    {
                        var ope = element as VFXNodeUI;
                        foreach (VFXDataAnchor anchor in ope.GetAnchors(input, output))
                            yield return anchor;
                    }
                }
            }
        }

        public VFXDataEdge GetDataEdgeByPresenter(VFXDataEdgePresenter presenter)
        {
            foreach (var layer in GetAllLayers())
            {
                foreach (var element in layer)
                {
                    if (element is VFXDataEdge)
                    {
                        VFXDataEdge candidate = element as VFXDataEdge;
                        if (candidate.presenter == presenter)
                            return candidate;
                    }
                }
            }
            return null;
        }

        public override IEnumerable<NodeAnchor> GetAllAnchors(bool input, bool output)
        {
            foreach (var anchor in GetAllDataAnchors(input, output))
            {
                yield return anchor;
            }
            foreach (var anchor in GetAllFlowAnchors(input, output))
            {
                yield return anchor;
            }
        }

        public override IEnumerable<Node> GetAllNodes()
        {
            foreach (var node in base.GetAllNodes())
            {
                yield return node;
            }

            foreach (var layer in GetAllLayers())
            {
                foreach (var element in layer)
                {
                    if (element is VFXContextUI)
                    {
                        var context = element as VFXContextUI;

                        foreach (var block in context.GetAllBlocks())
                        {
                            yield return block;
                        }
                    }
                }
            }
        }

        void IParameterDropTarget.OnDragUpdated(IMGUIEvent evt, VFXParameterPresenter parameter)
        {
            //TODO : show that we accept the drag
            DragAndDrop.visualMode = DragAndDropVisualMode.Link;
        }

        void IParameterDropTarget.OnDragPerform(IMGUIEvent evt, VFXParameterPresenter parameter)
        {
            VFXViewPresenter presenter = GetPresenter<VFXViewPresenter>();

            VFXParameter newParameter = presenter.AddVFXParameter(contentViewContainer.GlobalToBound(evt.imguiEvent.mousePosition), VFXLibrary.GetParameters().FirstOrDefault(t => t.name == parameter.anchorType.UserFriendlyName()));

            newParameter.exposedName = parameter.exposedName;
            newParameter.exposed = true;
        }
    }
}<|MERGE_RESOLUTION|>--- conflicted
+++ resolved
@@ -1,4 +1,4 @@
-using System;
+﻿using System;
 using System.Linq;
 using System.Collections.Generic;
 using UIElements.GraphView;
@@ -10,12 +10,8 @@
 
     class SelectionSetter : Manipulator
     {
-<<<<<<< HEAD
         VFXView m_View;
         public SelectionSetter(VFXView view)
-=======
-        public ParameterDropper()
->>>>>>> dfd3753c
         {
             m_View = view;
         }
@@ -32,35 +28,9 @@
 
         void OnMouseUp(MouseUpEvent evt)
         {
-<<<<<<< HEAD
             Selection.activeObject = m_View.GetPresenter<VFXViewPresenter>().GetVFXAsset();
-=======
-            Event evt = e.imguiEvent;
-            if (evt.type != EventType.DragUpdated && evt.type != EventType.DragPerform)
-                return;
-            var pickElem = target.panel.Pick(target.LocalToGlobal(evt.mousePosition));
-            IParameterDropTarget dropTarget = pickElem != null ? pickElem.GetFirstOfType<IParameterDropTarget>() : null;
-
-            if (dropTarget == null)
-                return;
-
-            VFXParameterPresenter dragData = DragAndDrop.GetGenericData(VFXAssetEditor.VFXParameterDragging) as VFXParameterPresenter;
-
-
-            switch (evt.type)
-            {
-                case EventType.DragUpdated:
-                {
-                    dropTarget.OnDragUpdated(e, dragData);
-                }
-                break;
-                case EventType.DragPerform:
-                {
-                    dropTarget.OnDragPerform(e, dragData);
-                }
-                break;
-            }
->>>>>>> dfd3753c
+        }
+    }
         }
     }
     class VFXNodeProvider : VFXAbstractProvider<VFXNodeProvider.Descriptor>
@@ -410,7 +380,7 @@
             DragAndDrop.visualMode = DragAndDropVisualMode.Link;
         }
 
-        void IParameterDropTarget.OnDragPerform(IMGUIEvent evt, VFXParameterPresenter parameter)
+        void IParameterDropTarget.OnDragPerform(IMGUIEvent evt,VFXParameterPresenter parameter)
         {
             VFXViewPresenter presenter = GetPresenter<VFXViewPresenter>();
 
