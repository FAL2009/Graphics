--- conflicted
+++ resolved
@@ -11,7 +11,7 @@
   m_Script: {fileID: 11500000, guid: 73a13919d81fb7444849bae8b5c812a2, type: 3}
   m_Name: VFXBasicSpawner
   m_EditorClassIdentifier: 
-  m_Parent: {fileID: 114124743221876228}
+  m_Parent: {fileID: 114350483966674976}
   m_Children: []
   m_UIPosition: {x: 707.8936, y: -190.26595}
   m_UICollapsed: 0
@@ -37,7 +37,7 @@
   m_Script: {fileID: 11500000, guid: a0b9e6b9139e58d4c957ec54595da7d3, type: 3}
   m_Name: VFXQuadOutput
   m_EditorClassIdentifier: 
-  m_Parent: {fileID: 114124743221876228}
+  m_Parent: {fileID: 114350483966674976}
   m_Children: []
   m_UIPosition: {x: 700.5957, y: 368.54254}
   m_UICollapsed: 0
@@ -63,28 +63,6 @@
   indirectDraw: 0
   preRefraction: 0
   useGeometryShader: 0
---- !u!114 &114124743221876228
-MonoBehaviour:
-  m_ObjectHideFlags: 1
-  m_CorrespondingSourceObject: {fileID: 0}
-  m_PrefabInternal: {fileID: 0}
-  m_GameObject: {fileID: 0}
-  m_Enabled: 1
-  m_EditorHideFlags: 0
-  m_Script: {fileID: 11500000, guid: 7d4c867f6b72b714dbb5fd1780afe208, type: 3}
-  m_Name: VFXGraph
-  m_EditorClassIdentifier: 
-  m_Parent: {fileID: 0}
-  m_Children:
-  - {fileID: 114023846229194376}
-  - {fileID: 114946465509916290}
-  - {fileID: 114780028408030698}
-  - {fileID: 114063133802684794}
-  m_UIPosition: {x: 0, y: 0}
-  m_UICollapsed: 1
-  m_UISuperCollapsed: 0
-  m_UIInfos: {fileID: 114340500867371532}
-  m_saved: 1
 --- !u!114 &114158099937248418
 MonoBehaviour:
   m_ObjectHideFlags: 1
@@ -170,6 +148,28 @@
     y: -182
     width: 385
     height: 715
+--- !u!114 &114350483966674976
+MonoBehaviour:
+  m_ObjectHideFlags: 1
+  m_CorrespondingSourceObject: {fileID: 0}
+  m_PrefabInternal: {fileID: 0}
+  m_GameObject: {fileID: 0}
+  m_Enabled: 1
+  m_EditorHideFlags: 0
+  m_Script: {fileID: 11500000, guid: 7d4c867f6b72b714dbb5fd1780afe208, type: 3}
+  m_Name: VFXGraph
+  m_EditorClassIdentifier: 
+  m_Parent: {fileID: 0}
+  m_Children:
+  - {fileID: 114023846229194376}
+  - {fileID: 114946465509916290}
+  - {fileID: 114780028408030698}
+  - {fileID: 114063133802684794}
+  m_UIPosition: {x: 0, y: 0}
+  m_UICollapsed: 1
+  m_UISuperCollapsed: 0
+  m_UIInfos: {fileID: 114340500867371532}
+  m_saved: 1
 --- !u!114 &114380859405582094
 MonoBehaviour:
   m_ObjectHideFlags: 1
@@ -327,7 +327,7 @@
   m_Script: {fileID: 11500000, guid: 2dc095764ededfa4bb32fa602511ea4b, type: 3}
   m_Name: VFXBasicUpdate
   m_EditorClassIdentifier: 
-  m_Parent: {fileID: 114124743221876228}
+  m_Parent: {fileID: 114350483966674976}
   m_Children: []
   m_UIPosition: {x: 703.7234, y: 184.01064}
   m_UICollapsed: 0
@@ -417,7 +417,7 @@
   m_Script: {fileID: 11500000, guid: 9dfea48843f53fc438eabc12a3a30abc, type: 3}
   m_Name: VFXBasicInitialize
   m_EditorClassIdentifier: 
-  m_Parent: {fileID: 114124743221876228}
+  m_Parent: {fileID: 114350483966674976}
   m_Children: []
   m_UIPosition: {x: 704.766, y: -18.244678}
   m_UICollapsed: 0
@@ -514,278 +514,15 @@
       m_RegexMaxLength: 0
   m_Direction: 0
   m_LinkedSlots: []
---- !u!2058629511 &8926484042661614527
-VisualEffectResource:
+--- !u!2058629509 &8926484042661614526
+VisualEffectAsset:
   m_ObjectHideFlags: 0
   m_CorrespondingSourceObject: {fileID: 0}
   m_PrefabInternal: {fileID: 0}
   m_Name: Empty Particle System
-  m_Graph: {fileID: 114124743221876228}
-  m_ShaderSources:
-  - compute: 1
-    name: Temp_compute_b_initialize_Runtime.compute
-    source: "#pragma kernel CSMain\r\n#include \"HLSLSupport.cginc\"\r\n#define NB_THREADS_PER_GROUP
-      64\r\n\r\n#include \"Assets/VFXShaders/Common/VFXCommonCompute.cginc\"\r\n#define
-      VFX_LOCAL_SPACE 1\r\n#include \"Assets/VFXShaders/VFXCommon.cginc\"\r\n\r\n\r\n\r\n\r\nRWByteAddressBuffer
-      attributeBuffer;\r\nByteAddressBuffer sourceAttributeBuffer;\r\n\r\nCBUFFER_START(initParams)\r\n
-      \   uint nbSpawned;\t\t// Numbers of particle spawned\r\n    uint spawnIndex;\t//
-      Index of the first particle spawned\r\n\tuint systemSeed;\r\nCBUFFER_END\r\n\r\n#if
-      VFX_USE_ALIVE_CURRENT \r\nConsumeStructuredBuffer<uint> deadListIn;\r\nByteAddressBuffer
-      deadListCount; // This is bad to use a SRV to fetch deadList count but Unity
-      API currently prevent from copying to CB\r\n#endif\r\n\r\n\r\n\r\n[numthreads(NB_THREADS_PER_GROUP,1,1)]\r\nvoid
-      CSMain(uint3 id : SV_DispatchThreadID)\r\n{\r\n\tuint maxThreadId = nbSpawned;\r\n#if
-      VFX_USE_ALIVE_CURRENT\r\n\tmaxThreadId = min(maxThreadId, deadListCount.Load(0x0));\r\n#endif\r\n\r\n
-      \   if (id.x < maxThreadId)\r\n    {\r\n\t\tuint particleIndex = id.x + spawnIndex;\r\n\t\tint
-      sourceIndex = 0;\r\n\t\t/*//Loop with 1 iteration generate a wrong IL Assembly
-      (and actually, useless code)\r\n\t\tuint currentSumSpawnCount = 0u;\r\n\t\tfor
-      (sourceIndex=0; sourceIndex<1; sourceIndex++)\r\n\t\t{\r\n\t\t    currentSumSpawnCount
-      += uint(asfloat(sourceAttributeBuffer.Load((sourceIndex * 0x1 + 0x0) << 2)));\r\n\t\t
-      \   if (id.x < currentSumSpawnCount)\r\n\t\t    {\r\n\t\t        break;\r\n\t\t
-      \   }\r\n\t\t}\r\n\t\t*/\r\n\t\t\r\n\r\n        \r\n\t\t\t\t\r\n#if VFX_USE_PARTICLEID_CURRENT\r\n\t\tparticleId
-      = particleIndex;\r\n#endif\r\n#if VFX_USE_SEED_CURRENT\r\n\t\tseed = WangHash(particleIndex
-      ^ systemSeed);\r\n#endif\r\n\t\t\r\n        \r\n\r\n#if VFX_USE_ALIVE_CURRENT\t\t\r\n
-      \       if (alive)\r\n        {\t\r\n            uint index = deadListIn.Consume();\r\n
-      \           \r\n        }\r\n#else\r\n\t\tuint index = particleIndex;\r\n\t\t\r\n#endif\t\t\r\n
-      \   }\r\n}"
-  - compute: 1
-    name: Temp_compute_c_update_Runtime.compute
-    source: "#pragma kernel CSMain\r\n#include \"HLSLSupport.cginc\"\r\n#define NB_THREADS_PER_GROUP
-      64\r\n\r\n#include \"Assets/VFXShaders/Common/VFXCommonCompute.cginc\"\r\n#define
-      VFX_LOCAL_SPACE 1\r\n#include \"Assets/VFXShaders/VFXCommon.cginc\"\r\n\r\n\r\n\r\n\r\n\r\nRWByteAddressBuffer
-      attributeBuffer;\r\n\r\n#if VFX_USE_ALIVE_CURRENT\r\nAppendStructuredBuffer<uint>
-      deadListOut;\r\n#endif\r\n\r\n#if VFX_HAS_INDIRECT_DRAW\r\nAppendStructuredBuffer<uint>
-      indirectBuffer;\r\n#endif\r\n\r\nCBUFFER_START(updateParams)\r\n    uint nbMax;\r\n\tuint
-      systemSeed;\r\nCBUFFER_END\r\n\r\n[numthreads(NB_THREADS_PER_GROUP,1,1)]\r\nvoid
-      CSMain(uint3 id : SV_DispatchThreadID, uint3 groupId : SV_GroupThreadID)\r\n{\r\n
-      \   uint index = id.x;\r\n\tif (id.x < nbMax)\r\n\t{\r\n#if VFX_USE_ALIVE_CURRENT\r\n\t\t\r\n\t\tif
-      (alive)\r\n\t\t{\r\n\t\t\t\r\n\t\t\t\r\n#if VFX_USE_OLDPOSITION_CURRENT\r\n\t\t\toldPosition
-      = position;\r\n#endif\r\n\t\t\t\r\n\t\t\t\r\n\t\t\tif (alive)\r\n\t\t\t{\r\n\t\t\t\t\r\n#if
-      VFX_HAS_INDIRECT_DRAW\r\n\t\t\t\tindirectBuffer.Append(index);\r\n#endif\r\n\t\t\t}\r\n\t\t\telse\r\n\t\t\t{\t\r\n\t\t\t\t\r\n\t\t\t\tdeadListOut.Append(index);\r\n\t\t\t}\r\n\t\t}\r\n#else\r\n\t\t\r\n\t\t\r\n#if
-      VFX_USE_OLDPOSITION_CURRENT\r\n\t\toldPosition = position;\r\n#endif\r\n\t\t\r\n\t\t\r\n\t\t\r\n#endif\r\n\t}\r\n}"
-  - compute: 0
-    name: Temp_shader_d_quad output_Runtime.shader
-    source: "Shader \"Hidden/VFX/ParticleQuads\"\r\n{\r\n\tSubShader\r\n\t{\t\r\n\t\tCull
-      Off\r\n\t\t\r\n\t\tTags { \"Queue\"=\"Transparent\" \"IgnoreProjector\"=\"True\"
-      \"RenderType\"=\"Transparent\" }\r\n\t\t\r\n\t\t\r\n\t\t\r\n\t\t\r\n\t\t\r\n\t\t\r\n\t\t\r\n\t\t\r\n\t\tBlend
-      SrcAlpha OneMinusSrcAlpha\r\n\t\tZTest LEqual\r\n\t\tZWrite Off\r\n\t\tCull
-      Off\r\n\t\t\r\n\t\r\n\t\t\t\r\n\t\tHLSLINCLUDE\r\n\t\t#if !defined(VFX_WORLD_SPACE)
-      && !defined(VFX_LOCAL_SPACE)\r\n\t\t#define VFX_LOCAL_SPACE 1\r\n\t\t#endif\r\n\t\t\r\n\t\t#include
-      \"HLSLSupport.cginc\"\r\n\t\t#define NB_THREADS_PER_GROUP 64\r\n\t\t#define
-      VFX_USE_POSITION_CURRENT 1\r\n\t\t#define VFX_USE_COLOR_CURRENT 1\r\n\t\t#define
-      VFX_USE_ALPHA_CURRENT 1\r\n\t\t#define VFX_USE_ALIVE_CURRENT 1\r\n\t\t#define
-      VFX_USE_AXISX_CURRENT 1\r\n\t\t#define VFX_USE_AXISY_CURRENT 1\r\n\t\t#define
-      VFX_USE_AXISZ_CURRENT 1\r\n\t\t#define VFX_USE_ANGLEX_CURRENT 1\r\n\t\t#define
-      VFX_USE_ANGLEY_CURRENT 1\r\n\t\t#define VFX_USE_ANGLEZ_CURRENT 1\r\n\t\t#define
-      VFX_USE_PIVOT_CURRENT 1\r\n\t\t#define VFX_USE_SIZEX_CURRENT 1\r\n\t\t\r\n\t\t\r\n\t\t\r\n\t\t#include
-      \"Assets/VFXShaders/RenderPipeline/Legacy/VFXCommon.cginc\"\r\n\t\t#define VFX_LOCAL_SPACE
-      1\r\n\t\t#include \"Assets/VFXShaders/VFXCommon.cginc\"\r\n\t\t\r\n\r\n\t\tTexture2D
-      mainTexture;\r\n\t\tSamplerState samplermainTexture;\r\n\t\t\r\n\r\n\t\t\r\n\t\t\r\n\t\t#define
-      VFX_NEEDS_COLOR_INTERPOLATOR (VFX_USE_COLOR_CURRENT || VFX_USE_ALPHA_CURRENT)\r\n\t\t#define
-      IS_TRANSPARENT_PARTICLE (!IS_OPAQUE_PARTICLE)\r\n\t\t\r\n\t\tByteAddressBuffer
-      attributeBuffer;\t\r\n\t\t\r\n\t\t#if VFX_HAS_INDIRECT_DRAW\r\n\t\tStructuredBuffer<uint>
-      indirectBuffer;\t\r\n\t\t#endif\t\r\n\t\t\r\n\t\tCBUFFER_START(outputParams)\r\n\t\t\tfloat
-      nbMax;\r\n\t\t\tfloat systemSeed;\r\n\t\tCBUFFER_END\r\n\t\t\r\n\t\tENDHLSL\r\n\t\t\r\n\r\n\t\t//
-      Forward pass\r\n\t\tPass\r\n\t\t{\t\t\r\n\t\t\tTags { \"LightMode\"=\"ForwardBase\"
-      }\r\n\t\t\t\r\n\t\t\tHLSLPROGRAM\r\n\t\t\t#pragma target 4.5\r\n\t\t\t\r\n\t\t\tstruct
-      ps_input\r\n\t\t\t{\r\n\t\t\t\tfloat4 pos : SV_POSITION;\r\n\t\t\t\t#if USE_FLIPBOOK_INTERPOLATION\r\n\t\t\t\tfloat4
-      uv : TEXCOORD0;\r\n\t\t\t\t#else\r\n\t\t\t\tfloat2 uv : TEXCOORD0;\t\r\n\t\t\t\t#endif\r\n\t\t\t\t#if
-      VFX_NEEDS_COLOR_INTERPOLATOR\r\n\t\t\t\tnointerpolation float4 color : COLOR0;\r\n\t\t\t\t#endif\r\n\t\t\t\t#if
-      USE_SOFT_PARTICLE || USE_ALPHA_TEST || USE_FLIPBOOK_INTERPOLATION\r\n\t\t\t\t//
-      x: inverse soft particles fade distance\r\n\t\t\t\t// y: alpha threshold\r\n\t\t\t\t//
-      z: frame blending factor\r\n\t\t\t\tnointerpolation float3 builtInInterpolants
-      : TEXCOORD1;\r\n\t\t\t\t#endif\r\n\t\t\t\t#if USE_SOFT_PARTICLE\r\n\t\t\t\tfloat4
-      projPos : TEXCOORD2;\t\t\r\n\t\t\t\t#endif\r\n\t\t\t};\r\n\t\t\t\r\n\t\t\tstruct
-      ps_output\r\n\t\t\t{\r\n\t\t\t\tfloat4 color : SV_Target0;\r\n\t\t\t};\r\n\t\t\r\n\t\t#define
-      VFX_VARYING_PS_INPUTS ps_input\r\n\t\t#define VFX_VARYING_POSCS pos\r\n\t\t#define
-      VFX_VARYING_POSSS projPos\r\n\t\t#define VFX_VARYING_COLOR color.rgb\r\n\t\t#define
-      VFX_VARYING_ALPHA color.a\r\n\t\t#define VFX_VARYING_INVSOFTPARTICLEFADEDISTANCE
-      builtInInterpolants.x\r\n\t\t#define VFX_VARYING_ALPHATHRESHOLD builtInInterpolants.y\r\n\t\t#define
-      VFX_VARYING_FRAMEBLEND builtInInterpolants.z\r\n\t\t#define VFX_VARYING_UV uv\r\n\t\t\t\t\r\n\t\t\t#if
-      !(defined(VFX_VARYING_PS_INPUTS) && defined(VFX_VARYING_POSCS))\r\n\t\t\t#error
-      VFX_VARYING_PS_INPUTS, VFX_VARYING_POSCS and VFX_VARYING_UV must be defined.\r\n\t\t\t#endif\r\n\t\t\t\r\n\t\t\t#pragma
-      vertex vert\r\n\t\t\tVFX_VARYING_PS_INPUTS vert(uint id : SV_VertexID, uint
-      instanceID : SV_InstanceID)\r\n\t\t\t{\r\n\t\t\t\tuint index = (id >> 2) + instanceID
-      * 2048;\r\n\t\t\t\tVFX_VARYING_PS_INPUTS o = (VFX_VARYING_PS_INPUTS)0;\r\n\t\t\t\tif
-      (index < asuint(nbMax))\r\n\t\t\t\t{\r\n\t\t\t\t\t#if VFX_HAS_INDIRECT_DRAW\r\n\t\t\t\t\tindex
-      = indirectBuffer[index];\r\n\t\t\t\t\t#endif\r\n\t\t\t\t\tbool alive = (bool)true;\r\n\t\t\t\t\t\r\n\r\n\t\t\t\t\tif
-      (alive)\r\n\t\t\t\t\t{\r\n\t\t\t\t\t\tfloat3 position = float3(0,0,0);\r\n\t\t\t\t\t\tfloat3
-      color = float3(1,1,1);\r\n\t\t\t\t\t\tfloat alpha = (float)1;\r\n\t\t\t\t\t\tfloat3
-      axisX = float3(1,0,0);\r\n\t\t\t\t\t\tfloat3 axisY = float3(0,1,0);\r\n\t\t\t\t\t\tfloat3
-      axisZ = float3(0,0,1);\r\n\t\t\t\t\t\tfloat angleX = (float)0;\r\n\t\t\t\t\t\tfloat
-      angleY = (float)0;\r\n\t\t\t\t\t\tfloat angleZ = (float)0;\r\n\t\t\t\t\t\tfloat3
-      pivot = float3(0,0,0);\r\n\t\t\t\t\t\tfloat sizeX = (float)0.1;\r\n\t\t\t\t\t\t\r\n\r\n\t\t\t\t\t\t\r\n\t\t\t\t\t\t\r\n\t\t\t\t\t\tif
-      (!alive)\r\n\t\t\t\t\t\t\treturn o;\r\n\t\t\t\t\t\t\r\n\t\t\t\t\t\to.VFX_VARYING_UV.x
-      = float(id & 1);\r\n\t\t\t\t\t\to.VFX_VARYING_UV.y = float((id & 2) >> 1);\r\n\t\t\t\t\t\t\r\n\t\t\t\t\t\t\r\n\t\t\t\t\t\t\t\tfloat3
-      size = float3(sizeX,sizeX,sizeX);\r\n\t\t\t\t\t\t\t\t#if VFX_USE_SIZEY_CURRENT\r\n\t\t\t\t\t\t\t\tsize.y
-      = sizeY;\r\n\t\t\t\t\t\t\t\t#endif\r\n\t\t\t\t\t\t\t\t#if VFX_USE_SIZEZ_CURRENT\r\n\t\t\t\t\t\t\t\tsize.z
-      = sizeZ;\r\n\t\t\t\t\t\t\t\t#else\r\n\t\t\t\t\t\t\t\tsize.z = min(size.x,size.y);\r\n\t\t\t\t\t\t\t\t#endif\r\n\t\t\t\t\t\t\t\t\r\n\t\t\t\t\t\t\r\n\t\t\t\t\t\tfloat4x4
-      elementToVFX = GetElementToVFXMatrix(axisX,axisY,axisZ,float3(angleX,angleY,angleZ),pivot,size,position);\r\n\t\t\t\t\t\tfloat3
-      vPos = mul(elementToVFX,float4(o.VFX_VARYING_UV.xy * 2.0f - 1.0f,0.0f,1.0f)).xyz;\r\n\t\t\t\r\n\t\t\t\t\t\to.VFX_VARYING_POSCS
-      = TransformPositionVFXToClip(vPos);\r\n\t\t\t\r\n\t\t\t\t\t\t\r\n\t\t\t\t\t\t\t\t#if
-      VFX_USE_COLOR_CURRENT && defined(VFX_VARYING_COLOR)\r\n\t\t\t\t\t\t\t\to.VFX_VARYING_COLOR
-      = color;\r\n\t\t\t\t\t\t\t\t#endif\r\n\t\t\t\t\t\t\t\t#if VFX_USE_ALPHA_CURRENT
-      && defined(VFX_VARYING_ALPHA) \r\n\t\t\t\t\t\t\t\to.VFX_VARYING_ALPHA = alpha;\r\n\t\t\t\t\t\t\t\t#endif\r\n\t\t\t\t\t\t\t\t\r\n\t\t\t\t\t\t\t\t\r\n\t\t\t\t\t\t\t\t#if
-      USE_SOFT_PARTICLE && defined(VFX_VARYING_INVSOFTPARTICLEFADEDISTANCE)\r\n\t\t\t\t\t\t\t\t\r\n\t\t\t\t\t\t\t\to.VFX_VARYING_INVSOFTPARTICLEFADEDISTANCE
-      = invSoftParticlesFadeDistance;\r\n\t\t\t\t\t\t\t\t#endif\r\n\t\t\t\t\t\t\t\t\r\n\t\t\t\t\t\t\t\t#if
-      (VFX_NEEDS_POSSS || USE_SOFT_PARTICLE) && defined(VFX_VARYING_POSSS)\r\n\t\t\t\t\t\t\t\to.VFX_VARYING_POSSS
-      = VFXGetPOSSS(o.pos);\r\n\t\t\t\t\t\t\t\t#endif\r\n\t\t\t\t\t\t\t\t\r\n\t\t\t\t\t\t\t\t#if
-      USE_ALPHA_TEST && defined(VFX_VARYING_ALPHATHRESHOLD)\r\n\t\t\t\t\t\t\t\t\r\n\t\t\t\t\t\t\t\to.VFX_VARYING_ALPHATHRESHOLD
-      = alphaThreshold;\r\n\t\t\t\t\t\t\t\t#endif\r\n\t\t\t\t\t\t\t\t\r\n\t\t\t\t\t\t\r\n\t\t\t\t\t\t#if
-      USE_FLIPBOOK\r\n\t\t\t\t\t\t\r\n\t\t\t\t\t\t\r\n\t\t\t\t\t\t#if USE_FLIPBOOK_INTERPOLATION\r\n\t\t\t\t\t\tProcessFlipBookUV(flipBookSize,
-      invFlipBookSize, texIndex, o.VFX_VARYING_UV, o.VFX_VARYING_FRAMEBLEND);\r\n\t\t\t\t\t\t#else\r\n\t\t\t\t\t\tProcessFlipBookUV(flipBookSize,
-      invFlipBookSize, texIndex, o.VFX_VARYING_UV);\r\n\t\t\t\t\t\t#endif\r\n\t\t\t\t\t\t#endif\r\n\t\t\t\r\n\t\t\t\t\t\t\r\n\t\t\t\t\t}\r\n\t\t\t\t}\r\n\t\t\t\treturn
-      o;\r\n\t\t\t}\r\n\t\t\t\r\n\t\t\t\r\n\t\t\t\r\n\t\t\t\r\n\t\t\t#include \"Assets/VFXShaders/VFXCommonOutput.cginc\"\r\n\t\t\t\r\n\t\t\t\r\n\t\t\t\t\r\n\t\t\t#pragma
-      fragment frag\r\n\t\t\tps_output frag(ps_input i)\r\n\t\t\t{\r\n\t\t\t\tps_output
-      o = (ps_output)0;\r\n\t\t\t\to.color = VFXGetFragmentColor(i);\r\n\t\t\t\to.color
-      *= VFXGetTextureColor(VFX_SAMPLER(mainTexture),i);\t\t\r\n\t\t\t\tVFXClipFragmentColor(o.color.a,i);\r\n\t\t\t\treturn
-      o;\r\n\t\t\t}\r\n\t\t\tENDHLSL\r\n\t\t}\r\n\t\t\r\n\r\n\t\t\r\n\t}\r\n}\r\n"
-  m_Infos:
+  m_Graph: {fileID: 114350483966674976}
+  m_Expressions:
     m_Expressions:
-<<<<<<< HEAD
-      m_Expressions:
-      - op: 1
-        valueIndex: 0
-        data[0]: -1
-        data[1]: -1
-        data[2]: -1
-        data[3]: 1
-      - op: 1
-        valueIndex: 1
-        data[0]: -1
-        data[1]: -1
-        data[2]: -1
-        data[3]: 1
-      - op: 1
-        valueIndex: 2
-        data[0]: -1
-        data[1]: -1
-        data[2]: -1
-        data[3]: 1
-      - op: 1
-        valueIndex: 3
-        data[0]: -1
-        data[1]: -1
-        data[2]: -1
-        data[3]: 1
-      - op: 1
-        valueIndex: 4
-        data[0]: -1
-        data[1]: -1
-        data[2]: -1
-        data[3]: 1
-      - op: 1
-        valueIndex: 5
-        data[0]: -1
-        data[1]: -1
-        data[2]: -1
-        data[3]: 1
-      - op: 1
-        valueIndex: 6
-        data[0]: -1
-        data[1]: -1
-        data[2]: -1
-        data[3]: 7
-      - op: 3
-        valueIndex: 8
-        data[0]: 4
-        data[1]: 5
-        data[2]: 3
-        data[3]: -1
-      - op: 3
-        valueIndex: 11
-        data[0]: 1
-        data[1]: 2
-        data[2]: 0
-        data[3]: -1
-      m_NeedsLocalToWorld: 0
-      m_NeedsWorldToLocal: 0
-    m_PropertySheet:
-      m_Float:
-        m_Array:
-        - m_ExpressionIndex: 0
-          m_Value: 1
-        - m_ExpressionIndex: 1
-          m_Value: 1
-        - m_ExpressionIndex: 2
-          m_Value: 1
-        - m_ExpressionIndex: 3
-          m_Value: 0
-        - m_ExpressionIndex: 4
-          m_Value: 0
-        - m_ExpressionIndex: 5
-          m_Value: 0
-      m_Vector2f:
-        m_Array: []
-      m_Vector3f:
-        m_Array: []
-      m_Vector4f:
-        m_Array: []
-      m_Uint:
-        m_Array: []
-      m_Int:
-        m_Array: []
-      m_Matrix4x4f:
-        m_Array: []
-      m_AnimationCurve:
-        m_Array: []
-      m_Gradient:
-        m_Array: []
-      m_NamedObject:
-        m_Array:
-        - m_ExpressionIndex: 6
-          m_Value: {fileID: 0}
-      m_Bool:
-        m_Array: []
-    m_ExposedExpressions: []
-    m_Buffers:
-    - type: 1
-      size: 1
-      capacity: 1
-      layout:
-      - name: spawnCount
-        type: 1
-        offset:
-          bucket: 0
-          structure: 1
-          element: 0
-    m_CPUBuffers:
-    - capacity: 1
-      stride: 1
-      layout:
-      - name: spawnCount
-        type: 1
-        offset:
-          bucket: 0
-          structure: 1
-          element: 0
-      initialData:
-        data: 00000000
-    - capacity: 1
-      stride: 1
-      layout:
-      - name: spawnCount
-        type: 1
-        offset:
-          bucket: 0
-          structure: 1
-          element: 0
-      initialData:
-        data: 00000000
-    m_Events:
-    - name: OnPlay
-      playSystems: 00000000
-      stopSystems: 
-    - name: OnStop
-      playSystems: 
-      stopSystems: 00000000
-    m_RendererSettings:
-      motionVectorGenerationMode: 0
-      shadowCastingMode: 0
-      receiveShadows: 0
-      reflectionProbeUsage: 0
-      lightProbeUsage: 0
-    m_CullingFlags: 3
-=======
     - op: 1
       valueIndex: 0
       data[0]: -1
@@ -936,7 +673,6 @@
         element: 0
     initialData:
       data: 00000000
->>>>>>> 1027480e
   m_Systems:
   - type: 0
     flags: 0
@@ -976,22 +712,15 @@
       params:
       - nameId: bounds_center
         index: 8
-<<<<<<< HEAD
-      shaderSourceIndex: 0
-=======
       - nameId: bounds_size
         index: 9
       processor: {fileID: 7200000, guid: e816ef0b67ab9ef46ba8f5cffbe47114, type: 3}
->>>>>>> 1027480e
     - type: 805306368
       buffers:
       - nameId: indirectBuffer
         index: 1
       values: []
       params: []
-<<<<<<< HEAD
-      shaderSourceIndex: 1
-=======
       processor: {fileID: 7200000, guid: 499eb64de96406c469d0137b7e9ba83d, type: 3}
     - type: 805306369
       buffers:
@@ -1004,7 +733,6 @@
         index: 6
       params: []
       processor: {fileID: 7200000, guid: 89c4e84ed7100d048980fd63ded2e1ff, type: 3}
->>>>>>> 1027480e
     - type: 1073741826
       buffers:
       - nameId: indirectBuffer
@@ -1015,9 +743,6 @@
       params:
       - nameId: sortPriority
         index: 0
-<<<<<<< HEAD
-      shaderSourceIndex: 2
-=======
       - nameId: indirectDraw
         index: 1
       processor: {fileID: 4800000, guid: 76c3f385dd36d6f48bd476644136add0, type: 3}
@@ -1035,5 +760,4 @@
     reflectionProbeUsage: 0
     lightProbeUsage: 0
   m_CullingFlags: 3
-  m_RuntimeVersion: 4
->>>>>>> 1027480e
+  m_RuntimeVersion: 4