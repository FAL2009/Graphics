--- conflicted
+++ resolved
@@ -37,12 +37,8 @@
         public static readonly VFXAttribute AngularVelocity     = new VFXAttribute("angularVelocity", VFXValueType.Float);
         public static readonly VFXAttribute TexIndex            = new VFXAttribute("texIndex", VFXValueType.Float);
         public static readonly VFXAttribute Pivot               = new VFXAttribute("pivot", VFXValueType.Float3);
-<<<<<<< HEAD
-        public static readonly VFXAttribute ParticleId          = new VFXAttribute("particleId", VFXValueType.Uint);
+        public static readonly VFXAttribute ParticleId          = new VFXAttribute("particleId", VFXValueType.Uint32);
         public static readonly VFXAttribute ParticleIndex       = new VFXAttribute("particleIndex", VFXValueType.Uint);
-=======
-        public static readonly VFXAttribute ParticleId          = new VFXAttribute("particleId", VFXValueType.Uint32);
->>>>>>> ee6da66d
         public static readonly VFXAttribute AxisX               = new VFXAttribute("axisX", VFXValue.Constant(Vector3.right));
         public static readonly VFXAttribute AxisY               = new VFXAttribute("axisY", VFXValue.Constant(Vector3.up));
         public static readonly VFXAttribute AxisZ               = new VFXAttribute("axisZ", VFXValue.Constant(Vector3.forward));
