using System;
using System.Text;
using System.Collections.Generic;
using System.Linq;
using UnityEngine;
using UnityEditor.Experimental.VFX;
using UnityEngine.Experimental.VFX;
using UnityEngine.Profiling;

using Object = UnityEngine.Object;

namespace UnityEditor.VFX
{
    struct VFXContextCompiledData
    {
        public VFXExpressionMapper cpuMapper;
        public VFXExpressionMapper gpuMapper;
        public VFXUniformMapper uniformMapper;
        public VFXMapping[] parameters;
        public int indexInShaderSource;
    }

    class VFXGraphCompiledData
    {
        public VFXGraphCompiledData(VFXGraph graph)
        {
            if (graph == null)
                throw new ArgumentNullException("VFXGraph cannot be null");
            m_Graph = graph;
        }

        private struct GeneratedCodeData
        {
            public VFXContext context;
            public bool computeShader;
            public System.Text.StringBuilder content;
            public VFXCodeGenerator.CompilationMode compilMode;
        }

        private static VFXExpressionValueContainerDesc<T> CreateValueDesc<T>(VFXExpression exp, int expIndex)
        {
            var desc = new VFXExpressionValueContainerDesc<T>();
            desc.value = exp.Get<T>();
            return desc;
        }

        private static VFXExpressionValueContainerDesc<S> CreateValueDesc<T, S>(VFXExpression exp, int expIndex) where S : class
        {
            var desc = new VFXExpressionValueContainerDesc<S>();
            desc.value = exp.Get<T>() as S;
            return desc;
        }

        private void SetValueDesc<T>(VFXExpressionValueContainerDescAbstract desc, VFXExpression exp)
        {
            ((VFXExpressionValueContainerDesc<T>)desc).value = exp.Get<T>();
        }

        private void SetValueDesc<T, S>(VFXExpressionValueContainerDescAbstract desc, VFXExpression exp) where S : class
        {
            ((VFXExpressionValueContainerDesc<S>)desc).value = exp.Get<T>() as S;
        }

        public uint FindReducedExpressionIndexFromSlotCPU(VFXSlot slot)
        {
            if (m_ExpressionGraph == null)
            {
                return uint.MaxValue;
            }
            var targetExpression = slot.GetExpression();
            if (targetExpression == null)
            {
                return uint.MaxValue;
            }

            if (!m_ExpressionGraph.CPUExpressionsToReduced.ContainsKey(targetExpression))
            {
                return uint.MaxValue;
            }

            var ouputExpression = m_ExpressionGraph.CPUExpressionsToReduced[targetExpression];
            return (uint)m_ExpressionGraph.GetFlattenedIndex(ouputExpression);
        }

        private static void FillExpressionDescs(List<VFXExpressionDesc> outExpressionDescs, List<VFXExpressionValueContainerDescAbstract> outValueDescs, VFXExpressionGraph graph)
        {
            var flatGraph = graph.FlattenedExpressions;
            var numFlattenedExpressions = flatGraph.Count;

            for (int i = 0; i < numFlattenedExpressions; ++i)
            {
                var exp = flatGraph[i];

                // Must match data in C++ expression
                if (exp.Is(VFXExpression.Flags.Value))
                {
                    VFXExpressionValueContainerDescAbstract value;
                    switch (exp.valueType)
                    {
                        case VFXValueType.Float: value = CreateValueDesc<float>(exp, i); break;
                        case VFXValueType.Float2: value = CreateValueDesc<Vector2>(exp, i); break;
                        case VFXValueType.Float3: value = CreateValueDesc<Vector3>(exp, i); break;
                        case VFXValueType.Float4: value = CreateValueDesc<Vector4>(exp, i); break;
                        case VFXValueType.Int32: value = CreateValueDesc<int>(exp, i); break;
                        case VFXValueType.Uint32: value = CreateValueDesc<uint>(exp, i); break;
                        case VFXValueType.Texture2D: value = CreateValueDesc<Texture2D, Texture>(exp, i); break;
                        case VFXValueType.Texture2DArray: value = CreateValueDesc<Texture2DArray, Texture>(exp, i); break;
                        case VFXValueType.Texture3D: value = CreateValueDesc<Texture3D, Texture>(exp, i); break;
                        case VFXValueType.TextureCube: value = CreateValueDesc<Cubemap, Texture>(exp, i); break;
                        case VFXValueType.TextureCubeArray: value = CreateValueDesc<CubemapArray, Texture>(exp, i); break;
                        case VFXValueType.Matrix4x4: value = CreateValueDesc<Matrix4x4>(exp, i); break;
                        case VFXValueType.Curve: value = CreateValueDesc<AnimationCurve>(exp, i); break;
                        case VFXValueType.ColorGradient: value = CreateValueDesc<Gradient>(exp, i); break;
                        case VFXValueType.Mesh: value = CreateValueDesc<Mesh>(exp, i); break;
                        case VFXValueType.Boolean: value = CreateValueDesc<bool>(exp, i); break;
                        default: throw new InvalidOperationException("Invalid type");
                    }
                    value.expressionIndex = (uint)i;
                    outValueDescs.Add(value);
                }

                outExpressionDescs.Add(new VFXExpressionDesc
                {
                    op = exp.operation,
                    data = exp.GetOperands(graph).ToArray(),
                });
            }
        }

        private static void CollectExposedDesc(List<VFXMapping> outExposedParameters, string name, VFXSlot slot, VFXExpressionGraph graph)
        {
            var expression = VFXExpression.GetVFXValueTypeFromType(slot.property.type) != VFXValueType.None ? slot.GetInExpression() : null;
            if (expression != null)
            {
                var exprIndex = graph.GetFlattenedIndex(expression);
                if (exprIndex == -1)
                    throw new InvalidOperationException("Unable to retrieve value from exposed for " + name);

                outExposedParameters.Add(new VFXMapping()
                {
                    name = name,
                    index = exprIndex
                });
            }
            else
            {
                foreach (var child in slot.children)
                {
                    CollectExposedDesc(outExposedParameters, name + "_" + child.name, child, graph);
                }
            }
        }

        private static void FillExposedDescs(List<VFXMapping> outExposedParameters, VFXExpressionGraph graph, IEnumerable<VFXParameter> parameters)
        {
            foreach (var parameter in parameters)
            {
                if (parameter.exposed)
                {
                    CollectExposedDesc(outExposedParameters, parameter.exposedName, parameter.GetOutputSlot(0), graph);
                }
            }
        }

        private static void FillEventAttributeDescs(List<VFXLayoutElementDesc> eventAttributeDescs, VFXExpressionGraph graph, IEnumerable<VFXContext> contexts)
        {
            foreach (var context in contexts.Where(o => o.contextType == VFXContextType.kSpawner))
            {
                foreach (var linked in context.outputContexts)
                {
                    var data = linked.GetData();
                    if (data)
                    {
                        foreach (var attribute in data.GetAttributes())
                        {
                            if ((attribute.mode & VFXAttributeMode.ReadSource) != 0 && !eventAttributeDescs.Any(o => o.name == attribute.attrib.name))
                            {
                                eventAttributeDescs.Add(new VFXLayoutElementDesc()
                                {
                                    name = attribute.attrib.name,
                                    type = attribute.attrib.type
                                });
                            }
                        }
                    }
                }
            }

            var structureLayoutTotalSize = (uint)eventAttributeDescs.Sum(e => (long)VFXExpression.TypeToSize(e.type));
            var currentLayoutSize = 0u;
            var listWithOffset = new List<VFXLayoutElementDesc>();
            eventAttributeDescs.ForEach(e =>
                {
                    e.offset.element = currentLayoutSize;
                    e.offset.structure = structureLayoutTotalSize;
                    currentLayoutSize += (uint)VFXExpression.TypeToSize(e.type);
                    listWithOffset.Add(e);
                });

            eventAttributeDescs.Clear();
            eventAttributeDescs.AddRange(listWithOffset);
        }

        private static List<VFXContext> CollectContextParentRecursively(List<VFXContext> inputList)
        {
            var contextList = inputList.SelectMany(o => o.inputContexts).Distinct().ToList();
            if (contextList.Any(o => o.inputContexts.Any()))
            {
                var parentContextList = CollectContextParentRecursively(contextList);
                foreach (var context in parentContextList)
                {
                    if (!contextList.Contains(context))
                    {
                        contextList.Add(context);
                    }
                }
            }
            return contextList;
        }

        private static VFXContext[] CollectSpawnersHierarchy(IEnumerable<VFXContext> vfxContext)
        {
            var initContext = vfxContext.Where(o => o.contextType == VFXContextType.kInit).ToList();
            var spawnerList = CollectContextParentRecursively(initContext);
            return spawnerList.Where(o => o.contextType == VFXContextType.kSpawner).Reverse().ToArray();
        }

        struct SpawnInfo
        {
            public int bufferIndex;
            public int systemIndex;
        }

        private static VFXCPUBufferData ComputeArrayOfStructureInitialData(IEnumerable<VFXLayoutElementDesc> layout)
        {
            var data = new VFXCPUBufferData();
            foreach (var element in layout)
            {
                var attribute = VFXAttribute.AllAttribute.FirstOrDefault(o => o.name == element.name);
                bool useAttribute = attribute.name == element.name;
                if (element.type == VFXValueType.Boolean)
                {
                    var v = useAttribute ? attribute.value.Get<bool>() : default(bool);
                    data.PushBool(v);
                }
                else if (element.type == VFXValueType.Float)
                {
                    var v = useAttribute ? attribute.value.Get<float>() : default(float);
                    data.PushFloat(v);
                }
                else if (element.type == VFXValueType.Float2)
                {
                    var v = useAttribute ? attribute.value.Get<Vector2>() : default(Vector2);
                    data.PushFloat(v.x);
                    data.PushFloat(v.y);
                }
                else if (element.type == VFXValueType.Float3)
                {
                    var v = useAttribute ? attribute.value.Get<Vector3>() : default(Vector3);
                    data.PushFloat(v.x);
                    data.PushFloat(v.y);
                    data.PushFloat(v.z);
                }
                else if (element.type == VFXValueType.Float4)
                {
                    var v = useAttribute ? attribute.value.Get<Vector4>() : default(Vector4);
                    data.PushFloat(v.x);
                    data.PushFloat(v.y);
                    data.PushFloat(v.z);
                    data.PushFloat(v.w);
                }
                else if (element.type == VFXValueType.Int32)
                {
                    var v = useAttribute ? attribute.value.Get<int>() : default(int);
                    data.PushInt(v);
                }
                else if (element.type == VFXValueType.Uint32)
                {
                    var v = useAttribute ? attribute.value.Get<uint>() : default(uint);
                    data.PushUInt(v);
                }
                else
                {
                    throw new NotImplementedException();
                }
            }
            return data;
        }

        private static void FillSpawner(Dictionary<VFXContext, SpawnInfo> outContextSpawnToSpawnInfo, List<VFXCPUBufferDesc> outCpuBufferDescs, List<VFXEditorSystemDesc> outSystemDescs, IEnumerable<VFXContext> contexts, VFXExpressionGraph graph, List<VFXLayoutElementDesc> globalEventAttributeDescs, Dictionary<VFXContext, VFXContextCompiledData> contextToCompiledData)
        {
            var spawners = CollectSpawnersHierarchy(contexts);
            foreach (var it in spawners.Select((spawner, index) => new { spawner, index }))
            {
                outContextSpawnToSpawnInfo.Add(it.spawner, new SpawnInfo() { bufferIndex = outCpuBufferDescs.Count, systemIndex = it.index });
                outCpuBufferDescs.Add(new VFXCPUBufferDesc()
                {
                    capacity = 1u,
                    stride = globalEventAttributeDescs.First().offset.structure,
                    layout = globalEventAttributeDescs.ToArray(),
                    initialData = ComputeArrayOfStructureInitialData(globalEventAttributeDescs)
                });
            }
            foreach (var spawnContext in spawners)
            {
                var buffers = new List<VFXMapping>();
                buffers.Add(new VFXMapping()
                {
                    index = outContextSpawnToSpawnInfo[spawnContext].bufferIndex,
                    name = "spawner_output"
                });

                for (int indexSlot = 0; indexSlot < 2; ++indexSlot)
                {
                    foreach (var input in spawnContext.inputFlowSlot[indexSlot].link)
                    {
                        var inputContext = input.context as VFXContext;
                        if (outContextSpawnToSpawnInfo.ContainsKey(inputContext))
                        {
                            buffers.Add(new VFXMapping()
                            {
                                index = outContextSpawnToSpawnInfo[inputContext].bufferIndex,
                                name = "spawner_input_" + (indexSlot == 0 ? "OnPlay" : "OnStop")
                            });
                        }
                    }
                }

                var contextData = contextToCompiledData[spawnContext];
                outSystemDescs.Add(new VFXEditorSystemDesc()
                {
                    buffers = buffers.ToArray(),
                    capacity = 0u,
                    flags = VFXSystemFlag.SystemDefault,
                    layer = uint.MaxValue,
                    tasks = spawnContext.activeChildrenWithImplicit.Select((b, index) =>
                        {
                            var spawnerBlock = b as VFXAbstractSpawner;
                            if (spawnerBlock == null)
                            {
                                throw new InvalidCastException("Unexpected block type in spawnerContext");
                            }
                            if (spawnerBlock.spawnerType == VFXTaskType.CustomCallbackSpawner && spawnerBlock.customBehavior == null)
                            {
                                throw new InvalidOperationException("VFXAbstractSpawner excepts a custom behavior for custom callback type");
                            }
                            if (spawnerBlock.spawnerType != VFXTaskType.CustomCallbackSpawner && spawnerBlock.customBehavior != null)
                            {
                                throw new InvalidOperationException("VFXAbstractSpawner only expects a custom behavior for custom callback type");
                            }

                            var cpuExpression = contextData.cpuMapper.CollectExpression(index, false).Select(o =>
                            {
                                return new VFXMapping
                                {
                                    index = graph.GetFlattenedIndex(o.exp),
                                    name = o.name
                                };
                            }).ToArray();

                            Object processor = null;
                            if (spawnerBlock.customBehavior != null)
                            {
                                var assets = AssetDatabase.FindAssets("t:TextAsset " + spawnerBlock.customBehavior.Name);
                                if (assets.Length != 1)
                                {
                                    throw new InvalidOperationException("Unable to retrieve ScriptatbleObject for " + spawnerBlock.customBehavior);
                                }

                                var assetPath = AssetDatabase.GUIDToAssetPath(assets[0]);
                                processor = AssetDatabase.LoadAssetAtPath<TextAsset>(assetPath);
                            }

                            return new VFXEditorTaskDesc
                            {
                                type = spawnerBlock.spawnerType,
                                buffers = new VFXMapping[0],
                                values = cpuExpression.ToArray(),
                                parameters = contextData.parameters,
                                externalProcessor = processor
                            };
                        }).ToArray()
                });
            }
        }

        private static void FillEvent(List<VFXEventDesc> outEventDesc, Dictionary<VFXContext, SpawnInfo> contextSpawnToSpawnInfo, IEnumerable<VFXContext> contexts)
        {
            var allPlayNotLinked = contextSpawnToSpawnInfo.Where(o => !o.Key.inputFlowSlot[0].link.Any()).Select(o => (uint)o.Value.systemIndex).ToList();
            var allStopNotLinked = contextSpawnToSpawnInfo.Where(o => !o.Key.inputFlowSlot[1].link.Any()).Select(o => (uint)o.Value.systemIndex).ToList();

            var eventDescTemp = new[]
            {
                new { eventName = "OnPlay", playSystems = allPlayNotLinked, stopSystems = new List<uint>() },
                new { eventName = "OnStop", playSystems = new List<uint>(), stopSystems = allStopNotLinked },
            }.ToList();

            var events = contexts.Where(o => o.contextType == VFXContextType.kEvent);
            foreach (var evt in events)
            {
                var eventName = (evt as VFXBasicEvent).eventName;
                foreach (var link in evt.outputFlowSlot[0].link)
                {
                    if (contextSpawnToSpawnInfo.ContainsKey(link.context))
                    {
                        var eventIndex = eventDescTemp.FindIndex(o => o.eventName == eventName);
                        if (eventIndex == -1)
                        {
                            eventIndex = eventDescTemp.Count;
                            eventDescTemp.Add(new
                            {
                                eventName = eventName,
                                playSystems = new List<uint>(),
                                stopSystems = new List<uint>(),
                            });
                        }

                        var startSystem = link.slotIndex == 0;
                        var spawnerIndex = (uint)contextSpawnToSpawnInfo[link.context].systemIndex;
                        if (startSystem)
                        {
                            eventDescTemp[eventIndex].playSystems.Add(spawnerIndex);
                        }
                        else
                        {
                            eventDescTemp[eventIndex].stopSystems.Add(spawnerIndex);
                        }
                    }
                }
            }
            outEventDesc.Clear();
            outEventDesc.AddRange(eventDescTemp.Select(o => new VFXEventDesc() { name = o.eventName, startSystems = o.playSystems.ToArray(), stopSystems = o.stopSystems.ToArray() }));
        }

        private static void GenerateShaders(List<GeneratedCodeData> outGeneratedCodeData, VFXExpressionGraph graph, IEnumerable<VFXContext> contexts, Dictionary<VFXContext, VFXContextCompiledData> contextToCompiledData)
        {
            Profiler.BeginSample("VFXEditor.GenerateShaders");
            try
            {
                var compilMode = new[] { /* VFXCodeGenerator.CompilationMode.Debug,*/ VFXCodeGenerator.CompilationMode.Runtime };

                foreach (var context in contexts)
                {
                    var gpuMapper = graph.BuildGPUMapper(context);
                    var uniformMapper = new VFXUniformMapper(gpuMapper);

                    // Add gpu and uniform mapper
                    var contextData = contextToCompiledData[context];
                    contextData.gpuMapper = gpuMapper;
                    contextData.uniformMapper = uniformMapper;
                    contextToCompiledData[context] = contextData;

                    var codeGeneratorTemplate = context.codeGeneratorTemplate;
                    if (codeGeneratorTemplate != null)
                    {
                        var generatedContent = compilMode.Select(o => new StringBuilder()).ToArray();
                        VFXCodeGenerator.Build(context, compilMode, generatedContent, contextData, codeGeneratorTemplate);

                        for (int i = 0; i < compilMode.Length; ++i)
                        {
                            outGeneratedCodeData.Add(new GeneratedCodeData()
                            {
                                context = context,
                                computeShader = context.codeGeneratorCompute,
                                compilMode = compilMode[i],
                                content = generatedContent[i]
                            });
                        }
                    }
                }
            }
            finally
            {
                Profiler.EndSample();
            }
        }

        private static void SaveShaderFiles(VisualEffectResource resource, List<GeneratedCodeData> generatedCodeData, Dictionary<VFXContext, VFXContextCompiledData> contextToCompiledData)
        {
            Profiler.BeginSample("VFXEditor.SaveShaderFiles");
            try
            {
                VFXShaderSourceDesc[] descs = new VFXShaderSourceDesc[generatedCodeData.Count];

                for (int i = 0; i < generatedCodeData.Count; ++i)
                {
                    var generated = generatedCodeData[i];
                    var fileName = string.Format("Temp_{1}_{0}_{2}_{3}.{1}",  VFXCodeGeneratorHelper.GeneratePrefix((uint)i), generated.computeShader ? "compute" : "shader", generated.context.name.ToLower(), generated.compilMode);

                    descs[i].source = generated.content.ToString();
                    descs[i].name = fileName;
                    descs[i].compute = generated.computeShader;
                }

                resource.shaderSources = descs;

                for (int i = 0; i < generatedCodeData.Count; ++i)
                {
                    var generated = generatedCodeData[i];
                    var contextData = contextToCompiledData[generated.context];
                    contextData.indexInShaderSource = i;
                    contextToCompiledData[generated.context] = contextData;
                }
            }
            finally
            {
                Profiler.EndSample();
            }
        }

        public void FillDependentBuffer(IEnumerable<VFXData> compilableData, List<VFXGPUBufferDesc> bufferDescs, Dictionary<VFXData, int> attributeBufferDictionnary, Dictionary<VFXData, int> eventGpuBufferDictionnary)
        {
            foreach (var data in compilableData.OfType<VFXDataParticle>())
            {
                int attributeBufferIndex = -1;
                if (data.attributeBufferSize > 0)
                {
                    attributeBufferIndex = bufferDescs.Count;
                    bufferDescs.Add(data.attributeBufferDesc);
                }
                attributeBufferDictionnary.Add(data, attributeBufferIndex);
            }

            //Prepare GPU event buffer
            foreach (var data in compilableData.SelectMany(o => o.dependenciesOut).Distinct().OfType<VFXDataParticle>())
            {
                var eventBufferIndex = -1;
                if (data.capacity > 0)
                {
                    eventBufferIndex = bufferDescs.Count;
                    bufferDescs.Add(new VFXGPUBufferDesc() { type = ComputeBufferType.Append, size = data.capacity, stride = 4 });
                }
                eventGpuBufferDictionnary.Add(data, eventBufferIndex);
            }
        }

        private class VFXImplicitContextOfExposedExpression : VFXContext
        {
            private VFXExpressionMapper mapper;

            public VFXImplicitContextOfExposedExpression() : base(VFXContextType.kNone, VFXDataType.kNone, VFXDataType.kNone) {}

            private static void CollectExposedExpression(List<VFXExpression> expressions, VFXSlot slot)
            {
                var expression = VFXExpression.GetVFXValueTypeFromType(slot.property.type) != VFXValueType.None ? slot.GetInExpression() : null;
                if (expression != null)
                    expressions.Add(expression);
                else
                {
                    foreach (var child in slot.children)
                        CollectExposedExpression(expressions, child);
                }
            }

            public void FillExpression(VFXGraph graph)
            {
                var allExposedParameter = graph.children.OfType<VFXParameter>().Where(o => o.exposed);
                var expressionsList = new List<VFXExpression>();
                foreach (var parameter in allExposedParameter)
                    CollectExposedExpression(expressionsList, parameter.outputSlots[0]);

                mapper = new VFXExpressionMapper();
                for (int i = 0; i < expressionsList.Count; ++i)
                    mapper.AddExpression(expressionsList[i], "ImplicitExposedExpression", i);
            }

            public override VFXExpressionMapper GetExpressionMapper(VFXDeviceTarget target)
            {
                return target == VFXDeviceTarget.CPU ? mapper : null;
            }
        }


        public void Compile()
        {
            // Prevent doing anything ( and especially showing progesses ) in an empty graph.
            if (m_Graph.children.Count() < 1)
            {
                // Cleaning
                if (m_Graph.visualEffectResource != null)
                {
                    m_Graph.visualEffectResource.ClearPropertyData();
                    m_Graph.visualEffectResource.SetSystems(null, null, null, null);
                }

                m_ExpressionGraph = new VFXExpressionGraph();
                m_ExpressionValues = new List<VFXExpressionValueContainerDescAbstract>();
                return;
            }

            Profiler.BeginSample("VFXEditor.CompileAsset");
            try
            {
                float nbSteps = 10.0f;
                string progressBarTitle = "Compiling VFX...";

                EditorUtility.DisplayProgressBar(progressBarTitle, "Collect dependencies", 0 / nbSteps);
                var models = new HashSet<ScriptableObject>();
                m_Graph.CollectDependencies(models);

                var contexts = models.OfType<VFXContext>().ToArray();

                foreach (var c in contexts) // Unflag all contexts
                    c.MarkAsCompiled(false);

                var compilableContexts = models.OfType<VFXContext>().Where(c => c.CanBeCompiled()).ToArray();
                var compilableData = models.OfType<VFXData>().Where(d => d.CanBeCompiled());

                IEnumerable<VFXContext> implicitContexts = Enumerable.Empty<VFXContext>();
                foreach (var d in compilableData) // Flag compiled contexts
                    implicitContexts = implicitContexts.Concat(d.InitImplicitContexts());
                compilableContexts = compilableContexts.Concat(implicitContexts.ToArray());

                foreach (var c in compilableContexts) // Flag compiled contexts
                    c.MarkAsCompiled(true);

                EditorUtility.DisplayProgressBar(progressBarTitle, "Collect attributes", 1 / nbSteps);
                foreach (var data in compilableData)
                    data.CollectAttributes();

                EditorUtility.DisplayProgressBar(progressBarTitle, "Compute layers", 2 / nbSteps);
                foreach (var data in compilableData)
                    data.ComputeLayer();

                EditorUtility.DisplayProgressBar(progressBarTitle, "Compile expression Graph", 3 / nbSteps);
                m_ExpressionGraph = new VFXExpressionGraph();
                var exposedExpressionContext = ScriptableObject.CreateInstance<VFXImplicitContextOfExposedExpression>();
                exposedExpressionContext.FillExpression(m_Graph); //Force all exposed expression to be visible, only for registering in CompileExpressions
                m_ExpressionGraph.CompileExpressions(compilableContexts.Concat(new VFXContext[] { exposedExpressionContext }), VFXExpressionContextOption.Reduction);

                EditorUtility.DisplayProgressBar(progressBarTitle, "Generate bytecode", 4 / nbSteps);
                var expressionDescs = new List<VFXExpressionDesc>();
                var valueDescs = new List<VFXExpressionValueContainerDescAbstract>();
                FillExpressionDescs(expressionDescs, valueDescs, m_ExpressionGraph);

                Dictionary<VFXContext, VFXContextCompiledData> contextToCompiledData = new Dictionary<VFXContext, VFXContextCompiledData>();
                foreach (var context in compilableContexts)
                    contextToCompiledData.Add(context, new VFXContextCompiledData());

                EditorUtility.DisplayProgressBar(progressBarTitle, "Generate mappings", 5 / nbSteps);
                foreach (var context in compilableContexts)
                {
                    var cpuMapper = m_ExpressionGraph.BuildCPUMapper(context);
                    var contextData = contextToCompiledData[context];
                    contextData.cpuMapper = cpuMapper;
                    contextData.parameters = context.additionalMappings.ToArray();
                    contextToCompiledData[context] = contextData;
                }

                var exposedParameterDescs = new List<VFXMapping>();
                FillExposedDescs(exposedParameterDescs, m_ExpressionGraph, models.OfType<VFXParameter>());
                var globalEventAttributeDescs = new List<VFXLayoutElementDesc>() { new VFXLayoutElementDesc() { name = "spawnCount", type = VFXValueType.Float } };
                FillEventAttributeDescs(globalEventAttributeDescs, m_ExpressionGraph, compilableContexts);

                EditorUtility.DisplayProgressBar(progressBarTitle, "Generate Attribute layouts", 6 / nbSteps);
                foreach (var data in compilableData)
                    data.GenerateAttributeLayout();

                var expressionSheet = new VFXExpressionSheet();
                expressionSheet.expressions = expressionDescs.ToArray();
                expressionSheet.values = valueDescs.ToArray();
                expressionSheet.exposed = exposedParameterDescs.ToArray();

                m_Graph.visualEffectResource.ClearPropertyData();
                m_Graph.visualEffectResource.SetExpressionSheet(expressionSheet);

                var generatedCodeData = new List<GeneratedCodeData>();

                EditorUtility.DisplayProgressBar(progressBarTitle, "Generate shaders", 7 / nbSteps);
                GenerateShaders(generatedCodeData, m_ExpressionGraph, compilableContexts, contextToCompiledData);
<<<<<<< HEAD
                EditorUtility.DisplayProgressBar(progressBarTitle, "Importing shaders", 7 / nbSteps);
                SaveShaderFiles(m_Graph.visualEffectResource, generatedCodeData, contextToCompiledData);
=======
                EditorUtility.DisplayProgressBar(progressBarTitle, "Write shader files", 8 / nbSteps);
                SaveShaderFiles(m_Graph.visualEffectAsset, generatedCodeData, contextToCompiledData);
>>>>>>> 1027480e

                var bufferDescs = new List<VFXGPUBufferDesc>();
                var cpuBufferDescs = new List<VFXCPUBufferDesc>();
                var systemDescs = new List<VFXEditorSystemDesc>();

                EditorUtility.DisplayProgressBar(progressBarTitle, "Generate native systems", 9 / nbSteps);
                cpuBufferDescs.Add(new VFXCPUBufferDesc()
                {
                    capacity = 1u,
                    layout = globalEventAttributeDescs.ToArray(),
                    stride = globalEventAttributeDescs.First().offset.structure,
                    initialData = ComputeArrayOfStructureInitialData(globalEventAttributeDescs)
                });
                var contextSpawnToSpawnInfo = new Dictionary<VFXContext, SpawnInfo>();
                FillSpawner(contextSpawnToSpawnInfo, cpuBufferDescs, systemDescs, compilableContexts, m_ExpressionGraph, globalEventAttributeDescs, contextToCompiledData);

                var eventDescs = new List<VFXEventDesc>();
                FillEvent(eventDescs, contextSpawnToSpawnInfo, compilableContexts);

                var attributeBufferDictionnary = new Dictionary<VFXData, int>();
                var eventGpuBufferDictionnary = new Dictionary<VFXData, int>();
                FillDependentBuffer(compilableData, bufferDescs, attributeBufferDictionnary, eventGpuBufferDictionnary);

                var contextSpawnToBufferIndex = contextSpawnToSpawnInfo.Select(o => new { o.Key, o.Value.bufferIndex }).ToDictionary(o => o.Key, o => o.bufferIndex);
                foreach (var data in compilableData)
                {
                    data.FillDescs(bufferDescs,
                        systemDescs,
                        m_ExpressionGraph,
                        contextToCompiledData,
                        contextSpawnToBufferIndex,
                        attributeBufferDictionnary,
                        eventGpuBufferDictionnary);
                }

                EditorUtility.DisplayProgressBar(progressBarTitle, "Setting up systems", 9 / nbSteps);
                m_Graph.visualEffectResource.SetSystems(systemDescs.ToArray(), eventDescs.ToArray(), bufferDescs.ToArray(), cpuBufferDescs.ToArray());
                m_ExpressionValues = valueDescs;
                m_Graph.visualEffectResource.MarkRuntimeVersion();

                var assetPath = AssetDatabase.GetAssetPath(visualEffectResource);
                AssetDatabase.ImportAsset(assetPath, ImportAssetOptions.ForceUpdate); //This should compile the shaders on the C++ size
            }
            catch (Exception e)
            {
                Debug.LogError(string.Format("Exception while compiling expression graph: {0}: {1}", e, e.StackTrace));

                // Cleaning
                if (m_Graph.visualEffectResource != null)
                {
                    m_Graph.visualEffectResource.ClearPropertyData();
                    m_Graph.visualEffectResource.SetSystems(null, null, null, null);
                }

                m_ExpressionGraph = new VFXExpressionGraph();
                m_ExpressionValues = new List<VFXExpressionValueContainerDescAbstract>();
            }
            finally
            {
                Profiler.EndSample();
                EditorUtility.ClearProgressBar();
            }
        }

        public void UpdateValues()
        {
            var flatGraph = m_ExpressionGraph.FlattenedExpressions;
            var numFlattenedExpressions = flatGraph.Count;

            int descIndex = 0;
            for (int i = 0; i < numFlattenedExpressions; ++i)
            {
                var exp = flatGraph[i];
                if (exp.Is(VFXExpression.Flags.Value))
                {
                    var desc = m_ExpressionValues[descIndex++];
                    if (desc.expressionIndex != i)
                        throw new InvalidOperationException();

                    switch (exp.valueType)
                    {
                        case VFXValueType.Float: SetValueDesc<float>(desc, exp); break;
                        case VFXValueType.Float2: SetValueDesc<Vector2>(desc, exp); break;
                        case VFXValueType.Float3: SetValueDesc<Vector3>(desc, exp); break;
                        case VFXValueType.Float4: SetValueDesc<Vector4>(desc, exp); break;
                        case VFXValueType.Int32: SetValueDesc<int>(desc, exp); break;
                        case VFXValueType.Uint32: SetValueDesc<uint>(desc, exp); break;
                        case VFXValueType.Texture2D: SetValueDesc<Texture2D, Texture>(desc, exp); break;
                        case VFXValueType.Texture2DArray: SetValueDesc<Texture2DArray, Texture>(desc, exp); break;
                        case VFXValueType.Texture3D: SetValueDesc<Texture3D, Texture>(desc, exp); break;
                        case VFXValueType.TextureCube: SetValueDesc<Cubemap, Texture>(desc, exp); break;
                        case VFXValueType.TextureCubeArray: SetValueDesc<CubemapArray, Texture>(desc, exp); break;
                        case VFXValueType.Matrix4x4: SetValueDesc<Matrix4x4>(desc, exp); break;
                        case VFXValueType.Curve: SetValueDesc<AnimationCurve>(desc, exp); break;
                        case VFXValueType.ColorGradient: SetValueDesc<Gradient>(desc, exp); break;
                        case VFXValueType.Mesh: SetValueDesc<Mesh>(desc, exp); break;
                        case VFXValueType.Boolean: SetValueDesc<bool>(desc, exp); break;
                        default: throw new InvalidOperationException("Invalid type");
                    }
                }
            }

            m_Graph.visualEffectResource.SetValueSheet(m_ExpressionValues.ToArray());
        }

        public VisualEffectResource visualEffectResource
        {
            get
            {
                if (m_Graph != null)
                {
                    return m_Graph.visualEffectResource;
                }
                return null;
            }
        }

        private VFXGraph m_Graph;

        [NonSerialized]
        private VFXExpressionGraph m_ExpressionGraph;
        [NonSerialized]
        private List<VFXExpressionValueContainerDescAbstract> m_ExpressionValues;
        //[NonSerialized]
        //private Dictionary<VFXContext, VFXContextCompiledData> m_ContextToCompiledData;
    }
}<|MERGE_RESOLUTION|>--- conflicted
+++ resolved
@@ -668,13 +668,8 @@
 
                 EditorUtility.DisplayProgressBar(progressBarTitle, "Generate shaders", 7 / nbSteps);
                 GenerateShaders(generatedCodeData, m_ExpressionGraph, compilableContexts, contextToCompiledData);
-<<<<<<< HEAD
-                EditorUtility.DisplayProgressBar(progressBarTitle, "Importing shaders", 7 / nbSteps);
+                EditorUtility.DisplayProgressBar(progressBarTitle, "Importing shaders", 8 / nbSteps);
                 SaveShaderFiles(m_Graph.visualEffectResource, generatedCodeData, contextToCompiledData);
-=======
-                EditorUtility.DisplayProgressBar(progressBarTitle, "Write shader files", 8 / nbSteps);
-                SaveShaderFiles(m_Graph.visualEffectAsset, generatedCodeData, contextToCompiledData);
->>>>>>> 1027480e
 
                 var bufferDescs = new List<VFXGPUBufferDesc>();
                 var cpuBufferDescs = new List<VFXCPUBufferDesc>();
