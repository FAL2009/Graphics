using System;
using System.Collections.Generic;
using System.Linq;
using System.Text;
using UnityEngine;
using UnityEditor.Experimental.VFX;
using UnityEngine.Experimental.VFX;

namespace UnityEditor.VFX
{
    interface ILayoutProvider
    {
        void GenerateAttributeLayout(uint capacity, Dictionary<VFXAttribute, int> storedAttribute);
        string GetCodeOffset(VFXAttribute attrib, string index);
        uint GetBufferSize(uint capacity);

        VFXGPUBufferDesc GetBufferDesc(uint capacity);
    }

    class StructureOfArrayProvider : ILayoutProvider
    {
        private struct AttributeLayout
        {
            public int bucket;
            public int offset;

            public AttributeLayout(int bucket, int offset)
            {
                this.bucket = bucket;
                this.offset = offset;
            }
        }

        // return size
        private int GenerateBucketLayout(List<VFXAttribute> attributes, int bucketId)
        {
            var sortedAttrib = attributes.OrderByDescending(a => VFXValue.TypeToSize(a.type));

            var attribBlocks = new List<List<VFXAttribute>>();
            foreach (var value in sortedAttrib)
            {
                var block = attribBlocks.FirstOrDefault(b => b.Sum(a => VFXValue.TypeToSize(a.type)) + VFXValue.TypeToSize(value.type) <= 4);
                if (block != null)
                    block.Add(value);
                else
                    attribBlocks.Add(new List<VFXAttribute>() { value });
            }

            int currentOffset = 0;
            int minAlignment = 0;
            foreach (var block in attribBlocks)
            {
                foreach (var attrib in block)
                {
                    int size = VFXValue.TypeToSize(attrib.type);
                    int alignment = size > 2 ? 4 : size;
                    minAlignment = Math.Max(alignment, minAlignment);
                    // align offset
                    currentOffset = (currentOffset + alignment - 1) & ~(alignment - 1);
                    m_AttributeLayout.Add(attrib, new AttributeLayout(bucketId, currentOffset));
                    currentOffset += size;
                }
            }

            return (currentOffset + minAlignment - 1) & ~(minAlignment - 1);
        }

        public void GenerateAttributeLayout(uint capacity, Dictionary<VFXAttribute, int> storedAttribute)
        {
            m_BucketSizes.Clear();
            m_AttributeLayout.Clear();
            m_BucketOffsets.Clear();

            var attributeBuckets = new Dictionary<int, List<VFXAttribute>>();
            foreach (var kvp in storedAttribute)
            {
                List<VFXAttribute> attributes;
                if (!attributeBuckets.ContainsKey(kvp.Value))
                {
                    attributes = new List<VFXAttribute>();
                    attributeBuckets[kvp.Value] = attributes;
                }
                else
                    attributes = attributeBuckets[kvp.Value];

                attributes.Add(kvp.Key);
            }

            int bucketId = 0;
            foreach (var bucket in attributeBuckets)
            {
                int bucketOffset = bucketId == 0 ? 0 : m_BucketOffsets[bucketId - 1] + (int)capacity * m_BucketSizes[bucketId - 1];
                m_BucketOffsets.Add((bucketOffset + 3) & ~3); // align on dword;
                m_BucketSizes.Add(GenerateBucketLayout(bucket.Value, bucketId));
                ++bucketId;
            }

            // Debug log
            var builder = new StringBuilder();
            builder.AppendLine("ATTRIBUTE LAYOUT");
            builder.Append(string.Format("NbBuckets:{0} ( ", m_BucketSizes.Count));
            foreach (int size in m_BucketSizes)
                builder.Append(size + " ");
            builder.AppendLine(")");
            foreach (var kvp in m_AttributeLayout)
                builder.AppendLine(string.Format("Attrib:{0} type:{1} bucket:{2} offset:{3}", kvp.Key.name, kvp.Key.type, kvp.Value.bucket, kvp.Value.offset));
            Debug.Log(builder.ToString());
        }

        public string GetCodeOffset(VFXAttribute attrib, string index)
        {
            AttributeLayout layout;
            if (!m_AttributeLayout.TryGetValue(attrib, out layout))
            {
                throw new InvalidOperationException(string.Format("Cannot find attribute {0}", attrib.name));
            }
            return string.Format("({2} * 0x{0:X} + 0x{1:X}) << 2", m_BucketSizes[layout.bucket], m_BucketOffsets[layout.bucket] + layout.offset, index);
        }

        public uint GetBufferSize(uint capacity)
        {
            return (uint)m_BucketOffsets.LastOrDefault() + capacity * (uint)m_BucketSizes.LastOrDefault();
        }

        public VFXGPUBufferDesc GetBufferDesc(uint capacity)
        {
            var layout = m_AttributeLayout.Select(o => new VFXLayoutElementDesc()
            {
                name = o.Key.name,
                type = o.Key.type,
                offset = new VFXLayoutOffset()
                {
                    structure = (uint)m_BucketSizes[o.Value.bucket],
                    bucket = (uint)m_BucketOffsets[o.Value.bucket],
                    element = (uint)o.Value.offset
                }
            });
            return new VFXGPUBufferDesc()
            {
                type = ComputeBufferType.Raw,
                size = GetBufferSize(capacity),
                stride = 4,
                capacity = capacity,
                layout = layout.ToArray()
            };
        }

        private Dictionary<VFXAttribute, AttributeLayout> m_AttributeLayout = new Dictionary<VFXAttribute, AttributeLayout>();
        private List<int> m_BucketSizes = new List<int>();
        private List<int> m_BucketOffsets = new List<int>();
    }

    class VFXDataParticle : VFXData, ISpaceable
    {
        public override VFXDataType type { get { return VFXDataType.kParticle; } }

        public uint capacity
        {
            get { return m_Capacity; }
            set { m_Capacity = value; }
        }

        private uint alignedCapacity
        {
            get
            {
                uint capacity = m_Capacity;
                const uint kThreadPerGroup = 64;
                if (capacity > kThreadPerGroup)
                    capacity = (uint)((capacity + kThreadPerGroup - 1) & ~(kThreadPerGroup - 1)); // multiple of kThreadPerGroup
                return (capacity + 3u) & ~3u; // Align on 4 boundary
            }
        }

        public override uint sourceCount
        {
            get
            {
                var init = owners.FirstOrDefault(o => o.contextType == VFXContextType.kInit);

                if (init == null)
                    return 0u;

                var cpuCount = init.inputContexts.Where(o => o.contextType == VFXContextType.kSpawner).Count();
                var gpuCount = init.inputContexts.Where(o => o.contextType == VFXContextType.kSpawnerGPU).Count();

                if (cpuCount != 0 && gpuCount != 0)
                {
                    throw new InvalidOperationException("Cannot mix GPU & CPU spawners in init");
                }

                if (cpuCount > 0)
                {
                    return (uint)cpuCount;
                }
                else if (gpuCount > 0)
                {
                    if (gpuCount > 1)
                    {
                        throw new InvalidOperationException("Don't support multiple GPU event (for now)");
                    }
                    var parent = m_DependenciesIn.OfType<VFXDataParticle>().FirstOrDefault();
                    return parent != null ? parent.m_Capacity : 0u;
                }
                return init != null ? (uint)init.inputContexts.Where(o => o.contextType == VFXContextType.kSpawner /* Explicitly ignore spawner gpu */).Count() : 0u;
            }
        }

        public uint attributeBufferSize
        {
            get
            {
                return m_layoutAttributeCurrent.GetBufferSize(alignedCapacity);
            }
        }

        public VFXGPUBufferDesc attributeBufferDesc
        {
            get
            {
                return m_layoutAttributeCurrent.GetBufferDesc(capacity);
            }
        }

        public CoordinateSpace space
        {
            get { return m_Space; }
            set { m_Space = value; }
        }

        public override bool CanBeCompiled()
        {
            // Has enough contexts and capacity
            if (m_Owners.Count < 1 || m_Capacity <= 0)
                return false;

            // Has a initialize
            if (m_Owners[0].contextType != VFXContextType.kInit)
                return false;

            // Has a spawner
            if (m_Owners[0].inputContexts.FirstOrDefault() == null)
                return false;

            // Has an output
            if (m_Owners.Last().contextType == VFXContextType.kOutput)
                return true;

            // Has a least one dependent compilable system
            if (m_Owners.SelectMany(c => c.allLinkedOutputSlot)
                .Select(s => s.owner)
                .Where(m => ((m is VFXBlock) && ((VFXBlock)m).enabled) || (m is VFXContext))
                .Select(m => ((VFXModel)m).GetFirstParentOfType<VFXContext>())
                .Distinct()
                .Any(c => c.CanBeCompiled()))
                return true;

            return false;
        }

        public override VFXDeviceTarget GetCompilationTarget(VFXContext context)
        {
            return VFXDeviceTarget.GPU;
        }

        public override void GenerateAttributeLayout()
        {
            m_layoutAttributeCurrent.GenerateAttributeLayout(alignedCapacity, m_StoredCurrentAttributes);
            var parent = m_DependenciesIn.OfType<VFXDataParticle>().FirstOrDefault();
            if (parent != null)
            {
                m_layoutAttributeSource.GenerateAttributeLayout(parent.alignedCapacity, parent.m_StoredCurrentAttributes);
                m_ownAttributeSourceBuffer = false;
            }
            else
            {
                var readSourceAttribute = m_ReadSourceAttributes.ToDictionary(o => o, _ => (int)VFXAttributeMode.ReadSource);
                m_layoutAttributeSource.GenerateAttributeLayout(sourceCount, readSourceAttribute);
                m_ownAttributeSourceBuffer = true;
            }
        }

        public override string GetAttributeDataDeclaration(VFXAttributeMode mode)
        {
            if (m_StoredCurrentAttributes.Count == 0)
                return string.Empty;
            else if ((mode & VFXAttributeMode.Write) != 0)
                return "RWByteAddressBuffer attributeData;";
            else
                return "ByteAddressBuffer attributeData;";
        }

        private string GetCastAttributePrefix(VFXAttribute attrib)
        {
            if (VFXExpression.IsFloatValueType(attrib.type))
                return "asfloat";
            return "";
        }

        private string GetByteAddressBufferMethodSuffix(VFXAttribute attrib)
        {
            int size = VFXExpression.TypeToSize(attrib.type);
            if (size == 1)
                return string.Empty;
            else if (size <= 4)
                return size.ToString();
            else
                throw new ArgumentException(string.Format("Attribute {0} of type {1} cannot be handled in ByteAddressBuffer due to its size of {2}", attrib.name, attrib.type, size));
        }

        public override string GetLoadAttributeCode(VFXAttribute attrib, VFXAttributeLocation location)
        {
            var attributeStore = location == VFXAttributeLocation.Current ? m_layoutAttributeCurrent : m_layoutAttributeSource;
            var attributeBuffer = location == VFXAttributeLocation.Current ? "attributeBuffer" : "sourceAttributeBuffer";
            var index = location == VFXAttributeLocation.Current ? "index" : "sourceIndex";

            if (location == VFXAttributeLocation.Current && !m_StoredCurrentAttributes.ContainsKey(attrib))
                throw new ArgumentException(string.Format("Attribute {0} does not exist in data layout", attrib.name));

            if (location == VFXAttributeLocation.Source && !m_ReadSourceAttributes.Any(a => a.name == attrib.name))
                throw new ArgumentException(string.Format("Attribute {0} does not exist in data layout", attrib.name));

            return string.Format("{0}({3}.Load{1}({2}))", GetCastAttributePrefix(attrib), GetByteAddressBufferMethodSuffix(attrib), attributeStore.GetCodeOffset(attrib, index), attributeBuffer);
        }

        public override string GetStoreAttributeCode(VFXAttribute attrib, string value)
        {
            if (!m_StoredCurrentAttributes.ContainsKey(attrib))
                throw new ArgumentException(string.Format("Attribute {0} does not exist in data layout", attrib.name));

            return string.Format("attributeBuffer.Store{0}({1},{3}({2}))", GetByteAddressBufferMethodSuffix(attrib), m_layoutAttributeCurrent.GetCodeOffset(attrib, "index"), value, attrib.type == VFXValueType.Boolean ? "uint" : "asuint");
        }

        public override IEnumerable<VFXContext> InitImplicitContexts()
        {
            if (!NeedsSort())
            {
                m_Contexts = m_Owners;
                return Enumerable.Empty<VFXContext>();
            }

            m_Contexts = new List<VFXContext>(m_Owners.Count + 1);
            int index = 0;

            // First add init and updates
            for (index = 0; index < m_Owners.Count; ++index)
            {
                if ((m_Owners[index].contextType == VFXContextType.kOutput))
                    break;
                m_Contexts.Add(m_Owners[index]);
            }

            // Then the camera sort
            var cameraSort = VFXContext.CreateImplicitContext<VFXCameraSort>(this);
            m_Contexts.Add(cameraSort);

            // And finally output
            for (; index < m_Owners.Count; ++index)
                m_Contexts.Add(m_Owners[index]);

            return new VFXContext[] { cameraSort };
        }

        public bool NeedsIndirectBuffer()
        {
            return owners.OfType<VFXAbstractParticleOutput>().Any(o => o.HasIndirectDraw());
        }

        public bool NeedsSort()
        {
            return owners.OfType<VFXAbstractParticleOutput>().Any(o => o.HasSorting());
        }

        public override void FillDescs(
            List<VFXGPUBufferDesc> outBufferDescs,
            List<VFXEditorSystemDesc> outSystemDescs,
            VFXExpressionGraph expressionGraph,
            Dictionary<VFXContext, VFXContextCompiledData> contextToCompiledData,
            Dictionary<VFXContext, int> contextSpawnToBufferIndex,
            Dictionary<VFXData, int> attributeBuffer,
            Dictionary<VFXData, int> eventBuffer)
        {
            bool hasKill = IsAttributeStored(VFXAttribute.Alive);

            var deadListBufferIndex = -1;
            var deadListCountIndex = -1;

            var systemBufferMappings = new List<VFXMapping>();
            var systemValueMappings = new List<VFXMapping>();

            var attributeBufferIndex = attributeBuffer[this];

            int attributeSourceBufferIndex = -1;
            int eventGPUFrom = -1;
            if (m_DependenciesIn.Any())
            {
                if (m_DependenciesIn.Count != 1)
                {
                    throw new InvalidOperationException("Unexpected multiple input dependency for GPU event");
                }
                attributeSourceBufferIndex = attributeBuffer[m_DependenciesIn.FirstOrDefault()];
                eventGPUFrom = eventBuffer[this];
            }

            if (attributeBufferIndex != -1)
            {
                outBufferDescs.Add(m_layoutAttributeCurrent.GetBufferDesc(alignedCapacity));
                systemBufferMappings.Add(new VFXMapping("attributeBuffer", attributeBufferIndex));
            }

            if (m_ownAttributeSourceBuffer && m_layoutAttributeSource.GetBufferSize(sourceCount) > 0u)
            {
                if (attributeSourceBufferIndex != -1)
                {
                    throw new InvalidOperationException("Unexpected source while filling description of data particle");
                }

                attributeSourceBufferIndex = outBufferDescs.Count;
                outBufferDescs.Add(m_layoutAttributeSource.GetBufferDesc(sourceCount));
            }

            if (attributeSourceBufferIndex != -1)
            {
                systemBufferMappings.Add(new VFXMapping("sourceAttributeBuffer", attributeSourceBufferIndex));
            }

            var systemFlag = VFXSystemFlag.SystemDefault;
            if (eventGPUFrom != -1)
            {
                systemFlag |= VFXSystemFlag.SystemReceivedEventGPU;
                systemBufferMappings.Add(new VFXMapping("eventList", eventGPUFrom));
            }

            if (hasKill)
            {
                systemFlag |= VFXSystemFlag.SystemHasKill;

                deadListBufferIndex = outBufferDescs.Count;
                outBufferDescs.Add(new VFXGPUBufferDesc() { type = ComputeBufferType.Append, size = capacity, stride = 4 });
                systemBufferMappings.Add(new VFXMapping("deadList", deadListBufferIndex));

                deadListCountIndex = outBufferDescs.Count;
                outBufferDescs.Add(new VFXGPUBufferDesc() { type = ComputeBufferType.Raw, size = 1, stride = 4 });
                systemBufferMappings.Add(new VFXMapping("deadListCount", deadListCountIndex));
            }

            var initContext = m_Contexts.FirstOrDefault(o => o.contextType == VFXContextType.kInit);
            if (initContext != null)
                systemBufferMappings.AddRange(initContext.inputContexts.Where(o => o.contextType == VFXContextType.kSpawner).Select(o => new VFXMapping("spawner_input", contextSpawnToBufferIndex[o])));
            if (m_Contexts.Count() > 0 && m_Contexts.First().contextType == VFXContextType.kInit) // TODO This test can be removed once we ensure priorly the system is valid
            {
                var mapper = contextToCompiledData[m_Contexts.First()].cpuMapper;

                var boundsCenterExp = mapper.FromNameAndId("bounds_center", -1);
                var boundsSizeExp = mapper.FromNameAndId("bounds_size", -1);

                int boundsCenterIndex = boundsCenterExp != null ? expressionGraph.GetFlattenedIndex(boundsCenterExp) : -1;
                int boundsSizeIndex = boundsSizeExp != null ? expressionGraph.GetFlattenedIndex(boundsSizeExp) : -1;

                if (boundsCenterIndex != -1 && boundsSizeIndex != -1)
                {
                    systemValueMappings.Add(new VFXMapping("bounds_center", boundsCenterIndex));
                    systemValueMappings.Add(new VFXMapping("bounds_size", boundsSizeIndex));
                }
            }

            int indirectBufferIndex = -1;
            bool needsIndirectBuffer = NeedsIndirectBuffer();
            if (needsIndirectBuffer)
            {
                systemFlag |= VFXSystemFlag.SystemHasIndirectBuffer;
                indirectBufferIndex = outBufferDescs.Count;
                outBufferDescs.Add(new VFXGPUBufferDesc() { type = ComputeBufferType.Append, size = capacity, stride = 4 });
                systemBufferMappings.Add(new VFXMapping("indirectBuffer", indirectBufferIndex));
            }

<<<<<<< HEAD
            var taskDescs = new List<VFXEditorTaskDesc>();
=======
            // sort buffers
            int sortBufferAIndex = -1;
            int sortBufferBIndex = -1;
            bool needsSort = NeedsSort();
            if (needsSort)
            {
                sortBufferAIndex = outBufferDescs.Count;
                sortBufferBIndex = sortBufferAIndex + 1;

                outBufferDescs.Add(new VFXGPUBufferDesc() { type = ComputeBufferType.Default, size = capacity, stride = 8 });
                systemBufferMappings.Add(new VFXMapping("sortBufferA", sortBufferAIndex));

                outBufferDescs.Add(new VFXGPUBufferDesc() { type = ComputeBufferType.Default, size = capacity, stride = 8 });
                systemBufferMappings.Add(new VFXMapping("sortBufferB", sortBufferBIndex));
            }


            var taskDescs = new List<VFXTaskDesc>();
>>>>>>> 1027480e
            var bufferMappings = new List<VFXMapping>();
            var uniformMappings = new List<VFXMapping>();

            for (int i = 0; i < m_Contexts.Count; ++i)
            {
                var context = m_Contexts[i];
                var contextData = contextToCompiledData[context];

                var taskDesc = new VFXEditorTaskDesc();
                taskDesc.type = context.taskType;

                bufferMappings.Clear();

                if (attributeBufferIndex != -1)
                    bufferMappings.Add(new VFXMapping("attributeBuffer", attributeBufferIndex));

                if (eventGPUFrom != -1 && context.contextType == VFXContextType.kInit)
                    bufferMappings.Add(new VFXMapping("eventList", eventGPUFrom));

                if (deadListBufferIndex != -1 && context.contextType != VFXContextType.kOutput && context.taskType != VFXTaskType.CameraSort)
                    bufferMappings.Add(new VFXMapping(context.contextType == VFXContextType.kUpdate ? "deadListOut" : "deadListIn", deadListBufferIndex));

                if (deadListCountIndex != -1 && context.contextType == VFXContextType.kInit)
                    bufferMappings.Add(new VFXMapping("deadListCount", deadListCountIndex));

                if (attributeSourceBufferIndex != -1 && context.contextType == VFXContextType.kInit)
                    bufferMappings.Add(new VFXMapping("sourceAttributeBuffer", attributeSourceBufferIndex));

                if (indirectBufferIndex != -1 &&
                    (context.contextType == VFXContextType.kUpdate ||
                     (context.contextType == VFXContextType.kOutput && (context as VFXAbstractParticleOutput).HasIndirectDraw())))
                {
                    bufferMappings.Add(new VFXMapping(context.taskType == VFXTaskType.CameraSort ? "inputBuffer" : "indirectBuffer", indirectBufferIndex));
                }

                if (deadListBufferIndex != -1 && context.contextType == VFXContextType.kOutput && (context as VFXAbstractParticleOutput).NeedsDeadListCount())
                    bufferMappings.Add(new VFXMapping("deadListCount", deadListCountIndex));

                if (context.taskType == VFXTaskType.CameraSort)
                {
                    bufferMappings.Add(new VFXMapping("outputBuffer", sortBufferAIndex));
                    if (deadListCountIndex != -1)
                        bufferMappings.Add(new VFXMapping("deadListCount", deadListCountIndex));
                }

                var gpuTarget = context.allLinkedOutputSlot.SelectMany(o => (o.owner as VFXContext).outputContexts)
                    .Select(o => eventBuffer[o.GetData()])
                    .ToArray();
                for (uint indexTarget = 0; indexTarget < (uint)gpuTarget.Length; ++indexTarget)
                {
                    var prefix = VFXCodeGeneratorHelper.GeneratePrefix(indexTarget);
                    bufferMappings.Add(new VFXMapping(string.Format("eventListOut_{0}", prefix), gpuTarget[indexTarget]));
                }

                uniformMappings.Clear();
                foreach (var uniform in contextData.uniformMapper.uniforms.Concat(contextData.uniformMapper.textures))
                    uniformMappings.Add(new VFXMapping(contextData.uniformMapper.GetName(uniform), expressionGraph.GetFlattenedIndex(uniform)));

                // Retrieve all cpu mappings at context level (-1)
                var cpuMappings = contextData.cpuMapper.CollectExpression(-1).Select(exp => new VFXMapping(exp.name, expressionGraph.GetFlattenedIndex(exp.exp)));

                taskDesc.buffers = bufferMappings.ToArray();
                taskDesc.values = uniformMappings.ToArray();
                taskDesc.parameters = cpuMappings.Concat(contextData.parameters).ToArray();
                taskDesc.shaderSourceIndex = contextToCompiledData[context].indexInShaderSource;

                taskDescs.Add(taskDesc);
            }

            outSystemDescs.Add(new VFXEditorSystemDesc()
            {
                flags = systemFlag,
                tasks = taskDescs.ToArray(),
                capacity = capacity,
                buffers = systemBufferMappings.ToArray(),
                values = systemValueMappings.ToArray(),
                type = VFXSystemType.Particle,
                layer = m_Layer
            });
        }

        public override void CopySettings<T>(T dst)
        {
            var instance = dst as VFXDataParticle;
            instance.m_Capacity = m_Capacity;
            instance.m_Space = m_Space;
        }

        [SerializeField]
        private uint m_Capacity = 65536;
        [SerializeField]
        private CoordinateSpace m_Space;
        [NonSerialized]
        private StructureOfArrayProvider m_layoutAttributeCurrent = new StructureOfArrayProvider();
        [NonSerialized]
        private StructureOfArrayProvider m_layoutAttributeSource = new StructureOfArrayProvider();
        [NonSerialized]
        private bool m_ownAttributeSourceBuffer;
    }
}<|MERGE_RESOLUTION|>--- conflicted
+++ resolved
@@ -474,9 +474,6 @@
                 systemBufferMappings.Add(new VFXMapping("indirectBuffer", indirectBufferIndex));
             }
 
-<<<<<<< HEAD
-            var taskDescs = new List<VFXEditorTaskDesc>();
-=======
             // sort buffers
             int sortBufferAIndex = -1;
             int sortBufferBIndex = -1;
@@ -494,8 +491,7 @@
             }
 
 
-            var taskDescs = new List<VFXTaskDesc>();
->>>>>>> 1027480e
+            var taskDescs = new List<VFXEditorTaskDesc>();
             var bufferMappings = new List<VFXMapping>();
             var uniformMappings = new List<VFXMapping>();
 
