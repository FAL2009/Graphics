--- conflicted
+++ resolved
@@ -25,15 +25,12 @@
 - Range and Min attributes support on int and uint parameters
 - New Construct Matrix from Vector4 operator
 - Allow filtering enums in VFXModels' VFXSettings.
-<<<<<<< HEAD
-- uint parameter can be seen as an enum.
-=======
 - Sample vertices of a mesh with the Position (Mesh) block and the Sample Mesh operator
 - New built-in operator providing new times access
 - More efficient update modes inspector
 - Ability to read attribute in spawn context through graph
 - Added Degrees / Radians conversion subgraphs in samples
->>>>>>> 9f60bf0f
+- uint parameter can be seen as an enum.
 
 ### Fixed
 - Moved VFX Event Tester Window visibility to Component Play Controls SceneView Window
