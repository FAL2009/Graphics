# Changelog
All notable changes to this package will be documented in this file.

The format is based on [Keep a Changelog](http://keepachangelog.com/en/1.0.0/)
and this project adheres to [Semantic Versioning](http://semver.org/spec/v2.0.0.html).

## [8.0.0] - 2019-11-18
### Added
- Tooltips for Attributes
- Custom Inspector for Spawn context, delay settings are more user friendly.
- Quick Expose Property : Holding Alt + Release Click in an Empty space while making property edges creates a new exposed property of corresponding type with current slot value.
- Octagon & Triangle support for planar distortion output
- Custom Z axis option for strip output
- Custom Inspector for Update context, display update position/rotation instead of integration
- Tooltips to blocks, nodes, contexts, and various menus and options
- VFX asset compilation is done at import instead of when the asset is saved.
- New operators: Exp, Log and LoadTexture
- Duplicate with edges.
- Right click on edge to create a interstitial node.
- New quad distortion output for particle strips
- New attribute for strips: particleCountInStrip
- New options for quad strips texture mapping: swap UV and custom mapping
- Naming for particles system and spawn context
<<<<<<< HEAD
- Sample vertices of a mesh with the Position (Mesh) block and the Sample Mesh operator
=======
- Noise evaluation now performed on CPU when possible
- Range and Min attributes support on int and uint parameters
- New Construct Matrix from Vector4 operator
>>>>>>> 74070bd3

### Fixed
- Moved VFX Event Tester Window visibility to Component Play Controls SceneView Window
- Universal Render Pipeline : Fog integration for Exponential mode [Case 1177594] (https://issuetracker.unity3d.com/issues/urp-slash-fog-vfx-particles)
- Correct VFXSettings display in Shader Graph compatible outputs
- No more NullReference on sub-outputs after domain reload
- Fix typo in strip tangent computation
- Infinite recompilation using subgraph [Case 1186191] (https://issuetracker.unity3d.com/product/unity/issues/guid/1186191/)
- Modifying a shader used by an output mesh context now automatically updates the currently edited VFX
- Possible loss of shadergraph reference in unlit output
- ui : toolbar item wrap instead of overlapping.
- Selection Pass for Universal and High Definition Render Pipeline
- Copy/Paste not deserializing correctly for Particle Strip data
- WorldPosition, AbsoluteWorldPosition & ScreenPos in shadergraph integration
- Optimize VFXAssetEditor when externalize is activated
- TransformVector|Position|Direction & DistanceToSphere|Plane|Line have now spaceable outputs
- Filter out motion vector output for lower resolution & after post-process render passes [Case 1192932] (https://issuetracker.unity3d.com/product/unity/issues/guid/1192932/)
- Sort compute on metal failing with BitonicSort128 [Case 1126095] (https://issuetracker.unity3d.com/issues/osx-unexpected-spawn-slash-capacity-results-when-sorting-is-set-to-auto-slash-on)
- Fix alpha clipping with shader graph
- Fix output settings correctly filtered dependeing on shader graph use or not
- Fix some cases were normal/tangent were not passes as interpolants with shader graph
- Make normals/tangents work in unlit output with shader graph
- Fix shader interpolants with shader graph and particle strips
- SpawnIndex attribute is now working correctly in Initialize context
- Remove useless VFXLibrary clears that caused pop-up menu to take long opening times
- Make sure the subgraph is added to the graph when we set the setting. Fix exception on Convert To Subgraph.
- Subgraph operators appear on drag edge on graph.
- Sample Scene Color & Scene Depth from Shader Graph Integration using High Definition and Universal Render Pipeline
- Removed Unnecessary reference to HDRP Runtime Assembly in VFX Runtime Assembly
- Allow alpha clipping of motion vector for transparent outputs [Case 1192930] (https://issuetracker.unity3d.com/product/unity/issues/guid/1192930/)
- subgraph block into subgraph context no longer forget parameter values.
- Fix exception when compiling an asset with a turbulence block in absolute mode
- Fixed GetCustomAttribute that was locked to Current
- Shader compilation now works when using view direction in shader graph
- Fix for destroying selected component corrupt "Play Controls" window
- Depth Position and Collision blocks now work correctly in local space systems
- Filter out Direction type on inconsistent operator [Case 1201681](https://issuetracker.unity3d.com/product/unity/issues/guid/1201681/)
- Exclude MouseEvent, RigidBodyCollision, TriggerEvent & Sphere binders when physics modules isn't available
- Visual Effect Activation Track : Handle empty string in ExposedProperty
- in some cases AABox position gizmo would not move when dragged.
- Inspector doesn't trigger any exception if VisualEffectAsset comes from an Asset Bundle [case 1203616](https://issuetracker.unity3d.com/issues/visual-effect-component-is-not-fully-shown-in-the-inspector-if-vfx-is-loaded-from-asset-bundle)
- OnStop Event to the start of a Spawn Context makes it also trigger when OnPlay is sent [Case 1198339] https://issuetracker.unity3d.com/product/unity/issues/guid/1198339/
- Remove unexpected public API : UnityEditor.VFX.VFXSeedMode & IncrementStripIndexOnStart
- Fix yamato error : check vfx manager on domain reload instead of vfx import.
- Filter out unrelevant events from event desc while compiling
- Missing Packing.hlsl include while using an unlit shadergraph.

## [7.1.1] - 2019-09-05
### Added
- Moved High Definition templates and includes to com.unity.render-pipelines.high-definition package
- Navigation commands for subgraph.
- Allow choosing the place to save vfx subgraph.
- Particle strips for trails and ribbons. (Experimental)
- Shadergraph integration into vfx. (Experimental)

### Fixed
- Using struct as subgraph parameters.
- Objectproperty not consuming delete key.
- Converting a subgraph operator inside a subgraph operator with outputs.
- Selecting a GameObject with a VFX Property Binder spams exception.
- Wrong motion vector while modifying local matrix of a VisualEffect.
- Convert output settings copy.
- Fixed some outputs failing to compile when used with certain UV Modes [Case 1126200] (https://issuetracker.unity3d.com/issues/output-some-outputs-fail-to-compile-when-used-with-certain-uv-modes)
- Removed Gradient Mapping Mode from some outputs type where it was irrelevant [Case 1164045]
- Soft Particles work with Distortion outputs [Case 1167426] (https://issuetracker.unity3d.com/issues/output-soft-particles-do-not-work-with-distortion-outputs)
- category rename rect.
- copy settings while converting an output
- toolbar toggle appearing light with light skin.
- multiselection of gradient in visual effect graph
- clipped "reseed" in visual effect editor
- Unlit outputs are no longer pre-exposed by default in HDRP
- Augmented generated HLSL floatN precision [Case 1177730] (https://issuetracker.unity3d.com/issues/vfx-graph-7x7-flipbook-particles-flash-and-dont-animate-correctly-in-play-mode-or-in-edit-mode-with-vfx-graph-closed)
- Spherical coordinates to Rectangular (Cartesians) coordinates node input: angles are now expressed in radians
- Turbulence noise updated: noise type and frequency can be specified [Case  1141282] (https://issuetracker.unity3d.com/issues/vfx-particles-flicker-when-blend-mode-is-set-to-alpha-turbulence-block-is-enabled-and-there-is-more-than-50000-particles)
- Color and Depth camera buffer access in HDRP now use Texture2DArray instead of Texture2D
- Output Mesh with shader graph now works as expected

## [7.0.1] - 2019-07-25
### Added
- Add Position depth operator along with TransformVector4 and LoadTexture2D expressions.

### Fixed
- Inherit attribute block appears three times [Case 1166905](https://issuetracker.unity3d.com/issues/attributes-each-inherit-attribute-block-appears-3-times-in-the-search-and-some-have-a-seed-attribute)
- Unexpected exception : `Trying to modify space on a not spaceable slot` error when adding collision or conform blocks [Case 1163442](https://issuetracker.unity3d.com/issues/block-trying-to-modify-space-on-a-not-spaceable-slot-error-when-adding-collision-or-conform-blocks)

## [7.0.0] - 2019-07-17
### Added
- Make multiselection work in a way that do not assume that the same parameter will have the same index in the property sheet.
- auto recompile when changing shaderpath
- auto recompile new vfx
- better detection of default shader path
- Bitfield control.
- Initial Event Name inspector for visual effect asset and component
- Subgraphs
- Move HDRP outputs to HDRP package + expose HDRP queue selection
- Add exposure weight control for HDRP outputs
- Shader macros for XR single-pass instancing
- XR single-pass instancing support for indirect draws
- Inverse trigonometric operators (atan, atan2, asin, acos)
- Replaced Orient : Fixed rotation with new option Orient : Advanced
- Loop & Delay integrated to the spawn system
- Motion Vector support for PlanarPrimitive & Mesh outputs

### Fixed
- Handle a possible exception (ReflectionTypeLoadException) while using VFXParameterBinderEditor
- Renamed Parameter Binders to Property Binders. (This will cause breaking serialization for these PropertyBinders : VFXAudioSpectrumBinder, VFXInputMouseBinder, VFXInputMouseBinder, VFXInputTouchBinder, VFXInputTouchBinder, VFXRaycastBinder, VFXTerrainBinder, VFXUIDropdownBinder, VFXUISliderBinder, VFXUIToggleBinder)
- Renamed Namespace `UnityEngine.Experimental.VFX.Utility` to `UnityEngine.VFX.Utility`
- Fix normal bending factor computation for primitive outputs
- Automatic template path detection based on SRP in now working correctly

## [6.7.0-preview] - 2019-05-16
### Added
- Distortion Outputs (Quad / Mesh)
- Color mapping mode for unlit outputs (Textured/Gradient Mapped)
- Add Triangle and Octagon primitives for particle outputs
- Set Attribute is now spaceable on a specific set of attributes (position, velocity, axis...)
- Trigger : GPUEvent Rate (Over time or Distance)

### Fixed
- Fix shader compilation error with debug views
- Improve AA line rendering
- Fix screen space size block
- Crash chaining two spawners each other [Case 1135299](https://issuetracker.unity3d.com/issues/crash-chaining-two-spawners-to-each-other-produces-an-infinite-loop)
- Inspector : Exposed parameters disregard the initial value [Case 1126471](https://issuetracker.unity3d.com/issues/parameters-exposed-parameters-disregard-the-initial-value)
- Asset name now displayed in compile errors and output context shaders
- Fix for linking spawner to spawner while first spawner is linked to initialize + test 
- Fix space of spaceable slot not copy pasted + test
- Position (Circle) does not take the Center Z value into account [Case 1146850](https://issuetracker.unity3d.com/issues/blocks-position-circle-does-not-take-the-center-z-value-into-account)
- Add Exposure Weight for emissive in lit outputs

## [6.6.0-preview] - 2019-04-01
### Added
- Addressing mode for Sequential blocks
- Invert transform available on GPU
- Add automatic depth buffer reference for main camera (for position and collision blocks)
- Total Time for PreWarm in Visual Effect Asset inspector
- Support for unlit output with LWRP
- Add Terrain Parameter Binder + Terrain Type
- Add UI Parameter Binders : Slider, Toggle
- Add Input Parameter Binders : Axis, Button, Key, Mouse, Touch
- Add Other Parameter Binders : Previous Position, Hierarchy Attribute Map, Multi-Position, Enabled

### Fixed
- Undo Redo while changing space
- Type declaration was unmodifiable due to exception during space intialization
- Fix unexpected issue when plugging per particle data into hash of per component fixed random
- Missing asset reimport when exception has been thrown during graph compilation
- Fix exception when using a Oriented Box Volume node [Case 1110419](https://issuetracker.unity3d.com/issues/operator-indexoutofrangeexception-when-using-a-volume-oriented-box-node)
- Add missing blend value slot in Inherit Source Attribute blocks [Case 1120568](https://issuetracker.unity3d.com/issues/source-attribute-blend-source-attribute-blocks-are-not-useful-without-the-blend-value)
- Visual Effect Inspector Cosmetic Improvements
- Missing graph invalidation in VFXGraph.OnEnable, was causing trouble with value invalidation until next recompilation
- Issue that remove the edge when dragging an edge from slot to the same slot.
- Exception when undoing an edge deletion on a dynamic operator. 
- Exception regarding undo/redo when dragging a edge linked to a dynamic operator on another slot.
- Exception while removing a sub-slot of a dynamic operator

## [6.5.0-preview] - 2019-03-07

## [6.4.0-preview] - 2019-02-21 

## [6.3.0-preview] - 2019-02-18

## [6.2.0-preview] - 2019-02-15
### Changed
- Code refactor: all macros with ARGS have been swapped with macros with PARAM. This is because the ARGS macros were incorrectly named

### Fixed
- Better Handling of Null or Missing Parameter Binders (Editor + Runtime)
- Fixes in VFX Raycast Binder
- Fixes in VFX Parameter Binder Editor

## [6.1.0-preview] - 2019-02-13

## [6.0.0-preview] - 2019-02-23
### Added
- Add spawnTime & spawnCount operator
- Add seed slot to constant random mode of Attribute from curve and map
- Add customizable function in VariantProvider to replace the default cartesian product
- Add Inverse Lerp node
- Expose light probes parameters in VisualEffect inspector

### Fixed
- Some fixes in noise library
- Some fixes in the Visual Effect inspector
- Visual Effects menu is now in the right place
- Remove some D3D11, metal and C# warnings
- Fix in sequential line to include the end point
- Fix a bug with attributes in Attribute from curve
- Fix source attributes not being taken into account for attribute storage
- Fix legacy render path shader compilation issues
- Small fixes in Parameter Binder editor
- Fix fog on decals
- Saturate alpha component in outputs
- Fixed scaleY in ConnectTarget
- Incorrect toggle rectangle in VisualEffect inspector
- Shader compilation with SimpleLit and debug display

## [5.2.0-preview] - 2018-11-27
### Added
- Prewarm mechanism

### Fixed
- Handle data loss of overriden parameters better

### Optimized
- Improved iteration times by not compiling initial shader variant

## [4.3.0-preview] - 2018-11-23

Initial release<|MERGE_RESOLUTION|>--- conflicted
+++ resolved
@@ -21,13 +21,10 @@
 - New attribute for strips: particleCountInStrip
 - New options for quad strips texture mapping: swap UV and custom mapping
 - Naming for particles system and spawn context
-<<<<<<< HEAD
-- Sample vertices of a mesh with the Position (Mesh) block and the Sample Mesh operator
-=======
 - Noise evaluation now performed on CPU when possible
 - Range and Min attributes support on int and uint parameters
 - New Construct Matrix from Vector4 operator
->>>>>>> 74070bd3
+- Sample vertices of a mesh with the Position (Mesh) block and the Sample Mesh operator
 
 ### Fixed
 - Moved VFX Event Tester Window visibility to Component Play Controls SceneView Window
