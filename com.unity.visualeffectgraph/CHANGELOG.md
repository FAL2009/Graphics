--- conflicted
+++ resolved
@@ -23,10 +23,6 @@
 - Subgraphs
 - Move HDRP outputs to HDRP package + expose HDRP queue selection
 - Add exposure weight control for HDRP outputs
-<<<<<<< HEAD
-- Inverse trigonometric operators (atan, atan2, asin, acos)
-- Replaced Orient : Fixed rotation with new option Orient : Advanced
-=======
 - Shader macros for XR single-pass instancing
 - XR single-pass instancing support for indirect draws
 - Inverse trigonometric operators (atan, atan2, asin, acos)
@@ -40,7 +36,6 @@
 - Renamed Namespace `UnityEngine.Experimental.VFX.Utility` to `UnityEngine.VFX.Utility`
 - Fix normal bending factor computation for primitive outputs
 - Automatic template path detection based on SRP in now working correctly
->>>>>>> 5fb0448c
 
 ## [6.7.0-preview] - 2019-05-16
 ### Added
