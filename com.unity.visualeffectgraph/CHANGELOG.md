--- conflicted
+++ resolved
@@ -22,11 +22,8 @@
 - Naming for particles system and spawn context
 - Noise evaluation now performed on CPU when possible
 - Range and Min attributes support on int and uint parameters
-<<<<<<< HEAD
+- New Construct Matrix from Vector4 operator
 - Output Event context for scripting API event retrieval.
-=======
-- New Construct Matrix from Vector4 operator
->>>>>>> 1cabb6d9
 
 ### Fixed
 - Moved VFX Event Tester Window visibility to Component Play Controls SceneView Window
