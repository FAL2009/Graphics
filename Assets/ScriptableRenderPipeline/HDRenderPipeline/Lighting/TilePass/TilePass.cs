--- conflicted
+++ resolved
@@ -1640,19 +1640,11 @@
                         cmd.SetComputeIntParams(buildMaterialFlagsShader, HDShaderIDs.viDimensions, w, h);
                         cmd.SetComputeBufferParam(buildMaterialFlagsShader, buildMaterialFlagsKernel, HDShaderIDs.TileFeatureFlags, s_TileFeatureFlags);
 
-<<<<<<< HEAD
-                        cmd.SetComputeTextureParam(buildMaterialFlagsShader, buildMaterialFlagsKernel, HDShaderIDs.depth_tex, cameraDepthBufferRT);
+                        cmd.SetComputeTextureParam(buildMaterialFlagsShader, buildMaterialFlagsKernel, HDShaderIDs.StencilTexture, cameraDepthBufferRT);
                         cmd.SetComputeTextureParam(buildMaterialFlagsShader, buildMaterialFlagsKernel, HDShaderIDs.GBufferTexture0, HDShaderIDs.GBufferTexture0);
                         cmd.SetComputeTextureParam(buildMaterialFlagsShader, buildMaterialFlagsKernel, HDShaderIDs.GBufferTexture1, HDShaderIDs.GBufferTexture1);
                         cmd.SetComputeTextureParam(buildMaterialFlagsShader, buildMaterialFlagsKernel, HDShaderIDs.GBufferTexture2, HDShaderIDs.GBufferTexture2);
                         cmd.SetComputeTextureParam(buildMaterialFlagsShader, buildMaterialFlagsKernel, HDShaderIDs.GBufferTexture3, HDShaderIDs.GBufferTexture3);
-=======
-                        cmd.SetComputeTextureParam(buildMaterialFlagsShader, buildMaterialFlagsKernel, "_StencilTexture", stencilTextureRT);
-                        cmd.SetComputeTextureParam(buildMaterialFlagsShader, buildMaterialFlagsKernel, "_GBufferTexture0", Shader.PropertyToID("_GBufferTexture0"));
-                        cmd.SetComputeTextureParam(buildMaterialFlagsShader, buildMaterialFlagsKernel, "_GBufferTexture1", Shader.PropertyToID("_GBufferTexture1"));
-                        cmd.SetComputeTextureParam(buildMaterialFlagsShader, buildMaterialFlagsKernel, "_GBufferTexture2", Shader.PropertyToID("_GBufferTexture2"));
-                        cmd.SetComputeTextureParam(buildMaterialFlagsShader, buildMaterialFlagsKernel, "_GBufferTexture3", Shader.PropertyToID("_GBufferTexture3"));
->>>>>>> 17fa13d9
 
                         cmd.DispatchCompute(buildMaterialFlagsShader, buildMaterialFlagsKernel, numTilesX, numTilesY, 1);
                     }
