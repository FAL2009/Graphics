--- conflicted
+++ resolved
@@ -64,14 +64,9 @@
 #define DEBUGVIEW_LIT_BSDFDATA_SUBSURFACE_RADIUS (1042)
 #define DEBUGVIEW_LIT_BSDFDATA_THICKNESS (1043)
 #define DEBUGVIEW_LIT_BSDFDATA_SUBSURFACE_PROFILE (1044)
-<<<<<<< HEAD
-#define DEBUGVIEW_LIT_BSDFDATA_TRANSMISSION_TYPE (1045)
-#define DEBUGVIEW_LIT_BSDFDATA_TRANSMITTANCE (1046)
-=======
 #define DEBUGVIEW_LIT_BSDFDATA_ENABLE_TRANSMISSION (1045)
 #define DEBUGVIEW_LIT_BSDFDATA_USE_THIN_OBJECT_MODE (1046)
 #define DEBUGVIEW_LIT_BSDFDATA_TRANSMITTANCE (1047)
->>>>>>> 07c0f51b
 
 //
 // UnityEngine.Experimental.Rendering.HDPipeline.Lit.GBufferMaterial:  static fields
@@ -117,12 +112,8 @@
     float subsurfaceRadius;
     float thickness;
     int subsurfaceProfile;
-<<<<<<< HEAD
-    int transmissionType;
-=======
     bool enableTransmission;
     bool useThinObjectMode;
->>>>>>> 07c0f51b
     float3 transmittance;
 };
 
@@ -233,8 +224,8 @@
         case DEBUGVIEW_LIT_BSDFDATA_SUBSURFACE_PROFILE:
             result = GetIndexColor(bsdfdata.subsurfaceProfile);
             break;
-        case DEBUGVIEW_LIT_BSDFDATA_TRANSMISSION_TYPE:
-            result = GetIndexColor(bsdfdata.transmissionType);
+        case DEBUGVIEW_LIT_BSDFDATA_ENABLE_TRANSMISSION:
+            result = (bsdfdata.enableTransmission) ? float3(1.0, 1.0, 1.0) : float3(0.0, 0.0, 0.0);
             break;
         case DEBUGVIEW_LIT_BSDFDATA_USE_THIN_OBJECT_MODE:
             result = (bsdfdata.useThinObjectMode) ? float3(1.0, 1.0, 1.0) : float3(0.0, 0.0, 0.0);
