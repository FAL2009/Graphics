using System;
using UnityEngine.Rendering;
using UnityEngine.Rendering.PostProcessing;
using UnityEngine.XR;

namespace UnityEngine.Experimental.Rendering.LightweightPipeline
{
    [Serializable]
    public class ShadowSettings
    {
        public bool     enabled;
        public int      shadowAtlasWidth;
        public int      shadowAtlasHeight;

        public float    maxShadowDistance;
        public int      directionalLightCascadeCount;
        public Vector3  directionalLightCascades;
        public float    directionalLightNearPlaneOffset;

        static ShadowSettings defaultShadowSettings = null;

        public static ShadowSettings Default
        {
            get
            {
                if (defaultShadowSettings == null)
                {
                    defaultShadowSettings = new ShadowSettings();
                    defaultShadowSettings.enabled = true;
                    defaultShadowSettings.shadowAtlasHeight = defaultShadowSettings.shadowAtlasWidth = 4096;
                    defaultShadowSettings.directionalLightCascadeCount = 1;
                    defaultShadowSettings.directionalLightCascades = new Vector3(0.05F, 0.2F, 0.3F);
                    defaultShadowSettings.directionalLightCascadeCount = 4;
                    defaultShadowSettings.directionalLightNearPlaneOffset = 5;
                    defaultShadowSettings.maxShadowDistance = 1000.0F;
                }
                return defaultShadowSettings;
            }
        }
    }

    public struct ShadowSliceData
    {
        public Matrix4x4    shadowTransform;
        public int          atlasX;
        public int          atlasY;
        public int          shadowResolution;
    }

    public struct LightData
    {
        public int pixelLightsCount;
        public int vertexLightsCount;
        public int shadowLightIndex;
        public bool isSingleDirectionalLight;
        public bool shadowsRendered;
    }

    public class LightweightPipeline : RenderPipeline
    {
        private readonly LightweightPipelineAsset m_Asset;

        // Max amount of visible lights. This controls the lights constant buffers in shader but not the max shaded lights.
        // Lights are set per-object and the max shaded lights for each object are controlled by the max pixel lights in pipeline asset and kMaxVertexLights.
        private static readonly int kMaxVisibleLights = 16;
        private static readonly int kMaxPerObjectLights = 4;

        private Vector4[] m_LightPositions = new Vector4[kMaxVisibleLights];
        private Vector4[] m_LightColors = new Vector4[kMaxVisibleLights];
        private Vector4[] m_LightAttenuations = new Vector4[kMaxVisibleLights];
        private Vector4[] m_LightSpotDirections = new Vector4[kMaxVisibleLights];

        private Camera m_CurrCamera = null;

        private int m_LightIndicesCount = 0;
        private ComputeBuffer m_LightIndexListBuffer;

        private static readonly int kMaxCascades = 4;
        private int m_ShadowCasterCascadesCount = kMaxCascades;
        private int m_ShadowMapProperty;
        private int m_CameraRTProperty;
        private RenderTargetIdentifier m_ShadowMapRTID;
        private RenderTargetIdentifier m_CameraRTID;

        private bool m_RenderToIntermediateTarget = false;
        private bool m_IntermediateTextureArray = false;

        private const int kShadowDepthBufferBits = 16;
        private const int kCameraDepthBufferBits = 32;
        private Vector4[] m_DirectionalShadowSplitDistances = new Vector4[kMaxCascades];

        private ShadowSettings m_ShadowSettings = ShadowSettings.Default;
        private ShadowSliceData[] m_ShadowSlices = new ShadowSliceData[kMaxCascades];

        private static readonly ShaderPassName m_LitPassName = new ShaderPassName("LightweightForward");
        private static readonly ShaderPassName m_UnlitPassName = new ShaderPassName("SRPDefaultUnlit");

        private RenderTextureFormat m_ColorFormat = RenderTextureFormat.ARGB32;
        private PostProcessRenderContext m_PostProcessRenderContext;

        public LightweightPipeline(LightweightPipelineAsset asset)
        {
            m_Asset = asset;

            BuildShadowSettings();
            m_ShadowMapProperty = Shader.PropertyToID("_ShadowMap");
            m_CameraRTProperty = Shader.PropertyToID("_CameraRT");
            m_ShadowMapRTID = new RenderTargetIdentifier(m_ShadowMapProperty);
            m_CameraRTID = new RenderTargetIdentifier(m_CameraRTProperty);
            m_PostProcessRenderContext = new PostProcessRenderContext();

            // Let engine know we have MSAA on for cases where we support MSAA backbuffer
            if (QualitySettings.antiAliasing != m_Asset.MSAASampleCount)
                QualitySettings.antiAliasing = m_Asset.MSAASampleCount;

            Shader.globalRenderPipeline = "LightweightPipeline";
        }

        public override void Dispose()
        {
            base.Dispose();

            Shader.globalRenderPipeline = "";
            if (m_LightIndexListBuffer != null)
            {
                m_LightIndexListBuffer.Dispose();
                m_LightIndexListBuffer = null;
                m_LightIndicesCount = 0;
            }
        }

        CullResults m_CullResults;
        public override void Render(ScriptableRenderContext context, Camera[] cameras)
        {
            base.Render(context, cameras);

            bool stereoEnabled = XRSettings.isDeviceActive;

            foreach (Camera camera in cameras)
            {
                m_CurrCamera = camera;

                ScriptableCullingParameters cullingParameters;
                if (!CullResults.GetCullingParameters(m_CurrCamera, stereoEnabled, out cullingParameters))
                    continue;

                cullingParameters.shadowDistance = Mathf.Min(m_ShadowSettings.maxShadowDistance, m_CurrCamera.farClipPlane);
                CullResults.Cull(ref cullingParameters, context,ref m_CullResults);

                VisibleLight[] visibleLights = m_CullResults.visibleLights.ToArray();

                LightData lightData;
                InitializeLightData(visibleLights, out lightData);

                // Render Shadow Map
                if (lightData.shadowLightIndex > -1)
                    lightData.shadowsRendered = RenderShadows(ref m_CullResults, ref visibleLights[lightData.shadowLightIndex], lightData.shadowLightIndex, ref context);

                // Setup camera matrices and RT
                context.SetupCameraProperties(m_CurrCamera, stereoEnabled);

                // Setup light and shadow shader constants
                SetupShaderLightConstants(visibleLights, ref lightData, ref m_CullResults, ref context);
                if (lightData.shadowsRendered)
                    SetupShadowShaderConstants(ref context, ref visibleLights[lightData.shadowLightIndex], lightData.shadowLightIndex, m_ShadowCasterCascadesCount);
                SetShaderKeywords(ref lightData, ref context);

                RendererConfiguration configuration = RendererConfiguration.PerObjectReflectionProbes;
                if (m_Asset.EnableLightmap)
                    configuration |= RendererConfiguration.PerObjectLightmaps;

                if (m_Asset.EnableAmbientProbe)
                    configuration |= RendererConfiguration.PerObjectLightProbe;

                if (!lightData.isSingleDirectionalLight)
                    configuration |= RendererConfiguration.PerObjectLightIndices8;


                PostProcessLayer postProcessLayer = GetCurrCameraPostProcessLayer();
                bool postProcessEnabled = postProcessLayer != null && postProcessLayer.enabled;
                m_RenderToIntermediateTarget = postProcessEnabled || GetRenderToIntermediateTarget();

                BeginForwardRendering(ref context, stereoEnabled);

                var litDrawSettings = new DrawRendererSettings(m_CurrCamera, m_LitPassName);
                litDrawSettings.sorting.flags = SortFlags.CommonOpaque;
                litDrawSettings.rendererConfiguration = configuration;

                var unlitDrawSettings = new DrawRendererSettings(m_CurrCamera, m_UnlitPassName);
                unlitDrawSettings.sorting.flags = SortFlags.CommonTransparent;

                // Render Opaques
                var opaqueFilterSettings = new FilterRenderersSettings(true) {renderQueueRange = RenderQueueRange.opaque};

                context.DrawRenderers(m_CullResults.visibleRenderers, ref litDrawSettings, opaqueFilterSettings);

                // TODO: Check skybox shader
                context.DrawSkybox(m_CurrCamera);

                // Render Alpha blended
<<<<<<< HEAD
                litSettings.sorting.flags = SortFlags.CommonTransparent;
                litSettings.inputFilter.SetQueuesTransparent();

                context.DrawRenderers(ref litSettings);
                context.DrawRenderers(ref unlitSettings);
=======
                var transparentFilterSettings = new FilterRenderersSettings(true) {renderQueueRange = RenderQueueRange.transparent};

                litDrawSettings.sorting.flags = SortFlags.CommonTransparent;
                context.DrawRenderers(m_CullResults.visibleRenderers, ref litDrawSettings, transparentFilterSettings);
                context.DrawRenderers(m_CullResults.visibleRenderers, ref unlitDrawSettings, transparentFilterSettings);
>>>>>>> a3ffcb4f

                if (postProcessEnabled)
                    RenderPostProcess(ref context, postProcessLayer);

                EndForwardRendering(ref context, stereoEnabled, postProcessEnabled);

                // Release temporary RT
                var discardRT = CommandBufferPool.Get();
                discardRT.ReleaseTemporaryRT(m_ShadowMapProperty);
                discardRT.ReleaseTemporaryRT(m_CameraRTProperty);
                context.ExecuteCommandBuffer(discardRT);
                CommandBufferPool.Release(discardRT);
            }

            context.Submit();
        }

        private void BuildShadowSettings()
        {
            m_ShadowSettings = ShadowSettings.Default;
            m_ShadowSettings.directionalLightCascadeCount = m_Asset.CascadeCount;

            m_ShadowSettings.shadowAtlasWidth = m_Asset.ShadowAtlasResolution;
            m_ShadowSettings.shadowAtlasHeight = m_Asset.ShadowAtlasResolution;
            m_ShadowSettings.maxShadowDistance = m_Asset.ShadowDistance;

            switch (m_ShadowSettings.directionalLightCascadeCount)
            {
                case 1:
                    m_ShadowSettings.directionalLightCascades = new Vector3(1.0f, 0.0f, 0.0f);
                    break;

                case 2:
                    m_ShadowSettings.directionalLightCascades = new Vector3(m_Asset.Cascade2Split, 1.0f, 0.0f);
                    break;

                default:
                    m_ShadowSettings.directionalLightCascades = m_Asset.Cascade4Split;
                    break;
            }
        }

        private void InitializeLightData(VisibleLight[] lights, out LightData lightData)
        {
            for (int i = 0; i < kMaxVisibleLights; ++i)
            {
                m_LightPositions[i] = Vector4.zero;
                m_LightColors[i] = Vector4.zero;
                m_LightAttenuations[i] = new Vector4(0.0f, 1.0f, 0.0f, 0.0f);
                m_LightSpotDirections[i] = new Vector4(0.0f, 0.0f, 1.0f, 0.0f);
            }

            int lightsCount = lights.Length;
            int maxPerPixelLights = Math.Min(m_Asset.MaxSupportedPixelLights, kMaxPerObjectLights);
            lightData.pixelLightsCount = Math.Min(lightsCount, maxPerPixelLights);
            lightData.vertexLightsCount = (m_Asset.SupportsVertexLight) ? Math.Min(lightsCount - lightData.pixelLightsCount, kMaxPerObjectLights) : 0;
            lightData.isSingleDirectionalLight = lightData.pixelLightsCount == 1 && lightData.vertexLightsCount == 0 && lights[0].lightType == LightType.Directional;

            // Directional light path can handle unlit.
            if (lightsCount == 0)
                lightData.isSingleDirectionalLight = true;

            lightData.shadowsRendered = false;

            InitializeMainShadowLightIndex(lights, out lightData.shadowLightIndex);
        }

        private void SetupShaderLightConstants(VisibleLight[] lights, ref LightData lightData, ref CullResults cullResults, ref ScriptableRenderContext context)
        {
            if (lights.Length == 0)
                return;

            if (lightData.isSingleDirectionalLight)
                SetupShaderSingleDirectionalLightConstants(ref lights [0], ref context);
            else
                SetupShaderLightListConstants(lights, ref lightData, ref context);
        }

        private void SetupShaderSingleDirectionalLightConstants(ref VisibleLight light, ref ScriptableRenderContext context)
        {
            Vector4 lightDir = -light.localToWorld.GetColumn(2);

            CommandBuffer cmd = new CommandBuffer() { name = "SetupLightConstants" };
            cmd.SetGlobalVector("_LightPosition0", new Vector4(lightDir.x, lightDir.y, lightDir.z, 0.0f));
            cmd.SetGlobalColor("_LightColor0", light.finalColor);
            context.ExecuteCommandBuffer(cmd);
            cmd.Dispose();
        }

        private void SetupShaderLightListConstants(VisibleLight[] lights, ref LightData lightData, ref ScriptableRenderContext context)
        {
            int maxLights = Math.Min(kMaxVisibleLights, lights.Length);

            for (int i = 0; i < maxLights; ++i)
            {
                VisibleLight currLight = lights [i];
                if (currLight.lightType == LightType.Directional)
                {
                    Vector4 dir = -currLight.localToWorld.GetColumn (2);
                    m_LightPositions [i] = new Vector4 (dir.x, dir.y, dir.z, 0.0f);
                }
                else
                {
                    Vector4 pos = currLight.localToWorld.GetColumn (3);
                    m_LightPositions [i] = new Vector4 (pos.x, pos.y, pos.z, 1.0f);
                }

                m_LightColors[i] = currLight.finalColor;

                float rangeSq = currLight.range * currLight.range;
                float quadAtten = (currLight.lightType == LightType.Directional) ? 0.0f : 25.0f / rangeSq;

                if (currLight.lightType == LightType.Spot)
                {
                    Vector4 dir = currLight.localToWorld.GetColumn (2);
                    m_LightSpotDirections [i] = new Vector4 (-dir.x, -dir.y, -dir.z, 0.0f);

                    float spotAngle = Mathf.Deg2Rad * currLight.spotAngle;
                    float cosOuterAngle = Mathf.Cos (spotAngle * 0.5f);
                    float cosInneAngle = Mathf.Cos (spotAngle * 0.25f);
                    float angleRange = cosInneAngle - cosOuterAngle;
                    m_LightAttenuations [i] = new Vector4 (cosOuterAngle,
                        Mathf.Approximately (angleRange, 0.0f) ? 1.0f : angleRange, quadAtten, rangeSq);
                }
                else
                {
                    m_LightSpotDirections [i] = new Vector4 (0.0f, 0.0f, 1.0f, 0.0f);
                    m_LightAttenuations [i] = new Vector4 (-1.0f, 1.0f, quadAtten, rangeSq);
                }
            }

            // Lightweight pipeline only upload kMaxVisibleLights to shader cbuffer.
            // We tell the pipe to disable remaining lights by setting it to -1.
            int[] lightIndexMap = m_CullResults.GetLightIndexMap();
            for (int i = kMaxVisibleLights; i < lightIndexMap.Length; ++i)
                lightIndexMap[i] = -1;
            m_CullResults.SetLightIndexMap(lightIndexMap);

            CommandBuffer cmd = CommandBufferPool.Get("SetupShadowShaderConstants");
            cmd.SetGlobalVector("globalLightCount", new Vector4 (lightData.pixelLightsCount, lightData.vertexLightsCount, 0.0f, 0.0f));
            cmd.SetGlobalVectorArray ("globalLightPos", m_LightPositions);
            cmd.SetGlobalVectorArray ("globalLightColor", m_LightColors);
            cmd.SetGlobalVectorArray ("globalLightAtten", m_LightAttenuations);
            cmd.SetGlobalVectorArray ("globalLightSpotDir", m_LightSpotDirections);
            context.ExecuteCommandBuffer(cmd);
            CommandBufferPool.Release(cmd);
        }

        private void SetShaderKeywords(ref LightData lightData, ref ScriptableRenderContext context)
        {
            CommandBuffer cmd = new CommandBuffer() { name = "SetShaderKeywords" };
            SetShaderKeywords(cmd, lightData.shadowsRendered, lightData.isSingleDirectionalLight, lightData.vertexLightsCount > 0);
            context.ExecuteCommandBuffer(cmd);
            cmd.Dispose();
        }

        private bool RenderShadows(ref CullResults cullResults, ref VisibleLight shadowLight, int shadowLightIndex, ref ScriptableRenderContext context)
        {
            m_ShadowCasterCascadesCount = m_ShadowSettings.directionalLightCascadeCount;

            if (shadowLight.lightType == LightType.Spot)
                m_ShadowCasterCascadesCount = 1;

            int shadowResolution = GetMaxTileResolutionInAtlas(m_ShadowSettings.shadowAtlasWidth, m_ShadowSettings.shadowAtlasHeight, m_ShadowCasterCascadesCount);

            Bounds bounds;
            if (!cullResults.GetShadowCasterBounds(shadowLightIndex, out bounds))
                return false;

            var setRenderTargetCommandBuffer = CommandBufferPool.Get();
            setRenderTargetCommandBuffer.name = "Render packed shadows";
            setRenderTargetCommandBuffer.GetTemporaryRT(m_ShadowMapProperty, m_ShadowSettings.shadowAtlasWidth,
                m_ShadowSettings.shadowAtlasHeight, kShadowDepthBufferBits, FilterMode.Bilinear, RenderTextureFormat.Depth);
            setRenderTargetCommandBuffer.SetRenderTarget(m_ShadowMapRTID);
            setRenderTargetCommandBuffer.ClearRenderTarget(true, true, Color.black);
            context.ExecuteCommandBuffer(setRenderTargetCommandBuffer);
            CommandBufferPool.Release(setRenderTargetCommandBuffer);

            float shadowNearPlane = m_Asset.ShadowNearOffset;
            Vector3 splitRatio = m_ShadowSettings.directionalLightCascades;

            Matrix4x4 view, proj;
            var settings = new DrawShadowsSettings(cullResults, shadowLightIndex);
            bool needRendering = false;

            if (shadowLight.lightType == LightType.Spot)
            {
                needRendering = cullResults.ComputeSpotShadowMatricesAndCullingPrimitives(shadowLightIndex, out view, out proj,
                        out settings.splitData);

                if (!needRendering)
                    return false;

                SetupShadowSliceTransform(0, shadowResolution, proj, view);
                RenderShadowSlice(ref context, 0, proj, view, settings);
            }
            else if (shadowLight.lightType == LightType.Directional)
            {
                for (int cascadeIdx = 0; cascadeIdx < m_ShadowCasterCascadesCount; ++cascadeIdx)
                {
                    needRendering = cullResults.ComputeDirectionalShadowMatricesAndCullingPrimitives(shadowLightIndex,
                            cascadeIdx, m_ShadowCasterCascadesCount, splitRatio, shadowResolution, shadowNearPlane, out view, out proj,
                            out settings.splitData);

                    m_DirectionalShadowSplitDistances[cascadeIdx] = settings.splitData.cullingSphere;
                    m_DirectionalShadowSplitDistances[cascadeIdx].w *= settings.splitData.cullingSphere.w;

                    if (!needRendering)
                        return false;

                    SetupShadowSliceTransform(cascadeIdx, shadowResolution, proj, view);
                    RenderShadowSlice(ref context, cascadeIdx, proj, view, settings);
                }
            }
            else
            {
                Debug.LogWarning("Only spot and directional shadow casters are supported in lightweight pipeline");
                return false;
            }

            return true;
        }

        private void SetupShadowSliceTransform(int cascadeIndex, int shadowResolution, Matrix4x4 proj, Matrix4x4 view)
        {
            // Assumes MAX_CASCADES = 4
            m_ShadowSlices[cascadeIndex].atlasX = (cascadeIndex % 2) * shadowResolution;
            m_ShadowSlices[cascadeIndex].atlasY = (cascadeIndex / 2) * shadowResolution;
            m_ShadowSlices[cascadeIndex].shadowResolution = shadowResolution;
            m_ShadowSlices[cascadeIndex].shadowTransform = Matrix4x4.identity;

            var matScaleBias = Matrix4x4.identity;
            matScaleBias.m00 = 0.5f;
            matScaleBias.m11 = 0.5f;
            matScaleBias.m22 = 0.5f;
            matScaleBias.m03 = 0.5f;
            matScaleBias.m23 = 0.5f;
            matScaleBias.m13 = 0.5f;

            // Later down the pipeline the proj matrix will be scaled to reverse-z in case of DX.
            // We need account for that scale in the shadowTransform.
            if (SystemInfo.usesReversedZBuffer)
                matScaleBias.m22 = -0.5f;

            var matTile = Matrix4x4.identity;
            matTile.m00 = (float)m_ShadowSlices[cascadeIndex].shadowResolution /
                (float)m_ShadowSettings.shadowAtlasWidth;
            matTile.m11 = (float)m_ShadowSlices[cascadeIndex].shadowResolution /
                (float)m_ShadowSettings.shadowAtlasHeight;
            matTile.m03 = (float)m_ShadowSlices[cascadeIndex].atlasX / (float)m_ShadowSettings.shadowAtlasWidth;
            matTile.m13 = (float)m_ShadowSlices[cascadeIndex].atlasY / (float)m_ShadowSettings.shadowAtlasHeight;

            m_ShadowSlices[cascadeIndex].shadowTransform = matTile * matScaleBias * proj * view;
        }

        private void RenderShadowSlice(ref ScriptableRenderContext context, int cascadeIndex,
            Matrix4x4 proj, Matrix4x4 view, DrawShadowsSettings settings)
        {
            var buffer = CommandBufferPool.Get("Prepare Shadowmap Slice");
            buffer.SetViewport(new Rect(m_ShadowSlices[cascadeIndex].atlasX, m_ShadowSlices[cascadeIndex].atlasY,
                    m_ShadowSlices[cascadeIndex].shadowResolution, m_ShadowSlices[cascadeIndex].shadowResolution));
            buffer.SetViewProjectionMatrices(view, proj);
            context.ExecuteCommandBuffer(buffer);

            context.DrawShadows(ref settings);
            CommandBufferPool.Release(buffer);
        }

        private int GetMaxTileResolutionInAtlas(int atlasWidth, int atlasHeight, int tileCount)
        {
            int resolution = Mathf.Min(atlasWidth, atlasHeight);
            if (tileCount > Mathf.Log(resolution))
            {
                Debug.LogError(
                    String.Format(
                        "Cannot fit {0} tiles into current shadowmap atlas of size ({1}, {2}). ShadowMap Resolution set to zero.",
                        tileCount, atlasWidth, atlasHeight));
                return 0;
            }

            int currentTileCount = atlasWidth / resolution * atlasHeight / resolution;
            while (currentTileCount < tileCount)
            {
                resolution = resolution >> 1;
                currentTileCount = atlasWidth / resolution * atlasHeight / resolution;
            }
            return resolution;
        }

        private void SetupShadowShaderConstants(ref ScriptableRenderContext context, ref VisibleLight shadowLight, int shadowLightIndex, int cascadeCount)
        {
            Vector3 shadowLightDir = Vector3.Normalize(shadowLight.localToWorld.GetColumn(2));

            // TODO: multiplying by 0.1 to get similar results to Unity vanilla shadow bias
            float bias = shadowLight.light.shadowBias * 0.1f;
            float normalBias = shadowLight.light.shadowNormalBias;
            float shadowResolution = m_ShadowSlices[0].shadowResolution;

            const int maxShadowCascades = 4;
            Matrix4x4[] shadowMatrices = new Matrix4x4[maxShadowCascades];
            for (int i = 0; i < cascadeCount; ++i)
                shadowMatrices[i] = (cascadeCount >= i) ? m_ShadowSlices[i].shadowTransform : Matrix4x4.identity;

            // TODO: shadow resolution per cascade in case cascades endup being supported.
            float invShadowResolution = 1.0f / shadowResolution;
            float[] pcfKernel =
            {
                -0.5f * invShadowResolution, 0.5f * invShadowResolution,
                0.5f * invShadowResolution, 0.5f * invShadowResolution,
                -0.5f * invShadowResolution, -0.5f * invShadowResolution,
                0.5f * invShadowResolution, -0.5f * invShadowResolution
            };

            var setupShadow = CommandBufferPool.Get("SetupShadowShaderConstants");
            setupShadow.SetGlobalMatrixArray("_WorldToShadow", shadowMatrices);
            setupShadow.SetGlobalVectorArray("_DirShadowSplitSpheres", m_DirectionalShadowSplitDistances);
            setupShadow.SetGlobalVector("_ShadowLightDirection", new Vector4(-shadowLightDir.x, -shadowLightDir.y, -shadowLightDir.z, 0.0f));
            setupShadow.SetGlobalVector("_ShadowData", new Vector4(shadowLightIndex, bias, normalBias, 0.0f));
            setupShadow.SetGlobalFloatArray("_PCFKernel", pcfKernel);
            context.ExecuteCommandBuffer(setupShadow);
            CommandBufferPool.Release(setupShadow);
        }

        private void SetShaderKeywords(CommandBuffer cmd, bool renderShadows, bool singleDirecitonal, bool vertexLightSupport)
        {
            if (m_Asset.ForceLinearRendering)
                cmd.EnableShaderKeyword("LIGHTWEIGHT_LINEAR");
            else
                cmd.DisableShaderKeyword("LIGHTWEIGHT_LINEAR");

            if (vertexLightSupport)
                cmd.EnableShaderKeyword("_VERTEX_LIGHTS");
            else
                cmd.DisableShaderKeyword("_VERTEX_LIGHTS");

            if (singleDirecitonal)
                cmd.EnableShaderKeyword("_SINGLE_DIRECTIONAL_LIGHT");
            else
                cmd.DisableShaderKeyword("_SINGLE_DIRECTIONAL_LIGHT");

            string[] shadowKeywords = new string[] { "_HARD_SHADOWS", "_SOFT_SHADOWS", "_HARD_SHADOWS_CASCADES", "_SOFT_SHADOWS_CASCADES" };
            for (int i = 0; i < shadowKeywords.Length; ++i)
                cmd.DisableShaderKeyword(shadowKeywords[i]);

            if (renderShadows && m_Asset.CurrShadowType != ShadowType.NO_SHADOW)
            {
                int keywordIndex = (int)m_Asset.CurrShadowType - 1;
                if (m_Asset.CascadeCount > 1)
                    keywordIndex += 2;
                cmd.EnableShaderKeyword(shadowKeywords[keywordIndex]);
            }

            if (m_Asset.EnableAmbientProbe)
                cmd.EnableShaderKeyword("_LIGHT_PROBES_ON");
            else
                cmd.DisableShaderKeyword("_LIGHT_PROBES_ON");
        }

        private void InitializeMainShadowLightIndex(VisibleLight[] lights, out int shadowIndex)
        {
            shadowIndex = -1;
            if (m_Asset.CurrShadowType == ShadowType.NO_SHADOW)
                return;

            float maxIntensity = -1;
            for (int i = 0; i < lights.Length; ++i)
            {
                Light light = lights[i].light;
                if (light.shadows != LightShadows.None && IsSupportedShadowType(light.type) && light.intensity > maxIntensity)
                {
                    shadowIndex = i;
                    maxIntensity = light.intensity;
                }
            }
        }

        private bool IsSupportedShadowType(LightType type)
        {
            return (type == LightType.Directional || type == LightType.Spot);
        }

        private void BeginForwardRendering(ref ScriptableRenderContext context, bool stereoEnabled)
        {
            if (stereoEnabled)
                context.StartMultiEye(m_CurrCamera);

            var cmd = CommandBufferPool.Get("SetCameraRenderTarget");
            if (m_RenderToIntermediateTarget)
            {
                if (m_CurrCamera.activeTexture == null)
                {
                    m_IntermediateTextureArray = false;
                    if (stereoEnabled)
                    {
                        RenderTextureDescriptor xrDesc = XRSettings.eyeTextureDesc;
                        xrDesc.depthBufferBits = kCameraDepthBufferBits;
                        xrDesc.colorFormat = m_ColorFormat;
                        xrDesc.msaaSamples = m_Asset.MSAASampleCount;

                        m_IntermediateTextureArray = (xrDesc.dimension == TextureDimension.Tex2DArray);

                        cmd.GetTemporaryRT(m_CameraRTProperty, xrDesc, FilterMode.Bilinear);
                    }
                    else
                    {
                        cmd.GetTemporaryRT(m_CameraRTProperty, Screen.width, Screen.height, kCameraDepthBufferBits,
                            FilterMode.Bilinear, m_ColorFormat, RenderTextureReadWrite.Default, m_Asset.MSAASampleCount);
                    }

                    if (m_IntermediateTextureArray)
                        cmd.SetRenderTarget(m_CameraRTID, 0, CubemapFace.Unknown, -1);
                    else
                        cmd.SetRenderTarget(m_CameraRTID);
                }
                else
                {
                    cmd.SetRenderTarget(new RenderTargetIdentifier(m_CurrCamera.activeTexture));
                }
            }
            else
            {
                cmd.SetRenderTarget(BuiltinRenderTextureType.CurrentActive);
            }

            // Clear RenderTarget to avoid tile initialization on mobile GPUs
            // https://community.arm.com/graphics/b/blog/posts/mali-performance-2-how-to-correctly-handle-framebuffers
            if (m_CurrCamera.clearFlags != CameraClearFlags.Nothing)
            {
                bool clearDepth = (m_CurrCamera.clearFlags != CameraClearFlags.Nothing);
                bool clearColor = (m_CurrCamera.clearFlags == CameraClearFlags.Color);
                cmd.ClearRenderTarget(clearDepth, clearColor, m_CurrCamera.backgroundColor);
            }

            context.ExecuteCommandBuffer(cmd);
            CommandBufferPool.Release(cmd);
        }

        private void EndForwardRendering(ref ScriptableRenderContext context, bool stereoEnabled, bool postProcessing)
        {

            if (m_RenderToIntermediateTarget || postProcessing)
            {
                var cmd = CommandBufferPool.Get("Blit");
                if (m_IntermediateTextureArray)
                {
                    cmd.SetRenderTarget(BuiltinRenderTextureType.CameraTarget, 0, CubemapFace.Unknown, -1);
                    cmd.Blit(m_CameraRTID, BuiltinRenderTextureType.CurrentActive);
                }
                // If PostProcessing is enabled, it is already blitted to CameraTarget.
                else if (!postProcessing)
                    cmd.Blit(BuiltinRenderTextureType.CurrentActive, BuiltinRenderTextureType.CameraTarget);

                    cmd.SetRenderTarget(BuiltinRenderTextureType.CameraTarget);
                context.ExecuteCommandBuffer(cmd);
                CommandBufferPool.Release(cmd);
            }

            if (stereoEnabled)
            {
                context.StopMultiEye(m_CurrCamera);
                context.StereoEndRender(m_CurrCamera);
            }
        }

        private void RenderPostProcess(ref ScriptableRenderContext renderContext, PostProcessLayer postProcessLayer)
        {
            var postProcessCommand = CommandBufferPool.Get("Post Processing");
            m_PostProcessRenderContext.Reset();
            m_PostProcessRenderContext.camera = m_CurrCamera;
            m_PostProcessRenderContext.source = BuiltinRenderTextureType.CurrentActive;
            m_PostProcessRenderContext.sourceFormat = m_ColorFormat;
            m_PostProcessRenderContext.destination = BuiltinRenderTextureType.CameraTarget;
            m_PostProcessRenderContext.command = postProcessCommand;
            m_PostProcessRenderContext.flip = true;

            postProcessLayer.Render(m_PostProcessRenderContext);
            renderContext.ExecuteCommandBuffer(postProcessCommand);
            CommandBufferPool.Release(postProcessCommand);
        }

        private bool GetRenderToIntermediateTarget()
        {
            bool allowMSAA = m_CurrCamera.allowMSAA && m_Asset.MSAASampleCount > 1 && !PlatformSupportsMSAABackBuffer();
            if (m_CurrCamera.cameraType == CameraType.SceneView || allowMSAA || m_CurrCamera.activeTexture != null)
                return true;

            return false;
        }

        private PostProcessLayer GetCurrCameraPostProcessLayer()
        {
            return m_CurrCamera.GetComponent<PostProcessLayer>();
        }

        private bool PlatformSupportsMSAABackBuffer()
        {
#if UNITY_ANDROID || UNITY_IPHONE || UNITY_TVOS || UNITY_SAMSUNGTV
            return true;
#else
            return false;
#endif
        }
    }
}<|MERGE_RESOLUTION|>--- conflicted
+++ resolved
@@ -198,19 +198,11 @@
                 context.DrawSkybox(m_CurrCamera);
 
                 // Render Alpha blended
-<<<<<<< HEAD
-                litSettings.sorting.flags = SortFlags.CommonTransparent;
-                litSettings.inputFilter.SetQueuesTransparent();
-
-                context.DrawRenderers(ref litSettings);
-                context.DrawRenderers(ref unlitSettings);
-=======
                 var transparentFilterSettings = new FilterRenderersSettings(true) {renderQueueRange = RenderQueueRange.transparent};
 
                 litDrawSettings.sorting.flags = SortFlags.CommonTransparent;
                 context.DrawRenderers(m_CullResults.visibleRenderers, ref litDrawSettings, transparentFilterSettings);
                 context.DrawRenderers(m_CullResults.visibleRenderers, ref unlitDrawSettings, transparentFilterSettings);
->>>>>>> a3ffcb4f
 
                 if (postProcessEnabled)
                     RenderPostProcess(ref context, postProcessLayer);
