%YAML 1.1
%TAG !u! tag:unity3d.com,2011:
--- !u!21 &2100000
Material:
  serializedVersion: 6
  m_ObjectHideFlags: 0
  m_PrefabParentObject: {fileID: 0}
  m_PrefabInternal: {fileID: 0}
  m_Name: Mat_smoothdielectric0_1
  m_Shader: {fileID: 4800000, guid: 6e4ae4064600d784cac1e41a9e6f2e59, type: 3}
  m_ShaderKeywords: _ALPHACUTOFFENABLE_OFF _DISTORTIONDEPTHTEST_OFF _DISTORTIONONLY_OFF
    _EMISSION _NORMALMAP_TANGENT_SPACE
  m_LightmapFlags: 1
  m_EnableInstancingVariants: 0
  m_CustomRenderQueue: -1
  stringTagMap: {}
  disabledShaderPasses:
  - DistortionVectors
  m_SavedProperties:
    serializedVersion: 3
    m_TexEnvs:
    - _AnisotropyMap:
        m_Texture: {fileID: 0}
        m_Scale: {x: 1, y: 1}
        m_Offset: {x: 0, y: 0}
    - _BaseColorMap:
        m_Texture: {fileID: 0}
        m_Scale: {x: 1, y: 1}
        m_Offset: {x: 0, y: 0}
    - _BumpMap:
        m_Texture: {fileID: 0}
        m_Scale: {x: 1, y: 1}
        m_Offset: {x: 0, y: 0}
    - _DetailAlbedoMap:
        m_Texture: {fileID: 0}
        m_Scale: {x: 1, y: 1}
        m_Offset: {x: 0, y: 0}
    - _DetailMap:
        m_Texture: {fileID: 0}
        m_Scale: {x: 1, y: 1}
        m_Offset: {x: 0, y: 0}
    - _DetailMask:
        m_Texture: {fileID: 0}
        m_Scale: {x: 1, y: 1}
        m_Offset: {x: 0, y: 0}
    - _DetailNormalMap:
        m_Texture: {fileID: 0}
        m_Scale: {x: 1, y: 1}
        m_Offset: {x: 0, y: 0}
    - _DiffuseLightingMap:
        m_Texture: {fileID: 0}
        m_Scale: {x: 1, y: 1}
        m_Offset: {x: 0, y: 0}
    - _DistortionVectorMap:
        m_Texture: {fileID: 0}
        m_Scale: {x: 1, y: 1}
        m_Offset: {x: 0, y: 0}
    - _EmissionMap:
        m_Texture: {fileID: 0}
        m_Scale: {x: 1, y: 1}
        m_Offset: {x: 0, y: 0}
    - _EmissiveColorMap:
        m_Texture: {fileID: 0}
        m_Scale: {x: 1, y: 1}
        m_Offset: {x: 0, y: 0}
    - _HeightMap:
        m_Texture: {fileID: 0}
        m_Scale: {x: 1, y: 1}
        m_Offset: {x: 0, y: 0}
    - _MainTex:
        m_Texture: {fileID: 0}
        m_Scale: {x: 1, y: 1}
        m_Offset: {x: 0, y: 0}
    - _MaskMap:
        m_Texture: {fileID: 0}
        m_Scale: {x: 1, y: 1}
        m_Offset: {x: 0, y: 0}
    - _MetallicGlossMap:
        m_Texture: {fileID: 0}
        m_Scale: {x: 1, y: 1}
        m_Offset: {x: 0, y: 0}
    - _NormalMap:
        m_Texture: {fileID: 0}
        m_Scale: {x: 1, y: 1}
        m_Offset: {x: 0, y: 0}
    - _OcclusionMap:
        m_Texture: {fileID: 0}
        m_Scale: {x: 1, y: 1}
        m_Offset: {x: 0, y: 0}
    - _ParallaxMap:
        m_Texture: {fileID: 0}
        m_Scale: {x: 1, y: 1}
        m_Offset: {x: 0, y: 0}
    - _SpecularOcclusionMap:
        m_Texture: {fileID: 0}
        m_Scale: {x: 1, y: 1}
        m_Offset: {x: 0, y: 0}
    - _SubSurfaceRadiusMap:
        m_Texture: {fileID: 0}
        m_Scale: {x: 1, y: 1}
        m_Offset: {x: 0, y: 0}
    - _SubsurfaceRadiusMap:
        m_Texture: {fileID: 0}
        m_Scale: {x: 1, y: 1}
        m_Offset: {x: 0, y: 0}
    - _TangentMap:
        m_Texture: {fileID: 0}
        m_Scale: {x: 1, y: 1}
        m_Offset: {x: 0, y: 0}
    - _ThicknessMap:
        m_Texture: {fileID: 0}
        m_Scale: {x: 1, y: 1}
        m_Offset: {x: 0, y: 0}
    m_Floats:
<<<<<<< HEAD
    - first:
        name: _AlphaCutoff
      second: 0.5
    - first:
        name: _AlphaCutoffEnable
      second: 0
    - first:
        name: _BlendMode
      second: 0
    - first:
        name: _BumpScale
      second: 1
    - first:
        name: _CullMode
      second: 2
    - first:
        name: _Cutoff
      second: 0.5
    - first:
        name: _DetailNormalMapScale
      second: 1
    - first:
        name: _DistortionDepthTest
      second: 0
    - first:
        name: _DistortionOnly
      second: 0
    - first:
        name: _DoubleSidedMode
      second: 0
    - first:
        name: _DstBlend
      second: 0
    - first:
        name: _EmissiveColorMode
      second: 1
    - first:
        name: _EmissiveIntensity
      second: 0
    - first:
        name: _GlossMapScale
      second: 1
    - first:
        name: _Glossiness
      second: 0.1
    - first:
        name: _GlossyReflections
      second: 1
    - first:
        name: _HeightBias
      second: 0
    - first:
        name: _HeightMapMode
      second: 0
    - first:
        name: _HeightScale
      second: 1
    - first:
        name: _StencilRef
      second: 1
    - first:
        name: _Metalic
      second: 0
    - first:
        name: _Metallic
      second: 0
    - first:
        name: _Mode
      second: 0
    - first:
        name: _NormalMapSpace
      second: 0
    - first:
        name: _OcclusionStrength
      second: 1
    - first:
        name: _Parallax
      second: 0.02
    - first:
        name: _Smoothness
      second: 0.1
    - first:
        name: _SmoothnessTextureChannel
      second: 0
    - first:
        name: _SpecularHighlights
      second: 1
    - first:
        name: _SrcBlend
      second: 1
    - first:
        name: _SubSurfaceRadius
      second: 0
    - first:
        name: _SurfaceType
      second: 0
    - first:
        name: _UVSec
      second: 0
    - first:
        name: _ZWrite
      second: 1
=======
    - _AlphaCutoff: 0.5
    - _AlphaCutoffEnable: 0
    - _Anisotropy: 0
    - _BlendMode: 0
    - _BumpScale: 1
    - _CullMode: 2
    - _Cutoff: 0.5
    - _DepthOffsetEnable: 0
    - _DetailAlbedoScale: 1
    - _DetailNormalMapScale: 1
    - _DetailNormalScale: 1
    - _DetailSmoothnessScale: 1
    - _DistortionDepthTest: 0
    - _DistortionEnable: 0
    - _DistortionOnly: 0
    - _DoubleSidedEnable: 0
    - _DoubleSidedMirrorEnable: 1
    - _DoubleSidedMode: 0
    - _DstBlend: 0
    - _EmissiveColorMode: 1
    - _EmissiveIntensity: 0
    - _EnablePerPixelDisplacement: 0
    - _GlossMapScale: 1
    - _Glossiness: 0.1
    - _GlossyReflections: 1
    - _HeightAmplitude: 0.01
    - _HeightBias: 0
    - _HeightCenter: 0.5
    - _HeightMapMode: 0
    - _HeightScale: 1
    - _HorizonFade: 1
    - _MaterialID: 0
    - _MaterialId: 0
    - _Metalic: 0
    - _Metallic: 0
    - _Mode: 0
    - _NormalMapSpace: 0
    - _NormalScale: 1
    - _OcclusionStrength: 1
    - _PPDLodThreshold: 5
    - _PPDMaxSamples: 15
    - _PPDMinSamples: 5
    - _Parallax: 0.02
    - _Smoothness: 0.1
    - _SmoothnessTextureChannel: 0
    - _SpecularHighlights: 1
    - _SrcBlend: 1
    - _StencilRef: 0
    - _SubSurfaceRadius: 0
    - _SubsurfaceProfile: 0
    - _SubsurfaceRadius: 1
    - _SurfaceType: 0
    - _TexWorldScale: 1
    - _Thickness: 0.5
    - _UVBase: 0
    - _UVDetail: 0
    - _UVMappingPlanar: 0
    - _UVSec: 0
    - _ZTestMode: 8
    - _ZWrite: 1
>>>>>>> 857672d0
    m_Colors:
    - _BaseColor: {r: 1, g: 1, b: 1, a: 1}
    - _Color: {r: 0.7176471, g: 0.7176471, b: 0.7176471, a: 1}
    - _EmissionColor: {r: 0, g: 0, b: 0, a: 1}
    - _EmissiveColor: {r: 0, g: 0, b: 0, a: 1}
    - _UVDetailsMappingMask: {r: 1, g: 0, b: 0, a: 0}
    - _UVMappingMask: {r: 1, g: 0, b: 0, a: 0}<|MERGE_RESOLUTION|>--- conflicted
+++ resolved
@@ -112,110 +112,6 @@
         m_Scale: {x: 1, y: 1}
         m_Offset: {x: 0, y: 0}
     m_Floats:
-<<<<<<< HEAD
-    - first:
-        name: _AlphaCutoff
-      second: 0.5
-    - first:
-        name: _AlphaCutoffEnable
-      second: 0
-    - first:
-        name: _BlendMode
-      second: 0
-    - first:
-        name: _BumpScale
-      second: 1
-    - first:
-        name: _CullMode
-      second: 2
-    - first:
-        name: _Cutoff
-      second: 0.5
-    - first:
-        name: _DetailNormalMapScale
-      second: 1
-    - first:
-        name: _DistortionDepthTest
-      second: 0
-    - first:
-        name: _DistortionOnly
-      second: 0
-    - first:
-        name: _DoubleSidedMode
-      second: 0
-    - first:
-        name: _DstBlend
-      second: 0
-    - first:
-        name: _EmissiveColorMode
-      second: 1
-    - first:
-        name: _EmissiveIntensity
-      second: 0
-    - first:
-        name: _GlossMapScale
-      second: 1
-    - first:
-        name: _Glossiness
-      second: 0.1
-    - first:
-        name: _GlossyReflections
-      second: 1
-    - first:
-        name: _HeightBias
-      second: 0
-    - first:
-        name: _HeightMapMode
-      second: 0
-    - first:
-        name: _HeightScale
-      second: 1
-    - first:
-        name: _StencilRef
-      second: 1
-    - first:
-        name: _Metalic
-      second: 0
-    - first:
-        name: _Metallic
-      second: 0
-    - first:
-        name: _Mode
-      second: 0
-    - first:
-        name: _NormalMapSpace
-      second: 0
-    - first:
-        name: _OcclusionStrength
-      second: 1
-    - first:
-        name: _Parallax
-      second: 0.02
-    - first:
-        name: _Smoothness
-      second: 0.1
-    - first:
-        name: _SmoothnessTextureChannel
-      second: 0
-    - first:
-        name: _SpecularHighlights
-      second: 1
-    - first:
-        name: _SrcBlend
-      second: 1
-    - first:
-        name: _SubSurfaceRadius
-      second: 0
-    - first:
-        name: _SurfaceType
-      second: 0
-    - first:
-        name: _UVSec
-      second: 0
-    - first:
-        name: _ZWrite
-      second: 1
-=======
     - _AlphaCutoff: 0.5
     - _AlphaCutoffEnable: 0
     - _Anisotropy: 0
@@ -276,7 +172,6 @@
     - _UVSec: 0
     - _ZTestMode: 8
     - _ZWrite: 1
->>>>>>> 857672d0
     m_Colors:
     - _BaseColor: {r: 1, g: 1, b: 1, a: 1}
     - _Color: {r: 0.7176471, g: 0.7176471, b: 0.7176471, a: 1}
