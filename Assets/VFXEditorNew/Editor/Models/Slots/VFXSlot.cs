using System;
using System.Collections.Generic;
using System.Collections.ObjectModel;
using System.Linq;
using UnityEngine;
using UnityEngine.Graphing;

namespace UnityEditor.VFX
{
    [Serializable]
    class VFXSlot : VFXModel<VFXSlot, VFXSlot>
    {
        public enum Direction
        {
            kInput,
            kOutput,
        }

        public Direction direction { get { return m_Direction; } }
        public VFXProperty property { get { return m_Property; } }
        public override string name { get { return m_Property.name; } }

        public VFXExpression expression 
        { 
            set { SetInExpression(value); }
            get 
            { 
                if (!m_ExpressionUpToDate)
                    RecomputeExpressionTree(false);
                return m_OutExpression; 
            }
        }

        // Explicit setter to be able to not notify
        public void SetExpression(VFXExpression expr, bool notify = true)
        {
            SetInExpression(expr,true,notify);
        }

        public ReadOnlyCollection<VFXSlot> LinkedSlots
        {
            get
            {
                return m_LinkedSlots.AsReadOnly();
            }
        }

        public VFXSlot refSlot
        { 
            get 
            {
                if (direction == Direction.kOutput || !HasLink())
                    return this;
                return m_LinkedSlots[0];
            } 
        }

        public IVFXSlotContainer owner { get { return m_Owner; } }

        public VFXSlot GetTopMostParent()
        {
            if (GetParent() == null)
                return this;
            else
                return GetParent().GetTopMostParent();
        }

        protected VFXSlot() {} // For serialization only
        
        // TODO Remove that. Slot must be created via the static create method in order to correctly build the slot tree
        private VFXSlot(Direction direction)
        {
            m_Direction = direction;
        }

        // Create and return a slot hierarchy from a property info
        public static VFXSlot Create(VFXProperty property, Direction direction, object value = null)
        {
            var slot = CreateSub(property, direction, value); // First create slot tree
            slot.InitExpression(); // Initialize expressions
            return slot;
        }
     
        private static VFXSlot CreateSub(VFXProperty property, Direction direction, object value)
        {
            var desc = VFXLibrary.GetSlot(property.type);
            if (desc != null)
            {
                var slot = desc.CreateInstance();
                slot.m_Direction = direction;
                slot.m_Property = property;
                slot.m_Value = value;

                foreach (var subInfo in property.SubProperties())
                {
                    var subSlot = CreateSub(subInfo, direction, null /* TODOPAUL : sub operation ? */);
                    if (subSlot != null)
                        subSlot.Attach(slot,false);
                }

                return slot;
            }

            throw new InvalidOperationException(string.Format("Unable to create slot for property {0} of type {1}",property.name,property.type));
        }

        private void InitExpression()
        {
            if (GetNbChildren() == 0)
            {
                m_DefaultExpression = DefaultExpression();
            }
            else
            {
                // Depth first
                foreach (var child in children)
                    child.InitExpression();

                m_DefaultExpression = ExpressionFromChildren(children.Select(c => c.m_InExpression).ToArray());
            }

            m_InExpression = m_OutExpression = m_DefaultExpression;
        }

        private void ResetExpression()
        {
            if (GetNbChildren() == 0)
                SetInExpression(m_DefaultExpression,false,false);
            else
            {
                foreach (var child in children)
                    child.ResetExpression();
            }  
        }
    
        public int GetNbLinks() { return m_LinkedSlots.Count; }
        public bool HasLink() { return GetNbLinks() != 0; }
        
        public bool CanLink(VFXSlot other)
        {
            return direction != other.direction && !m_LinkedSlots.Contains(other) && 
                ((direction == Direction.kInput && CanConvertFrom(other.expression)) || (other.CanConvertFrom(expression)));
        }

        public bool Link(VFXSlot other, bool notify = true)
        {
            if (other == null)
                return false;

            if (!CanLink(other) || !other.CanLink(this)) // can link
                return false;

            //if (other.direction == Direction.kInput)
           // {
                InnerLink(other, notify);
                other.InnerLink(this, notify);
            //}
            /*else
            {
                other.InnerLink(this, notify);
                InnerLink(other, notify);
            }*/

            return true;
        }

        public void Unlink(VFXSlot other, bool notify = true)
        {
            if (m_LinkedSlots.Contains(other))
            {
                InnerUnlink(other,notify);
                other.InnerUnlink(this,notify);
            }
        }

        protected void PropagateToOwner(Action<IVFXSlotContainer> func)
        {
            if (m_Owner != null)
                func(m_Owner);
            else
            {
                var parent = GetParent();
                if (parent != null)
                    parent.PropagateToOwner(func);
            }
        }

        protected void PropagateToParent(Action<VFXSlot> func)
        {
            var parent = GetParent();
            if (parent != null)
            {
                func(parent);
                parent.PropagateToParent(func);   
            }
        }

        protected void PropagateToChildren(Action<VFXSlot> func)
        {
            func(this);
            foreach (var child in children) 
                child.PropagateToChildren(func);
        }

        protected void PropagateToTree(Action<VFXSlot> func)
        {
            PropagateToParent(func);
            PropagateToChildren(func);
        }

        protected IVFXSlotContainer GetOwner()
        {
            var parent = GetParent();
            if (parent != null)
                return parent.GetOwner();
            else
                return m_Owner;
        }

        private void RecomputeExpressionTree(bool notify = true)
        {
            // Start from the top most parent
            var masterSlot = GetTopMostParent();

            List<VFXSlot> startSlots = new List<VFXSlot>();

            // First set the linked expression in case of input nodes (For output linked expression is set explicitly)
            if (masterSlot.direction == Direction.kInput)
                masterSlot.PropagateToChildren( s => {
                    s.m_LinkedInExpression = s.HasLink() ? s.refSlot.m_OutExpression : s.m_DefaultExpression;
                });
            else
            {

            }

            // Collect linked expression
            masterSlot.PropagateToChildren( s => {
                if (s.m_LinkedInExpression != s.m_DefaultExpression) 
                    startSlots.Add(s); 
            });

            bool earlyOut = true;

            // build expression trees by propagating from start slots
            foreach (var startSlot in startSlots)
            {
                if (!startSlot.CanConvertFrom(startSlot.m_LinkedInExpression))
                    throw new ArgumentException("Cannot convert expression");

                var newExpression = startSlot.ConvertExpression(startSlot.m_LinkedInExpression);
                if (newExpression == startSlot.m_InExpression) // already correct, early out
                    continue;

                earlyOut = false;
                startSlot.m_InExpression = newExpression;
                startSlot.PropagateToParent(s => s.m_InExpression = s.ExpressionFromChildren(s.children.Select(c => c.m_InExpression).ToArray()));

                startSlot.PropagateToChildren(s => {
                    var exp = s.ExpressionToChildren(s.m_InExpression);
                    for (int i = 0; i < s.GetNbChildren(); ++i)
                        s.GetChild(i).m_InExpression = exp != null ? exp[i] : s.refSlot.GetChild(i).expression;
                });
            }

            if (earlyOut)
                return;

            List<VFXSlot> toPropagate = new List<VFXSlot>();

            // Finally derive output expressions
            if (masterSlot.SetOutExpression(masterSlot.m_InExpression))
                toPropagate.Add(masterSlot);
            masterSlot.PropagateToChildren(s => {
                var exp = s.ExpressionToChildren(s.m_OutExpression);
                for (int i = 0; i < s.GetNbChildren(); ++i)
                {
                    var child = s.GetChild(i);
                    if (child.SetOutExpression(exp != null ? exp[i] : child.m_InExpression))
                        toPropagate.AddRange(child.LinkedSlots);
                }
            });  
 
            // Set expression to be up to date
            masterSlot.PropagateToChildren( s => s.m_ExpressionUpToDate = true );   

            if (notify && masterSlot.m_Owner != null)
                masterSlot.m_Owner.Invalidate(InvalidationCause.kStructureChanged);

            var dirtyMasterSlots = new HashSet<VFXSlot>(toPropagate.Select(s => s.GetTopMostParent()));
            foreach (var dirtySlot in dirtyMasterSlots)
                dirtySlot.RecomputeExpressionTree(notify);
        }

        private void SetInExpression(VFXExpression expression, bool propagateDown = true, bool notify = true)
        {
            if (!CanConvertFrom(expression))
                throw new ArgumentException("Cannot convert expression");

            var newExpression = ConvertExpression(expression);
            if (newExpression == m_InExpression)
                return; // No change, early out

            // First propagate to tree up and down from modified slot
            m_InExpression = newExpression;
            PropagateToParent(s => s.m_InExpression = s.ExpressionFromChildren(s.children.Select(c => c.m_InExpression).ToArray()));
            if (propagateDown)
                PropagateToChildren(s => {
                    var exp = s.ExpressionToChildren(s.m_InExpression);
                    if (exp != null)
                        for (int i = 0; i < s.GetNbChildren(); ++i)
                            s.GetChild(i).m_InExpression = exp[i];
                    else //if (s.GetNbChildren() == s.refSlot.GetNbChildren()) // TODO tmp. Not the right test, we must ensure connected slot children are compatible
                    {
                        for (int i = 0; i < s.GetNbChildren(); ++i)
                            s.GetChild(i).m_InExpression = s.refSlot.GetChild(i).m_InExpression;
                    }
                    /*else
                        for (int i = 0; i < s.GetNbChildren(); ++i)
                            s.GetChild(i).m_InExpression = null;*/
                });

            // Then find top most slot and propagate back to children
<<<<<<< HEAD
            var topParent = GetTopMostParent();

            HashSet<VFXSlot> modifiedLinks = new HashSet<VFXSlot>();

            topParent.SetOutExpression(topParent.m_InExpression);
=======
            var topParent = GetTopMostParent();

            topParent.SetOutExpression(topParent.m_InExpression);
            //topParent.m_OutExpression = topParent.m_InExpression;
>>>>>>> 9a7b6e81
            topParent.PropagateToChildren(s => {
                var exp = s.ExpressionToChildren(s.m_OutExpression);
                if (exp != null)
                {
                    for (int i = 0; i < s.GetNbChildren(); ++i)
                        if (s.GetChild(i).SetOutExpression(exp[i]))
                            foreach (var slot in s.GetChild(i).LinkedSlots)
                                modifiedLinks.Add(slot);
                }
                else
                {
                    for (int i = 0; i < s.GetNbChildren(); ++i)
                        if (s.GetChild(i).SetOutExpression(s.GetChild(i).m_InExpression))
                            foreach (var slot in s.GetChild(i).LinkedSlots)
                                modifiedLinks.Add(slot);
                }
            });

            // Finally notify owner
            if (notify)
            {
                NotifyOwner();
            }
        }

        private void NotifyOwner()
        {
            PropagateToOwner(o => o.Invalidate(VFXModel.InvalidationCause.kConnectionChanged));
        }

        private bool SetOutExpression(VFXExpression expr)
        {
            if (m_OutExpression != expr)
            {
                m_OutExpression = expr;

                if (direction == Direction.kOutput)
                {
                    var toRemove = LinkedSlots.Where(s => !s.CanConvertFrom(expr)); // Break links that are no more valid
                    foreach (var slot in toRemove) 
<<<<<<< HEAD
                        Unlink(slot);

                    foreach (var slot in LinkedSlots)
                        SetInExpression(m_OutExpression, true, true);
=======
                        Unlink(slot);

                    foreach (var slot in m_LinkedSlots)
                        slot.NotifyOwner();
>>>>>>> 9a7b6e81
                }


            }
            return true;
        }

        public void UnlinkAll(bool notify = true)
        {
            var currentSlots = new List<VFXSlot>(m_LinkedSlots);
            foreach (var slot in currentSlots)
                Unlink(slot,notify);
        }

        private void InnerLink(VFXSlot other,bool notify)
        {
            if (direction == Direction.kInput)
            {
                UnlinkAll(false); // First disconnect any other linked slot
                PropagateToTree(s => s.UnlinkAll(false)); // Unlink other links in tree
                m_LinkedSlots.Add(other);
                SetInExpression(other.m_OutExpression,true, notify);
            }
            else
                m_LinkedSlots.Add(other);
        }

        private void InnerUnlink(VFXSlot other, bool notify)
        {
            if (m_LinkedSlots.Remove(other))
            {
                if (direction == Direction.kInput)
                {
                    ResetExpression();

                    //if (notify)
                        PropagateToOwner(o => o.Invalidate(VFXModel.InvalidationCause.kConnectionChanged));
                }
                else
                {
                    // TODO
                }
            }
        }

        protected override void OnInvalidate(VFXModel model, InvalidationCause cause)
        {
            if (cause == VFXModel.InvalidationCause.kStructureChanged)
            {
                if (HasLink())
                    throw new InvalidOperationException();

                SetInExpression(ExpressionFromChildren(children.Select(c => c.m_InExpression).ToArray()));
            }
        }

        protected virtual bool CanConvertFrom(VFXExpression expression)
        {
            return expression == null || m_InExpression.ValueType == expression.ValueType;
        }

        protected virtual VFXExpression ConvertExpression(VFXExpression expression)
        {
            return expression;
        }

        protected virtual VFXExpression[] ExpressionToChildren(VFXExpression exp)   { return null; }
        protected virtual VFXExpression ExpressionFromChildren(VFXExpression[] exp) { return null; }

        protected virtual VFXValue DefaultExpression() 
        {
            return null; 
        }

        public override void OnBeforeSerialize()
        {
            base.OnBeforeSerialize();
            m_LinkedSlotRefs = m_LinkedSlots.Select(slot => slot.id.ToString()).ToList();
        }

       /* public virtual void OnAfterDeserialize()
        {
            base.OnBeforeSerialize();
        }*/

        private VFXExpression m_DefaultExpression;
        private VFXExpression m_LinkedInExpression;
        private VFXExpression m_InExpression;
        private VFXExpression m_OutExpression;
        private bool m_ExpressionUpToDate = false;

        private VFXSlot m_MasterSlot;

        [NonSerialized]
        public IVFXSlotContainer m_Owner; // Don't set that directly! Only called by SlotContainer!

        [SerializeField]
        private VFXProperty m_Property;

        protected object m_Value;

        [SerializeField]
        private Direction m_Direction;

        private List<VFXSlot> m_LinkedSlots = new List<VFXSlot>();
        [SerializeField]
        private List<string> m_LinkedSlotRefs;
    }
}<|MERGE_RESOLUTION|>--- conflicted
+++ resolved
@@ -321,18 +321,9 @@
                 });
 
             // Then find top most slot and propagate back to children
-<<<<<<< HEAD
             var topParent = GetTopMostParent();
 
-            HashSet<VFXSlot> modifiedLinks = new HashSet<VFXSlot>();
-
             topParent.SetOutExpression(topParent.m_InExpression);
-=======
-            var topParent = GetTopMostParent();
-
-            topParent.SetOutExpression(topParent.m_InExpression);
-            //topParent.m_OutExpression = topParent.m_InExpression;
->>>>>>> 9a7b6e81
             topParent.PropagateToChildren(s => {
                 var exp = s.ExpressionToChildren(s.m_OutExpression);
                 if (exp != null)
@@ -373,17 +364,10 @@
                 {
                     var toRemove = LinkedSlots.Where(s => !s.CanConvertFrom(expr)); // Break links that are no more valid
                     foreach (var slot in toRemove) 
-<<<<<<< HEAD
                         Unlink(slot);
 
                     foreach (var slot in LinkedSlots)
                         SetInExpression(m_OutExpression, true, true);
-=======
-                        Unlink(slot);
-
-                    foreach (var slot in m_LinkedSlots)
-                        slot.NotifyOwner();
->>>>>>> 9a7b6e81
                 }
 
 
