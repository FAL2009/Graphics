using UnityEngine.Rendering;
using System.Collections.Generic;
using System;

namespace UnityEngine.Experimental.Rendering.HDPipeline
{
    public class HDRenderPipelineInstance : RenderPipeline
    {
        private readonly HDRenderPipeline m_Owner;

        public HDRenderPipelineInstance(HDRenderPipeline owner)
        {
            m_Owner = owner;

            if (m_Owner != null)
                m_Owner.Build();
        }

        public override void Dispose()
        {
            base.Dispose();
            if (m_Owner != null)
                m_Owner.Cleanup();
        }


        public override void Render(ScriptableRenderContext renderContext, Camera[] cameras)
        {
            base.Render(renderContext, cameras);
            m_Owner.Render(renderContext, cameras);
        }
    }

    [ExecuteInEditMode]
    // This HDRenderPipeline assume linear lighting. Don't work with gamma.
    public class HDRenderPipeline : RenderPipelineAsset
    {
        const string k_HDRenderPipelinePath = "Assets/ScriptableRenderLoop/HDRenderPipeline/HDRenderPipeline.asset";

#if UNITY_EDITOR
        [UnityEditor.MenuItem("RenderPipeline/CreateHDRenderPipeline")]
        static void CreateHDRenderPipeline()
        {
            var instance = ScriptableObject.CreateInstance<HDRenderPipeline>();
            UnityEditor.AssetDatabase.CreateAsset(instance, k_HDRenderPipelinePath);
        }

        [UnityEditor.MenuItem("HDRenderPipeline/Add \"Additional Light Data\" (if not present)")]
        static void AddAdditionalLightData()
        {
            Light[] lights = FindObjectsOfType(typeof(Light)) as Light[];

            foreach (Light light in lights)
            {
                // Do not add a component if there already is one.
                if (light.GetComponent<AdditionalLightData>() == null)
                {
                    light.gameObject.AddComponent<AdditionalLightData>();
                }
            }
        }
#endif

        protected override IRenderPipeline InternalCreatePipeline()
        {
            return new HDRenderPipelineInstance(this);
        }

        SkyManager m_SkyManager = new SkyManager();
        public SkyManager skyManager
        {
            get { return m_SkyManager; }
        }

        public void InstantiateSkyRenderer(Type skyRendererType)
        {
            m_SkyManager.InstantiateSkyRenderer(skyRendererType);
        }

        public class DebugParameters
        {
            // Material Debugging
            public int debugViewMaterial = 0;

            // Rendering debugging
            public bool displayOpaqueObjects = true;
            public bool displayTransparentObjects = true;

            public bool useForwardRenderingOnly = false; // TODO: Currently there is no way to strip the extra forward shaders generated by the shaders compiler, so we can switch dynamically.
            public bool useDepthPrepass = false;
            public bool useDistortion = true;

            // we have to fallback to forward-only rendering when scene view is using wireframe rendering mode --
            // as rendering everything in wireframe + deferred do not play well together
            public bool ShouldUseForwardRenderingOnly () { return useForwardRenderingOnly || GL.wireframe; }
        }

        DebugParameters m_DebugParameters = new DebugParameters();
        public DebugParameters debugParameters
        {
            get { return m_DebugParameters; }
        }

        public class GBufferManager
        {
            public const int MaxGbuffer = 8;

            public void SetBufferDescription(int index, string stringId, RenderTextureFormat inFormat, RenderTextureReadWrite inSRGBWrite)
            {
                IDs[index] = Shader.PropertyToID(stringId);
                RTIDs[index] = new RenderTargetIdentifier(IDs[index]);
                formats[index] = inFormat;
                sRGBWrites[index] = inSRGBWrite;
            }

            public void InitGBuffers(int width, int height, CommandBuffer cmd)
            {
                for (int index = 0; index < gbufferCount; index++)
                {
                    /* RTs[index] = */ cmd.GetTemporaryRT(IDs[index], width, height, 0, FilterMode.Point, formats[index], sRGBWrites[index]);
                }
            }

            public RenderTargetIdentifier[] GetGBuffers()
            {
                var colorMRTs = new RenderTargetIdentifier[gbufferCount];
                for (int index = 0; index < gbufferCount; index++)
                {
                    colorMRTs[index] = RTIDs[index];
                }


                return colorMRTs;
            }

            /*
            public void BindBuffers(Material mat)
            {
                for (int index = 0; index < gbufferCount; index++)
                {
                    mat.SetTexture(IDs[index], RTs[index]);
                }
            }
            */

            public int gbufferCount { get; set; }
            int[] IDs = new int[MaxGbuffer];
            RenderTargetIdentifier[] RTIDs = new RenderTargetIdentifier[MaxGbuffer];
            RenderTextureFormat[] formats = new RenderTextureFormat[MaxGbuffer];
            RenderTextureReadWrite[] sRGBWrites = new RenderTextureReadWrite[MaxGbuffer];
        }

        GBufferManager m_gbufferManager = new GBufferManager();

        [SerializeField]
        ShadowSettings m_ShadowSettings = ShadowSettings.Default;

        public ShadowSettings shadowSettings
        {
            get { return m_ShadowSettings; }
        }

        ShadowRenderPass m_ShadowPass;

        [SerializeField]
        TextureSettings m_TextureSettings = TextureSettings.Default;

        public TextureSettings textureSettings
        {
            get { return m_TextureSettings; }
            set { m_TextureSettings = value; }
        }

        // Various set of material use in render loop
        Material m_DebugViewMaterialGBuffer;

        // Various buffer
        int m_CameraColorBuffer;
        int m_CameraDepthBuffer;
        int m_VelocityBuffer;
        int m_DistortionBuffer;

        RenderTargetIdentifier m_CameraColorBufferRT;
        RenderTargetIdentifier m_CameraDepthBufferRT;
        RenderTargetIdentifier m_VelocityBufferRT;
        RenderTargetIdentifier m_DistortionBufferRT;

        // Detect when windows size is changing
        int m_currentWidth;
        int m_currentHeight;

        // Keep these settings safe to recover when leaving the render pipeline
        bool previousLightsUseLinearIntensity;
        bool previousLightsUseCCT;

        // This must be allocate outside of Build() else the option in the class can't be set in the inspector (as it will in this case recreate the class with default value)
        BaseLightLoop m_lightLoop = new TilePass.LightLoop();

        public BaseLightLoop lightLoop
        {
            get { return m_lightLoop; }
        }

        // TODO: Find a way to automatically create/iterate through deferred material
        // TODO TO CHECK: SebL I move allocation from Build() to here, but there was a comment "// Our object can be garbage collected, so need to be allocate here", it is still true ?
        Lit.RenderLoop m_LitRenderLoop = new Lit.RenderLoop();

        public struct HDCamera
        {
            public Camera camera;
            public Vector4 screenSize;
            public Matrix4x4 viewProjectionMatrix;
            public Matrix4x4 invViewProjectionMatrix;
        }

        CommonSettings m_CommonSettings = null;
        public CommonSettings commonSettings
        {
            set { m_CommonSettings = value; }
            get { return m_CommonSettings; }
        }

        public void Build()
        {
#if UNITY_EDITOR
            UnityEditor.SupportedRenderingFeatures.active = new UnityEditor.SupportedRenderingFeatures
            {
                reflectionProbe = UnityEditor.SupportedRenderingFeatures.ReflectionProbe.Rotation
            };
#endif

            previousLightsUseLinearIntensity = UnityEngine.Rendering.GraphicsSettings.lightsUseLinearIntensity;
            previousLightsUseCCT = UnityEngine.Rendering.GraphicsSettings.lightsUseCCT;
            UnityEngine.Rendering.GraphicsSettings.lightsUseLinearIntensity = true;
            UnityEngine.Rendering.GraphicsSettings.lightsUseCCT = true;

            m_CameraColorBuffer = Shader.PropertyToID("_CameraColorTexture");
            m_CameraDepthBuffer  = Shader.PropertyToID("_CameraDepthTexture");

            m_CameraColorBufferRT = new RenderTargetIdentifier(m_CameraColorBuffer);
            m_CameraDepthBufferRT = new RenderTargetIdentifier(m_CameraDepthBuffer);

            m_SkyManager.Build();

            m_DebugViewMaterialGBuffer = Utilities.CreateEngineMaterial("Hidden/HDRenderPipeline/DebugViewMaterialGBuffer");

            m_ShadowPass = new ShadowRenderPass(m_ShadowSettings);

            // Init Gbuffer description

            m_gbufferManager.gbufferCount = m_LitRenderLoop.GetMaterialGBufferCount();
            RenderTextureFormat[] RTFormat; RenderTextureReadWrite[] RTReadWrite;
            m_LitRenderLoop.GetMaterialGBufferDescription(out RTFormat, out RTReadWrite);

            for (int gbufferIndex = 0; gbufferIndex < m_gbufferManager.gbufferCount; ++gbufferIndex)
            {
                m_gbufferManager.SetBufferDescription(gbufferIndex, "_GBufferTexture" + gbufferIndex, RTFormat[gbufferIndex], RTReadWrite[gbufferIndex]);
            }

            m_VelocityBuffer = Shader.PropertyToID("_VelocityTexture");
            if (ShaderConfig.s_VelocityInGbuffer == 1)
            {
                // If velocity is in GBuffer then it is in the last RT. Assign a different name to it.
                m_gbufferManager.SetBufferDescription(m_gbufferManager.gbufferCount, "_VelocityTexture", Builtin.RenderLoop.GetVelocityBufferFormat(), Builtin.RenderLoop.GetVelocityBufferReadWrite());
                m_gbufferManager.gbufferCount++;
            }
            m_VelocityBufferRT = new RenderTargetIdentifier(m_VelocityBuffer);

            m_DistortionBuffer = Shader.PropertyToID("_DistortionTexture");
            m_DistortionBufferRT = new RenderTargetIdentifier(m_DistortionBuffer);

            m_LitRenderLoop.Build();
            m_lightLoop.Build(m_TextureSettings);
        }

        public void Cleanup()
        {
            m_lightLoop.Cleanup();
            m_LitRenderLoop.Cleanup();

            Utilities.Destroy(m_DebugViewMaterialGBuffer);

            m_SkyManager.Cleanup();

#if UNITY_EDITOR
            UnityEditor.SupportedRenderingFeatures.active = UnityEditor.SupportedRenderingFeatures.Default;
#endif
           UnityEngine.Rendering.GraphicsSettings.lightsUseLinearIntensity = previousLightsUseLinearIntensity;
           UnityEngine.Rendering.GraphicsSettings.lightsUseCCT = previousLightsUseCCT;
        }

        void InitAndClearBuffer(Camera camera, ScriptableRenderContext renderContext)
        {
            using (new Utilities.ProfilingSample("InitAndClearBuffer", renderContext))
            {
                // We clear only the depth buffer, no need to clear the various color buffer as we overwrite them.
                // Clear depth/stencil and init buffers
                using (new Utilities.ProfilingSample("InitGBuffers and clear Depth/Stencil", renderContext))
                {
                    var cmd = new CommandBuffer();
                    cmd.name = "";

                    // Init buffer
                    // With scriptable render loop we must allocate ourself depth and color buffer (We must be independent of backbuffer for now, hope to fix that later).
                    // Also we manage ourself the HDR format, here allocating fp16 directly.
                    // With scriptable render loop we can allocate temporary RT in a command buffer, they will not be release with ExecuteCommandBuffer
                    // These temporary surface are release automatically at the end of the scriptable render pipeline if not release explicitly
                    int w = camera.pixelWidth;
                    int h = camera.pixelHeight;

                    cmd.GetTemporaryRT(m_CameraColorBuffer, w, h, 0, FilterMode.Point, RenderTextureFormat.ARGBHalf, RenderTextureReadWrite.Linear, 1, true);   // Enable UAV
                    cmd.GetTemporaryRT(m_CameraDepthBuffer, w, h, 24, FilterMode.Point, RenderTextureFormat.Depth);
                    if (!debugParameters.ShouldUseForwardRenderingOnly())
                    {
                        m_gbufferManager.InitGBuffers(w, h, cmd);
                    }
                    renderContext.ExecuteCommandBuffer(cmd);
                    cmd.Dispose();

                    Utilities.SetRenderTarget(renderContext, m_CameraColorBufferRT, m_CameraDepthBufferRT, ClearFlag.ClearDepth);
                }

                // TEMP: As we are in development and have not all the setup pass we still clear the color in emissive buffer and gbuffer, but this will be removed later.

                // Clear HDR target
                using (new Utilities.ProfilingSample("Clear HDR target", renderContext))
                {
                    Utilities.SetRenderTarget(renderContext, m_CameraColorBufferRT, m_CameraDepthBufferRT, ClearFlag.ClearColor, Color.black);
                }


                // Clear GBuffers
                using (new Utilities.ProfilingSample("Clear GBuffer", renderContext))
                {
                    Utilities.SetRenderTarget(renderContext, m_gbufferManager.GetGBuffers(), m_CameraDepthBufferRT, ClearFlag.ClearColor, Color.black);
                }

                // END TEMP
            }
        }

        void RenderOpaqueRenderList(CullResults cull, Camera camera, ScriptableRenderContext renderContext, string passName, RendererConfiguration rendererConfiguration = 0)
        {
            if (!debugParameters.displayOpaqueObjects)
                return;

            var settings = new DrawRendererSettings(cull, camera, new ShaderPassName(passName))
            {
                rendererConfiguration = rendererConfiguration,
                sorting = { flags = SortFlags.CommonOpaque }
            };
            settings.inputFilter.SetQueuesOpaque();
            renderContext.DrawRenderers(ref settings);
        }

        void RenderTransparentRenderList(CullResults cull, Camera camera, ScriptableRenderContext renderContext, string passName, RendererConfiguration rendererConfiguration = 0)
        {
            if (!debugParameters.displayTransparentObjects)
                return;

            var settings = new DrawRendererSettings(cull, camera, new ShaderPassName(passName))
            {
                rendererConfiguration = rendererConfiguration,
                sorting = { flags = SortFlags.CommonTransparent }
            };
            settings.inputFilter.SetQueuesTransparent();
            renderContext.DrawRenderers(ref settings);
        }

        void RenderDepthPrepass(CullResults cull, Camera camera, ScriptableRenderContext renderContext)
        {
            // If we are forward only we will do a depth prepass
            // TODO: Depth prepass should be enabled based on light loop settings. LightLoop define if they need a depth prepass + forward only...
            if (!debugParameters.useDepthPrepass)
                return;

            using (new Utilities.ProfilingSample("Depth Prepass", renderContext))
            {
                // TODO: Must do opaque then alpha masked for performance!
                // TODO: front to back for opaque and by materal for opaque tested when we split in two
                Utilities.SetRenderTarget(renderContext, m_CameraDepthBufferRT);
                RenderOpaqueRenderList(cull, camera, renderContext, "DepthOnly");
            }
        }

        void RenderGBuffer(CullResults cull, Camera camera, ScriptableRenderContext renderContext)
        {
            if (debugParameters.ShouldUseForwardRenderingOnly())
            {
                return ;
            }

            using (new Utilities.ProfilingSample("GBuffer Pass", renderContext))
            {
                // setup GBuffer for rendering
                Utilities.SetRenderTarget(renderContext, m_gbufferManager.GetGBuffers(), m_CameraDepthBufferRT);
                // render opaque objects into GBuffer
                RenderOpaqueRenderList(cull, camera, renderContext, "GBuffer", Utilities.kRendererConfigurationBakedLighting);
            }
        }

        // This pass is use in case of forward opaque and deferred rendering. We need to render forward objects before tile lighting pass
        void RenderForwardOnlyOpaqueDepthPrepass(CullResults cull, Camera camera, ScriptableRenderContext renderContext)
        {
            // If we are forward only we don't need to render ForwardOnlyOpaqueDepthOnly object
            // But in case we request a prepass we render it
            if (debugParameters.ShouldUseForwardRenderingOnly() && !debugParameters.useDepthPrepass)
                return;

            using (new Utilities.ProfilingSample("Forward opaque depth", renderContext))
            {
                Utilities.SetRenderTarget(renderContext, m_CameraDepthBufferRT);
                RenderOpaqueRenderList(cull, camera, renderContext, "ForwardOnlyOpaqueDepthOnly");
            }
        }

        void RenderDebugViewMaterial(CullResults cull, HDCamera hdCamera, ScriptableRenderContext renderContext)
        {
            using (new Utilities.ProfilingSample("DebugView Material Mode Pass", renderContext))
            // Render Opaque forward
            {
                Utilities.SetRenderTarget(renderContext, m_CameraColorBufferRT, m_CameraDepthBufferRT, Utilities.kClearAll, Color.black);

                Shader.SetGlobalInt("_DebugViewMaterial", (int)debugParameters.debugViewMaterial);

                RenderOpaqueRenderList(cull, hdCamera.camera, renderContext, "DebugViewMaterial");
            }

            // Render GBuffer opaque
            if (!debugParameters.ShouldUseForwardRenderingOnly())
            {
                Utilities.SetupMaterialHDCamera(hdCamera, m_DebugViewMaterialGBuffer);
                m_DebugViewMaterialGBuffer.SetFloat("_DebugViewMaterial", (float)debugParameters.debugViewMaterial);

                // m_gbufferManager.BindBuffers(m_DebugViewMaterialGBuffer);
                // TODO: Bind depth textures
                var cmd = new CommandBuffer { name = "GBuffer Debug Pass" };
                cmd.Blit(null, m_CameraColorBufferRT, m_DebugViewMaterialGBuffer, 0);
                renderContext.ExecuteCommandBuffer(cmd);
                cmd.Dispose();
            }

            // Render forward transparent
            {
                RenderTransparentRenderList(cull, hdCamera.camera, renderContext, "DebugViewMaterial");
            }

            // Last blit
            {
                var cmd = new CommandBuffer { name = "Blit DebugView Material Debug" };
                cmd.Blit(m_CameraColorBufferRT, BuiltinRenderTextureType.CameraTarget);
                renderContext.ExecuteCommandBuffer(cmd);
                cmd.Dispose();
            }
        }

        void RenderDeferredLighting(HDCamera hdCamera, ScriptableRenderContext renderContext)
        {
            if (debugParameters.ShouldUseForwardRenderingOnly())
            {
                return ;
            }

            // Bind material data
            m_LitRenderLoop.Bind();
            m_lightLoop.RenderDeferredLighting(hdCamera, renderContext, m_CameraColorBuffer);
        }

        void UpdateSkyEnvironment(HDCamera hdCamera, ScriptableRenderContext renderContext)
        {
            m_SkyManager.UpdateEnvironment(hdCamera, m_lightLoop.GetCurrentSunLight(), renderContext);
        }

        void RenderSky(HDCamera hdCamera, ScriptableRenderContext renderContext)
        {
            m_SkyManager.RenderSky(hdCamera, m_lightLoop.GetCurrentSunLight(), m_CameraColorBufferRT, m_CameraDepthBufferRT, renderContext);
        }
        
        void RenderForward(CullResults cullResults, Camera camera, ScriptableRenderContext renderContext, bool renderOpaque)
        {
            // TODO: Currently we can't render opaque object forward when deferred is enabled
            // miss option
            if (!debugParameters.ShouldUseForwardRenderingOnly() && renderOpaque)
                return;

            using (new Utilities.ProfilingSample("Forward Pass", renderContext))
            {
                // Bind material data
                m_LitRenderLoop.Bind();

                Utilities.SetRenderTarget(renderContext, m_CameraColorBufferRT, m_CameraDepthBufferRT);

                m_lightLoop.RenderForward(camera, renderContext, renderOpaque);

                if (renderOpaque)
                {
                    RenderOpaqueRenderList(cullResults, camera, renderContext, "Forward");
                }
                else
                {
                    RenderTransparentRenderList(cullResults, camera, renderContext, "Forward", Utilities.kRendererConfigurationBakedLighting);
                }
            }
        }

        // Render material that are forward opaque only (like eye), this include unlit material
        void RenderForwardOnlyOpaque(CullResults cullResults, Camera camera, ScriptableRenderContext renderContext)
        {
            using (new Utilities.ProfilingSample("Forward Only Pass", renderContext))
            {
                // Bind material data
                m_LitRenderLoop.Bind();

                Utilities.SetRenderTarget(renderContext, m_CameraColorBufferRT, m_CameraDepthBufferRT);

                m_lightLoop.RenderForward(camera, renderContext, true);
                RenderOpaqueRenderList(cullResults, camera, renderContext, "ForwardOnlyOpaque");
            }
        }

        void RenderVelocity(CullResults cullResults, Camera camera, ScriptableRenderContext renderContext)
        {
            using (new Utilities.ProfilingSample("Velocity Pass", renderContext))
            {
                // If opaque velocity have been render during GBuffer no need to render it here
                if ((ShaderConfig.s_VelocityInGbuffer == 0) || debugParameters.ShouldUseForwardRenderingOnly())
                    return ;

                int w = camera.pixelWidth;
                int h = camera.pixelHeight;

                var cmd = new CommandBuffer { name = "" };
                cmd.GetTemporaryRT(m_VelocityBuffer, w, h, 0, FilterMode.Point, Builtin.RenderLoop.GetVelocityBufferFormat(), Builtin.RenderLoop.GetVelocityBufferReadWrite());
                cmd.SetRenderTarget(m_VelocityBufferRT, m_CameraDepthBufferRT);
                renderContext.ExecuteCommandBuffer(cmd);
                cmd.Dispose();

                RenderOpaqueRenderList(cullResults, camera, renderContext, "MotionVectors");
            }
        }

        void RenderDistortion(CullResults cullResults, Camera camera, ScriptableRenderContext renderContext)
        {
            if (!debugParameters.useDistortion)
                return ;

            using (new Utilities.ProfilingSample("Distortion Pass", renderContext))
            {
                int w = camera.pixelWidth;
                int h = camera.pixelHeight;

                var cmd = new CommandBuffer { name = "" };
                cmd.GetTemporaryRT(m_DistortionBuffer, w, h, 0, FilterMode.Point, Builtin.RenderLoop.GetDistortionBufferFormat(), Builtin.RenderLoop.GetDistortionBufferReadWrite());
                cmd.SetRenderTarget(m_DistortionBufferRT, m_CameraDepthBufferRT);
                cmd.ClearRenderTarget(false, true, Color.black); // TODO: can we avoid this clear for performance ?
                renderContext.ExecuteCommandBuffer(cmd);
                cmd.Dispose();

                // Only transparent object can render distortion vectors
                RenderTransparentRenderList(cullResults, camera, renderContext, "DistortionVectors");
            }
        }

        void FinalPass(Camera camera, ScriptableRenderContext renderContext)
        {
            using (new Utilities.ProfilingSample("Final Pass", renderContext))
            {
                // All of this is temporary, sub-optimal and quickly hacked together but is necessary
                // for artists to do lighting work until the fully-featured framework is ready

                var localPostProcess = camera.GetComponent<PostProcessing>();
                var globalPostProcess = commonSettings == null
                    ? null
                    : commonSettings.GetComponent<PostProcessing>();

                bool localActive = localPostProcess != null && localPostProcess.enabled;
                bool globalActive = globalPostProcess != null && globalPostProcess.enabled;

                if (!localActive && !globalActive)
                {
                    var cmd = new CommandBuffer { name = "" };
                    cmd.Blit(m_CameraColorBufferRT, BuiltinRenderTextureType.CameraTarget);
                    renderContext.ExecuteCommandBuffer(cmd);
                    cmd.Dispose();
                    return;
                }

                var target = localActive ? localPostProcess : globalPostProcess;
                target.Render(camera, renderContext, m_CameraColorBufferRT, BuiltinRenderTextureType.CameraTarget);
            }
        }


        // Function to prepare light structure for GPU lighting
        void PrepareLightsForGPU(ShadowSettings shadowSettings, CullResults cullResults, Camera camera, ref ShadowOutput shadowOutput)
        {
            // build per tile light lists
            m_lightLoop.PrepareLightsForGPU(shadowSettings, cullResults, camera, ref shadowOutput);
        }

        void Resize(Camera camera)
        {
            // TODO: Detect if renderdoc just load and force a resize in this case, as often renderdoc require to realloc resource.

            // TODO: This is the wrong way to handle resize/allocation. We can have several different camera here, mean that the loop on camera will allocate and deallocate
            // the below buffer which is bad. Best is to have a set of buffer for each camera that is persistent and reallocate resource if need
            // For now consider we have only one camera that go to this code, the main one.
            m_SkyManager.Resize(); // TODO: Also a bad naming, here we just want to realloc texture if skyparameters change (usefull for lookdev)

            if (camera.pixelWidth != m_currentWidth || camera.pixelHeight != m_currentHeight || m_lightLoop.NeedResize())
            {
                if (m_currentWidth > 0 && m_currentHeight > 0)
                {
                    m_lightLoop.ReleaseResolutionDependentBuffers();
                }

                m_lightLoop.AllocResolutionDependentBuffers(camera.pixelWidth, camera.pixelHeight);

                // update recorded window resolution
                m_currentWidth = camera.pixelWidth;
                m_currentHeight = camera.pixelHeight;
            }
        }

        public void PushGlobalParams(HDCamera hdCamera, ScriptableRenderContext renderContext)
        {
            if (m_SkyManager.IsSkyValid())
            {
                m_SkyManager.SetGlobalSkyTexture();
                Shader.SetGlobalInt("_EnvLightSkyEnabled", 1);
            }
            else
            {
                Shader.SetGlobalInt("_EnvLightSkyEnabled", 0);
            }

            var cmd = new CommandBuffer { name = "Push Global Parameters" };

            cmd.SetGlobalVector("_ScreenSize", hdCamera.screenSize);
            cmd.SetGlobalMatrix("_ViewProjMatrix", hdCamera.viewProjectionMatrix);
            cmd.SetGlobalMatrix("_InvViewProjMatrix", hdCamera.invViewProjectionMatrix);

            renderContext.ExecuteCommandBuffer(cmd);
            cmd.Dispose();

            m_lightLoop.PushGlobalParams(hdCamera.camera, renderContext);
        }

        void UpdateCommonSettings()
        {
            if(m_CommonSettings == null)
            {
                m_ShadowSettings.maxShadowDistance = ShadowSettings.Default.maxShadowDistance;
                m_ShadowSettings.directionalLightCascadeCount = ShadowSettings.Default.directionalLightCascadeCount;
                m_ShadowSettings.directionalLightCascades = ShadowSettings.Default.directionalLightCascades;
            }
            else
            {
                m_ShadowSettings.directionalLightCascadeCount = m_CommonSettings.shadowCascadeCount;
                m_ShadowSettings.directionalLightCascades = new Vector3(m_CommonSettings.shadowCascadeSplit0, m_CommonSettings.shadowCascadeSplit1, m_CommonSettings.shadowCascadeSplit2);
                m_ShadowSettings.maxShadowDistance = m_CommonSettings.shadowMaxDistance;
            }
        }

        public void Render(ScriptableRenderContext renderContext, IEnumerable<Camera> cameras)
        {
            if (!m_LitRenderLoop.isInit)
            {
                m_LitRenderLoop.RenderInit(renderContext);
            }

            // Do anything we need to do upon a new frame.
            m_lightLoop.NewFrame();

            UpdateCommonSettings();

            // Set Frame constant buffer
            // TODO...

            foreach (var camera in cameras)
            {
                // Set camera constant buffer
                // TODO...

                CullingParameters cullingParams;
                if (!CullResults.GetCullingParameters(camera, out cullingParams))
                    continue;

                m_ShadowPass.UpdateCullingParameters(ref cullingParams);

                var cullResults = CullResults.Cull(ref cullingParams, renderContext);

                Resize(camera);

                renderContext.SetupCameraProperties(camera);

                HDCamera hdCamera = Utilities.GetHDCamera(camera);

                InitAndClearBuffer(camera, renderContext);

                UpdateSkyEnvironment(hdCamera, renderContext); // TODO: Use async compute here to run sky convolution during other passes

                RenderDepthPrepass(cullResults, camera, renderContext);

                // Forward opaque with deferred/cluster tile require that we fill the depth buffer
                // correctly to build the light list.
                // TODO: avoid double lighting by tagging stencil or gbuffer that we must not lit.
                RenderForwardOnlyOpaqueDepthPrepass(cullResults, camera, renderContext);
                RenderGBuffer(cullResults, camera, renderContext);

                if (debugParameters.debugViewMaterial != 0)
                {
                    RenderDebugViewMaterial(cullResults, hdCamera, renderContext);
                }
                else
                {
                    ShadowOutput shadows;
                    using (new Utilities.ProfilingSample("Shadow Pass", renderContext))
                    {
                        m_ShadowPass.Render(renderContext, cullResults, out shadows);
                    }

                    renderContext.SetupCameraProperties(camera); // Need to recall SetupCameraProperties after m_ShadowPass.Render

                    using (new Utilities.ProfilingSample("Build Light list", renderContext))
                    {
                        m_lightLoop.PrepareLightsForGPU(m_ShadowSettings, cullResults, camera, ref shadows);
                        m_lightLoop.BuildGPULightLists(camera, renderContext, m_CameraDepthBufferRT); // TODO: Use async compute here to run light culling during shadow

                        PushGlobalParams(hdCamera, renderContext);
<<<<<<< HEAD
                    }                     
=======
                    }

                    UpdateSkyEnvironment(hdCamera, renderContext);
>>>>>>> ec59e5d6

                    RenderDeferredLighting(hdCamera, renderContext);

                    // For opaque forward we have split rendering in two categories
                    // Material that are always forward and material that can be deferred or forward depends on render pipeline options (like switch to rendering forward only mode)
                    // Material that are always forward are unlit and complex (Like Hair) and don't require sorting, so it is ok to split them.
                    RenderForward(cullResults, camera, renderContext, true); // Render deferred or forward opaque
                    RenderForwardOnlyOpaque(cullResults, camera, renderContext);

                    RenderSky(hdCamera, renderContext);

                    // Render all type of transparent forward (unlit, lit, complex (hair...)) to keep the sorting between transparent objects.
                    RenderForward(cullResults, camera, renderContext, false);

                    RenderVelocity(cullResults, camera, renderContext); // Note we may have to render velocity earlier if we do temporalAO, temporal volumetric etc... Mean we will not take into account forward opaque in case of deferred rendering ?

                    // TODO: Check with VFX team.
                    // Rendering distortion here have off course lot of artifact.
                    // But resolving at each objects that write in distortion is not possible (need to sort transparent, render those that do not distort, then resolve, then etc...)
                    // Instead we chose to apply distortion at the end after we cumulate distortion vector and desired blurriness. This
                    RenderDistortion(cullResults, camera, renderContext);

                    FinalPass(camera, renderContext);
                }

                // bind depth surface for editor grid/gizmo/selection rendering
                if (camera.cameraType == CameraType.SceneView)
                {
                    var cmd = new CommandBuffer();
                    cmd.SetRenderTarget(BuiltinRenderTextureType.CameraTarget, m_CameraDepthBufferRT);
                    renderContext.ExecuteCommandBuffer(cmd);
                    cmd.Dispose();
                }

                renderContext.Submit();
            }
        }
    }
}<|MERGE_RESOLUTION|>--- conflicted
+++ resolved
@@ -728,13 +728,7 @@
                         m_lightLoop.BuildGPULightLists(camera, renderContext, m_CameraDepthBufferRT); // TODO: Use async compute here to run light culling during shadow
 
                         PushGlobalParams(hdCamera, renderContext);
-<<<<<<< HEAD
                     }                     
-=======
-                    }
-
-                    UpdateSkyEnvironment(hdCamera, renderContext);
->>>>>>> ec59e5d6
 
                     RenderDeferredLighting(hdCamera, renderContext);
 
