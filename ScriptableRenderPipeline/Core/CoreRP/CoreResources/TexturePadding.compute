#include "CoreRP/ShaderLibrary/Common.hlsl"

#define DIRECTION_TOPRIGHT 0
#define DIRECTION_TOP 1
#define DIRECTION_RIGHT 2

#pragma kernel KMainTopRight            KERNEL_NAME=KMainTopRight   DIRECTION=DIRECTION_TOPRIGHT
#pragma kernel KMainTop                 KERNEL_NAME=KMainTop        DIRECTION=DIRECTION_TOP
#pragma kernel KMainRight               KERNEL_NAME=KMainRight      DIRECTION=DIRECTION_RIGHT

#pragma only_renderers d3d11 ps4 xboxone vulkan metal

// ------------------------------------------------
// Texture buffers
// ------------------------------------------------

RW_TEXTURE2D(float4, _InOutTexture);

// ------------------------------------------------
// Constant buffers
// ------------------------------------------------
CBUFFER_START(cb)
    int2 _RectOffset;
CBUFFER_END

// ------------------------------------------------
// Kernel
// ------------------------------------------------

[numthreads(1, 1, 1)]
void KERNEL_NAME(uint2 dispatchThreadId : SV_DispatchThreadID)
{
    const int2 targetId = _RectOffset + dispatchThreadId;

#if DIRECTION == DIRECTION_TOPRIGHT
    const int2 loadId = targetId - int2(1 + dispatchThreadId.x, 1 + dispatchThreadId.y);
#elif DIRECTION == DIRECTION_TOP
    const int2 loadId = targetId - int2(0, 1 + dispatchThreadId.y);
#elif DIRECTION == DIRECTION_RIGHT
    const int2 loadId = targetId - int2(1 + dispatchThreadId.x, 0);
#endif

<<<<<<< HEAD
   //_Source[targetId] = LOAD_TEXTURE2D_LOD(_Source, loadId, 0);
   _Source[targetId] = _Source[loadId];
=======
   _InOutTexture[targetId] = _InOutTexture[loadId];
>>>>>>> 3c0a02c9
}<|MERGE_RESOLUTION|>--- conflicted
+++ resolved
@@ -40,10 +40,5 @@
     const int2 loadId = targetId - int2(1 + dispatchThreadId.x, 0);
 #endif
 
-<<<<<<< HEAD
-   //_Source[targetId] = LOAD_TEXTURE2D_LOD(_Source, loadId, 0);
-   _Source[targetId] = _Source[loadId];
-=======
    _InOutTexture[targetId] = _InOutTexture[loadId];
->>>>>>> 3c0a02c9
 }