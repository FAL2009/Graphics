--- conflicted
+++ resolved
@@ -24,7 +24,17 @@
         public Vector4 viewParam;
         public PostProcessRenderContext postprocessRenderContext;
 
-<<<<<<< HEAD
+        // Non oblique projection matrix (RHS)
+        public Matrix4x4 nonObliqueProjMatrix
+        {
+            get
+            {
+                return m_AdditionalCameraData != null
+                    ? m_AdditionalCameraData.GetNonObliqueProjection(camera)
+                    : GeometryUtils.CalculateProjectionMatrix(camera);
+            }
+        }
+
         // This is the size actually used for this camera (as it can be altered by VR for example)
         int m_ActualWidth;
         int m_ActualHeight;
@@ -34,18 +44,6 @@
         public int actualWidth { get { return m_ActualWidth; } }
         public int actualHeight { get { return m_ActualHeight; } }
         public Vector2 scaleBias { get { return m_CameraScaleBias; } }
-=======
-        // Non oblique projection matrix (RHS)
-        public Matrix4x4 nonObliqueProjMatrix
-        {
-            get
-            {
-                return m_AdditionalCameraData != null
-                    ? m_AdditionalCameraData.GetNonObliqueProjection(camera)
-                    : GeometryUtils.CalculateProjectionMatrix(camera);
-            }
-        }
->>>>>>> 4f669e33
 
         public Matrix4x4 viewProjMatrix
         {
@@ -195,29 +193,11 @@
                 m_ActualHeight = XRSettings.eyeTextureHeight;
             }
 
-<<<<<<< HEAD
-            RTHandle.SetReferenceSize(m_ActualWidth, m_ActualHeight, frameSettings.enableMSAA);
+            RTHandle.SetReferenceSize(m_ActualWidth, m_ActualHeight, frameSettings.enableMSAA, QualitySettings.antiAliasing);
             int maxWidth = RTHandle.maxWidth;
             int maxHeight = RTHandle.maxHeight;
             m_CameraScaleBias.x = (float)m_ActualWidth / maxWidth;
             m_CameraScaleBias.y = (float)m_ActualHeight / maxHeight;
-=======
-            if (frameSettings.enableMSAA)
-            {
-                // this is already pre-validated to be a valid sample count by InitializeFrameSettings
-                var sampleCount = QualitySettings.antiAliasing;
-                tempDesc.msaaSamples = sampleCount;
-            }
-            else
-            {
-                tempDesc.msaaSamples = 1;
-            }
-            tempDesc.depthBufferBits = 0;
-            tempDesc.autoGenerateMips = false;
-            tempDesc.useMipMap = false;
-            tempDesc.enableRandomWrite = false;
-            tempDesc.memoryless = RenderTextureMemoryless.None;
->>>>>>> 4f669e33
 
             screenSize = new Vector4(m_ActualWidth, m_ActualHeight, 1.0f / m_ActualWidth, 1.0f / m_ActualHeight);
         }
