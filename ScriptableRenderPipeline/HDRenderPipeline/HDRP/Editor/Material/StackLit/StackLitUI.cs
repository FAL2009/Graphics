--- conflicted
+++ resolved
@@ -351,26 +351,15 @@
             // Check if we are using specific UVs.
             TextureProperty.UVMapping[] uvIndices = new[]
             {
-<<<<<<< HEAD
-                (TextureProperty.UVMapping)material.GetFloat(k_BaseColorMapUV),
-                (TextureProperty.UVMapping)material.GetFloat(k_MetallicMapUV),
-                (TextureProperty.UVMapping)material.GetFloat(k_NormalMapUV),
-                (TextureProperty.UVMapping)material.GetFloat(k_Smoothness1MapUV),
-                (TextureProperty.UVMapping)material.GetFloat(k_Smoothness2MapUV),
-                (TextureProperty.UVMapping)material.GetFloat(k_AmbientOcclusionMapUV),
-                (TextureProperty.UVMapping)material.GetFloat(k_EmissiveColorMapUV),
-                (TextureProperty.UVMapping)material.GetFloat(k_SubsurfaceMaskMapUV),
-                (TextureProperty.UVMapping)material.GetFloat(k_ThicknessMapUV),
-=======
                 (TextureProperty.UVMapping) material.GetFloat(k_BaseColorMapUV),
                 (TextureProperty.UVMapping) material.GetFloat(k_MetallicMapUV),
                 (TextureProperty.UVMapping) material.GetFloat(k_NormalMapUV),
                 (TextureProperty.UVMapping) material.GetFloat(k_Smoothness1MapUV),
                 (TextureProperty.UVMapping) material.GetFloat(k_Smoothness2MapUV),
+                (TextureProperty.UVMapping) material.GetFloat(k_AmbientOcclusionMapUV),
                 (TextureProperty.UVMapping) material.GetFloat(k_EmissiveColorMapUV),
                 (TextureProperty.UVMapping) material.GetFloat(k_SubsurfaceMaskMapUV),
                 (TextureProperty.UVMapping) material.GetFloat(k_ThicknessMapUV),
->>>>>>> 1c29affd
             };
 
             //bool requireUv2 = false;
