using System;
using UnityEngine;

namespace UnityEngine.Experimental.Rendering.HDPipeline
{
    // RenderPipelineSettings define settings that can't be change during runtime. It is equivalent to the GraphicsSettings of Unity (Tiers + shader variant removal).
    // This allow to allocate resource or not for a given feature.
    // FrameSettings control within a frame what is enable or not(enableShadow, enableStereo, enableDistortion...).
    // HDRenderPipelineAsset reference the current RenderPipelineSettings used, there is one per supported platform(Currently this feature is not implemented and only one GlobalFrameSettings is available).
    // A Camera with HDAdditionalData has one FrameSettings that configures how it will render. For example a camera used for reflection will disable distortion and post-process.
    // Additionally, on a Camera there is another FrameSettings called ActiveFrameSettings that is created on the fly based on FrameSettings and allows modifications for debugging purpose at runtime without being serialized on disk.
    // The ActiveFrameSettings is registered in the debug windows at the creation of the camera.
    // A Camera with HDAdditionalData has a RenderPath that defines if it uses a "Default" FrameSettings, a preset of FrameSettings or a custom one.
    // HDRenderPipelineAsset contains a "Default" FrameSettings that can be referenced by any camera with RenderPath.Defaut or when the camera doesn't have HDAdditionalData like the camera of the Editor.
    // It also contains a DefaultActiveFrameSettings

    // RenderPipelineSettings represents settings that are immutable at runtime.
    // There is a dedicated RenderPipelineSettings for each platform
    [Serializable]
    public class RenderPipelineSettings
    {
        // Lighting
        public bool supportShadowMask = true;
        public bool supportSSR = true;
        public bool supportSSAO = true;
        public bool supportSubsurfaceScattering = true;
        public bool supportsForwardOnly = false;

        // Engine
<<<<<<< HEAD
        public bool         supportDBuffer = false;
        public bool         supportMSAAAntiAliasing = false;
        public MSAASamples  msaaSampleCount = MSAASamples.None;
        public bool         supportsMotionVectors = true;
        public bool         supportsStereo = false;
=======
        public bool supportDBuffer = false;
        public MSAASamples msaaSampleCount = MSAASamples.None;
>>>>>>> 1e617470

        public GlobalLightLoopSettings  lightLoopSettings = new GlobalLightLoopSettings();
        public ShadowInitParameters     shadowInitParams = new ShadowInitParameters();
		public GlobalDecalSettings		decalSettings = new GlobalDecalSettings();
    }
}<|MERGE_RESOLUTION|>--- conflicted
+++ resolved
@@ -27,16 +27,11 @@
         public bool supportsForwardOnly = false;
 
         // Engine
-<<<<<<< HEAD
-        public bool         supportDBuffer = false;
+        public bool supportDBuffer = false;
         public bool         supportMSAAAntiAliasing = false;
-        public MSAASamples  msaaSampleCount = MSAASamples.None;
+        public MSAASamples msaaSampleCount = MSAASamples.None;
         public bool         supportsMotionVectors = true;
         public bool         supportsStereo = false;
-=======
-        public bool supportDBuffer = false;
-        public MSAASamples msaaSampleCount = MSAASamples.None;
->>>>>>> 1e617470
 
         public GlobalLightLoopSettings  lightLoopSettings = new GlobalLightLoopSettings();
         public ShadowInitParameters     shadowInitParams = new ShadowInitParameters();
