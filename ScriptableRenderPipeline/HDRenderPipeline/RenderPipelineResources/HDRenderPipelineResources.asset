--- conflicted
+++ resolved
@@ -20,12 +20,6 @@
   debugFullScreenShader: {fileID: 4800000, guid: e874aca2df8300a488258738c31f85cf,
     type: 3}
   deferredShader: {fileID: 4800000, guid: 00dd221e34a6ab349a1196b0f2fab693, type: 3}
-<<<<<<< HEAD
-  combineLightingPass: {fileID: 4800000, guid: 2e37131331fbdca449b1a2bc47a639ca, type: 3}
-  subsurfaceScatteringCS: {fileID: 7200000, guid: b06a7993621def248addd55d0fe931b1,
-    type: 3}
-=======
->>>>>>> 508adcd4
   gaussianPyramidCS: {fileID: 7200000, guid: 6dba4103d23a7904fbc49099355aff3e, type: 3}
   depthPyramidCS: {fileID: 7200000, guid: 64a553bb564274041906f78ffba955e4, type: 3}
   copyChannelCS: {fileID: 7200000, guid: a4d45eda75e8e474dbe24a31f741f3b4, type: 3}
@@ -48,16 +42,13 @@
     type: 3}
   deferredDirectionalShadowComputeShader: {fileID: 7200000, guid: fbde6fae193b2a94e9fd97c163c204f4,
     type: 3}
-<<<<<<< HEAD
   volumetricLightingCS: {fileID: 7200000, guid: 799166e2ee6a4b041bba9e74f6942097,
     type: 3}
-=======
   subsurfaceScatteringCS: {fileID: 7200000, guid: b06a7993621def248addd55d0fe931b1,
     type: 3}
   subsurfaceScattering: {fileID: 4800000, guid: 867b36db983aa0548889a66f8d685ff6,
     type: 3}
   combineLighting: {fileID: 4800000, guid: 2e37131331fbdca449b1a2bc47a639ca, type: 3}
->>>>>>> 508adcd4
   cameraMotionVectors: {fileID: 4800000, guid: 035941b63024d1943af48811c1db20d9, type: 3}
   copyStencilBuffer: {fileID: 4800000, guid: 3d1574f1cdfa0ce4995f9bc79ed7f8ec, type: 3}
   blitCubemap: {fileID: 4800000, guid: d05913e251bed7a4992c921c62e1b647, type: 3}
