%YAML 1.1
%TAG !u! tag:unity3d.com,2011:
--- !u!21 &2100000
Material:
  serializedVersion: 6
  m_ObjectHideFlags: 0
  m_CorrespondingSourceObject: {fileID: 0}
  m_PrefabInstance: {fileID: 0}
  m_PrefabAsset: {fileID: 0}
  m_Name: Shader Graphs_Lit_Emission
  m_Shader: {fileID: -6465566751694194690, guid: 62e51400e6c981d4181d7a97263e9940,
    type: 3}
  m_ShaderKeywords: 
  m_LightmapFlags: 4
  m_EnableInstancingVariants: 0
  m_DoubleSidedGI: 0
  m_CustomRenderQueue: -1
  stringTagMap:
    MotionVector: User
  disabledShaderPasses:
  - MOTIONVECTORS
  - TransparentBackface
  - RayTracingPrepass
  - TransparentDepthPrepass
  - TransparentDepthPostpass
  m_SavedProperties:
    serializedVersion: 3
    m_TexEnvs:
    - _Texture2DAsset_0f53d2776aae4ca681df5223af380199_Out_0:
        m_Texture: {fileID: 2800000, guid: fcecce6d2c9be8d418a27f0658a2210d, type: 3}
        m_Scale: {x: 1, y: 1}
        m_Offset: {x: 0, y: 0}
    - _Texture2DAsset_224A0831_Out_0:
        m_Texture: {fileID: 2800000, guid: fcecce6d2c9be8d418a27f0658a2210d, type: 3}
        m_Scale: {x: 1, y: 1}
        m_Offset: {x: 0, y: 0}
<<<<<<< HEAD
    - _Texture2DAsset_732af256f22c447bae5e8d8dd0ef73c6_Out_0:
=======
    - _Texture2DAsset_852825e059ba45409028e8752f2a7e55_Out_0:
>>>>>>> 0ed3553d
        m_Texture: {fileID: 2800000, guid: fcecce6d2c9be8d418a27f0658a2210d, type: 3}
        m_Scale: {x: 1, y: 1}
        m_Offset: {x: 0, y: 0}
    m_Floats:
    - _AddPrecomputedVelocity: 0
    - _AlphaCutoffEnable: 0
    - _AlphaDstBlend: 0
    - _AlphaSrcBlend: 1
    - _AlphaToMask: 0
    - _AlphaToMaskInspectorValue: 0
    - _BlendMode: 0
    - _CullMode: 2
    - _CullModeForward: 2
    - _DepthOffsetEnable: 0
    - _DoubleSidedEnable: 0
    - _DoubleSidedNormalMode: 2
    - _DstBlend: 0
    - _EnableBlendModePreserveSpecularLighting: 1
    - _EnableFogOnTransparent: 1
    - _OpaqueCullMode: 2
    - _RayTracing: 0
    - _ReceivesSSR: 1
    - _ReceivesSSRTransparent: 1
    - _RenderQueueType: 1
    - _RequireSplitLighting: 0
    - _SrcBlend: 1
    - _StencilRef: 0
    - _StencilRefDepth: 8
    - _StencilRefDistortionVec: 4
    - _StencilRefGBuffer: 10
    - _StencilRefMV: 40
    - _StencilWriteMask: 6
    - _StencilWriteMaskDepth: 8
    - _StencilWriteMaskDistortionVec: 4
    - _StencilWriteMaskGBuffer: 14
    - _StencilWriteMaskMV: 40
    - _SupportDecals: 1
    - _SurfaceType: 0
    - _TransparentBackfaceEnable: 0
    - _TransparentCullMode: 2
    - _TransparentDepthPostpassEnable: 0
    - _TransparentDepthPrepassEnable: 0
    - _TransparentSortPriority: 0
    - _TransparentWritingMotionVec: 0
    - _TransparentZWrite: 0
    - _UseShadowThreshold: 0
    - _ZTestDepthEqualForOpaque: 3
    - _ZTestGBuffer: 4
    - _ZTestTransparent: 4
    - _ZWrite: 1
    m_Colors:
    - Color_2137D845: {r: 1.4142135, g: 0.70987976, b: 0.70987976, a: 1}
    - _DoubleSidedConstants: {r: 1, g: 1, b: -1, a: 0}
    - _EmissionColor: {r: 1, g: 1, b: 1, a: 1}
  m_BuildTextureStacks: []
--- !u!114 &3417702372669865261
MonoBehaviour:
  m_ObjectHideFlags: 11
  m_CorrespondingSourceObject: {fileID: 0}
  m_PrefabInstance: {fileID: 0}
  m_PrefabAsset: {fileID: 0}
  m_GameObject: {fileID: 0}
  m_Enabled: 1
  m_EditorHideFlags: 0
  m_Script: {fileID: 11500000, guid: da692e001514ec24dbc4cca1949ff7e8, type: 3}
  m_Name: 
  m_EditorClassIdentifier: 
  version: 7<|MERGE_RESOLUTION|>--- conflicted
+++ resolved
@@ -34,11 +34,7 @@
         m_Texture: {fileID: 2800000, guid: fcecce6d2c9be8d418a27f0658a2210d, type: 3}
         m_Scale: {x: 1, y: 1}
         m_Offset: {x: 0, y: 0}
-<<<<<<< HEAD
-    - _Texture2DAsset_732af256f22c447bae5e8d8dd0ef73c6_Out_0:
-=======
     - _Texture2DAsset_852825e059ba45409028e8752f2a7e55_Out_0:
->>>>>>> 0ed3553d
         m_Texture: {fileID: 2800000, guid: fcecce6d2c9be8d418a27f0658a2210d, type: 3}
         m_Scale: {x: 1, y: 1}
         m_Offset: {x: 0, y: 0}
