%YAML 1.1
%TAG !u! tag:unity3d.com,2011:
--- !u!114 &-8264219417226387945
MonoBehaviour:
  m_ObjectHideFlags: 11
  m_CorrespondingSourceObject: {fileID: 0}
  m_PrefabInstance: {fileID: 0}
  m_PrefabAsset: {fileID: 0}
  m_GameObject: {fileID: 0}
  m_Enabled: 1
  m_EditorHideFlags: 0
  m_Script: {fileID: 11500000, guid: da692e001514ec24dbc4cca1949ff7e8, type: 3}
  m_Name: 
  m_EditorClassIdentifier: 
  version: 7
--- !u!21 &2100000
Material:
  serializedVersion: 6
  m_ObjectHideFlags: 0
  m_CorrespondingSourceObject: {fileID: 0}
  m_PrefabInstance: {fileID: 0}
  m_PrefabAsset: {fileID: 0}
  m_Name: Shader Graphs_Unlit_AlphaClip
  m_Shader: {fileID: -6465566751694194690, guid: bf9dec32f8260724584b1a144db1a338,
    type: 3}
  m_ShaderKeywords: _ALPHATEST_ON _ALPHATOMASK_ON
  m_LightmapFlags: 4
  m_EnableInstancingVariants: 0
  m_DoubleSidedGI: 0
  m_CustomRenderQueue: 2450
  stringTagMap:
    MotionVector: User
    RenderType: TransparentCutout
  disabledShaderPasses:
  - MOTIONVECTORS
  - TransparentBackface
  - TransparentDepthPrepass
  - TransparentDepthPostpass
  m_SavedProperties:
    serializedVersion: 3
    m_TexEnvs:
<<<<<<< HEAD
    - _Texture2DAsset_474852c7665c48c39e49918068c44e3f_Out_0:
=======
    - _Texture2DAsset_0e3303e1d1bd47d2bdc6cec4fb1b7fe2_Out_0:
        m_Texture: {fileID: 2800000, guid: fcecce6d2c9be8d418a27f0658a2210d, type: 3}
        m_Scale: {x: 1, y: 1}
        m_Offset: {x: 0, y: 0}
    - _Texture2DAsset_30e78de413e04631b24ec62d161f795d_Out_0:
>>>>>>> 0ed3553d
        m_Texture: {fileID: 2800000, guid: fcecce6d2c9be8d418a27f0658a2210d, type: 3}
        m_Scale: {x: 1, y: 1}
        m_Offset: {x: 0, y: 0}
    - _Texture2DAsset_48E2A5D7_Out_0:
        m_Texture: {fileID: 2800000, guid: fcecce6d2c9be8d418a27f0658a2210d, type: 3}
        m_Scale: {x: 1, y: 1}
        m_Offset: {x: 0, y: 0}
    - _Texture2DAsset_91eca0a9e4974a48adb44a8ffdb4f93f_Out_0:
        m_Texture: {fileID: 2800000, guid: fcecce6d2c9be8d418a27f0658a2210d, type: 3}
        m_Scale: {x: 1, y: 1}
        m_Offset: {x: 0, y: 0}
    - _Texture2DAsset_9a6d7700f80e4623aa4bddfa1f312b81_Out_0:
        m_Texture: {fileID: 2800000, guid: fcecce6d2c9be8d418a27f0658a2210d, type: 3}
        m_Scale: {x: 1, y: 1}
        m_Offset: {x: 0, y: 0}
    - _Texture2DAsset_b45e8927f90a4827bbb22e9df9ed81da_Out_0:
        m_Texture: {fileID: 2800000, guid: fcecce6d2c9be8d418a27f0658a2210d, type: 3}
        m_Scale: {x: 1, y: 1}
        m_Offset: {x: 0, y: 0}
    m_Floats:
    - _AddPrecomputedVelocity: 0
    - _AlphaCutoffEnable: 1
    - _AlphaDstBlend: 0
    - _AlphaSrcBlend: 1
    - _AlphaToMask: 1
    - _AlphaToMaskInspectorValue: 1
    - _BlendMode: 0
    - _CullMode: 2
    - _CullModeForward: 2
    - _DepthOffsetEnable: 0
    - _DoubleSidedEnable: 0
    - _DoubleSidedNormalMode: 2
    - _DstBlend: 0
    - _EnableFogOnTransparent: 1
    - _OpaqueCullMode: 2
    - _ReceivesSSR: 0
    - _ReceivesSSRTransparent: 0
    - _RenderQueueType: 1
    - _RequireSplitLighting: 0
    - _SrcBlend: 1
    - _StencilRef: 0
    - _StencilRefDepth: 0
    - _StencilRefDistortionVec: 4
    - _StencilRefGBuffer: 2
    - _StencilRefMV: 32
    - _StencilWriteMask: 6
    - _StencilWriteMaskDepth: 8
    - _StencilWriteMaskDistortionVec: 4
    - _StencilWriteMaskGBuffer: 14
    - _StencilWriteMaskMV: 40
    - _SurfaceType: 0
    - _TransparentBackfaceEnable: 0
    - _TransparentCullMode: 2
    - _TransparentDepthPostpassEnable: 0
    - _TransparentDepthPrepassEnable: 0
    - _TransparentSortPriority: 0
    - _TransparentWritingMotionVec: 0
    - _TransparentZWrite: 1
    - _UseShadowThreshold: 0
    - _ZTestDepthEqualForOpaque: 3
    - _ZTestGBuffer: 3
    - _ZTestTransparent: 4
    - _ZWrite: 1
    m_Colors:
    - _DoubleSidedConstants: {r: 1, g: 1, b: -1, a: 0}
    - _EmissionColor: {r: 1, g: 1, b: 1, a: 1}
  m_BuildTextureStacks: []<|MERGE_RESOLUTION|>--- conflicted
+++ resolved
@@ -39,15 +39,11 @@
   m_SavedProperties:
     serializedVersion: 3
     m_TexEnvs:
-<<<<<<< HEAD
-    - _Texture2DAsset_474852c7665c48c39e49918068c44e3f_Out_0:
-=======
     - _Texture2DAsset_0e3303e1d1bd47d2bdc6cec4fb1b7fe2_Out_0:
         m_Texture: {fileID: 2800000, guid: fcecce6d2c9be8d418a27f0658a2210d, type: 3}
         m_Scale: {x: 1, y: 1}
         m_Offset: {x: 0, y: 0}
     - _Texture2DAsset_30e78de413e04631b24ec62d161f795d_Out_0:
->>>>>>> 0ed3553d
         m_Texture: {fileID: 2800000, guid: fcecce6d2c9be8d418a27f0658a2210d, type: 3}
         m_Scale: {x: 1, y: 1}
         m_Offset: {x: 0, y: 0}
