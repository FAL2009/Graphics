--- conflicted
+++ resolved
@@ -42,25 +42,14 @@
         m_Texture: {fileID: 2800000, guid: a720075b2a0ff8440bc021a465769340, type: 3}
         m_Scale: {x: 1, y: 1}
         m_Offset: {x: 0, y: 0}
-<<<<<<< HEAD
-    - _Texture2DAsset_523e4d2963624f698d3eef52ee65e124_Out_0:
-        m_Texture: {fileID: 2800000, guid: a720075b2a0ff8440bc021a465769340, type: 3}
-=======
     - _Texture2DAsset_54093722b3e4407a94f4ae6f531860f2_Out_0:
         m_Texture: {fileID: 2800000, guid: fcecce6d2c9be8d418a27f0658a2210d, type: 3}
->>>>>>> 0ed3553d
         m_Scale: {x: 1, y: 1}
         m_Offset: {x: 0, y: 0}
     - _Texture2DAsset_5B54897F_Out_0:
         m_Texture: {fileID: 2800000, guid: fcecce6d2c9be8d418a27f0658a2210d, type: 3}
         m_Scale: {x: 1, y: 1}
         m_Offset: {x: 0, y: 0}
-<<<<<<< HEAD
-    - _Texture2DAsset_78ea0bce31ec412e8681a18217d7acc5_Out_0:
-        m_Texture: {fileID: 2800000, guid: fcecce6d2c9be8d418a27f0658a2210d, type: 3}
-        m_Scale: {x: 1, y: 1}
-        m_Offset: {x: 0, y: 0}
-=======
     - _Texture2DAsset_614c9a945e4445228e284288369bce2d_Out_0:
         m_Texture: {fileID: 2800000, guid: fcecce6d2c9be8d418a27f0658a2210d, type: 3}
         m_Scale: {x: 1, y: 1}
@@ -89,17 +78,13 @@
         m_Texture: {fileID: 2800000, guid: a720075b2a0ff8440bc021a465769340, type: 3}
         m_Scale: {x: 1, y: 1}
         m_Offset: {x: 0, y: 0}
->>>>>>> 0ed3553d
     m_Floats:
     - _AddPrecomputedVelocity: 0
     - _AlphaCutoffEnable: 0
     - _AlphaDstBlend: 0
     - _AlphaSrcBlend: 1
     - _AlphaToMask: 0
-<<<<<<< HEAD
-=======
     - _AlphaToMaskInspectorValue: 0
->>>>>>> 0ed3553d
     - _BlendMode: 0
     - _CullMode: 2
     - _CullModeForward: 2
