%YAML 1.1
%TAG !u! tag:unity3d.com,2011:
--- !u!29 &1
OcclusionCullingSettings:
  m_ObjectHideFlags: 0
  serializedVersion: 2
  m_OcclusionBakeSettings:
    smallestOccluder: 5
    smallestHole: 0.25
    backfaceThreshold: 100
  m_SceneGUID: 00000000000000000000000000000000
  m_OcclusionCullingData: {fileID: 0}
--- !u!104 &2
RenderSettings:
  m_ObjectHideFlags: 0
  serializedVersion: 9
  m_Fog: 0
  m_FogColor: {r: 0.5, g: 0.5, b: 0.5, a: 1}
  m_FogMode: 3
  m_FogDensity: 0.01
  m_LinearFogStart: 0
  m_LinearFogEnd: 300
  m_AmbientSkyColor: {r: 0.212, g: 0.227, b: 0.259, a: 1}
  m_AmbientEquatorColor: {r: 0.114, g: 0.125, b: 0.133, a: 1}
  m_AmbientGroundColor: {r: 0.047, g: 0.043, b: 0.035, a: 1}
  m_AmbientIntensity: 1
  m_AmbientMode: 0
  m_SubtractiveShadowColor: {r: 0.42, g: 0.478, b: 0.627, a: 1}
  m_SkyboxMaterial: {fileID: 0}
  m_HaloStrength: 0.5
  m_FlareStrength: 1
  m_FlareFadeSpeed: 3
  m_HaloTexture: {fileID: 0}
  m_SpotCookie: {fileID: 10001, guid: 0000000000000000e000000000000000, type: 0}
  m_DefaultReflectionMode: 0
  m_DefaultReflectionResolution: 128
  m_ReflectionBounces: 1
  m_ReflectionIntensity: 1
  m_CustomReflection: {fileID: 0}
  m_Sun: {fileID: 0}
  m_IndirectSpecularColor: {r: 0, g: 0, b: 0, a: 1}
  m_UseRadianceAmbientProbe: 0
--- !u!157 &3
LightmapSettings:
  m_ObjectHideFlags: 0
  serializedVersion: 12
  m_GIWorkflowMode: 1
  m_GISettings:
    serializedVersion: 2
    m_BounceScale: 1
    m_IndirectOutputScale: 1
    m_AlbedoBoost: 1
    m_EnvironmentLightingMode: 0
    m_EnableBakedLightmaps: 1
    m_EnableRealtimeLightmaps: 0
  m_LightmapEditorSettings:
    serializedVersion: 12
    m_Resolution: 2
    m_BakeResolution: 40
    m_AtlasSize: 1024
    m_AO: 0
    m_AOMaxDistance: 1
    m_CompAOExponent: 1
    m_CompAOExponentDirect: 0
    m_ExtractAmbientOcclusion: 0
    m_Padding: 2
    m_LightmapParameters: {fileID: 0}
    m_LightmapsBakeMode: 1
    m_TextureCompression: 1
    m_FinalGather: 0
    m_FinalGatherFiltering: 1
    m_FinalGatherRayCount: 256
    m_ReflectionCompression: 2
    m_MixedBakeMode: 2
    m_BakeBackend: 1
    m_PVRSampling: 1
    m_PVRDirectSampleCount: 32
    m_PVRSampleCount: 512
    m_PVRBounces: 2
    m_PVREnvironmentSampleCount: 256
    m_PVREnvironmentReferencePointCount: 2048
    m_PVRFilteringMode: 1
    m_PVRDenoiserTypeDirect: 1
    m_PVRDenoiserTypeIndirect: 1
    m_PVRDenoiserTypeAO: 1
    m_PVRFilterTypeDirect: 0
    m_PVRFilterTypeIndirect: 0
    m_PVRFilterTypeAO: 0
    m_PVREnvironmentMIS: 1
    m_PVRCulling: 1
    m_PVRFilteringGaussRadiusDirect: 1
    m_PVRFilteringGaussRadiusIndirect: 5
    m_PVRFilteringGaussRadiusAO: 2
    m_PVRFilteringAtrousPositionSigmaDirect: 0.5
    m_PVRFilteringAtrousPositionSigmaIndirect: 2
    m_PVRFilteringAtrousPositionSigmaAO: 1
    m_ExportTrainingData: 0
    m_TrainingDataDestination: TrainingData
    m_LightProbeSampleCountMultiplier: 4
  m_LightingDataAsset: {fileID: 112000004, guid: d5bc24dd5e14c9640af29cee22253abd,
    type: 2}
  m_LightingSettings: {fileID: 631066512}
--- !u!196 &4
NavMeshSettings:
  serializedVersion: 2
  m_ObjectHideFlags: 0
  m_BuildSettings:
    serializedVersion: 2
    agentTypeID: 0
    agentRadius: 0.5
    agentHeight: 2
    agentSlope: 45
    agentClimb: 0.4
    ledgeDropHeight: 0
    maxJumpAcrossDistance: 0
    minRegionArea: 2
    manualCellSize: 0
    cellSize: 0.16666667
    manualTileSize: 0
    tileSize: 256
    accuratePlacement: 0
    maxJobWorkers: 0
    preserveTilesOutsideBounds: 0
    debug:
      m_Flags: 0
  m_NavMeshData: {fileID: 0}
--- !u!1 &15683076
GameObject:
  m_ObjectHideFlags: 0
  m_CorrespondingSourceObject: {fileID: 0}
  m_PrefabInstance: {fileID: 0}
  m_PrefabAsset: {fileID: 0}
  serializedVersion: 6
  m_Component:
  - component: {fileID: 15683080}
  - component: {fileID: 15683079}
  - component: {fileID: 15683078}
  - component: {fileID: 15683077}
  m_Layer: 0
  m_Name: Camera_BottomLeft
  m_TagString: Untagged
  m_Icon: {fileID: 0}
  m_NavMeshLayer: 0
  m_StaticEditorFlags: 0
  m_IsActive: 1
--- !u!114 &15683077
MonoBehaviour:
  m_ObjectHideFlags: 0
  m_CorrespondingSourceObject: {fileID: 0}
  m_PrefabInstance: {fileID: 0}
  m_PrefabAsset: {fileID: 0}
  m_GameObject: {fileID: 15683076}
  m_Enabled: 1
  m_EditorHideFlags: 0
  m_Script: {fileID: 11500000, guid: 23c1ce4fb46143f46bc5cb5224c934f6, type: 3}
  m_Name: 
  m_EditorClassIdentifier: 
  m_Version: 7
  m_ObsoleteRenderingPath: 0
  m_ObsoleteFrameSettings:
    overrides: 0
    enableShadow: 0
    enableContactShadows: 0
    enableShadowMask: 0
    enableSSR: 0
    enableSSAO: 0
    enableSubsurfaceScattering: 0
    enableTransmission: 0
    enableAtmosphericScattering: 0
    enableVolumetrics: 0
    enableReprojectionForVolumetrics: 0
    enableLightLayers: 0
    enableExposureControl: 1
    diffuseGlobalDimmer: 0
    specularGlobalDimmer: 0
    shaderLitMode: 0
    enableDepthPrepassWithDeferredRendering: 0
    enableTransparentPrepass: 0
    enableMotionVectors: 0
    enableObjectMotionVectors: 0
    enableDecals: 0
    enableRoughRefraction: 0
    enableTransparentPostpass: 0
    enableDistortion: 0
    enablePostprocess: 0
    enableOpaqueObjects: 0
    enableTransparentObjects: 0
    enableRealtimePlanarReflection: 0
    enableMSAA: 0
    enableAsyncCompute: 0
    runLightListAsync: 0
    runSSRAsync: 0
    runSSAOAsync: 0
    runContactShadowsAsync: 0
    runVolumeVoxelizationAsync: 0
    lightLoopSettings:
      overrides: 0
      enableDeferredTileAndCluster: 0
      enableComputeLightEvaluation: 0
      enableComputeLightVariants: 0
      enableComputeMaterialVariants: 0
      enableFptlForForwardOpaque: 0
      enableBigTilePrepass: 0
      isFptlEnabled: 0
  clearColorMode: 0
  backgroundColorHDR: {r: 0.025, g: 0.07, b: 0.19, a: 0}
  clearDepth: 1
  volumeLayerMask:
    serializedVersion: 2
    m_Bits: 1
  volumeAnchorOverride: {fileID: 0}
  antialiasing: 0
  SMAAQuality: 2
  dithering: 0
  stopNaNs: 0
  taaSharpenStrength: 0.6
  TAAQuality: 1
  taaHistorySharpening: 0.35
  taaAntiFlicker: 0.5
  taaMotionVectorRejection: 0
  taaAntiHistoryRinging: 0
  physicalParameters:
    m_Iso: 200
    m_ShutterSpeed: 0.005
    m_Aperture: 16
    m_BladeCount: 5
    m_Curvature: {x: 2, y: 11}
    m_BarrelClipping: 0.25
    m_Anamorphism: 0
  flipYMode: 0
  xrRendering: 1
  fullscreenPassthrough: 0
  allowDynamicResolution: 0
  customRenderingSettings: 0
  invertFaceCulling: 0
  probeLayerMask:
    serializedVersion: 2
    m_Bits: 4294967295
  hasPersistentHistory: 0
  exposureTarget: {fileID: 0}
  m_RenderingPathCustomFrameSettings:
    bitDatas:
      data1: 70297877217101
      data2: 4539628425463136256
    lodBias: 1
    lodBiasMode: 0
    lodBiasQualityLevel: 0
    maximumLODLevel: 0
    maximumLODLevelMode: 0
    maximumLODLevelQualityLevel: 0
    sssQualityMode: 0
    sssQualityLevel: 0
    sssCustomSampleBudget: 20
    materialQuality: 0
  renderingPathCustomFrameSettingsOverrideMask:
    mask:
      data1: 0
      data2: 0
  defaultFrameSettings: 0
--- !u!81 &15683078
AudioListener:
  m_ObjectHideFlags: 0
  m_CorrespondingSourceObject: {fileID: 0}
  m_PrefabInstance: {fileID: 0}
  m_PrefabAsset: {fileID: 0}
  m_GameObject: {fileID: 15683076}
  m_Enabled: 1
--- !u!20 &15683079
Camera:
  m_ObjectHideFlags: 0
  m_CorrespondingSourceObject: {fileID: 0}
  m_PrefabInstance: {fileID: 0}
  m_PrefabAsset: {fileID: 0}
  m_GameObject: {fileID: 15683076}
  m_Enabled: 1
  serializedVersion: 2
  m_ClearFlags: 1
  m_BackGroundColor: {r: 0.19215687, g: 0.3019608, b: 0.4745098, a: 0}
  m_projectionMatrixMode: 1
  m_GateFitMode: 2
  m_FOVAxisMode: 0
  m_SensorSize: {x: 36, y: 24}
  m_LensShift: {x: 0, y: 0}
  m_FocalLength: 50
  m_NormalizedViewPortRect:
    serializedVersion: 2
    x: 0
    y: 0
    width: 0.5
    height: 0.5
  near clip plane: 0.3
  far clip plane: 1000
  field of view: 60
  orthographic: 0
  orthographic size: 5
  m_Depth: 0
  m_CullingMask:
    serializedVersion: 2
    m_Bits: 4294967295
  m_RenderingPath: -1
  m_TargetTexture: {fileID: 8400000, guid: e4283d63a823ac5448311288a7caed6b, type: 2}
  m_TargetDisplay: 0
  m_TargetEye: 3
  m_HDR: 0
  m_AllowMSAA: 0
  m_AllowDynamicResolution: 0
  m_ForceIntoRT: 0
  m_OcclusionCulling: 1
  m_StereoConvergence: 10
  m_StereoSeparation: 0.022
--- !u!4 &15683080
Transform:
  m_ObjectHideFlags: 0
  m_CorrespondingSourceObject: {fileID: 0}
  m_PrefabInstance: {fileID: 0}
  m_PrefabAsset: {fileID: 0}
  m_GameObject: {fileID: 15683076}
  m_LocalRotation: {x: 0, y: 1, z: 0, w: 0}
  m_LocalPosition: {x: 0.1, y: 1.9, z: 5}
  m_LocalScale: {x: 1, y: 1, z: 1}
  m_Children: []
  m_Father: {fileID: 0}
  m_RootOrder: 2
  m_LocalEulerAnglesHint: {x: 0, y: 180, z: 0}
--- !u!1 &120684996
GameObject:
  m_ObjectHideFlags: 0
  m_CorrespondingSourceObject: {fileID: 0}
  m_PrefabInstance: {fileID: 0}
  m_PrefabAsset: {fileID: 0}
  serializedVersion: 6
  m_Component:
  - component: {fileID: 120685000}
  - component: {fileID: 120684999}
  - component: {fileID: 120684998}
  - component: {fileID: 120684997}
  m_Layer: 0
  m_Name: Camera_TopRight
  m_TagString: Untagged
  m_Icon: {fileID: 0}
  m_NavMeshLayer: 0
  m_StaticEditorFlags: 0
  m_IsActive: 1
--- !u!114 &120684997
MonoBehaviour:
  m_ObjectHideFlags: 0
  m_CorrespondingSourceObject: {fileID: 0}
  m_PrefabInstance: {fileID: 0}
  m_PrefabAsset: {fileID: 0}
  m_GameObject: {fileID: 120684996}
  m_Enabled: 1
  m_EditorHideFlags: 0
  m_Script: {fileID: 11500000, guid: 23c1ce4fb46143f46bc5cb5224c934f6, type: 3}
  m_Name: 
  m_EditorClassIdentifier: 
  m_Version: 7
  m_ObsoleteRenderingPath: 0
  m_ObsoleteFrameSettings:
    overrides: 0
    enableShadow: 0
    enableContactShadows: 0
    enableShadowMask: 0
    enableSSR: 0
    enableSSAO: 0
    enableSubsurfaceScattering: 0
    enableTransmission: 0
    enableAtmosphericScattering: 0
    enableVolumetrics: 0
    enableReprojectionForVolumetrics: 0
    enableLightLayers: 0
    enableExposureControl: 1
    diffuseGlobalDimmer: 0
    specularGlobalDimmer: 0
    shaderLitMode: 0
    enableDepthPrepassWithDeferredRendering: 0
    enableTransparentPrepass: 0
    enableMotionVectors: 0
    enableObjectMotionVectors: 0
    enableDecals: 0
    enableRoughRefraction: 0
    enableTransparentPostpass: 0
    enableDistortion: 0
    enablePostprocess: 0
    enableOpaqueObjects: 0
    enableTransparentObjects: 0
    enableRealtimePlanarReflection: 0
    enableMSAA: 0
    enableAsyncCompute: 0
    runLightListAsync: 0
    runSSRAsync: 0
    runSSAOAsync: 0
    runContactShadowsAsync: 0
    runVolumeVoxelizationAsync: 0
    lightLoopSettings:
      overrides: 0
      enableDeferredTileAndCluster: 0
      enableComputeLightEvaluation: 0
      enableComputeLightVariants: 0
      enableComputeMaterialVariants: 0
      enableFptlForForwardOpaque: 0
      enableBigTilePrepass: 0
      isFptlEnabled: 0
  clearColorMode: 0
  backgroundColorHDR: {r: 0.025, g: 0.07, b: 0.19, a: 0}
  clearDepth: 1
  volumeLayerMask:
    serializedVersion: 2
    m_Bits: 1
  volumeAnchorOverride: {fileID: 0}
  antialiasing: 0
  SMAAQuality: 2
  dithering: 0
  stopNaNs: 0
  taaSharpenStrength: 0.6
  TAAQuality: 1
  taaHistorySharpening: 0.35
  taaAntiFlicker: 0.5
  taaMotionVectorRejection: 0
  taaAntiHistoryRinging: 0
  physicalParameters:
    m_Iso: 200
    m_ShutterSpeed: 0.005
    m_Aperture: 16
    m_BladeCount: 5
    m_Curvature: {x: 2, y: 11}
    m_BarrelClipping: 0.25
    m_Anamorphism: 0
  flipYMode: 0
  xrRendering: 1
  fullscreenPassthrough: 0
  allowDynamicResolution: 0
  customRenderingSettings: 0
  invertFaceCulling: 0
  probeLayerMask:
    serializedVersion: 2
    m_Bits: 4294967295
  hasPersistentHistory: 0
  exposureTarget: {fileID: 0}
  m_RenderingPathCustomFrameSettings:
    bitDatas:
      data1: 70297877217101
      data2: 4539628425463136256
    lodBias: 1
    lodBiasMode: 0
    lodBiasQualityLevel: 0
    maximumLODLevel: 0
    maximumLODLevelMode: 0
    maximumLODLevelQualityLevel: 0
    sssQualityMode: 0
    sssQualityLevel: 0
    sssCustomSampleBudget: 20
    materialQuality: 0
  renderingPathCustomFrameSettingsOverrideMask:
    mask:
      data1: 0
      data2: 0
  defaultFrameSettings: 0
--- !u!81 &120684998
AudioListener:
  m_ObjectHideFlags: 0
  m_CorrespondingSourceObject: {fileID: 0}
  m_PrefabInstance: {fileID: 0}
  m_PrefabAsset: {fileID: 0}
  m_GameObject: {fileID: 120684996}
  m_Enabled: 1
--- !u!20 &120684999
Camera:
  m_ObjectHideFlags: 0
  m_CorrespondingSourceObject: {fileID: 0}
  m_PrefabInstance: {fileID: 0}
  m_PrefabAsset: {fileID: 0}
  m_GameObject: {fileID: 120684996}
  m_Enabled: 1
  serializedVersion: 2
  m_ClearFlags: 1
  m_BackGroundColor: {r: 0.19215687, g: 0.3019608, b: 0.4745098, a: 0}
  m_projectionMatrixMode: 1
  m_GateFitMode: 2
  m_FOVAxisMode: 0
  m_SensorSize: {x: 36, y: 24}
  m_LensShift: {x: 0, y: 0}
  m_FocalLength: 50
  m_NormalizedViewPortRect:
    serializedVersion: 2
    x: 0.5
    y: 0.5
    width: 0.5
    height: 0.5
  near clip plane: 0.3
  far clip plane: 1000
  field of view: 60
  orthographic: 0
  orthographic size: 5
  m_Depth: 0
  m_CullingMask:
    serializedVersion: 2
    m_Bits: 4294967295
  m_RenderingPath: -1
  m_TargetTexture: {fileID: 8400000, guid: e4283d63a823ac5448311288a7caed6b, type: 2}
  m_TargetDisplay: 0
  m_TargetEye: 3
  m_HDR: 0
  m_AllowMSAA: 0
  m_AllowDynamicResolution: 0
  m_ForceIntoRT: 0
  m_OcclusionCulling: 1
  m_StereoConvergence: 10
  m_StereoSeparation: 0.022
--- !u!4 &120685000
Transform:
  m_ObjectHideFlags: 0
  m_CorrespondingSourceObject: {fileID: 0}
  m_PrefabInstance: {fileID: 0}
  m_PrefabAsset: {fileID: 0}
  m_GameObject: {fileID: 120684996}
  m_LocalRotation: {x: 0, y: 1, z: 0, w: 0}
  m_LocalPosition: {x: -0.1, y: 2.1, z: 5}
  m_LocalScale: {x: 1, y: 1, z: 1}
  m_Children: []
  m_Father: {fileID: 0}
  m_RootOrder: 8
  m_LocalEulerAnglesHint: {x: 0, y: 180, z: 0}
--- !u!1 &288491334
GameObject:
  m_ObjectHideFlags: 0
  m_CorrespondingSourceObject: {fileID: 0}
  m_PrefabInstance: {fileID: 0}
  m_PrefabAsset: {fileID: 0}
  serializedVersion: 6
  m_Component:
  - component: {fileID: 288491338}
  - component: {fileID: 288491337}
  - component: {fileID: 288491336}
  - component: {fileID: 288491335}
  m_Layer: 0
  m_Name: Plane
  m_TagString: Untagged
  m_Icon: {fileID: 0}
  m_NavMeshLayer: 0
  m_StaticEditorFlags: 0
  m_IsActive: 1
--- !u!64 &288491335
MeshCollider:
  m_ObjectHideFlags: 0
  m_CorrespondingSourceObject: {fileID: 0}
  m_PrefabInstance: {fileID: 0}
  m_PrefabAsset: {fileID: 0}
  m_GameObject: {fileID: 288491334}
  m_Material: {fileID: 0}
  m_IsTrigger: 0
  m_Enabled: 1
  serializedVersion: 4
  m_Convex: 0
  m_CookingOptions: 30
  m_Mesh: {fileID: 10209, guid: 0000000000000000e000000000000000, type: 0}
--- !u!23 &288491336
MeshRenderer:
  m_ObjectHideFlags: 0
  m_CorrespondingSourceObject: {fileID: 0}
  m_PrefabInstance: {fileID: 0}
  m_PrefabAsset: {fileID: 0}
  m_GameObject: {fileID: 288491334}
  m_Enabled: 1
  m_CastShadows: 1
  m_ReceiveShadows: 1
  m_DynamicOccludee: 1
  m_MotionVectors: 1
  m_LightProbeUsage: 1
  m_ReflectionProbeUsage: 1
  m_RayTracingMode: 2
  m_RayTraceProcedural: 0
  m_RenderingLayerMask: 1
  m_RendererPriority: 0
  m_Materials:
  - {fileID: 2100000, guid: 45649736b3f39034fa553b7959bd0f9a, type: 2}
  m_StaticBatchInfo:
    firstSubMesh: 0
    subMeshCount: 0
  m_StaticBatchRoot: {fileID: 0}
  m_ProbeAnchor: {fileID: 0}
  m_LightProbeVolumeOverride: {fileID: 0}
  m_ScaleInLightmap: 1
  m_ReceiveGI: 1
  m_PreserveUVs: 0
  m_IgnoreNormalsForChartDetection: 0
  m_ImportantGI: 0
  m_StitchLightmapSeams: 1
  m_SelectedEditorRenderState: 3
  m_MinimumChartSize: 4
  m_AutoUVMaxDistance: 0.5
  m_AutoUVMaxAngle: 89
  m_LightmapParameters: {fileID: 0}
  m_SortingLayerID: 0
  m_SortingLayer: 0
  m_SortingOrder: 0
  m_AdditionalVertexStreams: {fileID: 0}
--- !u!33 &288491337
MeshFilter:
  m_ObjectHideFlags: 0
  m_CorrespondingSourceObject: {fileID: 0}
  m_PrefabInstance: {fileID: 0}
  m_PrefabAsset: {fileID: 0}
  m_GameObject: {fileID: 288491334}
  m_Mesh: {fileID: 10209, guid: 0000000000000000e000000000000000, type: 0}
--- !u!4 &288491338
Transform:
  m_ObjectHideFlags: 0
  m_CorrespondingSourceObject: {fileID: 0}
  m_PrefabInstance: {fileID: 0}
  m_PrefabAsset: {fileID: 0}
  m_GameObject: {fileID: 288491334}
  m_LocalRotation: {x: -0, y: -0, z: -0, w: 1}
  m_LocalPosition: {x: 2.2037313, y: 0.47177422, z: -9.885011}
  m_LocalScale: {x: 1, y: 1, z: 1}
  m_Children: []
  m_Father: {fileID: 2087934208}
  m_RootOrder: 0
  m_LocalEulerAnglesHint: {x: 0, y: 0, z: 0}
--- !u!1 &292513673
GameObject:
  m_ObjectHideFlags: 0
  m_CorrespondingSourceObject: {fileID: 0}
  m_PrefabInstance: {fileID: 0}
  m_PrefabAsset: {fileID: 0}
  serializedVersion: 6
  m_Component:
  - component: {fileID: 292513677}
  - component: {fileID: 292513676}
  - component: {fileID: 292513675}
  - component: {fileID: 292513674}
  m_Layer: 0
  m_Name: Sphere (2)
  m_TagString: Untagged
  m_Icon: {fileID: 0}
  m_NavMeshLayer: 0
  m_StaticEditorFlags: 0
  m_IsActive: 1
--- !u!135 &292513674
SphereCollider:
  m_ObjectHideFlags: 0
  m_CorrespondingSourceObject: {fileID: 0}
  m_PrefabInstance: {fileID: 0}
  m_PrefabAsset: {fileID: 0}
  m_GameObject: {fileID: 292513673}
  m_Material: {fileID: 0}
  m_IsTrigger: 0
  m_Enabled: 1
  serializedVersion: 2
  m_Radius: 0.5
  m_Center: {x: 0, y: 0, z: 0}
--- !u!23 &292513675
MeshRenderer:
  m_ObjectHideFlags: 0
  m_CorrespondingSourceObject: {fileID: 0}
  m_PrefabInstance: {fileID: 0}
  m_PrefabAsset: {fileID: 0}
  m_GameObject: {fileID: 292513673}
  m_Enabled: 1
  m_CastShadows: 1
  m_ReceiveShadows: 1
  m_DynamicOccludee: 1
  m_MotionVectors: 1
  m_LightProbeUsage: 1
  m_ReflectionProbeUsage: 1
  m_RayTracingMode: 2
  m_RayTraceProcedural: 0
  m_RenderingLayerMask: 1
  m_RendererPriority: 0
  m_Materials:
  - {fileID: 2100000, guid: 9c1fc0745d062174a8d2d4f9c85c3e68, type: 2}
  m_StaticBatchInfo:
    firstSubMesh: 0
    subMeshCount: 0
  m_StaticBatchRoot: {fileID: 0}
  m_ProbeAnchor: {fileID: 0}
  m_LightProbeVolumeOverride: {fileID: 0}
  m_ScaleInLightmap: 1
  m_ReceiveGI: 1
  m_PreserveUVs: 0
  m_IgnoreNormalsForChartDetection: 0
  m_ImportantGI: 0
  m_StitchLightmapSeams: 1
  m_SelectedEditorRenderState: 3
  m_MinimumChartSize: 4
  m_AutoUVMaxDistance: 0.5
  m_AutoUVMaxAngle: 89
  m_LightmapParameters: {fileID: 0}
  m_SortingLayerID: 0
  m_SortingLayer: 0
  m_SortingOrder: 0
  m_AdditionalVertexStreams: {fileID: 0}
--- !u!33 &292513676
MeshFilter:
  m_ObjectHideFlags: 0
  m_CorrespondingSourceObject: {fileID: 0}
  m_PrefabInstance: {fileID: 0}
  m_PrefabAsset: {fileID: 0}
  m_GameObject: {fileID: 292513673}
  m_Mesh: {fileID: 10207, guid: 0000000000000000e000000000000000, type: 0}
--- !u!4 &292513677
Transform:
  m_ObjectHideFlags: 0
  m_CorrespondingSourceObject: {fileID: 0}
  m_PrefabInstance: {fileID: 0}
  m_PrefabAsset: {fileID: 0}
  m_GameObject: {fileID: 292513673}
  m_LocalRotation: {x: -0, y: -0, z: -0, w: 1}
  m_LocalPosition: {x: 3.5867314, y: 2.564774, z: -12.039011}
  m_LocalScale: {x: 1, y: 1, z: 1}
  m_Children: []
  m_Father: {fileID: 2087934208}
  m_RootOrder: 5
  m_LocalEulerAnglesHint: {x: 0, y: 0, z: 0}
--- !u!1 &294989485
GameObject:
  m_ObjectHideFlags: 0
  m_CorrespondingSourceObject: {fileID: 0}
  m_PrefabInstance: {fileID: 0}
  m_PrefabAsset: {fileID: 0}
  serializedVersion: 6
  m_Component:
  - component: {fileID: 294989487}
  - component: {fileID: 294989486}
  - component: {fileID: 294989488}
  m_Layer: 0
  m_Name: Directional Light
  m_TagString: Untagged
  m_Icon: {fileID: 0}
  m_NavMeshLayer: 0
  m_StaticEditorFlags: 0
  m_IsActive: 1
--- !u!108 &294989486
Light:
  m_ObjectHideFlags: 0
  m_CorrespondingSourceObject: {fileID: 0}
  m_PrefabInstance: {fileID: 0}
  m_PrefabAsset: {fileID: 0}
  m_GameObject: {fileID: 294989485}
  m_Enabled: 1
  serializedVersion: 10
  m_Type: 1
  m_Shape: 0
  m_Color: {r: 1, g: 1, b: 1, a: 1}
  m_Intensity: 10
  m_Range: 10
  m_SpotAngle: 30
  m_InnerSpotAngle: 21.80208
  m_CookieSize: 10
  m_Shadows:
    m_Type: 1
    m_Resolution: -1
    m_CustomResolution: -1
    m_Strength: 1
    m_Bias: 0.05
    m_NormalBias: 0.4
    m_NearPlane: 0.2
    m_CullingMatrixOverride:
      e00: 1
      e01: 0
      e02: 0
      e03: 0
      e10: 0
      e11: 1
      e12: 0
      e13: 0
      e20: 0
      e21: 0
      e22: 1
      e23: 0
      e30: 0
      e31: 0
      e32: 0
      e33: 1
    m_UseCullingMatrixOverride: 0
  m_Cookie: {fileID: 0}
  m_DrawHalo: 0
  m_Flare: {fileID: 0}
  m_RenderMode: 0
  m_CullingMask:
    serializedVersion: 2
    m_Bits: 4294967295
  m_RenderingLayerMask: 1
  m_Lightmapping: 4
  m_LightShadowCasterMode: 2
  m_AreaSize: {x: 1, y: 1}
  m_BounceIntensity: 1
  m_ColorTemperature: 6570
  m_UseColorTemperature: 0
  m_BoundingSphereOverride: {x: 0, y: 0, z: 0, w: 0}
  m_UseBoundingSphereOverride: 0
  m_UseViewFrustumForShadowCasterCull: 1
  m_ShadowRadius: 0
  m_ShadowAngle: 10
--- !u!4 &294989487
Transform:
  m_ObjectHideFlags: 0
  m_CorrespondingSourceObject: {fileID: 0}
  m_PrefabInstance: {fileID: 0}
  m_PrefabAsset: {fileID: 0}
  m_GameObject: {fileID: 294989485}
  m_LocalRotation: {x: 0.35723668, y: 0.27515244, z: 0.11098723, w: 0.8856382}
  m_LocalPosition: {x: 0, y: 3, z: 0}
  m_LocalScale: {x: 1, y: 1, z: 1}
  m_Children: []
  m_Father: {fileID: 0}
  m_RootOrder: 0
  m_LocalEulerAnglesHint: {x: 34.868, y: 43.683, z: 28.634}
--- !u!114 &294989488
MonoBehaviour:
  m_ObjectHideFlags: 0
  m_CorrespondingSourceObject: {fileID: 0}
  m_PrefabInstance: {fileID: 0}
  m_PrefabAsset: {fileID: 0}
  m_GameObject: {fileID: 294989485}
  m_Enabled: 1
  m_EditorHideFlags: 0
  m_Script: {fileID: 11500000, guid: 7a68c43fe1f2a47cfa234b5eeaa98012, type: 3}
  m_Name: 
  m_EditorClassIdentifier: 
  m_Version: 11
  m_ObsoleteShadowResolutionTier: 1
  m_ObsoleteUseShadowQualitySettings: 0
  m_ObsoleteCustomShadowResolution: 512
  m_ObsoleteContactShadows: 0
  m_PointlightHDType: 0
  m_SpotLightShape: 0
  m_AreaLightShape: 0
  m_Intensity: 10
  m_EnableSpotReflector: 0
  m_LuxAtDistance: 1
  m_InnerSpotPercent: 0
  m_SpotIESCutoffPercent: 100
  m_LightDimmer: 1
  m_VolumetricDimmer: 1
  m_LightUnit: 2
  m_FadeDistance: 10000
  m_AffectDiffuse: 1
  m_AffectSpecular: 1
  m_NonLightmappedOnly: 0
  m_ShapeWidth: 0.5
  m_ShapeHeight: 0.5
  m_AspectRatio: 1
  m_ShapeRadius: 0.025
  m_SoftnessScale: 1
  m_UseCustomSpotLightShadowCone: 0
  m_CustomSpotLightShadowCone: 30
  m_MaxSmoothness: 0.99
  m_ApplyRangeAttenuation: 1
  m_DisplayAreaLightEmissiveMesh: 0
  m_AreaLightCookie: {fileID: 0}
  m_IESPoint: {fileID: 0}
  m_IESSpot: {fileID: 0}
  m_AreaLightShadowCone: 120
  m_UseScreenSpaceShadows: 1
  m_InteractsWithSky: 1
  m_AngularDiameter: 10
  m_FlareSize: 2
  m_FlareTint: {r: 1, g: 1, b: 1, a: 1}
  m_FlareFalloff: 4
  m_SurfaceTexture: {fileID: 0}
  m_SurfaceTint: {r: 1, g: 1, b: 1, a: 1}
  m_Distance: 150000000
  m_UseRayTracedShadows: 0
  m_NumRayTracingSamples: 4
  m_FilterTracedShadow: 1
  m_FilterSizeTraced: 16
  m_SunLightConeAngle: 0.5
  m_LightShadowRadius: 0.5
  m_SemiTransparentShadow: 0
  m_ColorShadow: 1
  m_DistanceBasedFiltering: 0
  m_EvsmExponent: 15
  m_EvsmLightLeakBias: 0
  m_EvsmVarianceBias: 0.00001
  m_EvsmBlurPasses: 0
  m_LightlayersMask: 1
  m_LinkShadowLayers: 1
  m_ShadowNearPlane: 0.1
  m_BlockerSampleCount: 24
  m_FilterSampleCount: 16
  m_MinFilterSize: 1
  m_KernelSize: 5
  m_LightAngle: 1
  m_MaxDepthBias: 0.001
  m_ShadowResolution:
    m_Override: 512
    m_UseOverride: 1
    m_Level: 0
  m_ShadowDimmer: 1
  m_VolumetricShadowDimmer: 1
  m_ShadowFadeDistance: 10000
  m_UseContactShadow:
    m_Override: 0
    m_UseOverride: 1
    m_Level: 0
  m_RayTracedContactShadow: 0
  m_ShadowTint: {r: 0, g: 0, b: 0, a: 1}
  m_PenumbraTint: 0
  m_NormalBias: 0.75
  m_SlopeBias: 0.5
  m_ShadowUpdateMode: 0
  m_BarnDoorAngle: 90
  m_BarnDoorLength: 0.05
  m_preserveCachedShadow: 0
  m_ShadowCascadeRatios:
  - 0.05
  - 0.2
  - 0.3
  m_ShadowCascadeBorders:
  - 0.2
  - 0.2
  - 0.2
  - 0.2
  m_ShadowAlgorithm: 0
  m_ShadowVariant: 0
  m_ShadowPrecision: 0
  useOldInspector: 0
  useVolumetric: 1
  featuresFoldout: 1
  showAdditionalSettings: 0
  m_AreaLightEmissiveMeshShadowCastingMode: 0
  m_AreaLightEmissiveMeshMotionVectorGenerationMode: 0
  m_AreaLightEmissiveMeshLayer: -1
--- !u!1 &358324040
GameObject:
  m_ObjectHideFlags: 0
  m_CorrespondingSourceObject: {fileID: 0}
  m_PrefabInstance: {fileID: 0}
  m_PrefabAsset: {fileID: 0}
  serializedVersion: 6
  m_Component:
  - component: {fileID: 358324043}
  - component: {fileID: 358324042}
  - component: {fileID: 358324041}
  m_Layer: 0
  m_Name: Global Volume Fog Variant3_TopLeft
  m_TagString: Untagged
  m_Icon: {fileID: 0}
  m_NavMeshLayer: 0
  m_StaticEditorFlags: 0
  m_IsActive: 1
--- !u!65 &358324041
BoxCollider:
  m_ObjectHideFlags: 0
  m_CorrespondingSourceObject: {fileID: 0}
  m_PrefabInstance: {fileID: 0}
  m_PrefabAsset: {fileID: 0}
  m_GameObject: {fileID: 358324040}
  m_Material: {fileID: 0}
  m_IsTrigger: 0
  m_Enabled: 1
  serializedVersion: 2
  m_Size: {x: 5, y: 1, z: 10}
  m_Center: {x: 0, y: 0, z: 0}
--- !u!114 &358324042
MonoBehaviour:
  m_ObjectHideFlags: 0
  m_CorrespondingSourceObject: {fileID: 0}
  m_PrefabInstance: {fileID: 0}
  m_PrefabAsset: {fileID: 0}
  m_GameObject: {fileID: 358324040}
  m_Enabled: 1
  m_EditorHideFlags: 0
  m_Script: {fileID: 11500000, guid: 172515602e62fb746b5d573b38a5fe58, type: 3}
  m_Name: 
  m_EditorClassIdentifier: 
  isGlobal: 0
  priority: 0
  blendDistance: 0
  weight: 1
  sharedProfile: {fileID: 11400000, guid: 46901444e488c2447aa38bfdb58a9670, type: 2}
--- !u!4 &358324043
Transform:
  m_ObjectHideFlags: 0
  m_CorrespondingSourceObject: {fileID: 0}
  m_PrefabInstance: {fileID: 0}
  m_PrefabAsset: {fileID: 0}
  m_GameObject: {fileID: 358324040}
  m_LocalRotation: {x: 0, y: 0, z: 0, w: 1}
  m_LocalPosition: {x: 2.5, y: 2.5, z: 0}
  m_LocalScale: {x: 1, y: 1, z: 1}
  m_Children: []
  m_Father: {fileID: 0}
  m_RootOrder: 5
  m_LocalEulerAnglesHint: {x: 0, y: 0, z: 0}
--- !u!1 &428759679
GameObject:
  m_ObjectHideFlags: 0
  m_CorrespondingSourceObject: {fileID: 0}
  m_PrefabInstance: {fileID: 0}
  m_PrefabAsset: {fileID: 0}
  serializedVersion: 6
  m_Component:
  - component: {fileID: 428759683}
  - component: {fileID: 428759682}
  - component: {fileID: 428759681}
  - component: {fileID: 428759680}
  m_Layer: 0
  m_Name: Cube
  m_TagString: Untagged
  m_Icon: {fileID: 0}
  m_NavMeshLayer: 0
  m_StaticEditorFlags: 0
  m_IsActive: 1
--- !u!65 &428759680
BoxCollider:
  m_ObjectHideFlags: 0
  m_CorrespondingSourceObject: {fileID: 0}
  m_PrefabInstance: {fileID: 0}
  m_PrefabAsset: {fileID: 0}
  m_GameObject: {fileID: 428759679}
  m_Material: {fileID: 0}
  m_IsTrigger: 0
  m_Enabled: 1
  serializedVersion: 2
  m_Size: {x: 1, y: 1, z: 1}
  m_Center: {x: 0, y: 0, z: 0}
--- !u!23 &428759681
MeshRenderer:
  m_ObjectHideFlags: 0
  m_CorrespondingSourceObject: {fileID: 0}
  m_PrefabInstance: {fileID: 0}
  m_PrefabAsset: {fileID: 0}
  m_GameObject: {fileID: 428759679}
  m_Enabled: 1
  m_CastShadows: 1
  m_ReceiveShadows: 1
  m_DynamicOccludee: 1
  m_MotionVectors: 1
  m_LightProbeUsage: 1
  m_ReflectionProbeUsage: 1
  m_RayTracingMode: 2
  m_RayTraceProcedural: 0
  m_RenderingLayerMask: 1
  m_RendererPriority: 0
  m_Materials:
  - {fileID: 2100000, guid: a93b9ef04c46c944e92e70e57538ae42, type: 2}
  m_StaticBatchInfo:
    firstSubMesh: 0
    subMeshCount: 0
  m_StaticBatchRoot: {fileID: 0}
  m_ProbeAnchor: {fileID: 0}
  m_LightProbeVolumeOverride: {fileID: 0}
  m_ScaleInLightmap: 1
  m_ReceiveGI: 1
  m_PreserveUVs: 0
  m_IgnoreNormalsForChartDetection: 0
  m_ImportantGI: 0
  m_StitchLightmapSeams: 1
  m_SelectedEditorRenderState: 3
  m_MinimumChartSize: 4
  m_AutoUVMaxDistance: 0.5
  m_AutoUVMaxAngle: 89
  m_LightmapParameters: {fileID: 0}
  m_SortingLayerID: 0
  m_SortingLayer: 0
  m_SortingOrder: 0
  m_AdditionalVertexStreams: {fileID: 0}
--- !u!33 &428759682
MeshFilter:
  m_ObjectHideFlags: 0
  m_CorrespondingSourceObject: {fileID: 0}
  m_PrefabInstance: {fileID: 0}
  m_PrefabAsset: {fileID: 0}
  m_GameObject: {fileID: 428759679}
  m_Mesh: {fileID: 10202, guid: 0000000000000000e000000000000000, type: 0}
--- !u!4 &428759683
Transform:
  m_ObjectHideFlags: 0
  m_CorrespondingSourceObject: {fileID: 0}
  m_PrefabInstance: {fileID: 0}
  m_PrefabAsset: {fileID: 0}
  m_GameObject: {fileID: 428759679}
  m_LocalRotation: {x: -0, y: 0.49081045, z: -0, w: 0.8712664}
  m_LocalPosition: {x: 0.96973133, y: 0.96977425, z: -9.822011}
  m_LocalScale: {x: 1, y: 1, z: 1}
  m_Children: []
  m_Father: {fileID: 2087934208}
  m_RootOrder: 1
  m_LocalEulerAnglesHint: {x: 0, y: 58.788, z: 0}
--- !u!1 &515875004
GameObject:
  m_ObjectHideFlags: 0
  m_CorrespondingSourceObject: {fileID: 0}
  m_PrefabInstance: {fileID: 0}
  m_PrefabAsset: {fileID: 0}
  serializedVersion: 6
  m_Component:
  - component: {fileID: 515875008}
  - component: {fileID: 515875007}
  - component: {fileID: 515875006}
  - component: {fileID: 515875005}
  m_Layer: 0
  m_Name: Sphere (1)
  m_TagString: Untagged
  m_Icon: {fileID: 0}
  m_NavMeshLayer: 0
  m_StaticEditorFlags: 0
  m_IsActive: 1
--- !u!135 &515875005
SphereCollider:
  m_ObjectHideFlags: 0
  m_CorrespondingSourceObject: {fileID: 0}
  m_PrefabInstance: {fileID: 0}
  m_PrefabAsset: {fileID: 0}
  m_GameObject: {fileID: 515875004}
  m_Material: {fileID: 0}
  m_IsTrigger: 0
  m_Enabled: 1
  serializedVersion: 2
  m_Radius: 0.5
  m_Center: {x: 0, y: 0, z: 0}
--- !u!23 &515875006
MeshRenderer:
  m_ObjectHideFlags: 0
  m_CorrespondingSourceObject: {fileID: 0}
  m_PrefabInstance: {fileID: 0}
  m_PrefabAsset: {fileID: 0}
  m_GameObject: {fileID: 515875004}
  m_Enabled: 1
  m_CastShadows: 1
  m_ReceiveShadows: 1
  m_DynamicOccludee: 1
  m_MotionVectors: 1
  m_LightProbeUsage: 1
  m_ReflectionProbeUsage: 1
  m_RayTracingMode: 2
  m_RayTraceProcedural: 0
  m_RenderingLayerMask: 1
  m_RendererPriority: 0
  m_Materials:
  - {fileID: 2100000, guid: 9c1fc0745d062174a8d2d4f9c85c3e68, type: 2}
  m_StaticBatchInfo:
    firstSubMesh: 0
    subMeshCount: 0
  m_StaticBatchRoot: {fileID: 0}
  m_ProbeAnchor: {fileID: 0}
  m_LightProbeVolumeOverride: {fileID: 0}
  m_ScaleInLightmap: 1
  m_ReceiveGI: 1
  m_PreserveUVs: 0
  m_IgnoreNormalsForChartDetection: 0
  m_ImportantGI: 0
  m_StitchLightmapSeams: 1
  m_SelectedEditorRenderState: 3
  m_MinimumChartSize: 4
  m_AutoUVMaxDistance: 0.5
  m_AutoUVMaxAngle: 89
  m_LightmapParameters: {fileID: 0}
  m_SortingLayerID: 0
  m_SortingLayer: 0
  m_SortingOrder: 0
  m_AdditionalVertexStreams: {fileID: 0}
--- !u!33 &515875007
MeshFilter:
  m_ObjectHideFlags: 0
  m_CorrespondingSourceObject: {fileID: 0}
  m_PrefabInstance: {fileID: 0}
  m_PrefabAsset: {fileID: 0}
  m_GameObject: {fileID: 515875004}
  m_Mesh: {fileID: 10207, guid: 0000000000000000e000000000000000, type: 0}
--- !u!4 &515875008
Transform:
  m_ObjectHideFlags: 0
  m_CorrespondingSourceObject: {fileID: 0}
  m_PrefabInstance: {fileID: 0}
  m_PrefabAsset: {fileID: 0}
  m_GameObject: {fileID: 515875004}
  m_LocalRotation: {x: -0, y: -0, z: -0, w: 1}
  m_LocalPosition: {x: 0.7797313, y: 1.3677742, z: -11.879011}
  m_LocalScale: {x: 1.2, y: 1.2, z: 1.2}
  m_Children: []
  m_Father: {fileID: 2087934208}
  m_RootOrder: 4
  m_LocalEulerAnglesHint: {x: 0, y: 0, z: 0}
--- !u!1 &548095146
GameObject:
  m_ObjectHideFlags: 0
  m_CorrespondingSourceObject: {fileID: 0}
  m_PrefabInstance: {fileID: 0}
  m_PrefabAsset: {fileID: 0}
  serializedVersion: 6
  m_Component:
  - component: {fileID: 548095150}
  - component: {fileID: 548095149}
  - component: {fileID: 548095148}
  - component: {fileID: 548095147}
  m_Layer: 0
  m_Name: Sphere
  m_TagString: Untagged
  m_Icon: {fileID: 0}
  m_NavMeshLayer: 0
  m_StaticEditorFlags: 0
  m_IsActive: 1
--- !u!135 &548095147
SphereCollider:
  m_ObjectHideFlags: 0
  m_CorrespondingSourceObject: {fileID: 0}
  m_PrefabInstance: {fileID: 0}
  m_PrefabAsset: {fileID: 0}
  m_GameObject: {fileID: 548095146}
  m_Material: {fileID: 0}
  m_IsTrigger: 0
  m_Enabled: 1
  serializedVersion: 2
  m_Radius: 0.5
  m_Center: {x: 0, y: 0, z: 0}
--- !u!23 &548095148
MeshRenderer:
  m_ObjectHideFlags: 0
  m_CorrespondingSourceObject: {fileID: 0}
  m_PrefabInstance: {fileID: 0}
  m_PrefabAsset: {fileID: 0}
  m_GameObject: {fileID: 548095146}
  m_Enabled: 1
  m_CastShadows: 0
  m_ReceiveShadows: 1
  m_DynamicOccludee: 1
  m_MotionVectors: 1
  m_LightProbeUsage: 1
  m_ReflectionProbeUsage: 1
  m_RayTracingMode: 2
  m_RayTraceProcedural: 0
  m_RenderingLayerMask: 1
  m_RendererPriority: 0
  m_Materials:
  - {fileID: 2100000, guid: 9c1fc0745d062174a8d2d4f9c85c3e68, type: 2}
  m_StaticBatchInfo:
    firstSubMesh: 0
    subMeshCount: 0
  m_StaticBatchRoot: {fileID: 0}
  m_ProbeAnchor: {fileID: 0}
  m_LightProbeVolumeOverride: {fileID: 0}
  m_ScaleInLightmap: 1
  m_ReceiveGI: 1
  m_PreserveUVs: 0
  m_IgnoreNormalsForChartDetection: 0
  m_ImportantGI: 0
  m_StitchLightmapSeams: 1
  m_SelectedEditorRenderState: 3
  m_MinimumChartSize: 4
  m_AutoUVMaxDistance: 0.5
  m_AutoUVMaxAngle: 89
  m_LightmapParameters: {fileID: 0}
  m_SortingLayerID: 0
  m_SortingLayer: 0
  m_SortingOrder: 0
  m_AdditionalVertexStreams: {fileID: 0}
--- !u!33 &548095149
MeshFilter:
  m_ObjectHideFlags: 0
  m_CorrespondingSourceObject: {fileID: 0}
  m_PrefabInstance: {fileID: 0}
  m_PrefabAsset: {fileID: 0}
  m_GameObject: {fileID: 548095146}
  m_Mesh: {fileID: 10207, guid: 0000000000000000e000000000000000, type: 0}
--- !u!4 &548095150
Transform:
  m_ObjectHideFlags: 0
  m_CorrespondingSourceObject: {fileID: 0}
  m_PrefabInstance: {fileID: 0}
  m_PrefabAsset: {fileID: 0}
  m_GameObject: {fileID: 548095146}
  m_LocalRotation: {x: -0, y: -0, z: -0, w: 1}
  m_LocalPosition: {x: 2.5427313, y: 1.8187742, z: -12.404011}
  m_LocalScale: {x: 1, y: 1, z: 1}
  m_Children: []
  m_Father: {fileID: 2087934208}
  m_RootOrder: 3
  m_LocalEulerAnglesHint: {x: 0, y: 0, z: 0}
--- !u!1 &593137053
GameObject:
  m_ObjectHideFlags: 0
  m_CorrespondingSourceObject: {fileID: 0}
  m_PrefabInstance: {fileID: 0}
  m_PrefabAsset: {fileID: 0}
  serializedVersion: 6
  m_Component:
  - component: {fileID: 593137057}
  - component: {fileID: 593137056}
  - component: {fileID: 593137055}
  - component: {fileID: 593137054}
  m_Layer: 0
  m_Name: Camera_BottomRight
  m_TagString: Untagged
  m_Icon: {fileID: 0}
  m_NavMeshLayer: 0
  m_StaticEditorFlags: 0
  m_IsActive: 1
--- !u!114 &593137054
MonoBehaviour:
  m_ObjectHideFlags: 0
  m_CorrespondingSourceObject: {fileID: 0}
  m_PrefabInstance: {fileID: 0}
  m_PrefabAsset: {fileID: 0}
  m_GameObject: {fileID: 593137053}
  m_Enabled: 1
  m_EditorHideFlags: 0
  m_Script: {fileID: 11500000, guid: 23c1ce4fb46143f46bc5cb5224c934f6, type: 3}
  m_Name: 
  m_EditorClassIdentifier: 
  m_Version: 7
  m_ObsoleteRenderingPath: 0
  m_ObsoleteFrameSettings:
    overrides: 0
    enableShadow: 0
    enableContactShadows: 0
    enableShadowMask: 0
    enableSSR: 0
    enableSSAO: 0
    enableSubsurfaceScattering: 0
    enableTransmission: 0
    enableAtmosphericScattering: 0
    enableVolumetrics: 0
    enableReprojectionForVolumetrics: 0
    enableLightLayers: 0
    enableExposureControl: 1
    diffuseGlobalDimmer: 0
    specularGlobalDimmer: 0
    shaderLitMode: 0
    enableDepthPrepassWithDeferredRendering: 0
    enableTransparentPrepass: 0
    enableMotionVectors: 0
    enableObjectMotionVectors: 0
    enableDecals: 0
    enableRoughRefraction: 0
    enableTransparentPostpass: 0
    enableDistortion: 0
    enablePostprocess: 0
    enableOpaqueObjects: 0
    enableTransparentObjects: 0
    enableRealtimePlanarReflection: 0
    enableMSAA: 0
    enableAsyncCompute: 0
    runLightListAsync: 0
    runSSRAsync: 0
    runSSAOAsync: 0
    runContactShadowsAsync: 0
    runVolumeVoxelizationAsync: 0
    lightLoopSettings:
      overrides: 0
      enableDeferredTileAndCluster: 0
      enableComputeLightEvaluation: 0
      enableComputeLightVariants: 0
      enableComputeMaterialVariants: 0
      enableFptlForForwardOpaque: 0
      enableBigTilePrepass: 0
      isFptlEnabled: 0
  clearColorMode: 0
  backgroundColorHDR: {r: 0.025, g: 0.07, b: 0.19, a: 0}
  clearDepth: 1
  volumeLayerMask:
    serializedVersion: 2
    m_Bits: 1
  volumeAnchorOverride: {fileID: 0}
  antialiasing: 0
  SMAAQuality: 2
  dithering: 0
  stopNaNs: 0
  taaSharpenStrength: 0.6
  TAAQuality: 1
  taaHistorySharpening: 0.35
  taaAntiFlicker: 0.5
  taaMotionVectorRejection: 0
  taaAntiHistoryRinging: 0
  physicalParameters:
    m_Iso: 200
    m_ShutterSpeed: 0.005
    m_Aperture: 16
    m_BladeCount: 5
    m_Curvature: {x: 2, y: 11}
    m_BarrelClipping: 0.25
    m_Anamorphism: 0
  flipYMode: 0
  xrRendering: 1
  fullscreenPassthrough: 0
  allowDynamicResolution: 0
  customRenderingSettings: 0
  invertFaceCulling: 0
  probeLayerMask:
    serializedVersion: 2
    m_Bits: 4294967295
  hasPersistentHistory: 0
  exposureTarget: {fileID: 0}
  m_RenderingPathCustomFrameSettings:
    bitDatas:
      data1: 70297877217101
      data2: 4539628425463136256
    lodBias: 1
    lodBiasMode: 0
    lodBiasQualityLevel: 0
    maximumLODLevel: 0
    maximumLODLevelMode: 0
    maximumLODLevelQualityLevel: 0
    sssQualityMode: 0
    sssQualityLevel: 0
    sssCustomSampleBudget: 20
    materialQuality: 0
  renderingPathCustomFrameSettingsOverrideMask:
    mask:
      data1: 0
      data2: 0
  defaultFrameSettings: 0
--- !u!81 &593137055
AudioListener:
  m_ObjectHideFlags: 0
  m_CorrespondingSourceObject: {fileID: 0}
  m_PrefabInstance: {fileID: 0}
  m_PrefabAsset: {fileID: 0}
  m_GameObject: {fileID: 593137053}
  m_Enabled: 1
--- !u!20 &593137056
Camera:
  m_ObjectHideFlags: 0
  m_CorrespondingSourceObject: {fileID: 0}
  m_PrefabInstance: {fileID: 0}
  m_PrefabAsset: {fileID: 0}
  m_GameObject: {fileID: 593137053}
  m_Enabled: 1
  serializedVersion: 2
  m_ClearFlags: 1
  m_BackGroundColor: {r: 0.19215687, g: 0.3019608, b: 0.4745098, a: 0}
  m_projectionMatrixMode: 1
  m_GateFitMode: 2
  m_FOVAxisMode: 0
  m_SensorSize: {x: 36, y: 24}
  m_LensShift: {x: 0, y: 0}
  m_FocalLength: 50
  m_NormalizedViewPortRect:
    serializedVersion: 2
    x: 0.5
    y: 0
    width: 0.5
    height: 0.5
  near clip plane: 0.3
  far clip plane: 1000
  field of view: 60
  orthographic: 0
  orthographic size: 5
  m_Depth: 0
  m_CullingMask:
    serializedVersion: 2
    m_Bits: 4294967295
  m_RenderingPath: -1
  m_TargetTexture: {fileID: 8400000, guid: e4283d63a823ac5448311288a7caed6b, type: 2}
  m_TargetDisplay: 0
  m_TargetEye: 3
  m_HDR: 0
  m_AllowMSAA: 0
  m_AllowDynamicResolution: 0
  m_ForceIntoRT: 0
  m_OcclusionCulling: 1
  m_StereoConvergence: 10
  m_StereoSeparation: 0.022
--- !u!4 &593137057
Transform:
  m_ObjectHideFlags: 0
  m_CorrespondingSourceObject: {fileID: 0}
  m_PrefabInstance: {fileID: 0}
  m_PrefabAsset: {fileID: 0}
  m_GameObject: {fileID: 593137053}
  m_LocalRotation: {x: 0, y: 1, z: 0, w: 0}
  m_LocalPosition: {x: -0.1, y: 1.9, z: 5}
  m_LocalScale: {x: 1, y: 1, z: 1}
  m_Children: []
  m_Father: {fileID: 0}
  m_RootOrder: 4
  m_LocalEulerAnglesHint: {x: 0, y: 180, z: 0}
--- !u!850595691 &631066512
LightingSettings:
  m_ObjectHideFlags: 0
  m_CorrespondingSourceObject: {fileID: 0}
  m_PrefabInstance: {fileID: 0}
  m_PrefabAsset: {fileID: 0}
  m_Name: 
  serializedVersion: 3
  m_GIWorkflowMode: 1
  m_EnableBakedLightmaps: 1
  m_EnableRealtimeLightmaps: 0
  m_RealtimeEnvironmentLighting: 1
  m_BounceScale: 1
  m_AlbedoBoost: 1
  m_IndirectOutputScale: 1
  m_UsingShadowmask: 1
  m_BakeBackend: 1
  m_LightmapMaxSize: 1024
  m_BakeResolution: 40
  m_Padding: 2
  m_TextureCompression: 1
  m_AO: 0
  m_AOMaxDistance: 1
  m_CompAOExponent: 1
  m_CompAOExponentDirect: 0
  m_ExtractAO: 0
  m_MixedBakeMode: 2
  m_LightmapsBakeMode: 1
  m_FilterMode: 1
  m_LightmapParameters: {fileID: 15204, guid: 0000000000000000f000000000000000, type: 0}
  m_ExportTrainingData: 0
  m_TrainingDataDestination: TrainingData
  m_RealtimeResolution: 2
  m_ForceWhiteAlbedo: 0
  m_ForceUpdates: 0
  m_FinalGather: 0
  m_FinalGatherRayCount: 256
  m_FinalGatherFiltering: 1
  m_PVRCulling: 1
  m_PVRSampling: 1
  m_PVRDirectSampleCount: 32
  m_PVRSampleCount: 512
  m_PVREnvironmentSampleCount: 256
  m_PVREnvironmentReferencePointCount: 2048
  m_LightProbeSampleCountMultiplier: 4
  m_PVRBounces: 2
  m_PVRMinBounces: 1
  m_PVREnvironmentMIS: 1
  m_PVRFilteringMode: 1
  m_PVRDenoiserTypeDirect: 1
  m_PVRDenoiserTypeIndirect: 1
  m_PVRDenoiserTypeAO: 1
  m_PVRFilterTypeDirect: 0
  m_PVRFilterTypeIndirect: 0
  m_PVRFilterTypeAO: 0
  m_PVRFilteringGaussRadiusDirect: 1
  m_PVRFilteringGaussRadiusIndirect: 5
  m_PVRFilteringGaussRadiusAO: 2
  m_PVRFilteringAtrousPositionSigmaDirect: 0.5
  m_PVRFilteringAtrousPositionSigmaIndirect: 2
  m_PVRFilteringAtrousPositionSigmaAO: 1
--- !u!1 &700307262
GameObject:
  m_ObjectHideFlags: 0
  m_CorrespondingSourceObject: {fileID: 0}
  m_PrefabInstance: {fileID: 0}
  m_PrefabAsset: {fileID: 0}
  serializedVersion: 6
  m_Component:
  - component: {fileID: 700307266}
  - component: {fileID: 700307265}
  - component: {fileID: 700307264}
  - component: {fileID: 700307263}
  m_Layer: 0
  m_Name: Sphere (3)
  m_TagString: Untagged
  m_Icon: {fileID: 0}
  m_NavMeshLayer: 0
  m_StaticEditorFlags: 0
  m_IsActive: 1
--- !u!135 &700307263
SphereCollider:
  m_ObjectHideFlags: 0
  m_CorrespondingSourceObject: {fileID: 0}
  m_PrefabInstance: {fileID: 0}
  m_PrefabAsset: {fileID: 0}
  m_GameObject: {fileID: 700307262}
  m_Material: {fileID: 0}
  m_IsTrigger: 0
  m_Enabled: 1
  serializedVersion: 2
  m_Radius: 0.5
  m_Center: {x: 0, y: 0, z: 0}
--- !u!23 &700307264
MeshRenderer:
  m_ObjectHideFlags: 0
  m_CorrespondingSourceObject: {fileID: 0}
  m_PrefabInstance: {fileID: 0}
  m_PrefabAsset: {fileID: 0}
  m_GameObject: {fileID: 700307262}
  m_Enabled: 1
  m_CastShadows: 1
  m_ReceiveShadows: 1
  m_DynamicOccludee: 1
  m_MotionVectors: 1
  m_LightProbeUsage: 1
  m_ReflectionProbeUsage: 1
  m_RayTracingMode: 2
  m_RayTraceProcedural: 0
  m_RenderingLayerMask: 1
  m_RendererPriority: 0
  m_Materials:
  - {fileID: 2100000, guid: 9c1fc0745d062174a8d2d4f9c85c3e68, type: 2}
  m_StaticBatchInfo:
    firstSubMesh: 0
    subMeshCount: 0
  m_StaticBatchRoot: {fileID: 0}
  m_ProbeAnchor: {fileID: 0}
  m_LightProbeVolumeOverride: {fileID: 0}
  m_ScaleInLightmap: 1
  m_ReceiveGI: 1
  m_PreserveUVs: 0
  m_IgnoreNormalsForChartDetection: 0
  m_ImportantGI: 0
  m_StitchLightmapSeams: 1
  m_SelectedEditorRenderState: 3
  m_MinimumChartSize: 4
  m_AutoUVMaxDistance: 0.5
  m_AutoUVMaxAngle: 89
  m_LightmapParameters: {fileID: 0}
  m_SortingLayerID: 0
  m_SortingLayer: 0
  m_SortingOrder: 0
  m_AdditionalVertexStreams: {fileID: 0}
--- !u!33 &700307265
MeshFilter:
  m_ObjectHideFlags: 0
  m_CorrespondingSourceObject: {fileID: 0}
  m_PrefabInstance: {fileID: 0}
  m_PrefabAsset: {fileID: 0}
  m_GameObject: {fileID: 700307262}
  m_Mesh: {fileID: 10207, guid: 0000000000000000e000000000000000, type: 0}
--- !u!4 &700307266
Transform:
  m_ObjectHideFlags: 0
  m_CorrespondingSourceObject: {fileID: 0}
  m_PrefabInstance: {fileID: 0}
  m_PrefabAsset: {fileID: 0}
  m_GameObject: {fileID: 700307262}
  m_LocalRotation: {x: -0, y: -0, z: -0, w: 1}
  m_LocalPosition: {x: -0.7532687, y: 1.9227742, z: -11.32501}
  m_LocalScale: {x: 0.6, y: 0.6, z: 0.6}
  m_Children: []
  m_Father: {fileID: 2087934208}
  m_RootOrder: 6
  m_LocalEulerAnglesHint: {x: 0, y: 0, z: 0}
--- !u!1 &755599921
GameObject:
  m_ObjectHideFlags: 0
  m_CorrespondingSourceObject: {fileID: 0}
  m_PrefabInstance: {fileID: 0}
  m_PrefabAsset: {fileID: 0}
  serializedVersion: 6
  m_Component:
  - component: {fileID: 755599924}
  - component: {fileID: 755599923}
  - component: {fileID: 755599922}
  m_Layer: 0
  m_Name: Global Volume Fog Variant4_TopRight
  m_TagString: Untagged
  m_Icon: {fileID: 0}
  m_NavMeshLayer: 0
  m_StaticEditorFlags: 0
  m_IsActive: 1
--- !u!65 &755599922
BoxCollider:
  m_ObjectHideFlags: 0
  m_CorrespondingSourceObject: {fileID: 0}
  m_PrefabInstance: {fileID: 0}
  m_PrefabAsset: {fileID: 0}
  m_GameObject: {fileID: 755599921}
  m_Material: {fileID: 0}
  m_IsTrigger: 0
  m_Enabled: 1
  serializedVersion: 2
  m_Size: {x: 5, y: 1, z: 10}
  m_Center: {x: 0, y: 0, z: 0}
--- !u!114 &755599923
MonoBehaviour:
  m_ObjectHideFlags: 0
  m_CorrespondingSourceObject: {fileID: 0}
  m_PrefabInstance: {fileID: 0}
  m_PrefabAsset: {fileID: 0}
  m_GameObject: {fileID: 755599921}
  m_Enabled: 1
  m_EditorHideFlags: 0
  m_Script: {fileID: 11500000, guid: 172515602e62fb746b5d573b38a5fe58, type: 3}
  m_Name: 
  m_EditorClassIdentifier: 
  isGlobal: 0
  priority: 0
  blendDistance: 0
  weight: 1
  sharedProfile: {fileID: 11400000, guid: 0620ce9ea4c28a849a0c50bf0435ee2d, type: 2}
--- !u!4 &755599924
Transform:
  m_ObjectHideFlags: 0
  m_CorrespondingSourceObject: {fileID: 0}
  m_PrefabInstance: {fileID: 0}
  m_PrefabAsset: {fileID: 0}
  m_GameObject: {fileID: 755599921}
  m_LocalRotation: {x: 0, y: 0, z: 0, w: 1}
  m_LocalPosition: {x: -2.5, y: 2.5, z: 0}
  m_LocalScale: {x: 1, y: 1, z: 1}
  m_Children: []
  m_Father: {fileID: 0}
  m_RootOrder: 7
  m_LocalEulerAnglesHint: {x: 0, y: 0, z: 0}
--- !u!1001 &884014131
PrefabInstance:
  m_ObjectHideFlags: 0
  serializedVersion: 2
  m_Modification:
    m_TransformParent: {fileID: 0}
    m_Modifications:
    - target: {fileID: 1132393308280272, guid: c07ace9ab142ca9469fa377877c2f1e7, type: 3}
      propertyPath: m_Name
      value: HDRP_Test_Camera
      objectReference: {fileID: 0}
    - target: {fileID: 1132393308280272, guid: c07ace9ab142ca9469fa377877c2f1e7, type: 3}
      propertyPath: m_IsActive
      value: 1
      objectReference: {fileID: 0}
    - target: {fileID: 4209882255362944, guid: c07ace9ab142ca9469fa377877c2f1e7, type: 3}
      propertyPath: m_LocalPosition.x
      value: 0
      objectReference: {fileID: 0}
    - target: {fileID: 4209882255362944, guid: c07ace9ab142ca9469fa377877c2f1e7, type: 3}
      propertyPath: m_LocalPosition.y
      value: 0
      objectReference: {fileID: 0}
    - target: {fileID: 4209882255362944, guid: c07ace9ab142ca9469fa377877c2f1e7, type: 3}
      propertyPath: m_LocalPosition.z
      value: 11
      objectReference: {fileID: 0}
    - target: {fileID: 4209882255362944, guid: c07ace9ab142ca9469fa377877c2f1e7, type: 3}
      propertyPath: m_LocalRotation.x
      value: 0
      objectReference: {fileID: 0}
    - target: {fileID: 4209882255362944, guid: c07ace9ab142ca9469fa377877c2f1e7, type: 3}
      propertyPath: m_LocalRotation.y
      value: 0
      objectReference: {fileID: 0}
    - target: {fileID: 4209882255362944, guid: c07ace9ab142ca9469fa377877c2f1e7, type: 3}
      propertyPath: m_LocalRotation.z
      value: 0
      objectReference: {fileID: 0}
    - target: {fileID: 4209882255362944, guid: c07ace9ab142ca9469fa377877c2f1e7, type: 3}
      propertyPath: m_LocalRotation.w
      value: 1
      objectReference: {fileID: 0}
    - target: {fileID: 4209882255362944, guid: c07ace9ab142ca9469fa377877c2f1e7, type: 3}
      propertyPath: m_RootOrder
      value: 10
      objectReference: {fileID: 0}
    - target: {fileID: 4209882255362944, guid: c07ace9ab142ca9469fa377877c2f1e7, type: 3}
      propertyPath: m_LocalEulerAnglesHint.x
      value: 0
      objectReference: {fileID: 0}
    - target: {fileID: 4209882255362944, guid: c07ace9ab142ca9469fa377877c2f1e7, type: 3}
      propertyPath: m_LocalEulerAnglesHint.y
      value: 0
      objectReference: {fileID: 0}
    - target: {fileID: 4209882255362944, guid: c07ace9ab142ca9469fa377877c2f1e7, type: 3}
      propertyPath: m_LocalEulerAnglesHint.z
      value: 0
      objectReference: {fileID: 0}
    - target: {fileID: 20109210616973140, guid: c07ace9ab142ca9469fa377877c2f1e7,
        type: 3}
      propertyPath: m_TargetTexture
      value: 
      objectReference: {fileID: 0}
    - target: {fileID: 114777190906822814, guid: c07ace9ab142ca9469fa377877c2f1e7,
        type: 3}
      propertyPath: m_Version
      value: 7
      objectReference: {fileID: 0}
    - target: {fileID: 114777190906822814, guid: c07ace9ab142ca9469fa377877c2f1e7,
        type: 3}
      propertyPath: m_RenderingPathCustomFrameSettings.bitDatas.data1
      value: 70005818916701
      objectReference: {fileID: 0}
    - target: {fileID: 114777190906822814, guid: c07ace9ab142ca9469fa377877c2f1e7,
        type: 3}
      propertyPath: clearColorMode
      value: 0
      objectReference: {fileID: 0}
    - target: {fileID: 114777190906822814, guid: c07ace9ab142ca9469fa377877c2f1e7,
        type: 3}
      propertyPath: backgroundColorHDR.r
      value: 0
      objectReference: {fileID: 0}
    - target: {fileID: 114777190906822814, guid: c07ace9ab142ca9469fa377877c2f1e7,
        type: 3}
      propertyPath: backgroundColorHDR.g
      value: 0
      objectReference: {fileID: 0}
    - target: {fileID: 114777190906822814, guid: c07ace9ab142ca9469fa377877c2f1e7,
        type: 3}
      propertyPath: backgroundColorHDR.b
      value: 0
      objectReference: {fileID: 0}
    - target: {fileID: 114995348509370400, guid: c07ace9ab142ca9469fa377877c2f1e7,
        type: 3}
      propertyPath: renderPipelineAsset
      value: 
      objectReference: {fileID: 11400000, guid: 14a0f3aaa5e78a3439ec76d270471ebe,
        type: 2}
    - target: {fileID: 114995348509370400, guid: c07ace9ab142ca9469fa377877c2f1e7,
        type: 3}
      propertyPath: waitFrames
      value: 128
      objectReference: {fileID: 0}
    - target: {fileID: 114995348509370400, guid: c07ace9ab142ca9469fa377877c2f1e7,
        type: 3}
      propertyPath: checkMemoryAllocation
      value: 0
      objectReference: {fileID: 0}
    - target: {fileID: 114995348509370400, guid: c07ace9ab142ca9469fa377877c2f1e7,
        type: 3}
      propertyPath: ImageComparisonSettings.TargetHeight
      value: 512
      objectReference: {fileID: 0}
    - target: {fileID: 114995348509370400, guid: c07ace9ab142ca9469fa377877c2f1e7,
        type: 3}
      propertyPath: xrCompatible
      value: 0
      objectReference: {fileID: 0}
    - target: {fileID: 114995348509370400, guid: c07ace9ab142ca9469fa377877c2f1e7,
        type: 3}
      propertyPath: ImageComparisonSettings.TargetWidth
      value: 512
      objectReference: {fileID: 0}
    - target: {fileID: 114995348509370400, guid: c07ace9ab142ca9469fa377877c2f1e7,
        type: 3}
<<<<<<< HEAD
      propertyPath: captureFromBackBuffer
      value: 1
      objectReference: {fileID: 0}
    - target: {fileID: 114995348509370400, guid: c07ace9ab142ca9469fa377877c2f1e7,
        type: 3}
      propertyPath: waitForFrameCountMultiple
      value: 1
=======
      propertyPath: renderGraphCompatible
      value: 0
>>>>>>> fb439485
      objectReference: {fileID: 0}
    m_RemovedComponents: []
  m_SourcePrefab: {fileID: 100100000, guid: c07ace9ab142ca9469fa377877c2f1e7, type: 3}
--- !u!1 &915301218
GameObject:
  m_ObjectHideFlags: 0
  m_CorrespondingSourceObject: {fileID: 0}
  m_PrefabInstance: {fileID: 0}
  m_PrefabAsset: {fileID: 0}
  serializedVersion: 6
  m_Component:
  - component: {fileID: 915301222}
  - component: {fileID: 915301221}
  - component: {fileID: 915301220}
  - component: {fileID: 915301219}
  m_Layer: 0
  m_Name: RenderPlane
  m_TagString: Untagged
  m_Icon: {fileID: 0}
  m_NavMeshLayer: 0
  m_StaticEditorFlags: 0
  m_IsActive: 1
--- !u!64 &915301219
MeshCollider:
  m_ObjectHideFlags: 0
  m_CorrespondingSourceObject: {fileID: 0}
  m_PrefabInstance: {fileID: 0}
  m_PrefabAsset: {fileID: 0}
  m_GameObject: {fileID: 915301218}
  m_Material: {fileID: 0}
  m_IsTrigger: 0
  m_Enabled: 1
  serializedVersion: 4
  m_Convex: 0
  m_CookingOptions: 30
  m_Mesh: {fileID: 10209, guid: 0000000000000000e000000000000000, type: 0}
--- !u!23 &915301220
MeshRenderer:
  m_ObjectHideFlags: 0
  m_CorrespondingSourceObject: {fileID: 0}
  m_PrefabInstance: {fileID: 0}
  m_PrefabAsset: {fileID: 0}
  m_GameObject: {fileID: 915301218}
  m_Enabled: 1
  m_CastShadows: 1
  m_ReceiveShadows: 1
  m_DynamicOccludee: 1
  m_MotionVectors: 1
  m_LightProbeUsage: 1
  m_ReflectionProbeUsage: 1
  m_RayTracingMode: 2
  m_RayTraceProcedural: 0
  m_RenderingLayerMask: 1
  m_RendererPriority: 0
  m_Materials:
  - {fileID: 2100000, guid: 0b2e4d0eb844f2c4cae462616c12ce98, type: 2}
  m_StaticBatchInfo:
    firstSubMesh: 0
    subMeshCount: 0
  m_StaticBatchRoot: {fileID: 0}
  m_ProbeAnchor: {fileID: 0}
  m_LightProbeVolumeOverride: {fileID: 0}
  m_ScaleInLightmap: 1
  m_ReceiveGI: 1
  m_PreserveUVs: 0
  m_IgnoreNormalsForChartDetection: 0
  m_ImportantGI: 0
  m_StitchLightmapSeams: 1
  m_SelectedEditorRenderState: 3
  m_MinimumChartSize: 4
  m_AutoUVMaxDistance: 0.5
  m_AutoUVMaxAngle: 89
  m_LightmapParameters: {fileID: 0}
  m_SortingLayerID: 0
  m_SortingLayer: 0
  m_SortingOrder: 0
  m_AdditionalVertexStreams: {fileID: 0}
--- !u!33 &915301221
MeshFilter:
  m_ObjectHideFlags: 0
  m_CorrespondingSourceObject: {fileID: 0}
  m_PrefabInstance: {fileID: 0}
  m_PrefabAsset: {fileID: 0}
  m_GameObject: {fileID: 915301218}
  m_Mesh: {fileID: 10209, guid: 0000000000000000e000000000000000, type: 0}
--- !u!4 &915301222
Transform:
  m_ObjectHideFlags: 0
  m_CorrespondingSourceObject: {fileID: 0}
  m_PrefabInstance: {fileID: 0}
  m_PrefabAsset: {fileID: 0}
  m_GameObject: {fileID: 915301218}
  m_LocalRotation: {x: 0, y: 0.70710677, z: -0.70710677, w: 0}
  m_LocalPosition: {x: 0, y: -0, z: 15.3}
  m_LocalScale: {x: 0.5, y: 0.5, z: 0.5}
  m_Children: []
  m_Father: {fileID: 0}
  m_RootOrder: 11
  m_LocalEulerAnglesHint: {x: 90, y: 90, z: -90}
--- !u!1 &1313194608
GameObject:
  m_ObjectHideFlags: 0
  m_CorrespondingSourceObject: {fileID: 0}
  m_PrefabInstance: {fileID: 0}
  m_PrefabAsset: {fileID: 0}
  serializedVersion: 6
  m_Component:
  - component: {fileID: 1313194612}
  - component: {fileID: 1313194611}
  - component: {fileID: 1313194610}
  - component: {fileID: 1313194609}
  m_Layer: 0
  m_Name: Cylinder
  m_TagString: Untagged
  m_Icon: {fileID: 0}
  m_NavMeshLayer: 0
  m_StaticEditorFlags: 0
  m_IsActive: 1
--- !u!136 &1313194609
CapsuleCollider:
  m_ObjectHideFlags: 0
  m_CorrespondingSourceObject: {fileID: 0}
  m_PrefabInstance: {fileID: 0}
  m_PrefabAsset: {fileID: 0}
  m_GameObject: {fileID: 1313194608}
  m_Material: {fileID: 0}
  m_IsTrigger: 0
  m_Enabled: 1
  m_Radius: 0.5000001
  m_Height: 2
  m_Direction: 1
  m_Center: {x: 0.000000059604645, y: 0, z: -0.00000008940697}
--- !u!23 &1313194610
MeshRenderer:
  m_ObjectHideFlags: 0
  m_CorrespondingSourceObject: {fileID: 0}
  m_PrefabInstance: {fileID: 0}
  m_PrefabAsset: {fileID: 0}
  m_GameObject: {fileID: 1313194608}
  m_Enabled: 1
  m_CastShadows: 1
  m_ReceiveShadows: 1
  m_DynamicOccludee: 1
  m_MotionVectors: 1
  m_LightProbeUsage: 1
  m_ReflectionProbeUsage: 1
  m_RayTracingMode: 2
  m_RayTraceProcedural: 0
  m_RenderingLayerMask: 1
  m_RendererPriority: 0
  m_Materials:
  - {fileID: 2100000, guid: d725ca2ef60acc14cad9fcc273a36d87, type: 2}
  m_StaticBatchInfo:
    firstSubMesh: 0
    subMeshCount: 0
  m_StaticBatchRoot: {fileID: 0}
  m_ProbeAnchor: {fileID: 0}
  m_LightProbeVolumeOverride: {fileID: 0}
  m_ScaleInLightmap: 1
  m_ReceiveGI: 1
  m_PreserveUVs: 0
  m_IgnoreNormalsForChartDetection: 0
  m_ImportantGI: 0
  m_StitchLightmapSeams: 1
  m_SelectedEditorRenderState: 3
  m_MinimumChartSize: 4
  m_AutoUVMaxDistance: 0.5
  m_AutoUVMaxAngle: 89
  m_LightmapParameters: {fileID: 0}
  m_SortingLayerID: 0
  m_SortingLayer: 0
  m_SortingOrder: 0
  m_AdditionalVertexStreams: {fileID: 0}
--- !u!33 &1313194611
MeshFilter:
  m_ObjectHideFlags: 0
  m_CorrespondingSourceObject: {fileID: 0}
  m_PrefabInstance: {fileID: 0}
  m_PrefabAsset: {fileID: 0}
  m_GameObject: {fileID: 1313194608}
  m_Mesh: {fileID: 10206, guid: 0000000000000000e000000000000000, type: 0}
--- !u!4 &1313194612
Transform:
  m_ObjectHideFlags: 0
  m_CorrespondingSourceObject: {fileID: 0}
  m_PrefabInstance: {fileID: 0}
  m_PrefabAsset: {fileID: 0}
  m_GameObject: {fileID: 1313194608}
  m_LocalRotation: {x: -0, y: -0, z: -0, w: 1}
  m_LocalPosition: {x: 3.2897313, y: 1.4717742, z: -10.466011}
  m_LocalScale: {x: 1, y: 1, z: 1}
  m_Children: []
  m_Father: {fileID: 2087934208}
  m_RootOrder: 2
  m_LocalEulerAnglesHint: {x: 0, y: 0, z: 0}
--- !u!1 &1440837905
GameObject:
  m_ObjectHideFlags: 0
  m_CorrespondingSourceObject: {fileID: 0}
  m_PrefabInstance: {fileID: 0}
  m_PrefabAsset: {fileID: 0}
  serializedVersion: 6
  m_Component:
  - component: {fileID: 1440837909}
  - component: {fileID: 1440837908}
  - component: {fileID: 1440837907}
  - component: {fileID: 1440837906}
  m_Layer: 0
  m_Name: Sphere (5)
  m_TagString: Untagged
  m_Icon: {fileID: 0}
  m_NavMeshLayer: 0
  m_StaticEditorFlags: 0
  m_IsActive: 1
--- !u!135 &1440837906
SphereCollider:
  m_ObjectHideFlags: 0
  m_CorrespondingSourceObject: {fileID: 0}
  m_PrefabInstance: {fileID: 0}
  m_PrefabAsset: {fileID: 0}
  m_GameObject: {fileID: 1440837905}
  m_Material: {fileID: 0}
  m_IsTrigger: 0
  m_Enabled: 1
  serializedVersion: 2
  m_Radius: 0.5
  m_Center: {x: 0, y: 0, z: 0}
--- !u!23 &1440837907
MeshRenderer:
  m_ObjectHideFlags: 0
  m_CorrespondingSourceObject: {fileID: 0}
  m_PrefabInstance: {fileID: 0}
  m_PrefabAsset: {fileID: 0}
  m_GameObject: {fileID: 1440837905}
  m_Enabled: 1
  m_CastShadows: 1
  m_ReceiveShadows: 1
  m_DynamicOccludee: 1
  m_MotionVectors: 1
  m_LightProbeUsage: 1
  m_ReflectionProbeUsage: 1
  m_RayTracingMode: 2
  m_RayTraceProcedural: 0
  m_RenderingLayerMask: 1
  m_RendererPriority: 0
  m_Materials:
  - {fileID: 2100000, guid: 9c1fc0745d062174a8d2d4f9c85c3e68, type: 2}
  m_StaticBatchInfo:
    firstSubMesh: 0
    subMeshCount: 0
  m_StaticBatchRoot: {fileID: 0}
  m_ProbeAnchor: {fileID: 0}
  m_LightProbeVolumeOverride: {fileID: 0}
  m_ScaleInLightmap: 1
  m_ReceiveGI: 1
  m_PreserveUVs: 0
  m_IgnoreNormalsForChartDetection: 0
  m_ImportantGI: 0
  m_StitchLightmapSeams: 1
  m_SelectedEditorRenderState: 3
  m_MinimumChartSize: 4
  m_AutoUVMaxDistance: 0.5
  m_AutoUVMaxAngle: 89
  m_LightmapParameters: {fileID: 0}
  m_SortingLayerID: 0
  m_SortingLayer: 0
  m_SortingOrder: 0
  m_AdditionalVertexStreams: {fileID: 0}
--- !u!33 &1440837908
MeshFilter:
  m_ObjectHideFlags: 0
  m_CorrespondingSourceObject: {fileID: 0}
  m_PrefabInstance: {fileID: 0}
  m_PrefabAsset: {fileID: 0}
  m_GameObject: {fileID: 1440837905}
  m_Mesh: {fileID: 10207, guid: 0000000000000000e000000000000000, type: 0}
--- !u!4 &1440837909
Transform:
  m_ObjectHideFlags: 0
  m_CorrespondingSourceObject: {fileID: 0}
  m_PrefabInstance: {fileID: 0}
  m_PrefabAsset: {fileID: 0}
  m_GameObject: {fileID: 1440837905}
  m_LocalRotation: {x: -0, y: -0, z: -0, w: 1}
  m_LocalPosition: {x: 3.9397311, y: 1.3537743, z: -12.374011}
  m_LocalScale: {x: 0.6, y: 0.6, z: 0.6}
  m_Children: []
  m_Father: {fileID: 2087934208}
  m_RootOrder: 9
  m_LocalEulerAnglesHint: {x: 0, y: 0, z: 0}
--- !u!1 &1723128119
GameObject:
  m_ObjectHideFlags: 0
  m_CorrespondingSourceObject: {fileID: 0}
  m_PrefabInstance: {fileID: 0}
  m_PrefabAsset: {fileID: 0}
  serializedVersion: 6
  m_Component:
  - component: {fileID: 1723128122}
  - component: {fileID: 1723128121}
  - component: {fileID: 1723128120}
  m_Layer: 0
  m_Name: Global Volume Fog Variant1_BottomLeft
  m_TagString: Untagged
  m_Icon: {fileID: 0}
  m_NavMeshLayer: 0
  m_StaticEditorFlags: 0
  m_IsActive: 1
--- !u!65 &1723128120
BoxCollider:
  m_ObjectHideFlags: 0
  m_CorrespondingSourceObject: {fileID: 0}
  m_PrefabInstance: {fileID: 0}
  m_PrefabAsset: {fileID: 0}
  m_GameObject: {fileID: 1723128119}
  m_Material: {fileID: 0}
  m_IsTrigger: 0
  m_Enabled: 1
  serializedVersion: 2
  m_Size: {x: 5, y: 1, z: 10}
  m_Center: {x: 0, y: 0, z: 0}
--- !u!114 &1723128121
MonoBehaviour:
  m_ObjectHideFlags: 0
  m_CorrespondingSourceObject: {fileID: 0}
  m_PrefabInstance: {fileID: 0}
  m_PrefabAsset: {fileID: 0}
  m_GameObject: {fileID: 1723128119}
  m_Enabled: 1
  m_EditorHideFlags: 0
  m_Script: {fileID: 11500000, guid: 172515602e62fb746b5d573b38a5fe58, type: 3}
  m_Name: 
  m_EditorClassIdentifier: 
  isGlobal: 0
  priority: 0
  blendDistance: 0
  weight: 1
  sharedProfile: {fileID: 11400000, guid: e0cf8f24e2895e24d8d00dde0cab2e99, type: 2}
--- !u!4 &1723128122
Transform:
  m_ObjectHideFlags: 0
  m_CorrespondingSourceObject: {fileID: 0}
  m_PrefabInstance: {fileID: 0}
  m_PrefabAsset: {fileID: 0}
  m_GameObject: {fileID: 1723128119}
  m_LocalRotation: {x: 0, y: 0, z: 0, w: 1}
  m_LocalPosition: {x: -2.5, y: 1.5, z: 0}
  m_LocalScale: {x: 1, y: 1, z: 1}
  m_Children: []
  m_Father: {fileID: 0}
  m_RootOrder: 1
  m_LocalEulerAnglesHint: {x: 0, y: 0, z: 0}
--- !u!1 &1730391239
GameObject:
  m_ObjectHideFlags: 0
  m_CorrespondingSourceObject: {fileID: 0}
  m_PrefabInstance: {fileID: 0}
  m_PrefabAsset: {fileID: 0}
  serializedVersion: 6
  m_Component:
  - component: {fileID: 1730391241}
  - component: {fileID: 1730391240}
  - component: {fileID: 1730391242}
  m_Layer: 0
  m_Name: Global Volume Fog Variant2_BottomRight
  m_TagString: Untagged
  m_Icon: {fileID: 0}
  m_NavMeshLayer: 0
  m_StaticEditorFlags: 0
  m_IsActive: 1
--- !u!114 &1730391240
MonoBehaviour:
  m_ObjectHideFlags: 0
  m_CorrespondingSourceObject: {fileID: 0}
  m_PrefabInstance: {fileID: 0}
  m_PrefabAsset: {fileID: 0}
  m_GameObject: {fileID: 1730391239}
  m_Enabled: 1
  m_EditorHideFlags: 0
  m_Script: {fileID: 11500000, guid: 172515602e62fb746b5d573b38a5fe58, type: 3}
  m_Name: 
  m_EditorClassIdentifier: 
  isGlobal: 0
  priority: 0
  blendDistance: 0
  weight: 1
  sharedProfile: {fileID: 11400000, guid: 43038fb29926d2644a44e2c6e6f552bb, type: 2}
--- !u!4 &1730391241
Transform:
  m_ObjectHideFlags: 0
  m_CorrespondingSourceObject: {fileID: 0}
  m_PrefabInstance: {fileID: 0}
  m_PrefabAsset: {fileID: 0}
  m_GameObject: {fileID: 1730391239}
  m_LocalRotation: {x: 0, y: 0, z: 0, w: 1}
  m_LocalPosition: {x: 2.5, y: 1.5, z: 0}
  m_LocalScale: {x: 1, y: 1, z: 1}
  m_Children: []
  m_Father: {fileID: 0}
  m_RootOrder: 3
  m_LocalEulerAnglesHint: {x: 0, y: 0, z: 0}
--- !u!65 &1730391242
BoxCollider:
  m_ObjectHideFlags: 0
  m_CorrespondingSourceObject: {fileID: 0}
  m_PrefabInstance: {fileID: 0}
  m_PrefabAsset: {fileID: 0}
  m_GameObject: {fileID: 1730391239}
  m_Material: {fileID: 0}
  m_IsTrigger: 0
  m_Enabled: 1
  serializedVersion: 2
  m_Size: {x: 5, y: 1, z: 10}
  m_Center: {x: 0, y: 0, z: 0}
--- !u!1 &1737264259
GameObject:
  m_ObjectHideFlags: 0
  m_CorrespondingSourceObject: {fileID: 0}
  m_PrefabInstance: {fileID: 0}
  m_PrefabAsset: {fileID: 0}
  serializedVersion: 6
  m_Component:
  - component: {fileID: 1737264263}
  - component: {fileID: 1737264262}
  - component: {fileID: 1737264261}
  - component: {fileID: 1737264260}
  m_Layer: 0
  m_Name: Camera_TopLeft
  m_TagString: Untagged
  m_Icon: {fileID: 0}
  m_NavMeshLayer: 0
  m_StaticEditorFlags: 0
  m_IsActive: 1
--- !u!114 &1737264260
MonoBehaviour:
  m_ObjectHideFlags: 0
  m_CorrespondingSourceObject: {fileID: 0}
  m_PrefabInstance: {fileID: 0}
  m_PrefabAsset: {fileID: 0}
  m_GameObject: {fileID: 1737264259}
  m_Enabled: 1
  m_EditorHideFlags: 0
  m_Script: {fileID: 11500000, guid: 23c1ce4fb46143f46bc5cb5224c934f6, type: 3}
  m_Name: 
  m_EditorClassIdentifier: 
  m_Version: 7
  m_ObsoleteRenderingPath: 0
  m_ObsoleteFrameSettings:
    overrides: 0
    enableShadow: 0
    enableContactShadows: 0
    enableShadowMask: 0
    enableSSR: 0
    enableSSAO: 0
    enableSubsurfaceScattering: 0
    enableTransmission: 0
    enableAtmosphericScattering: 0
    enableVolumetrics: 0
    enableReprojectionForVolumetrics: 0
    enableLightLayers: 0
    enableExposureControl: 1
    diffuseGlobalDimmer: 0
    specularGlobalDimmer: 0
    shaderLitMode: 0
    enableDepthPrepassWithDeferredRendering: 0
    enableTransparentPrepass: 0
    enableMotionVectors: 0
    enableObjectMotionVectors: 0
    enableDecals: 0
    enableRoughRefraction: 0
    enableTransparentPostpass: 0
    enableDistortion: 0
    enablePostprocess: 0
    enableOpaqueObjects: 0
    enableTransparentObjects: 0
    enableRealtimePlanarReflection: 0
    enableMSAA: 0
    enableAsyncCompute: 0
    runLightListAsync: 0
    runSSRAsync: 0
    runSSAOAsync: 0
    runContactShadowsAsync: 0
    runVolumeVoxelizationAsync: 0
    lightLoopSettings:
      overrides: 0
      enableDeferredTileAndCluster: 0
      enableComputeLightEvaluation: 0
      enableComputeLightVariants: 0
      enableComputeMaterialVariants: 0
      enableFptlForForwardOpaque: 0
      enableBigTilePrepass: 0
      isFptlEnabled: 0
  clearColorMode: 0
  backgroundColorHDR: {r: 0.025, g: 0.07, b: 0.19, a: 0}
  clearDepth: 1
  volumeLayerMask:
    serializedVersion: 2
    m_Bits: 1
  volumeAnchorOverride: {fileID: 0}
  antialiasing: 0
  SMAAQuality: 2
  dithering: 0
  stopNaNs: 0
  taaSharpenStrength: 0.6
  TAAQuality: 1
  taaHistorySharpening: 0.35
  taaAntiFlicker: 0.5
  taaMotionVectorRejection: 0
  taaAntiHistoryRinging: 0
  physicalParameters:
    m_Iso: 200
    m_ShutterSpeed: 0.005
    m_Aperture: 16
    m_BladeCount: 5
    m_Curvature: {x: 2, y: 11}
    m_BarrelClipping: 0.25
    m_Anamorphism: 0
  flipYMode: 0
  xrRendering: 1
  fullscreenPassthrough: 0
  allowDynamicResolution: 0
  customRenderingSettings: 0
  invertFaceCulling: 0
  probeLayerMask:
    serializedVersion: 2
    m_Bits: 4294967295
  hasPersistentHistory: 0
  exposureTarget: {fileID: 0}
  m_RenderingPathCustomFrameSettings:
    bitDatas:
      data1: 70297877217101
      data2: 4539628425463136256
    lodBias: 1
    lodBiasMode: 0
    lodBiasQualityLevel: 0
    maximumLODLevel: 0
    maximumLODLevelMode: 0
    maximumLODLevelQualityLevel: 0
    sssQualityMode: 0
    sssQualityLevel: 0
    sssCustomSampleBudget: 20
    materialQuality: 0
  renderingPathCustomFrameSettingsOverrideMask:
    mask:
      data1: 0
      data2: 0
  defaultFrameSettings: 0
--- !u!81 &1737264261
AudioListener:
  m_ObjectHideFlags: 0
  m_CorrespondingSourceObject: {fileID: 0}
  m_PrefabInstance: {fileID: 0}
  m_PrefabAsset: {fileID: 0}
  m_GameObject: {fileID: 1737264259}
  m_Enabled: 1
--- !u!20 &1737264262
Camera:
  m_ObjectHideFlags: 0
  m_CorrespondingSourceObject: {fileID: 0}
  m_PrefabInstance: {fileID: 0}
  m_PrefabAsset: {fileID: 0}
  m_GameObject: {fileID: 1737264259}
  m_Enabled: 1
  serializedVersion: 2
  m_ClearFlags: 1
  m_BackGroundColor: {r: 0.19215687, g: 0.3019608, b: 0.4745098, a: 0}
  m_projectionMatrixMode: 1
  m_GateFitMode: 2
  m_FOVAxisMode: 0
  m_SensorSize: {x: 36, y: 24}
  m_LensShift: {x: 0, y: 0}
  m_FocalLength: 50
  m_NormalizedViewPortRect:
    serializedVersion: 2
    x: 0
    y: 0.5
    width: 0.5
    height: 0.5
  near clip plane: 0.3
  far clip plane: 1000
  field of view: 60
  orthographic: 0
  orthographic size: 5
  m_Depth: 0
  m_CullingMask:
    serializedVersion: 2
    m_Bits: 4294967295
  m_RenderingPath: -1
  m_TargetTexture: {fileID: 8400000, guid: e4283d63a823ac5448311288a7caed6b, type: 2}
  m_TargetDisplay: 0
  m_TargetEye: 3
  m_HDR: 0
  m_AllowMSAA: 0
  m_AllowDynamicResolution: 0
  m_ForceIntoRT: 0
  m_OcclusionCulling: 1
  m_StereoConvergence: 10
  m_StereoSeparation: 0.022
--- !u!4 &1737264263
Transform:
  m_ObjectHideFlags: 0
  m_CorrespondingSourceObject: {fileID: 0}
  m_PrefabInstance: {fileID: 0}
  m_PrefabAsset: {fileID: 0}
  m_GameObject: {fileID: 1737264259}
  m_LocalRotation: {x: 0, y: 1, z: 0, w: 0}
  m_LocalPosition: {x: 0.1, y: 2.1, z: 5}
  m_LocalScale: {x: 1, y: 1, z: 1}
  m_Children: []
  m_Father: {fileID: 0}
  m_RootOrder: 6
  m_LocalEulerAnglesHint: {x: 0, y: 180, z: 0}
--- !u!1 &1816591399
GameObject:
  m_ObjectHideFlags: 0
  m_CorrespondingSourceObject: {fileID: 0}
  m_PrefabInstance: {fileID: 0}
  m_PrefabAsset: {fileID: 0}
  serializedVersion: 6
  m_Component:
  - component: {fileID: 1816591403}
  - component: {fileID: 1816591402}
  - component: {fileID: 1816591401}
  - component: {fileID: 1816591400}
  m_Layer: 0
  m_Name: Cube (1)
  m_TagString: Untagged
  m_Icon: {fileID: 0}
  m_NavMeshLayer: 0
  m_StaticEditorFlags: 0
  m_IsActive: 1
--- !u!65 &1816591400
BoxCollider:
  m_ObjectHideFlags: 0
  m_CorrespondingSourceObject: {fileID: 0}
  m_PrefabInstance: {fileID: 0}
  m_PrefabAsset: {fileID: 0}
  m_GameObject: {fileID: 1816591399}
  m_Material: {fileID: 0}
  m_IsTrigger: 0
  m_Enabled: 1
  serializedVersion: 2
  m_Size: {x: 1, y: 1, z: 1}
  m_Center: {x: 0, y: 0, z: 0}
--- !u!23 &1816591401
MeshRenderer:
  m_ObjectHideFlags: 0
  m_CorrespondingSourceObject: {fileID: 0}
  m_PrefabInstance: {fileID: 0}
  m_PrefabAsset: {fileID: 0}
  m_GameObject: {fileID: 1816591399}
  m_Enabled: 1
  m_CastShadows: 1
  m_ReceiveShadows: 1
  m_DynamicOccludee: 1
  m_MotionVectors: 1
  m_LightProbeUsage: 1
  m_ReflectionProbeUsage: 1
  m_RayTracingMode: 2
  m_RayTraceProcedural: 0
  m_RenderingLayerMask: 1
  m_RendererPriority: 0
  m_Materials:
  - {fileID: 2100000, guid: 0c29e7e6ec0a0be438638867a152cda4, type: 2}
  m_StaticBatchInfo:
    firstSubMesh: 0
    subMeshCount: 0
  m_StaticBatchRoot: {fileID: 0}
  m_ProbeAnchor: {fileID: 0}
  m_LightProbeVolumeOverride: {fileID: 0}
  m_ScaleInLightmap: 1
  m_ReceiveGI: 1
  m_PreserveUVs: 0
  m_IgnoreNormalsForChartDetection: 0
  m_ImportantGI: 0
  m_StitchLightmapSeams: 1
  m_SelectedEditorRenderState: 3
  m_MinimumChartSize: 4
  m_AutoUVMaxDistance: 0.5
  m_AutoUVMaxAngle: 89
  m_LightmapParameters: {fileID: 0}
  m_SortingLayerID: 0
  m_SortingLayer: 0
  m_SortingOrder: 0
  m_AdditionalVertexStreams: {fileID: 0}
--- !u!33 &1816591402
MeshFilter:
  m_ObjectHideFlags: 0
  m_CorrespondingSourceObject: {fileID: 0}
  m_PrefabInstance: {fileID: 0}
  m_PrefabAsset: {fileID: 0}
  m_GameObject: {fileID: 1816591399}
  m_Mesh: {fileID: 10202, guid: 0000000000000000e000000000000000, type: 0}
--- !u!4 &1816591403
Transform:
  m_ObjectHideFlags: 0
  m_CorrespondingSourceObject: {fileID: 0}
  m_PrefabInstance: {fileID: 0}
  m_PrefabAsset: {fileID: 0}
  m_GameObject: {fileID: 1816591399}
  m_LocalRotation: {x: -0, y: 0.20180082, z: -0, w: 0.9794266}
  m_LocalPosition: {x: 2.1447313, y: 0.9347742, z: -11.081011}
  m_LocalScale: {x: 1.5, y: 2, z: 0.25}
  m_Children: []
  m_Father: {fileID: 2087934208}
  m_RootOrder: 7
  m_LocalEulerAnglesHint: {x: 0, y: 23.285, z: 0}
--- !u!1 &1983334843
GameObject:
  m_ObjectHideFlags: 0
  m_CorrespondingSourceObject: {fileID: 0}
  m_PrefabInstance: {fileID: 0}
  m_PrefabAsset: {fileID: 0}
  serializedVersion: 6
  m_Component:
  - component: {fileID: 1983334847}
  - component: {fileID: 1983334846}
  - component: {fileID: 1983334845}
  - component: {fileID: 1983334844}
  m_Layer: 0
  m_Name: Quad
  m_TagString: Untagged
  m_Icon: {fileID: 0}
  m_NavMeshLayer: 0
  m_StaticEditorFlags: 0
  m_IsActive: 1
--- !u!64 &1983334844
MeshCollider:
  m_ObjectHideFlags: 0
  m_CorrespondingSourceObject: {fileID: 0}
  m_PrefabInstance: {fileID: 0}
  m_PrefabAsset: {fileID: 0}
  m_GameObject: {fileID: 1983334843}
  m_Material: {fileID: 0}
  m_IsTrigger: 0
  m_Enabled: 1
  serializedVersion: 4
  m_Convex: 0
  m_CookingOptions: 30
  m_Mesh: {fileID: 10210, guid: 0000000000000000e000000000000000, type: 0}
--- !u!23 &1983334845
MeshRenderer:
  m_ObjectHideFlags: 0
  m_CorrespondingSourceObject: {fileID: 0}
  m_PrefabInstance: {fileID: 0}
  m_PrefabAsset: {fileID: 0}
  m_GameObject: {fileID: 1983334843}
  m_Enabled: 1
  m_CastShadows: 1
  m_ReceiveShadows: 1
  m_DynamicOccludee: 1
  m_MotionVectors: 1
  m_LightProbeUsage: 1
  m_ReflectionProbeUsage: 1
  m_RayTracingMode: 2
  m_RayTraceProcedural: 0
  m_RenderingLayerMask: 1
  m_RendererPriority: 0
  m_Materials:
  - {fileID: 2100000, guid: 0bdbaeb592838ac4b8bcc45bc0fd72d0, type: 2}
  m_StaticBatchInfo:
    firstSubMesh: 0
    subMeshCount: 0
  m_StaticBatchRoot: {fileID: 0}
  m_ProbeAnchor: {fileID: 0}
  m_LightProbeVolumeOverride: {fileID: 0}
  m_ScaleInLightmap: 1
  m_ReceiveGI: 1
  m_PreserveUVs: 0
  m_IgnoreNormalsForChartDetection: 0
  m_ImportantGI: 0
  m_StitchLightmapSeams: 1
  m_SelectedEditorRenderState: 3
  m_MinimumChartSize: 4
  m_AutoUVMaxDistance: 0.5
  m_AutoUVMaxAngle: 89
  m_LightmapParameters: {fileID: 0}
  m_SortingLayerID: 0
  m_SortingLayer: 0
  m_SortingOrder: 0
  m_AdditionalVertexStreams: {fileID: 0}
--- !u!33 &1983334846
MeshFilter:
  m_ObjectHideFlags: 0
  m_CorrespondingSourceObject: {fileID: 0}
  m_PrefabInstance: {fileID: 0}
  m_PrefabAsset: {fileID: 0}
  m_GameObject: {fileID: 1983334843}
  m_Mesh: {fileID: 10210, guid: 0000000000000000e000000000000000, type: 0}
--- !u!4 &1983334847
Transform:
  m_ObjectHideFlags: 0
  m_CorrespondingSourceObject: {fileID: 0}
  m_PrefabInstance: {fileID: 0}
  m_PrefabAsset: {fileID: 0}
  m_GameObject: {fileID: 1983334843}
  m_LocalRotation: {x: -0, y: -0, z: -0, w: 1}
  m_LocalPosition: {x: 4.9277315, y: 1.4317741, z: -9.975634}
  m_LocalScale: {x: 1.5, y: 1.5, z: 1}
  m_Children: []
  m_Father: {fileID: 2087934208}
  m_RootOrder: 8
  m_LocalEulerAnglesHint: {x: 0, y: 0, z: 0}
--- !u!1 &2050796782
GameObject:
  m_ObjectHideFlags: 0
  m_CorrespondingSourceObject: {fileID: 0}
  m_PrefabInstance: {fileID: 0}
  m_PrefabAsset: {fileID: 0}
  serializedVersion: 6
  m_Component:
  - component: {fileID: 2050796785}
  - component: {fileID: 2050796784}
  - component: {fileID: 2050796783}
  m_Layer: 0
  m_Name: Global Volume Fog SkyColor (2)
  m_TagString: Untagged
  m_Icon: {fileID: 0}
  m_NavMeshLayer: 0
  m_StaticEditorFlags: 0
  m_IsActive: 1
--- !u!65 &2050796783
BoxCollider:
  m_ObjectHideFlags: 0
  m_CorrespondingSourceObject: {fileID: 0}
  m_PrefabInstance: {fileID: 0}
  m_PrefabAsset: {fileID: 0}
  m_GameObject: {fileID: 2050796782}
  m_Material: {fileID: 0}
  m_IsTrigger: 0
  m_Enabled: 1
  serializedVersion: 2
  m_Size: {x: 10, y: 10, z: 10}
  m_Center: {x: 0, y: 0, z: 0}
--- !u!114 &2050796784
MonoBehaviour:
  m_ObjectHideFlags: 0
  m_CorrespondingSourceObject: {fileID: 0}
  m_PrefabInstance: {fileID: 0}
  m_PrefabAsset: {fileID: 0}
  m_GameObject: {fileID: 2050796782}
  m_Enabled: 1
  m_EditorHideFlags: 0
  m_Script: {fileID: 11500000, guid: 172515602e62fb746b5d573b38a5fe58, type: 3}
  m_Name: 
  m_EditorClassIdentifier: 
  isGlobal: 0
  priority: 0
  blendDistance: 0
  weight: 1
  sharedProfile: {fileID: 11400000, guid: c7d8437c26fa7ba48ac2cea7e6b0c974, type: 2}
--- !u!4 &2050796785
Transform:
  m_ObjectHideFlags: 0
  m_CorrespondingSourceObject: {fileID: 0}
  m_PrefabInstance: {fileID: 0}
  m_PrefabAsset: {fileID: 0}
  m_GameObject: {fileID: 2050796782}
  m_LocalRotation: {x: 0, y: 0, z: 0, w: 1}
  m_LocalPosition: {x: 0, y: 0, z: 15}
  m_LocalScale: {x: 1, y: 1, z: 1}
  m_Children: []
  m_Father: {fileID: 0}
  m_RootOrder: 9
  m_LocalEulerAnglesHint: {x: 0, y: 0, z: 0}
--- !u!1 &2087934207
GameObject:
  m_ObjectHideFlags: 0
  m_CorrespondingSourceObject: {fileID: 0}
  m_PrefabInstance: {fileID: 0}
  m_PrefabAsset: {fileID: 0}
  serializedVersion: 6
  m_Component:
  - component: {fileID: 2087934208}
  m_Layer: 0
  m_Name: Geometry
  m_TagString: Untagged
  m_Icon: {fileID: 0}
  m_NavMeshLayer: 0
  m_StaticEditorFlags: 0
  m_IsActive: 1
--- !u!4 &2087934208
Transform:
  m_ObjectHideFlags: 0
  m_CorrespondingSourceObject: {fileID: 0}
  m_PrefabInstance: {fileID: 0}
  m_PrefabAsset: {fileID: 0}
  m_GameObject: {fileID: 2087934207}
  m_LocalRotation: {x: 0, y: 0, z: 0, w: 1}
  m_LocalPosition: {x: -2.2037313, y: -0.47177422, z: 9.885011}
  m_LocalScale: {x: 1, y: 1, z: 1}
  m_Children:
  - {fileID: 288491338}
  - {fileID: 428759683}
  - {fileID: 1313194612}
  - {fileID: 548095150}
  - {fileID: 515875008}
  - {fileID: 292513677}
  - {fileID: 700307266}
  - {fileID: 1816591403}
  - {fileID: 1983334847}
  - {fileID: 1440837909}
  m_Father: {fileID: 0}
  m_RootOrder: 12
  m_LocalEulerAnglesHint: {x: 0, y: 0, z: 0}<|MERGE_RESOLUTION|>--- conflicted
+++ resolved
@@ -1787,7 +1787,7 @@
     - target: {fileID: 114995348509370400, guid: c07ace9ab142ca9469fa377877c2f1e7,
         type: 3}
       propertyPath: waitFrames
-      value: 128
+      value: 0
       objectReference: {fileID: 0}
     - target: {fileID: 114995348509370400, guid: c07ace9ab142ca9469fa377877c2f1e7,
         type: 3}
@@ -1811,18 +1811,8 @@
       objectReference: {fileID: 0}
     - target: {fileID: 114995348509370400, guid: c07ace9ab142ca9469fa377877c2f1e7,
         type: 3}
-<<<<<<< HEAD
-      propertyPath: captureFromBackBuffer
-      value: 1
-      objectReference: {fileID: 0}
-    - target: {fileID: 114995348509370400, guid: c07ace9ab142ca9469fa377877c2f1e7,
-        type: 3}
-      propertyPath: waitForFrameCountMultiple
-      value: 1
-=======
       propertyPath: renderGraphCompatible
       value: 0
->>>>>>> fb439485
       objectReference: {fileID: 0}
     m_RemovedComponents: []
   m_SourcePrefab: {fileID: 100100000, guid: c07ace9ab142ca9469fa377877c2f1e7, type: 3}
