--- conflicted
+++ resolved
@@ -7,9 +7,6 @@
     "com.unity.test-framework": "1.0.13",
     "com.unity.testframework.graphics": "file:../../../com.unity.testframework.graphics",
     "com.unity.testing.visualeffectgraph": "file:../../../com.unity.testing.visualeffectgraph",
-<<<<<<< HEAD
-    "com.unity.visualeffectgraph": "file:../../../com.unity.visualeffectgraph"
-=======
     "com.unity.timeline": "1.1.0",
     "com.unity.visualeffectgraph": "file:../../../com.unity.visualeffectgraph",
     "com.unity.modules.assetbundle": "1.0.0",
@@ -22,7 +19,6 @@
     "com.unity.modules.physics2d": "1.0.0",
     "com.unity.modules.ui": "1.0.0",
     "com.unity.modules.vr": "1.0.0"
->>>>>>> c8ebcf41
   },
   "testables": [
     "com.unity.testing.visualeffectgraph",
