--- conflicted
+++ resolved
@@ -5714,6 +5714,24 @@
         structure: 1
         element: 0
   - type: 1
+    size: 1
+    capacity: 1
+    layout:
+    - name: spawnCount
+      type: 1
+      offset:
+        bucket: 0
+        structure: 1
+        element: 0
+  - type: 2
+    size: 2048
+    capacity: 0
+    layout: []
+  - type: 1
+    size: 1
+    capacity: 0
+    layout: []
+  - type: 1
     size: 1408
     capacity: 128
     layout:
@@ -5766,6 +5784,24 @@
         structure: 1
         element: 0
   - type: 1
+    size: 1
+    capacity: 1
+    layout:
+    - name: spawnCount
+      type: 1
+      offset:
+        bucket: 0
+        structure: 1
+        element: 0
+  - type: 2
+    size: 128
+    capacity: 0
+    layout: []
+  - type: 1
+    size: 1
+    capacity: 0
+    layout: []
+  - type: 1
     size: 704
     capacity: 64
     layout:
@@ -5811,42 +5847,6 @@
         bucket: 640
         structure: 1
         element: 0
-  - type: 1
-    size: 1
-    capacity: 1
-    layout:
-    - name: spawnCount
-      type: 1
-      offset:
-        bucket: 0
-        structure: 1
-        element: 0
-  - type: 2
-    size: 2048
-    capacity: 0
-    layout: []
-  - type: 1
-    size: 1
-    capacity: 0
-    layout: []
-  - type: 1
-    size: 1
-    capacity: 1
-    layout:
-    - name: spawnCount
-      type: 1
-      offset:
-        bucket: 0
-        structure: 1
-        element: 0
-  - type: 2
-    size: 128
-    capacity: 0
-    layout: []
-  - type: 1
-    size: 1
-    capacity: 0
-    layout: []
   - type: 1
     size: 1
     capacity: 1
@@ -5914,11 +5914,7 @@
   - type: 0
     flags: 0
     capacity: 0
-<<<<<<< HEAD
-    layer: 0
-=======
     layer: 4294967295
->>>>>>> e7016c81
     buffers:
     - nameId: spawner_output
       index: 1
@@ -5934,11 +5930,7 @@
   - type: 0
     flags: 0
     capacity: 0
-<<<<<<< HEAD
-    layer: 0
-=======
     layer: 4294967295
->>>>>>> e7016c81
     buffers:
     - nameId: spawner_output
       index: 2
@@ -5954,11 +5946,7 @@
   - type: 0
     flags: 0
     capacity: 0
-<<<<<<< HEAD
-    layer: 0
-=======
     layer: 4294967295
->>>>>>> e7016c81
     buffers:
     - nameId: spawner_output
       index: 3
@@ -5979,11 +5967,11 @@
     - nameId: attributeBuffer
       index: 0
     - nameId: sourceAttributeBuffer
+      index: 1
+    - nameId: deadList
+      index: 2
+    - nameId: deadListCount
       index: 3
-    - nameId: deadList
-      index: 4
-    - nameId: deadListCount
-      index: 5
     - nameId: spawner_input
       index: 3
     values:
@@ -5997,11 +5985,11 @@
       - nameId: attributeBuffer
         index: 0
       - nameId: deadListIn
-        index: 4
+        index: 2
       - nameId: deadListCount
-        index: 5
+        index: 3
       - nameId: sourceAttributeBuffer
-        index: 3
+        index: 1
       values:
       - nameId: SizeX_b
         index: 72
@@ -6020,26 +6008,18 @@
         index: 83
       - nameId: bounds_size
         index: 80
-<<<<<<< HEAD
-      processor: {fileID: 7200000, guid: 55a1b2b75460a754ea7c6411f749e25b, type: 3}
-=======
       processor: {fileID: 7200000, guid: a63584d54970fbf46811cf4903422008, type: 3}
->>>>>>> e7016c81
     - type: 805306368
       buffers:
       - nameId: attributeBuffer
         index: 0
       - nameId: deadListOut
-        index: 4
+        index: 2
       values:
       - nameId: deltaTime_b
         index: 101
       params: []
-<<<<<<< HEAD
-      processor: {fileID: 7200000, guid: 86c73648ebb823b4eb2fa84098a6c462, type: 3}
-=======
       processor: {fileID: 7200000, guid: faf6bffd7f6ed264abbf8c046e6b6c91, type: 3}
->>>>>>> e7016c81
     - type: 1073741826
       buffers:
       - nameId: attributeBuffer
@@ -6050,11 +6030,7 @@
       params:
       - nameId: sortPriority
         index: 1
-<<<<<<< HEAD
-      processor: {fileID: 4800000, guid: 7e3e30f0be036174bb3d83988150e2c4, type: 3}
-=======
       processor: {fileID: 4800000, guid: 288629ace4d4cd14d8323d25851bbbc9, type: 3}
->>>>>>> e7016c81
     - type: 1073741826
       buffers:
       - nameId: attributeBuffer
@@ -6067,24 +6043,20 @@
       params:
       - nameId: sortPriority
         index: -1
-<<<<<<< HEAD
-      processor: {fileID: 4800000, guid: e069fdb1a732e444085f27655c9a7044, type: 3}
-=======
       processor: {fileID: 4800000, guid: 46797006aa52bc04aae4a2074fde7a7f, type: 3}
->>>>>>> e7016c81
   - type: 1
     flags: 1
     capacity: 128
     layer: 4294967295
     buffers:
     - nameId: attributeBuffer
-      index: 1
+      index: 4
     - nameId: sourceAttributeBuffer
+      index: 5
+    - nameId: deadList
       index: 6
-    - nameId: deadList
+    - nameId: deadListCount
       index: 7
-    - nameId: deadListCount
-      index: 8
     - nameId: spawner_input
       index: 2
     values:
@@ -6096,13 +6068,13 @@
     - type: 536870912
       buffers:
       - nameId: attributeBuffer
-        index: 1
+        index: 4
       - nameId: deadListIn
+        index: 6
+      - nameId: deadListCount
         index: 7
-      - nameId: deadListCount
-        index: 8
       - nameId: sourceAttributeBuffer
-        index: 6
+        index: 5
       values:
       - nameId: SizeX_b
         index: 105
@@ -6131,30 +6103,22 @@
         index: 84
       - nameId: bounds_size
         index: 87
-<<<<<<< HEAD
-      processor: {fileID: 7200000, guid: 74995c3a4bd26fc4e8402853d956d20d, type: 3}
-=======
       processor: {fileID: 7200000, guid: 0bf1f9b6b52a03a45ab1218891c8af91, type: 3}
->>>>>>> e7016c81
     - type: 805306368
       buffers:
       - nameId: attributeBuffer
-        index: 1
+        index: 4
       - nameId: deadListOut
-        index: 7
+        index: 6
       values:
       - nameId: deltaTime_b
         index: 101
       params: []
-<<<<<<< HEAD
-      processor: {fileID: 7200000, guid: 25255558e92a34046bfbb43b436d6fb9, type: 3}
-=======
       processor: {fileID: 7200000, guid: 249b2ed16a4a67942a5d16ad26960d3f, type: 3}
->>>>>>> e7016c81
     - type: 1073741828
       buffers:
       - nameId: attributeBuffer
-        index: 1
+        index: 4
       values:
       - nameId: Color_b
         index: 57
@@ -6169,15 +6133,11 @@
         index: 86
       - nameId: sortPriority
         index: -1
-<<<<<<< HEAD
-      processor: {fileID: 4800000, guid: 264b8e55b3913674aa254fa6e4e32853, type: 3}
-=======
       processor: {fileID: 4800000, guid: e876729f29c297d4b9091342c057d0ae, type: 3}
->>>>>>> e7016c81
     - type: 1073741828
       buffers:
       - nameId: attributeBuffer
-        index: 1
+        index: 4
       values:
       - nameId: SizeX_b
         index: 94
@@ -6192,18 +6152,14 @@
         index: 85
       - nameId: sortPriority
         index: 0
-<<<<<<< HEAD
-      processor: {fileID: 4800000, guid: 841839320068c2e48ada379dbbaa4236, type: 3}
-=======
       processor: {fileID: 4800000, guid: bbe54ff832361b84b9a81a68cfbf3d13, type: 3}
->>>>>>> e7016c81
   - type: 1
     flags: 1
     capacity: 64
     layer: 4294967295
     buffers:
     - nameId: attributeBuffer
-      index: 2
+      index: 8
     - nameId: sourceAttributeBuffer
       index: 9
     - nameId: deadList
@@ -6221,7 +6177,7 @@
     - type: 536870912
       buffers:
       - nameId: attributeBuffer
-        index: 2
+        index: 8
       - nameId: deadListIn
         index: 10
       - nameId: deadListCount
@@ -6246,15 +6202,11 @@
         index: 74
       - nameId: bounds_size
         index: 71
-<<<<<<< HEAD
-      processor: {fileID: 7200000, guid: 944d7371873ecf645a63355c2f2bc513, type: 3}
-=======
       processor: {fileID: 7200000, guid: ed918585988e3874ea9754416805dac6, type: 3}
->>>>>>> e7016c81
     - type: 805306368
       buffers:
       - nameId: attributeBuffer
-        index: 2
+        index: 8
       - nameId: deadListOut
         index: 10
       values:
@@ -6263,15 +6215,11 @@
       - nameId: deltaTime_c
         index: 101
       params: []
-<<<<<<< HEAD
-      processor: {fileID: 7200000, guid: 68aca7ae2fa6080488d56b87645ba419, type: 3}
-=======
       processor: {fileID: 7200000, guid: b236049cacf378a419d916d04796abb6, type: 3}
->>>>>>> e7016c81
     - type: 1073741826
       buffers:
       - nameId: attributeBuffer
-        index: 2
+        index: 8
       values:
       - nameId: Color_b
         index: 63
@@ -6280,15 +6228,11 @@
       params:
       - nameId: sortPriority
         index: 3
-<<<<<<< HEAD
-      processor: {fileID: 4800000, guid: d8b663c9da030304692ca7cd1aef5ec0, type: 3}
-=======
       processor: {fileID: 4800000, guid: 8b43bb70483828341b9de896bfba7e07, type: 3}
->>>>>>> e7016c81
     - type: 1073741826
       buffers:
       - nameId: attributeBuffer
-        index: 2
+        index: 8
       values:
       - nameId: Color_b
         index: 70
@@ -6297,11 +6241,7 @@
       params:
       - nameId: sortPriority
         index: 2
-<<<<<<< HEAD
-      processor: {fileID: 4800000, guid: 2f0f5dfd673d4024f82478dd02e4184e, type: 3}
-=======
       processor: {fileID: 4800000, guid: f6f72008fbf9e454d8304eee8726da9d, type: 3}
->>>>>>> e7016c81
   m_Events:
   - name: OnPlay
     playSystems: 000000000100000002000000
