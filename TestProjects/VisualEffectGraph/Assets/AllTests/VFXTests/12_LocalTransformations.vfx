%YAML 1.1
%TAG !u! tag:unity3d.com,2011:
--- !u!114 &114003804114048552
MonoBehaviour:
  m_ObjectHideFlags: 1
  m_CorrespondingSourceObject: {fileID: 0}
  m_PrefabInternal: {fileID: 0}
  m_GameObject: {fileID: 0}
  m_Enabled: 1
  m_EditorHideFlags: 0
  m_Script: {fileID: 11500000, guid: c42128e17c583714a909b4997c80c916, type: 3}
  m_Name: VFXOperatorRandom
  m_EditorClassIdentifier: 
  m_Parent: {fileID: 114200456888616874}
  m_Children: []
  m_UIPosition: {x: 2885.2656, y: 1428.7422}
  m_UICollapsed: 0
  m_UISuperCollapsed: 0
  m_InputSlots:
  - {fileID: 114999631846424012}
  - {fileID: 114499683093104350}
  - {fileID: 114179613000722322}
  m_OutputSlots:
  - {fileID: 114445618382597932}
  seed: 1
  constant: 1
--- !u!114 &114026087539417350
MonoBehaviour:
  m_ObjectHideFlags: 1
  m_CorrespondingSourceObject: {fileID: 0}
  m_PrefabInternal: {fileID: 0}
  m_GameObject: {fileID: 0}
  m_Enabled: 1
  m_EditorHideFlags: 0
  m_Script: {fileID: 11500000, guid: f780aa281814f9842a7c076d436932e7, type: 3}
  m_Name: VFXSlotFloat
  m_EditorClassIdentifier: 
  m_Parent: {fileID: 114694524856108614}
  m_Children: []
  m_UIPosition: {x: 0, y: 0}
  m_UICollapsed: 1
  m_UISuperCollapsed: 0
  m_MasterSlot: {fileID: 114694524856108614}
  m_MasterData:
    m_Owner: {fileID: 0}
    m_Value:
      m_Type:
        m_SerializableType: 
      m_SerializableObject: 
  m_Property:
    name: z
    m_serializedType:
      m_SerializableType: System.Single, mscorlib, Version=2.0.0.0, Culture=neutral,
        PublicKeyToken=b77a5c561934e089
    attributes: []
  m_Direction: 0
  m_LinkedSlots: []
--- !u!114 &114034976320805106
MonoBehaviour:
  m_ObjectHideFlags: 1
  m_CorrespondingSourceObject: {fileID: 0}
  m_PrefabInternal: {fileID: 0}
  m_GameObject: {fileID: 0}
  m_Enabled: 1
  m_EditorHideFlags: 0
  m_Script: {fileID: 11500000, guid: 5265657162cc1a241bba03a3b0476d99, type: 3}
  m_Name: VFXSlotPosition
  m_EditorClassIdentifier: 
  m_Parent: {fileID: 0}
  m_Children:
  - {fileID: 114206228311779850}
  m_UIPosition: {x: 0, y: 0}
  m_UICollapsed: 1
  m_UISuperCollapsed: 0
  m_MasterSlot: {fileID: 114034976320805106}
  m_MasterData:
    m_Owner: {fileID: 114824210331950922}
    m_Value:
      m_Type:
        m_SerializableType: UnityEditor.VFX.Position, Assembly-CSharp-Editor-testable,
          Version=0.0.0.0, Culture=neutral, PublicKeyToken=null
      m_SerializableObject: '{"space":0,"position":{"x":0.0,"y":0.0,"z":0.0}}'
  m_Property:
    name: Position
    m_serializedType:
      m_SerializableType: UnityEditor.VFX.Position, Assembly-CSharp-Editor-testable,
        Version=0.0.0.0, Culture=neutral, PublicKeyToken=null
    attributes: []
  m_Direction: 0
  m_LinkedSlots: []
--- !u!114 &114035107686816486
MonoBehaviour:
  m_ObjectHideFlags: 1
  m_CorrespondingSourceObject: {fileID: 0}
  m_PrefabInternal: {fileID: 0}
  m_GameObject: {fileID: 0}
  m_Enabled: 1
  m_EditorHideFlags: 0
  m_Script: {fileID: 11500000, guid: a971fa2e110a0ac42ac1d8dae408704b, type: 3}
  m_Name: SetAttribute
  m_EditorClassIdentifier: 
  m_Parent: {fileID: 114828977464085218}
  m_Children: []
  m_UIPosition: {x: 0, y: 0}
  m_UICollapsed: 1
  m_UISuperCollapsed: 0
  m_InputSlots:
  - {fileID: 114549471002919732}
  m_OutputSlots: []
  m_Disabled: 0
  attribute: angleX
  Composition: 1
  Random: 0
--- !u!114 &114039282653483644
MonoBehaviour:
  m_ObjectHideFlags: 1
  m_CorrespondingSourceObject: {fileID: 0}
  m_PrefabInternal: {fileID: 0}
  m_GameObject: {fileID: 0}
  m_Enabled: 1
  m_EditorHideFlags: 0
  m_Script: {fileID: 11500000, guid: 7d33fb94df928ef4c986f97607706b82, type: 3}
  m_Name: VFXBuiltInParameter
  m_EditorClassIdentifier: 
  m_Parent: {fileID: 114200456888616874}
  m_Children: []
  m_UIPosition: {x: 2527.701, y: 1960.729}
  m_UICollapsed: 0
  m_UISuperCollapsed: 0
  m_InputSlots: []
  m_OutputSlots:
  - {fileID: 114172989540550940}
  m_expressionOp: 7
--- !u!114 &114041612083708220
MonoBehaviour:
  m_ObjectHideFlags: 1
  m_CorrespondingSourceObject: {fileID: 0}
  m_PrefabInternal: {fileID: 0}
  m_GameObject: {fileID: 0}
  m_Enabled: 1
  m_EditorHideFlags: 0
  m_Script: {fileID: 11500000, guid: ac39bd03fca81b849929b9c966f1836a, type: 3}
  m_Name: VFXSlotFloat3
  m_EditorClassIdentifier: 
  m_Parent: {fileID: 114807737876273794}
  m_Children:
  - {fileID: 114615724243401200}
  - {fileID: 114278993065489432}
  - {fileID: 114242236036460514}
  m_UIPosition: {x: 0, y: 0}
  m_UICollapsed: 1
  m_UISuperCollapsed: 0
  m_MasterSlot: {fileID: 114807737876273794}
  m_MasterData:
    m_Owner: {fileID: 0}
    m_Value:
      m_Type:
        m_SerializableType: 
      m_SerializableObject: 
  m_Property:
    name: position
    m_serializedType:
      m_SerializableType: UnityEngine.Vector3, UnityEngine.CoreModule, Version=0.0.0.0,
        Culture=neutral, PublicKeyToken=null
    attributes:
    - m_Type: 3
      m_Min: -Infinity
      m_Max: Infinity
      m_Tooltip: The position.
      m_Regex: 
      m_RegexMaxLength: 0
  m_Direction: 0
  m_LinkedSlots: []
--- !u!114 &114042667933913210
MonoBehaviour:
  m_ObjectHideFlags: 1
  m_CorrespondingSourceObject: {fileID: 0}
  m_PrefabInternal: {fileID: 0}
  m_GameObject: {fileID: 0}
  m_Enabled: 1
  m_EditorHideFlags: 0
  m_Script: {fileID: 11500000, guid: f780aa281814f9842a7c076d436932e7, type: 3}
  m_Name: VFXSlotFloat
  m_EditorClassIdentifier: 
  m_Parent: {fileID: 114206228311779850}
  m_Children: []
  m_UIPosition: {x: 0, y: 0}
  m_UICollapsed: 1
  m_UISuperCollapsed: 0
  m_MasterSlot: {fileID: 114034976320805106}
  m_MasterData:
    m_Owner: {fileID: 0}
    m_Value:
      m_Type:
        m_SerializableType: 
      m_SerializableObject: 
  m_Property:
    name: z
    m_serializedType:
      m_SerializableType: System.Single, mscorlib, Version=2.0.0.0, Culture=neutral,
        PublicKeyToken=b77a5c561934e089
    attributes: []
  m_Direction: 0
  m_LinkedSlots: []
--- !u!114 &114045363306678572
MonoBehaviour:
  m_ObjectHideFlags: 1
  m_CorrespondingSourceObject: {fileID: 0}
  m_PrefabInternal: {fileID: 0}
  m_GameObject: {fileID: 0}
  m_Enabled: 1
  m_EditorHideFlags: 0
  m_Script: {fileID: 11500000, guid: 87c154e0feeee864da39ba7591cf27e7, type: 3}
  m_Name: VFXSlotFloatN
  m_EditorClassIdentifier: 
  m_Parent: {fileID: 0}
  m_Children: []
  m_UIPosition: {x: 0, y: 0}
  m_UICollapsed: 1
  m_UISuperCollapsed: 0
  m_MasterSlot: {fileID: 114045363306678572}
  m_MasterData:
    m_Owner: {fileID: 114131957630941232}
    m_Value:
      m_Type:
        m_SerializableType: UnityEditor.VFX.FloatN, Assembly-CSharp-Editor-testable,
          Version=0.0.0.0, Culture=neutral, PublicKeyToken=null
      m_SerializableObject: '{"m_Components":[1.0]}'
  m_Property:
    name: a
    m_serializedType:
      m_SerializableType: UnityEditor.VFX.FloatN, Assembly-CSharp-Editor-testable,
        Version=0.0.0.0, Culture=neutral, PublicKeyToken=null
    attributes: []
  m_Direction: 0
  m_LinkedSlots:
  - {fileID: 114172989540550940}
--- !u!114 &114048015916724814
MonoBehaviour:
  m_ObjectHideFlags: 1
  m_CorrespondingSourceObject: {fileID: 0}
  m_PrefabInternal: {fileID: 0}
  m_GameObject: {fileID: 0}
  m_Enabled: 1
  m_EditorHideFlags: 0
  m_Script: {fileID: 11500000, guid: e11cc5d75a2f7ad44bf3be8842ccab7f, type: 3}
  m_Name: VFXLineOutput
  m_EditorClassIdentifier: 
  m_Parent: {fileID: 114200456888616874}
  m_Children:
  - {fileID: 114113460591427688}
  - {fileID: 114868765467815560}
  - {fileID: 114945662358260460}
  m_UIPosition: {x: 3944.6519, y: 2980.358}
  m_UICollapsed: 0
  m_UISuperCollapsed: 0
  m_InputSlots:
  - {fileID: 114784414404649514}
  - {fileID: 114276705608501266}
  m_OutputSlots: []
  m_Data: {fileID: 114282520515415856}
  m_InputFlowSlot:
  - link:
    - context: {fileID: 114828977464085218}
      slotIndex: 0
  m_OutputFlowSlot:
  - link: []
  blendMode: 2
  cullMode: 3
  zWriteMode: 0
  zTestMode: 0
  flipbookMode: 0
  useSoftParticle: 0
  sortPriority: 0
  indirectDraw: 0
  preRefraction: 0
  targetFromAttributes: 1
--- !u!114 &114060225690558048
MonoBehaviour:
  m_ObjectHideFlags: 1
  m_CorrespondingSourceObject: {fileID: 0}
  m_PrefabInternal: {fileID: 0}
  m_GameObject: {fileID: 0}
  m_Enabled: 1
  m_EditorHideFlags: 0
  m_Script: {fileID: 11500000, guid: f780aa281814f9842a7c076d436932e7, type: 3}
  m_Name: VFXSlotFloat
  m_EditorClassIdentifier: 
  m_Parent: {fileID: 0}
  m_Children: []
  m_UIPosition: {x: 0, y: 0}
  m_UICollapsed: 1
  m_UISuperCollapsed: 0
  m_MasterSlot: {fileID: 114060225690558048}
  m_MasterData:
    m_Owner: {fileID: 114621313979263224}
    m_Value:
      m_Type:
        m_SerializableType: System.Single, mscorlib, Version=2.0.0.0, Culture=neutral,
          PublicKeyToken=b77a5c561934e089
      m_SerializableObject: 2
  m_Property:
    name: o
    m_serializedType:
      m_SerializableType: System.Single, mscorlib, Version=2.0.0.0, Culture=neutral,
        PublicKeyToken=b77a5c561934e089
    attributes: []
  m_Direction: 1
  m_LinkedSlots:
  - {fileID: 114812057615356996}
  - {fileID: 114940724158644080}
--- !u!114 &114064158827839248
MonoBehaviour:
  m_ObjectHideFlags: 1
  m_CorrespondingSourceObject: {fileID: 0}
  m_PrefabInternal: {fileID: 0}
  m_GameObject: {fileID: 0}
  m_Enabled: 1
  m_EditorHideFlags: 0
  m_Script: {fileID: 11500000, guid: e11cc5d75a2f7ad44bf3be8842ccab7f, type: 3}
  m_Name: VFXLineOutput
  m_EditorClassIdentifier: 
  m_Parent: {fileID: 114200456888616874}
  m_Children:
  - {fileID: 114572247497199252}
  - {fileID: 114210458703361284}
  - {fileID: 114235893112925782}
  m_UIPosition: {x: 4740.652, y: 2981.358}
  m_UICollapsed: 0
  m_UISuperCollapsed: 0
  m_InputSlots:
  - {fileID: 114644232621941124}
  - {fileID: 114865044312176798}
  m_OutputSlots: []
  m_Data: {fileID: 114282520515415856}
  m_InputFlowSlot:
  - link:
    - context: {fileID: 114828977464085218}
      slotIndex: 0
  m_OutputFlowSlot:
  - link: []
  blendMode: 2
  cullMode: 3
  zWriteMode: 0
  zTestMode: 0
  flipbookMode: 0
  useSoftParticle: 0
  sortPriority: 0
  indirectDraw: 0
  preRefraction: 0
  targetFromAttributes: 1
--- !u!114 &114065694532094138
MonoBehaviour:
  m_ObjectHideFlags: 1
  m_CorrespondingSourceObject: {fileID: 0}
  m_PrefabInternal: {fileID: 0}
  m_GameObject: {fileID: 0}
  m_Enabled: 1
  m_EditorHideFlags: 0
  m_Script: {fileID: 11500000, guid: 1b605c022ee79394a8a776c0869b3f9a, type: 3}
  m_Name: VFXSlot
  m_EditorClassIdentifier: 
  m_Parent: {fileID: 114790995822431172}
  m_Children:
  - {fileID: 114174654932764980}
  - {fileID: 114901569415723736}
  m_UIPosition: {x: 0, y: 0}
  m_UICollapsed: 1
  m_UISuperCollapsed: 0
  m_MasterSlot: {fileID: 114790995822431172}
  m_MasterData:
    m_Owner: {fileID: 0}
    m_Value:
      m_Type:
        m_SerializableType: 
      m_SerializableObject: 
  m_Property:
    name: sphere
    m_serializedType:
      m_SerializableType: UnityEditor.VFX.Sphere, Assembly-CSharp-Editor-testable,
        Version=0.0.0.0, Culture=neutral, PublicKeyToken=null
    attributes: []
  m_Direction: 0
  m_LinkedSlots: []
--- !u!114 &114069829755871234
MonoBehaviour:
  m_ObjectHideFlags: 1
  m_CorrespondingSourceObject: {fileID: 0}
  m_PrefabInternal: {fileID: 0}
  m_GameObject: {fileID: 0}
  m_Enabled: 1
  m_EditorHideFlags: 0
  m_Script: {fileID: 11500000, guid: b47b8679b468b7347a00cdd50589bc9f, type: 3}
  m_Name: VFXSlotMesh
  m_EditorClassIdentifier: 
  m_Parent: {fileID: 0}
  m_Children: []
  m_UIPosition: {x: 0, y: 0}
  m_UICollapsed: 1
  m_UISuperCollapsed: 0
  m_MasterSlot: {fileID: 114069829755871234}
  m_MasterData:
    m_Owner: {fileID: 114680159770969686}
    m_Value:
      m_Type:
        m_SerializableType: UnityEngine.Mesh, UnityEngine.CoreModule, Version=0.0.0.0,
          Culture=neutral, PublicKeyToken=null
      m_SerializableObject: '{"obj":{"fileID":10202,"guid":"0000000000000000e000000000000000","type":0}}'
  m_Property:
    name: mesh
    m_serializedType:
      m_SerializableType: UnityEngine.Mesh, UnityEngine.CoreModule, Version=0.0.0.0,
        Culture=neutral, PublicKeyToken=null
    attributes:
    - m_Type: 3
      m_Min: -Infinity
      m_Max: Infinity
      m_Tooltip: Mesh to be used for particle rendering.
      m_Regex: 
      m_RegexMaxLength: 0
  m_Direction: 0
  m_LinkedSlots: []
--- !u!114 &114070202346853930
MonoBehaviour:
  m_ObjectHideFlags: 1
  m_CorrespondingSourceObject: {fileID: 0}
  m_PrefabInternal: {fileID: 0}
  m_GameObject: {fileID: 0}
  m_Enabled: 1
  m_EditorHideFlags: 0
  m_Script: {fileID: 11500000, guid: 87c154e0feeee864da39ba7591cf27e7, type: 3}
  m_Name: VFXSlotFloatN
  m_EditorClassIdentifier: 
  m_Parent: {fileID: 0}
  m_Children: []
  m_UIPosition: {x: 0, y: 0}
  m_UICollapsed: 1
  m_UISuperCollapsed: 0
  m_MasterSlot: {fileID: 114070202346853930}
  m_MasterData:
    m_Owner: {fileID: 114154120009596150}
    m_Value:
      m_Type:
        m_SerializableType: UnityEditor.VFX.FloatN, Assembly-CSharp-Editor-testable,
          Version=0.0.0.0, Culture=neutral, PublicKeyToken=null
      m_SerializableObject: '{"m_Components":[330.0]}'
  m_Property:
    name: b
    m_serializedType:
      m_SerializableType: UnityEditor.VFX.FloatN, Assembly-CSharp-Editor-testable,
        Version=0.0.0.0, Culture=neutral, PublicKeyToken=null
    attributes: []
  m_Direction: 0
  m_LinkedSlots: []
--- !u!114 &114077051982172570
MonoBehaviour:
  m_ObjectHideFlags: 1
  m_CorrespondingSourceObject: {fileID: 0}
  m_PrefabInternal: {fileID: 0}
  m_GameObject: {fileID: 0}
  m_Enabled: 1
  m_EditorHideFlags: 0
  m_Script: {fileID: 11500000, guid: a971fa2e110a0ac42ac1d8dae408704b, type: 3}
  m_Name: SetAttribute
  m_EditorClassIdentifier: 
  m_Parent: {fileID: 114828977464085218}
  m_Children: []
  m_UIPosition: {x: 0, y: 0}
  m_UICollapsed: 1
  m_UISuperCollapsed: 0
  m_InputSlots:
  - {fileID: 114299987821575238}
  m_OutputSlots: []
  m_Disabled: 0
  attribute: angleZ
  Composition: 1
  Random: 0
--- !u!114 &114088498791788788
MonoBehaviour:
  m_ObjectHideFlags: 1
  m_CorrespondingSourceObject: {fileID: 0}
  m_PrefabInternal: {fileID: 0}
  m_GameObject: {fileID: 0}
  m_Enabled: 1
  m_EditorHideFlags: 0
  m_Script: {fileID: 11500000, guid: e11cc5d75a2f7ad44bf3be8842ccab7f, type: 3}
  m_Name: VFXLineOutput
  m_EditorClassIdentifier: 
  m_Parent: {fileID: 114200456888616874}
  m_Children:
  - {fileID: 114672735506798872}
  - {fileID: 114609580876095012}
  - {fileID: 114877948219038648}
  m_UIPosition: {x: 4345.652, y: 2985.358}
  m_UICollapsed: 0
  m_UISuperCollapsed: 0
  m_InputSlots:
  - {fileID: 114880319480420680}
  - {fileID: 114257811248445666}
  m_OutputSlots: []
  m_Data: {fileID: 114282520515415856}
  m_InputFlowSlot:
  - link:
    - context: {fileID: 114828977464085218}
      slotIndex: 0
  m_OutputFlowSlot:
  - link: []
  blendMode: 2
  cullMode: 3
  zWriteMode: 0
  zTestMode: 0
  flipbookMode: 0
  useSoftParticle: 0
  sortPriority: 0
  indirectDraw: 0
  preRefraction: 0
  targetFromAttributes: 1
--- !u!114 &114093393999456778
MonoBehaviour:
  m_ObjectHideFlags: 1
  m_CorrespondingSourceObject: {fileID: 0}
  m_PrefabInternal: {fileID: 0}
  m_GameObject: {fileID: 0}
  m_Enabled: 1
  m_EditorHideFlags: 0
  m_Script: {fileID: 11500000, guid: 87c154e0feeee864da39ba7591cf27e7, type: 3}
  m_Name: VFXSlotFloatN
  m_EditorClassIdentifier: 
  m_Parent: {fileID: 0}
  m_Children: []
  m_UIPosition: {x: 0, y: 0}
  m_UICollapsed: 1
  m_UISuperCollapsed: 0
  m_MasterSlot: {fileID: 114093393999456778}
  m_MasterData:
    m_Owner: {fileID: 114395468979639972}
    m_Value:
      m_Type:
        m_SerializableType: UnityEditor.VFX.FloatN, Assembly-CSharp-Editor-testable,
          Version=0.0.0.0, Culture=neutral, PublicKeyToken=null
      m_SerializableObject: '{"m_Components":[1.0]}'
  m_Property:
    name: a
    m_serializedType:
      m_SerializableType: UnityEditor.VFX.FloatN, Assembly-CSharp-Editor-testable,
        Version=0.0.0.0, Culture=neutral, PublicKeyToken=null
    attributes: []
  m_Direction: 0
  m_LinkedSlots:
  - {fileID: 114312730338110700}
--- !u!114 &114097502706988368
MonoBehaviour:
  m_ObjectHideFlags: 1
  m_CorrespondingSourceObject: {fileID: 0}
  m_PrefabInternal: {fileID: 0}
  m_GameObject: {fileID: 0}
  m_Enabled: 1
  m_EditorHideFlags: 0
  m_Script: {fileID: 11500000, guid: f780aa281814f9842a7c076d436932e7, type: 3}
  m_Name: VFXSlotFloat
  m_EditorClassIdentifier: 
  m_Parent: {fileID: 0}
  m_Children: []
  m_UIPosition: {x: 0, y: 0}
  m_UICollapsed: 1
  m_UISuperCollapsed: 0
  m_MasterSlot: {fileID: 114097502706988368}
  m_MasterData:
    m_Owner: {fileID: 114177930399143018}
    m_Value:
      m_Type:
        m_SerializableType: System.Single, mscorlib, Version=2.0.0.0, Culture=neutral,
          PublicKeyToken=b77a5c561934e089
      m_SerializableObject: 0.5
  m_Property:
    name: alphaThreshold
    m_serializedType:
      m_SerializableType: System.Single, mscorlib, Version=2.0.0.0, Culture=neutral,
        PublicKeyToken=b77a5c561934e089
    attributes: []
  m_Direction: 0
  m_LinkedSlots: []
--- !u!114 &114105714488760038
MonoBehaviour:
  m_ObjectHideFlags: 1
  m_CorrespondingSourceObject: {fileID: 0}
  m_PrefabInternal: {fileID: 0}
  m_GameObject: {fileID: 0}
  m_Enabled: 1
  m_EditorHideFlags: 0
  m_Script: {fileID: 11500000, guid: ac39bd03fca81b849929b9c966f1836a, type: 3}
  m_Name: VFXSlotFloat3
  m_EditorClassIdentifier: 
  m_Parent: {fileID: 114964131929988198}
  m_Children:
  - {fileID: 114176618739315760}
  - {fileID: 114321413550803294}
  - {fileID: 114679731662211422}
  m_UIPosition: {x: 0, y: 0}
  m_UICollapsed: 1
  m_UISuperCollapsed: 0
  m_MasterSlot: {fileID: 114964131929988198}
  m_MasterData:
    m_Owner: {fileID: 0}
    m_Value:
      m_Type:
        m_SerializableType: 
      m_SerializableObject: 
  m_Property:
    name: position
    m_serializedType:
      m_SerializableType: UnityEngine.Vector3, UnityEngine.CoreModule, Version=0.0.0.0,
        Culture=neutral, PublicKeyToken=null
    attributes:
    - m_Type: 3
      m_Min: -Infinity
      m_Max: Infinity
      m_Tooltip: The position.
      m_Regex: 
      m_RegexMaxLength: 0
  m_Direction: 0
  m_LinkedSlots: []
--- !u!114 &114113460591427688
MonoBehaviour:
  m_ObjectHideFlags: 1
  m_CorrespondingSourceObject: {fileID: 0}
  m_PrefabInternal: {fileID: 0}
  m_GameObject: {fileID: 0}
  m_Enabled: 1
  m_EditorHideFlags: 0
  m_Script: {fileID: 11500000, guid: a971fa2e110a0ac42ac1d8dae408704b, type: 3}
  m_Name: SetAttribute
  m_EditorClassIdentifier: 
  m_Parent: {fileID: 114048015916724814}
  m_Children: []
  m_UIPosition: {x: 0, y: 0}
  m_UICollapsed: 1
  m_UISuperCollapsed: 0
  m_InputSlots:
  - {fileID: 114939326453197506}
  m_OutputSlots: []
  m_Disabled: 0
  attribute: alpha
  Composition: 0
  Random: 0
--- !u!114 &114127420819879078
MonoBehaviour:
  m_ObjectHideFlags: 1
  m_CorrespondingSourceObject: {fileID: 0}
  m_PrefabInternal: {fileID: 0}
  m_GameObject: {fileID: 0}
  m_Enabled: 1
  m_EditorHideFlags: 0
  m_Script: {fileID: 11500000, guid: 889be8bf1ed0c954a9ed096ce41655ea, type: 3}
  m_Name: VFXOperatorMultiply
  m_EditorClassIdentifier: 
  m_Parent: {fileID: 114200456888616874}
  m_Children: []
  m_UIPosition: {x: 2584.4854, y: 3370.586}
  m_UICollapsed: 0
  m_UISuperCollapsed: 1
  m_InputSlots:
  - {fileID: 114248396420308434}
  - {fileID: 114940724158644080}
  - {fileID: 114757656468714288}
  m_OutputSlots:
  - {fileID: 114684334266726416}
--- !u!114 &114131957630941232
MonoBehaviour:
  m_ObjectHideFlags: 1
  m_CorrespondingSourceObject: {fileID: 0}
  m_PrefabInternal: {fileID: 0}
  m_GameObject: {fileID: 0}
  m_Enabled: 1
  m_EditorHideFlags: 0
  m_Script: {fileID: 11500000, guid: 889be8bf1ed0c954a9ed096ce41655ea, type: 3}
  m_Name: VFXOperatorMultiply
  m_EditorClassIdentifier: 
  m_Parent: {fileID: 114200456888616874}
  m_Children: []
  m_UIPosition: {x: 2843.295, y: 1914.8391}
  m_UICollapsed: 0
  m_UISuperCollapsed: 0
  m_InputSlots:
  - {fileID: 114045363306678572}
  - {fileID: 114395709851238466}
  m_OutputSlots:
  - {fileID: 114562098239528472}
--- !u!114 &114134221312512266
MonoBehaviour:
  m_ObjectHideFlags: 1
  m_CorrespondingSourceObject: {fileID: 0}
  m_PrefabInternal: {fileID: 0}
  m_GameObject: {fileID: 0}
  m_Enabled: 1
  m_EditorHideFlags: 0
  m_Script: {fileID: 11500000, guid: f780aa281814f9842a7c076d436932e7, type: 3}
  m_Name: VFXSlotFloat
  m_EditorClassIdentifier: 
  m_Parent: {fileID: 114174654932764980}
  m_Children: []
  m_UIPosition: {x: 0, y: 0}
  m_UICollapsed: 1
  m_UISuperCollapsed: 0
  m_MasterSlot: {fileID: 114790995822431172}
  m_MasterData:
    m_Owner: {fileID: 0}
    m_Value:
      m_Type:
        m_SerializableType: 
      m_SerializableObject: 
  m_Property:
    name: y
    m_serializedType:
      m_SerializableType: System.Single, mscorlib, Version=2.0.0.0, Culture=neutral,
        PublicKeyToken=b77a5c561934e089
    attributes: []
  m_Direction: 0
  m_LinkedSlots: []
--- !u!114 &114137356790581338
MonoBehaviour:
  m_ObjectHideFlags: 1
  m_CorrespondingSourceObject: {fileID: 0}
  m_PrefabInternal: {fileID: 0}
  m_GameObject: {fileID: 0}
  m_Enabled: 1
  m_EditorHideFlags: 0
  m_Script: {fileID: 11500000, guid: f780aa281814f9842a7c076d436932e7, type: 3}
  m_Name: VFXSlotFloat
  m_EditorClassIdentifier: 
  m_Parent: {fileID: 0}
  m_Children: []
  m_UIPosition: {x: 0, y: 0}
  m_UICollapsed: 1
  m_UISuperCollapsed: 0
  m_MasterSlot: {fileID: 114137356790581338}
  m_MasterData:
    m_Owner: {fileID: 114212506390583226}
    m_Value:
      m_Type:
        m_SerializableType: System.Single, mscorlib, Version=2.0.0.0, Culture=neutral,
          PublicKeyToken=b77a5c561934e089
      m_SerializableObject: 
  m_Property:
    name: o
    m_serializedType:
      m_SerializableType: System.Single, mscorlib, Version=2.0.0.0, Culture=neutral,
        PublicKeyToken=b77a5c561934e089
    attributes: []
  m_Direction: 1
  m_LinkedSlots:
  - {fileID: 114883480731355362}
--- !u!114 &114146409071264604
MonoBehaviour:
  m_ObjectHideFlags: 1
  m_CorrespondingSourceObject: {fileID: 0}
  m_PrefabInternal: {fileID: 0}
  m_GameObject: {fileID: 0}
  m_Enabled: 1
  m_EditorHideFlags: 0
  m_Script: {fileID: 11500000, guid: 47b4ca114d6538548942a32238cf630d, type: 3}
  m_Name: PositionSphere
  m_EditorClassIdentifier: 
  m_Parent: {fileID: 114605905450444768}
  m_Children: []
  m_UIPosition: {x: 0, y: 0}
  m_UICollapsed: 1
  m_UISuperCollapsed: 0
  m_InputSlots:
  - {fileID: 114790995822431172}
  m_OutputSlots: []
  m_Disabled: 0
  positionMode: 0
  spawnMode: 0
--- !u!114 &114153129811020258
MonoBehaviour:
  m_ObjectHideFlags: 1
  m_CorrespondingSourceObject: {fileID: 0}
  m_PrefabInternal: {fileID: 0}
  m_GameObject: {fileID: 0}
  m_Enabled: 1
  m_EditorHideFlags: 0
  m_Script: {fileID: 11500000, guid: f780aa281814f9842a7c076d436932e7, type: 3}
  m_Name: VFXSlotFloat
  m_EditorClassIdentifier: 
  m_Parent: {fileID: 0}
  m_Children: []
  m_UIPosition: {x: 0, y: 0}
  m_UICollapsed: 1
  m_UISuperCollapsed: 0
  m_MasterSlot: {fileID: 114153129811020258}
  m_MasterData:
    m_Owner: {fileID: 114306604054736440}
    m_Value:
      m_Type:
        m_SerializableType: System.Single, mscorlib, Version=2.0.0.0, Culture=neutral,
          PublicKeyToken=b77a5c561934e089
      m_SerializableObject: 
  m_Property:
    name: o
    m_serializedType:
      m_SerializableType: System.Single, mscorlib, Version=2.0.0.0, Culture=neutral,
        PublicKeyToken=b77a5c561934e089
    attributes: []
  m_Direction: 1
  m_LinkedSlots:
  - {fileID: 114733244951243014}
--- !u!114 &114154120009596150
MonoBehaviour:
  m_ObjectHideFlags: 1
  m_CorrespondingSourceObject: {fileID: 0}
  m_PrefabInternal: {fileID: 0}
  m_GameObject: {fileID: 0}
  m_Enabled: 1
  m_EditorHideFlags: 0
  m_Script: {fileID: 11500000, guid: 889be8bf1ed0c954a9ed096ce41655ea, type: 3}
  m_Name: VFXOperatorMultiply
  m_EditorClassIdentifier: 
  m_Parent: {fileID: 114200456888616874}
  m_Children: []
  m_UIPosition: {x: 3198.7163, y: 2408.0671}
  m_UICollapsed: 0
  m_UISuperCollapsed: 0
  m_InputSlots:
  - {fileID: 114522795565253118}
  - {fileID: 114070202346853930}
  m_OutputSlots:
  - {fileID: 114171396385864508}
--- !u!114 &114155299782519026
MonoBehaviour:
  m_ObjectHideFlags: 1
  m_CorrespondingSourceObject: {fileID: 0}
  m_PrefabInternal: {fileID: 0}
  m_GameObject: {fileID: 0}
  m_Enabled: 1
  m_EditorHideFlags: 0
  m_Script: {fileID: 11500000, guid: f780aa281814f9842a7c076d436932e7, type: 3}
  m_Name: VFXSlotFloat
  m_EditorClassIdentifier: 
  m_Parent: {fileID: 0}
  m_Children: []
  m_UIPosition: {x: 0, y: 0}
  m_UICollapsed: 1
  m_UISuperCollapsed: 0
  m_MasterSlot: {fileID: 114155299782519026}
  m_MasterData:
    m_Owner: {fileID: 114303185547374634}
    m_Value:
      m_Type:
        m_SerializableType: System.Single, mscorlib, Version=2.0.0.0, Culture=neutral,
          PublicKeyToken=b77a5c561934e089
      m_SerializableObject: 0.075
  m_Property:
    name: SizeZ
    m_serializedType:
      m_SerializableType: System.Single, mscorlib, Version=2.0.0.0, Culture=neutral,
        PublicKeyToken=b77a5c561934e089
    attributes: []
  m_Direction: 0
  m_LinkedSlots: []
--- !u!114 &114160115316723184
MonoBehaviour:
  m_ObjectHideFlags: 1
  m_CorrespondingSourceObject: {fileID: 0}
  m_PrefabInternal: {fileID: 0}
  m_GameObject: {fileID: 0}
  m_Enabled: 1
  m_EditorHideFlags: 0
  m_Script: {fileID: 11500000, guid: f780aa281814f9842a7c076d436932e7, type: 3}
  m_Name: VFXSlotFloat
  m_EditorClassIdentifier: 
  m_Parent: {fileID: 0}
  m_Children: []
  m_UIPosition: {x: 0, y: 0}
  m_UICollapsed: 1
  m_UISuperCollapsed: 0
  m_MasterSlot: {fileID: 114160115316723184}
  m_MasterData:
    m_Owner: {fileID: 114881672630147704}
    m_Value:
      m_Type:
        m_SerializableType: System.Single, mscorlib, Version=2.0.0.0, Culture=neutral,
          PublicKeyToken=b77a5c561934e089
      m_SerializableObject: 0
  m_Property:
    name: AngleY
    m_serializedType:
      m_SerializableType: System.Single, mscorlib, Version=2.0.0.0, Culture=neutral,
        PublicKeyToken=b77a5c561934e089
    attributes: []
  m_Direction: 0
  m_LinkedSlots:
  - {fileID: 114171396385864508}
--- !u!114 &114162162523411208
MonoBehaviour:
  m_ObjectHideFlags: 1
  m_CorrespondingSourceObject: {fileID: 0}
  m_PrefabInternal: {fileID: 0}
  m_GameObject: {fileID: 0}
  m_Enabled: 1
  m_EditorHideFlags: 0
  m_Script: {fileID: 11500000, guid: f780aa281814f9842a7c076d436932e7, type: 3}
  m_Name: VFXSlotFloat
  m_EditorClassIdentifier: 
  m_Parent: {fileID: 114574775197311116}
  m_Children: []
  m_UIPosition: {x: 0, y: 0}
  m_UICollapsed: 1
  m_UISuperCollapsed: 0
  m_MasterSlot: {fileID: 114574775197311116}
  m_MasterData:
    m_Owner: {fileID: 0}
    m_Value:
      m_Type:
        m_SerializableType: 
      m_SerializableObject: 
  m_Property:
    name: y
    m_serializedType:
      m_SerializableType: System.Single, mscorlib, Version=2.0.0.0, Culture=neutral,
        PublicKeyToken=b77a5c561934e089
    attributes: []
  m_Direction: 0
  m_LinkedSlots:
  - {fileID: 114684334266726416}
--- !u!114 &114163767341736536
MonoBehaviour:
  m_ObjectHideFlags: 1
  m_CorrespondingSourceObject: {fileID: 0}
  m_PrefabInternal: {fileID: 0}
  m_GameObject: {fileID: 0}
  m_Enabled: 1
  m_EditorHideFlags: 0
  m_Script: {fileID: 11500000, guid: a971fa2e110a0ac42ac1d8dae408704b, type: 3}
  m_Name: SetAttribute
  m_EditorClassIdentifier: 
  m_Parent: {fileID: 114605905450444768}
  m_Children: []
  m_UIPosition: {x: 0, y: 0}
  m_UICollapsed: 0
  m_UISuperCollapsed: 0
  m_InputSlots:
  - {fileID: 114775855032888852}
  m_OutputSlots: []
  m_Disabled: 0
  attribute: sizeY
  Composition: 0
  Random: 0
--- !u!114 &114164791608531334
MonoBehaviour:
  m_ObjectHideFlags: 1
  m_CorrespondingSourceObject: {fileID: 0}
  m_PrefabInternal: {fileID: 0}
  m_GameObject: {fileID: 0}
  m_Enabled: 1
  m_EditorHideFlags: 0
  m_Script: {fileID: 11500000, guid: ac39bd03fca81b849929b9c966f1836a, type: 3}
  m_Name: VFXSlotFloat3
  m_EditorClassIdentifier: 
  m_Parent: {fileID: 114376182072024986}
  m_Children:
  - {fileID: 114985276073251000}
  - {fileID: 114934414735285352}
  - {fileID: 114743603130244124}
  m_UIPosition: {x: 0, y: 0}
  m_UICollapsed: 1
  m_UISuperCollapsed: 0
  m_MasterSlot: {fileID: 114376182072024986}
  m_MasterData:
    m_Owner: {fileID: 0}
    m_Value:
      m_Type:
        m_SerializableType: 
      m_SerializableObject: 
  m_Property:
    name: center
    m_serializedType:
      m_SerializableType: UnityEngine.Vector3, UnityEngine.CoreModule, Version=0.0.0.0,
        Culture=neutral, PublicKeyToken=null
    attributes:
    - m_Type: 3
      m_Min: -Infinity
      m_Max: Infinity
      m_Tooltip: The centre of the box.
      m_Regex: 
      m_RegexMaxLength: 0
  m_Direction: 0
  m_LinkedSlots: []
--- !u!114 &114171396385864508
MonoBehaviour:
  m_ObjectHideFlags: 1
  m_CorrespondingSourceObject: {fileID: 0}
  m_PrefabInternal: {fileID: 0}
  m_GameObject: {fileID: 0}
  m_Enabled: 1
  m_EditorHideFlags: 0
  m_Script: {fileID: 11500000, guid: f780aa281814f9842a7c076d436932e7, type: 3}
  m_Name: VFXSlotFloat
  m_EditorClassIdentifier: 
  m_Parent: {fileID: 0}
  m_Children: []
  m_UIPosition: {x: 0, y: 0}
  m_UICollapsed: 1
  m_UISuperCollapsed: 0
  m_MasterSlot: {fileID: 114171396385864508}
  m_MasterData:
    m_Owner: {fileID: 114154120009596150}
    m_Value:
      m_Type:
        m_SerializableType: System.Single, mscorlib, Version=2.0.0.0, Culture=neutral,
          PublicKeyToken=b77a5c561934e089
      m_SerializableObject: 
  m_Property:
    name: o
    m_serializedType:
      m_SerializableType: System.Single, mscorlib, Version=2.0.0.0, Culture=neutral,
        PublicKeyToken=b77a5c561934e089
    attributes: []
  m_Direction: 1
  m_LinkedSlots:
  - {fileID: 114160115316723184}
--- !u!114 &114172989540550940
MonoBehaviour:
  m_ObjectHideFlags: 1
  m_CorrespondingSourceObject: {fileID: 0}
  m_PrefabInternal: {fileID: 0}
  m_GameObject: {fileID: 0}
  m_Enabled: 1
  m_EditorHideFlags: 0
  m_Script: {fileID: 11500000, guid: f780aa281814f9842a7c076d436932e7, type: 3}
  m_Name: VFXSlotFloat
  m_EditorClassIdentifier: 
  m_Parent: {fileID: 0}
  m_Children: []
  m_UIPosition: {x: 0, y: 0}
  m_UICollapsed: 1
  m_UISuperCollapsed: 0
  m_MasterSlot: {fileID: 114172989540550940}
  m_MasterData:
    m_Owner: {fileID: 114039282653483644}
    m_Value:
      m_Type:
        m_SerializableType: System.Single, mscorlib, Version=2.0.0.0, Culture=neutral,
          PublicKeyToken=b77a5c561934e089
      m_SerializableObject: 
  m_Property:
    name: TotalTime
    m_serializedType:
      m_SerializableType: System.Single, mscorlib, Version=2.0.0.0, Culture=neutral,
        PublicKeyToken=b77a5c561934e089
    attributes: []
  m_Direction: 1
  m_LinkedSlots:
  - {fileID: 114045363306678572}
--- !u!114 &114173676737462638
MonoBehaviour:
  m_ObjectHideFlags: 1
  m_CorrespondingSourceObject: {fileID: 0}
  m_PrefabInternal: {fileID: 0}
  m_GameObject: {fileID: 0}
  m_Enabled: 1
  m_EditorHideFlags: 0
  m_Script: {fileID: 11500000, guid: ac39bd03fca81b849929b9c966f1836a, type: 3}
  m_Name: VFXSlotFloat3
  m_EditorClassIdentifier: 
  m_Parent: {fileID: 0}
  m_Children:
  - {fileID: 114525222220761692}
  - {fileID: 114825364019295362}
  - {fileID: 114446972116570536}
  m_UIPosition: {x: 0, y: 0}
  m_UICollapsed: 1
  m_UISuperCollapsed: 0
  m_MasterSlot: {fileID: 114173676737462638}
  m_MasterData:
    m_Owner: {fileID: 114453434060119218}
    m_Value:
      m_Type:
        m_SerializableType: UnityEngine.Vector3, UnityEngine.CoreModule, Version=0.0.0.0,
          Culture=neutral, PublicKeyToken=null
      m_SerializableObject: '{"x":0.0,"y":0.0,"z":0.0}'
  m_Property:
    name: Pivot
    m_serializedType:
      m_SerializableType: UnityEngine.Vector3, UnityEngine.CoreModule, Version=0.0.0.0,
        Culture=neutral, PublicKeyToken=null
    attributes: []
  m_Direction: 0
  m_LinkedSlots: []
--- !u!114 &114174654932764980
MonoBehaviour:
  m_ObjectHideFlags: 1
  m_CorrespondingSourceObject: {fileID: 0}
  m_PrefabInternal: {fileID: 0}
  m_GameObject: {fileID: 0}
  m_Enabled: 1
  m_EditorHideFlags: 0
  m_Script: {fileID: 11500000, guid: ac39bd03fca81b849929b9c966f1836a, type: 3}
  m_Name: VFXSlotFloat3
  m_EditorClassIdentifier: 
  m_Parent: {fileID: 114065694532094138}
  m_Children:
  - {fileID: 114305022953713640}
  - {fileID: 114134221312512266}
  - {fileID: 114226177404354542}
  m_UIPosition: {x: 0, y: 0}
  m_UICollapsed: 1
  m_UISuperCollapsed: 0
  m_MasterSlot: {fileID: 114790995822431172}
  m_MasterData:
    m_Owner: {fileID: 0}
    m_Value:
      m_Type:
        m_SerializableType: 
      m_SerializableObject: 
  m_Property:
    name: center
    m_serializedType:
      m_SerializableType: UnityEngine.Vector3, UnityEngine.CoreModule, Version=0.0.0.0,
        Culture=neutral, PublicKeyToken=null
    attributes:
    - m_Type: 3
      m_Min: -Infinity
      m_Max: Infinity
      m_Tooltip: The centre of the sphere.
      m_Regex: 
      m_RegexMaxLength: 0
  m_Direction: 0
  m_LinkedSlots: []
--- !u!114 &114176618739315760
MonoBehaviour:
  m_ObjectHideFlags: 1
  m_CorrespondingSourceObject: {fileID: 0}
  m_PrefabInternal: {fileID: 0}
  m_GameObject: {fileID: 0}
  m_Enabled: 1
  m_EditorHideFlags: 0
  m_Script: {fileID: 11500000, guid: f780aa281814f9842a7c076d436932e7, type: 3}
  m_Name: VFXSlotFloat
  m_EditorClassIdentifier: 
  m_Parent: {fileID: 114105714488760038}
  m_Children: []
  m_UIPosition: {x: 0, y: 0}
  m_UICollapsed: 1
  m_UISuperCollapsed: 0
  m_MasterSlot: {fileID: 114964131929988198}
  m_MasterData:
    m_Owner: {fileID: 0}
    m_Value:
      m_Type:
        m_SerializableType: 
      m_SerializableObject: 
  m_Property:
    name: x
    m_serializedType:
      m_SerializableType: System.Single, mscorlib, Version=2.0.0.0, Culture=neutral,
        PublicKeyToken=b77a5c561934e089
    attributes: []
  m_Direction: 0
  m_LinkedSlots: []
--- !u!114 &114177161212815488
MonoBehaviour:
  m_ObjectHideFlags: 1
  m_CorrespondingSourceObject: {fileID: 0}
  m_PrefabInternal: {fileID: 0}
  m_GameObject: {fileID: 0}
  m_Enabled: 1
  m_EditorHideFlags: 0
  m_Script: {fileID: 11500000, guid: f780aa281814f9842a7c076d436932e7, type: 3}
  m_Name: VFXSlotFloat
  m_EditorClassIdentifier: 
  m_Parent: {fileID: 0}
  m_Children: []
  m_UIPosition: {x: 0, y: 0}
  m_UICollapsed: 1
  m_UISuperCollapsed: 0
  m_MasterSlot: {fileID: 114177161212815488}
  m_MasterData:
    m_Owner: {fileID: 114643049111802688}
    m_Value:
      m_Type:
        m_SerializableType: System.Single, mscorlib, Version=2.0.0.0, Culture=neutral,
          PublicKeyToken=b77a5c561934e089
      m_SerializableObject: 5
  m_Property:
    name: Lifetime
    m_serializedType:
      m_SerializableType: System.Single, mscorlib, Version=2.0.0.0, Culture=neutral,
        PublicKeyToken=b77a5c561934e089
    attributes: []
  m_Direction: 0
  m_LinkedSlots: []
--- !u!114 &114177930399143018
MonoBehaviour:
  m_ObjectHideFlags: 1
  m_CorrespondingSourceObject: {fileID: 0}
  m_PrefabInternal: {fileID: 0}
  m_GameObject: {fileID: 0}
  m_Enabled: 1
  m_EditorHideFlags: 0
  m_Script: {fileID: 11500000, guid: a0b9e6b9139e58d4c957ec54595da7d3, type: 3}
  m_Name: VFXQuadOutput
  m_EditorClassIdentifier: 
  m_Parent: {fileID: 114200456888616874}
  m_Children:
  - {fileID: 114453434060119218}
  - {fileID: 114824210331950922}
  m_UIPosition: {x: 3297.0225, y: 2899.8015}
  m_UICollapsed: 0
  m_UISuperCollapsed: 0
  m_InputSlots:
  - {fileID: 114782329024613034}
  - {fileID: 114097502706988368}
  m_OutputSlots: []
  m_Data: {fileID: 114282520515415856}
  m_InputFlowSlot:
  - link:
    - context: {fileID: 114828977464085218}
      slotIndex: 0
  m_OutputFlowSlot:
  - link: []
  blendMode: 2
  cullMode: 0
  zWriteMode: 0
  zTestMode: 0
  flipbookMode: 0
  useSoftParticle: 0
  sortPriority: -1
  indirectDraw: 0
  preRefraction: 0
  useGeometryShader: 0
--- !u!114 &114178076996238554
MonoBehaviour:
  m_ObjectHideFlags: 1
  m_CorrespondingSourceObject: {fileID: 0}
  m_PrefabInternal: {fileID: 0}
  m_GameObject: {fileID: 0}
  m_Enabled: 1
  m_EditorHideFlags: 0
  m_Script: {fileID: 11500000, guid: f780aa281814f9842a7c076d436932e7, type: 3}
  m_Name: VFXSlotFloat
  m_EditorClassIdentifier: 
  m_Parent: {fileID: 114672342661555610}
  m_Children: []
  m_UIPosition: {x: 0, y: 0}
  m_UICollapsed: 1
  m_UISuperCollapsed: 0
  m_MasterSlot: {fileID: 114376182072024986}
  m_MasterData:
    m_Owner: {fileID: 0}
    m_Value:
      m_Type:
        m_SerializableType: 
      m_SerializableObject: 
  m_Property:
    name: y
    m_serializedType:
      m_SerializableType: System.Single, mscorlib, Version=2.0.0.0, Culture=neutral,
        PublicKeyToken=b77a5c561934e089
    attributes: []
  m_Direction: 0
  m_LinkedSlots: []
--- !u!114 &114179613000722322
MonoBehaviour:
  m_ObjectHideFlags: 1
  m_CorrespondingSourceObject: {fileID: 0}
  m_PrefabInternal: {fileID: 0}
  m_GameObject: {fileID: 0}
  m_Enabled: 1
  m_EditorHideFlags: 0
  m_Script: {fileID: 11500000, guid: c52d920e7fff73b498050a6b3c4404ca, type: 3}
  m_Name: VFXSlotUint
  m_EditorClassIdentifier: 
  m_Parent: {fileID: 0}
  m_Children: []
  m_UIPosition: {x: 0, y: 0}
  m_UICollapsed: 1
  m_UISuperCollapsed: 0
  m_MasterSlot: {fileID: 114179613000722322}
  m_MasterData:
    m_Owner: {fileID: 114003804114048552}
    m_Value:
      m_Type:
        m_SerializableType: System.UInt32, mscorlib, Version=2.0.0.0, Culture=neutral,
          PublicKeyToken=b77a5c561934e089
      m_SerializableObject: 0
  m_Property:
    name: hash
    m_serializedType:
      m_SerializableType: System.UInt32, mscorlib, Version=2.0.0.0, Culture=neutral,
        PublicKeyToken=b77a5c561934e089
    attributes:
    - m_Type: 3
      m_Min: -Infinity
      m_Max: Infinity
      m_Tooltip: An optional additional hash.
      m_Regex: 
      m_RegexMaxLength: 0
  m_Direction: 0
  m_LinkedSlots: []
--- !u!114 &114181110538292594
MonoBehaviour:
  m_ObjectHideFlags: 1
  m_CorrespondingSourceObject: {fileID: 0}
  m_PrefabInternal: {fileID: 0}
  m_GameObject: {fileID: 0}
  m_Enabled: 1
  m_EditorHideFlags: 0
  m_Script: {fileID: 11500000, guid: a971fa2e110a0ac42ac1d8dae408704b, type: 3}
  m_Name: SetAttribute
  m_EditorClassIdentifier: 
  m_Parent: {fileID: 114680159770969686}
  m_Children: []
  m_UIPosition: {x: 0, y: 0}
  m_UICollapsed: 0
  m_UISuperCollapsed: 0
  m_InputSlots:
  - {fileID: 114241788316439510}
  m_OutputSlots: []
  m_Disabled: 0
  attribute: sizeY
  Composition: 0
  Random: 0
--- !u!114 &114186473412445228
MonoBehaviour:
  m_ObjectHideFlags: 1
  m_CorrespondingSourceObject: {fileID: 0}
  m_PrefabInternal: {fileID: 0}
  m_GameObject: {fileID: 0}
  m_Enabled: 1
  m_EditorHideFlags: 0
  m_Script: {fileID: 11500000, guid: d01270efd3285ea4a9d6c555cb0a8027, type: 3}
  m_Name: VFXUI
  m_EditorClassIdentifier: 
  groupInfos: []
  uiBounds:
    serializedVersion: 2
    x: 2128
    y: 1129
    width: 2999
    height: 2507
--- !u!114 &114186800031931440
MonoBehaviour:
  m_ObjectHideFlags: 1
  m_CorrespondingSourceObject: {fileID: 0}
  m_PrefabInternal: {fileID: 0}
  m_GameObject: {fileID: 0}
  m_Enabled: 1
  m_EditorHideFlags: 0
  m_Script: {fileID: 11500000, guid: f780aa281814f9842a7c076d436932e7, type: 3}
  m_Name: VFXSlotFloat
  m_EditorClassIdentifier: 
  m_Parent: {fileID: 114703958351425494}
  m_Children: []
  m_UIPosition: {x: 0, y: 0}
  m_UICollapsed: 1
  m_UISuperCollapsed: 0
  m_MasterSlot: {fileID: 114703958351425494}
  m_MasterData:
    m_Owner: {fileID: 0}
    m_Value:
      m_Type:
        m_SerializableType: 
      m_SerializableObject: 
  m_Property:
    name: z
    m_serializedType:
      m_SerializableType: System.Single, mscorlib, Version=2.0.0.0, Culture=neutral,
        PublicKeyToken=b77a5c561934e089
    attributes: []
  m_Direction: 0
  m_LinkedSlots: []
--- !u!114 &114191613421987044
MonoBehaviour:
  m_ObjectHideFlags: 1
  m_CorrespondingSourceObject: {fileID: 0}
  m_PrefabInternal: {fileID: 0}
  m_GameObject: {fileID: 0}
  m_Enabled: 1
  m_EditorHideFlags: 0
  m_Script: {fileID: 11500000, guid: f780aa281814f9842a7c076d436932e7, type: 3}
  m_Name: VFXSlotFloat
  m_EditorClassIdentifier: 
  m_Parent: {fileID: 114644232621941124}
  m_Children: []
  m_UIPosition: {x: 0, y: 0}
  m_UICollapsed: 1
  m_UISuperCollapsed: 0
  m_MasterSlot: {fileID: 114644232621941124}
  m_MasterData:
    m_Owner: {fileID: 0}
    m_Value:
      m_Type:
        m_SerializableType: 
      m_SerializableObject: 
  m_Property:
    name: x
    m_serializedType:
      m_SerializableType: System.Single, mscorlib, Version=2.0.0.0, Culture=neutral,
        PublicKeyToken=b77a5c561934e089
    attributes: []
  m_Direction: 0
  m_LinkedSlots: []
--- !u!114 &114200081821074502
MonoBehaviour:
  m_ObjectHideFlags: 1
  m_CorrespondingSourceObject: {fileID: 0}
  m_PrefabInternal: {fileID: 0}
  m_GameObject: {fileID: 0}
  m_Enabled: 1
  m_EditorHideFlags: 0
  m_Script: {fileID: 11500000, guid: f780aa281814f9842a7c076d436932e7, type: 3}
  m_Name: VFXSlotFloat
  m_EditorClassIdentifier: 
  m_Parent: {fileID: 114672342661555610}
  m_Children: []
  m_UIPosition: {x: 0, y: 0}
  m_UICollapsed: 1
  m_UISuperCollapsed: 0
  m_MasterSlot: {fileID: 114376182072024986}
  m_MasterData:
    m_Owner: {fileID: 0}
    m_Value:
      m_Type:
        m_SerializableType: 
      m_SerializableObject: 
  m_Property:
    name: x
    m_serializedType:
      m_SerializableType: System.Single, mscorlib, Version=2.0.0.0, Culture=neutral,
        PublicKeyToken=b77a5c561934e089
    attributes: []
  m_Direction: 0
  m_LinkedSlots: []
--- !u!114 &114200456888616874
MonoBehaviour:
  m_ObjectHideFlags: 1
  m_CorrespondingSourceObject: {fileID: 0}
  m_PrefabInternal: {fileID: 0}
  m_GameObject: {fileID: 0}
  m_Enabled: 1
  m_EditorHideFlags: 0
  m_Script: {fileID: 11500000, guid: 7d4c867f6b72b714dbb5fd1780afe208, type: 3}
  m_Name: 
  m_EditorClassIdentifier: 
  m_Parent: {fileID: 0}
  m_Children:
  - {fileID: 114839271827221688}
  - {fileID: 114605905450444768}
  - {fileID: 114828977464085218}
  - {fileID: 114177930399143018}
  - {fileID: 114048015916724814}
  - {fileID: 114088498791788788}
  - {fileID: 114064158827839248}
  - {fileID: 114039282653483644}
  - {fileID: 114442787080827024}
  - {fileID: 114154120009596150}
  - {fileID: 114575455870432260}
  - {fileID: 114212506390583226}
  - {fileID: 114306604054736440}
  - {fileID: 114131957630941232}
  - {fileID: 114284239601355758}
  - {fileID: 114238564048577708}
  - {fileID: 114680159770969686}
  - {fileID: 114621313979263224}
  - {fileID: 114395468979639972}
  - {fileID: 114127420819879078}
  - {fileID: 114003804114048552}
  - {fileID: 114681892207708810}
  - {fileID: 114289209455447334}
  m_UIPosition: {x: 0, y: 0}
  m_UICollapsed: 1
  m_UISuperCollapsed: 0
  m_UIInfos: {fileID: 114186473412445228}
  m_saved: 1
--- !u!114 &114202875558179624
MonoBehaviour:
  m_ObjectHideFlags: 1
  m_CorrespondingSourceObject: {fileID: 0}
  m_PrefabInternal: {fileID: 0}
  m_GameObject: {fileID: 0}
  m_Enabled: 1
  m_EditorHideFlags: 0
  m_Script: {fileID: 11500000, guid: 87c154e0feeee864da39ba7591cf27e7, type: 3}
  m_Name: VFXSlotFloatN
  m_EditorClassIdentifier: 
  m_Parent: {fileID: 0}
  m_Children: []
  m_UIPosition: {x: 0, y: 0}
  m_UICollapsed: 1
  m_UISuperCollapsed: 0
  m_MasterSlot: {fileID: 114202875558179624}
  m_MasterData:
    m_Owner: {fileID: 114395468979639972}
    m_Value:
      m_Type:
        m_SerializableType: UnityEditor.VFX.FloatN, Assembly-CSharp-Editor-testable,
          Version=0.0.0.0, Culture=neutral, PublicKeyToken=null
      m_SerializableObject: '{"m_Components":[1.0]}'
  m_Property:
    name: c
    m_serializedType:
      m_SerializableType: UnityEditor.VFX.FloatN, Assembly-CSharp-Editor-testable,
        Version=0.0.0.0, Culture=neutral, PublicKeyToken=null
    attributes: []
  m_Direction: 0
  m_LinkedSlots: []
--- !u!114 &114206228311779850
MonoBehaviour:
  m_ObjectHideFlags: 1
  m_CorrespondingSourceObject: {fileID: 0}
  m_PrefabInternal: {fileID: 0}
  m_GameObject: {fileID: 0}
  m_Enabled: 1
  m_EditorHideFlags: 0
  m_Script: {fileID: 11500000, guid: ac39bd03fca81b849929b9c966f1836a, type: 3}
  m_Name: VFXSlotFloat3
  m_EditorClassIdentifier: 
  m_Parent: {fileID: 114034976320805106}
  m_Children:
  - {fileID: 114571683269570128}
  - {fileID: 114680178850013376}
  - {fileID: 114042667933913210}
  m_UIPosition: {x: 0, y: 0}
  m_UICollapsed: 1
  m_UISuperCollapsed: 0
  m_MasterSlot: {fileID: 114034976320805106}
  m_MasterData:
    m_Owner: {fileID: 0}
    m_Value:
      m_Type:
        m_SerializableType: 
      m_SerializableObject: 
  m_Property:
    name: position
    m_serializedType:
      m_SerializableType: UnityEngine.Vector3, UnityEngine.CoreModule, Version=0.0.0.0,
        Culture=neutral, PublicKeyToken=null
    attributes:
    - m_Type: 3
      m_Min: -Infinity
      m_Max: Infinity
      m_Tooltip: The position.
      m_Regex: 
      m_RegexMaxLength: 0
  m_Direction: 0
  m_LinkedSlots: []
--- !u!114 &114210458703361284
MonoBehaviour:
  m_ObjectHideFlags: 1
  m_CorrespondingSourceObject: {fileID: 0}
  m_PrefabInternal: {fileID: 0}
  m_GameObject: {fileID: 0}
  m_Enabled: 1
  m_EditorHideFlags: 0
  m_Script: {fileID: 11500000, guid: a971fa2e110a0ac42ac1d8dae408704b, type: 3}
  m_Name: SetAttribute
  m_EditorClassIdentifier: 
  m_Parent: {fileID: 114064158827839248}
  m_Children: []
  m_UIPosition: {x: 0, y: 0}
  m_UICollapsed: 0
  m_UISuperCollapsed: 0
  m_InputSlots:
  - {fileID: 114439582945562856}
  m_OutputSlots: []
  m_Disabled: 0
  attribute: color
  Composition: 0
  Random: 0
--- !u!114 &114212506390583226
MonoBehaviour:
  m_ObjectHideFlags: 1
  m_CorrespondingSourceObject: {fileID: 0}
  m_PrefabInternal: {fileID: 0}
  m_GameObject: {fileID: 0}
  m_Enabled: 1
  m_EditorHideFlags: 0
  m_Script: {fileID: 11500000, guid: ad25a54912d2a8f49be8b514e802c040, type: 3}
  m_Name: VFXOperatorSine
  m_EditorClassIdentifier: 
  m_Parent: {fileID: 114200456888616874}
  m_Children: []
  m_UIPosition: {x: 3141.0476, y: 2028.6724}
  m_UICollapsed: 0
  m_UISuperCollapsed: 1
  m_InputSlots:
  - {fileID: 114297743305116820}
  m_OutputSlots:
  - {fileID: 114137356790581338}
--- !u!114 &114226177404354542
MonoBehaviour:
  m_ObjectHideFlags: 1
  m_CorrespondingSourceObject: {fileID: 0}
  m_PrefabInternal: {fileID: 0}
  m_GameObject: {fileID: 0}
  m_Enabled: 1
  m_EditorHideFlags: 0
  m_Script: {fileID: 11500000, guid: f780aa281814f9842a7c076d436932e7, type: 3}
  m_Name: VFXSlotFloat
  m_EditorClassIdentifier: 
  m_Parent: {fileID: 114174654932764980}
  m_Children: []
  m_UIPosition: {x: 0, y: 0}
  m_UICollapsed: 1
  m_UISuperCollapsed: 0
  m_MasterSlot: {fileID: 114790995822431172}
  m_MasterData:
    m_Owner: {fileID: 0}
    m_Value:
      m_Type:
        m_SerializableType: 
      m_SerializableObject: 
  m_Property:
    name: z
    m_serializedType:
      m_SerializableType: System.Single, mscorlib, Version=2.0.0.0, Culture=neutral,
        PublicKeyToken=b77a5c561934e089
    attributes: []
  m_Direction: 0
  m_LinkedSlots: []
--- !u!114 &114235258842832432
MonoBehaviour:
  m_ObjectHideFlags: 1
  m_CorrespondingSourceObject: {fileID: 0}
  m_PrefabInternal: {fileID: 0}
  m_GameObject: {fileID: 0}
  m_Enabled: 1
  m_EditorHideFlags: 0
  m_Script: {fileID: 11500000, guid: 491d1342f69c10c4dbac8df98c32ec48, type: 3}
  m_Name: VFXSlotPosition
  m_EditorClassIdentifier: 
  m_Parent: {fileID: 0}
  m_Children:
  - {fileID: 114294901266478858}
  m_UIPosition: {x: 0, y: 0}
  m_UICollapsed: 1
  m_UISuperCollapsed: 0
  m_MasterSlot: {fileID: 114235258842832432}
  m_MasterData:
    m_Owner: {fileID: 114877948219038648}
    m_Value:
      m_Type:
        m_SerializableType: UnityEditor.VFX.Position, Assembly-CSharp-Editor-testable,
          Version=0.0.0.0, Culture=neutral, PublicKeyToken=null
      m_SerializableObject: '{"space":0,"position":{"x":0.0,"y":0.0,"z":0.0}}'
  m_Property:
    name: Position
    m_serializedType:
      m_SerializableType: UnityEditor.VFX.Position, Assembly-CSharp-Editor-testable,
        Version=0.0.0.0, Culture=neutral, PublicKeyToken=null
    attributes: []
  m_Direction: 0
  m_LinkedSlots: []
--- !u!114 &114235893112925782
MonoBehaviour:
  m_ObjectHideFlags: 1
  m_CorrespondingSourceObject: {fileID: 0}
  m_PrefabInternal: {fileID: 0}
  m_GameObject: {fileID: 0}
  m_Enabled: 1
  m_EditorHideFlags: 0
  m_Script: {fileID: 11500000, guid: d16c6aeaef944094b9a1633041804207, type: 3}
  m_Name: Orient
  m_EditorClassIdentifier: 
  m_Parent: {fileID: 114064158827839248}
  m_Children: []
  m_UIPosition: {x: 0, y: 0}
  m_UICollapsed: 0
  m_UISuperCollapsed: 0
  m_InputSlots:
  - {fileID: 114807737876273794}
  m_OutputSlots: []
  m_Disabled: 0
  mode: 2
--- !u!114 &114238564048577708
MonoBehaviour:
  m_ObjectHideFlags: 1
  m_CorrespondingSourceObject: {fileID: 0}
  m_PrefabInternal: {fileID: 0}
  m_GameObject: {fileID: 0}
  m_Enabled: 1
  m_EditorHideFlags: 0
  m_Script: {fileID: 11500000, guid: 889be8bf1ed0c954a9ed096ce41655ea, type: 3}
  m_Name: VFXOperatorMultiply
  m_EditorClassIdentifier: 
  m_Parent: {fileID: 114200456888616874}
  m_Children: []
  m_UIPosition: {x: 3425.0916, y: 2140.8193}
  m_UICollapsed: 0
  m_UISuperCollapsed: 1
  m_InputSlots:
  - {fileID: 114883480731355362}
  - {fileID: 114532355623468066}
  m_OutputSlots:
  - {fileID: 114976585386164944}
--- !u!114 &114241788316439510
MonoBehaviour:
  m_ObjectHideFlags: 1
  m_CorrespondingSourceObject: {fileID: 0}
  m_PrefabInternal: {fileID: 0}
  m_GameObject: {fileID: 0}
  m_Enabled: 1
  m_EditorHideFlags: 0
  m_Script: {fileID: 11500000, guid: f780aa281814f9842a7c076d436932e7, type: 3}
  m_Name: VFXSlotFloat
  m_EditorClassIdentifier: 
  m_Parent: {fileID: 0}
  m_Children: []
  m_UIPosition: {x: 0, y: 0}
  m_UICollapsed: 1
  m_UISuperCollapsed: 0
  m_MasterSlot: {fileID: 114241788316439510}
  m_MasterData:
    m_Owner: {fileID: 114181110538292594}
    m_Value:
      m_Type:
        m_SerializableType: System.Single, mscorlib, Version=2.0.0.0, Culture=neutral,
          PublicKeyToken=b77a5c561934e089
      m_SerializableObject: 0.075
  m_Property:
    name: SizeY
    m_serializedType:
      m_SerializableType: System.Single, mscorlib, Version=2.0.0.0, Culture=neutral,
        PublicKeyToken=b77a5c561934e089
    attributes: []
  m_Direction: 0
  m_LinkedSlots:
  - {fileID: 114741752522193826}
--- !u!114 &114242236036460514
MonoBehaviour:
  m_ObjectHideFlags: 1
  m_CorrespondingSourceObject: {fileID: 0}
  m_PrefabInternal: {fileID: 0}
  m_GameObject: {fileID: 0}
  m_Enabled: 1
  m_EditorHideFlags: 0
  m_Script: {fileID: 11500000, guid: f780aa281814f9842a7c076d436932e7, type: 3}
  m_Name: VFXSlotFloat
  m_EditorClassIdentifier: 
  m_Parent: {fileID: 114041612083708220}
  m_Children: []
  m_UIPosition: {x: 0, y: 0}
  m_UICollapsed: 1
  m_UISuperCollapsed: 0
  m_MasterSlot: {fileID: 114807737876273794}
  m_MasterData:
    m_Owner: {fileID: 0}
    m_Value:
      m_Type:
        m_SerializableType: 
      m_SerializableObject: 
  m_Property:
    name: z
    m_serializedType:
      m_SerializableType: System.Single, mscorlib, Version=2.0.0.0, Culture=neutral,
        PublicKeyToken=b77a5c561934e089
    attributes: []
  m_Direction: 0
  m_LinkedSlots: []
--- !u!114 &114242330095398066
MonoBehaviour:
  m_ObjectHideFlags: 1
  m_CorrespondingSourceObject: {fileID: 0}
  m_PrefabInternal: {fileID: 0}
  m_GameObject: {fileID: 0}
  m_Enabled: 1
  m_EditorHideFlags: 0
  m_Script: {fileID: 11500000, guid: 491d1342f69c10c4dbac8df98c32ec48, type: 3}
  m_Name: VFXSlotPosition
  m_EditorClassIdentifier: 
  m_Parent: {fileID: 0}
  m_Children:
  - {fileID: 114179992904563572}
  m_UIPosition: {x: 0, y: 0}
  m_UICollapsed: 1
  m_UISuperCollapsed: 0
  m_MasterSlot: {fileID: 114242330095398066}
  m_MasterData:
    m_Owner: {fileID: 114945662358260460}
    m_Value:
      m_Type:
        m_SerializableType: UnityEditor.VFX.Position, Assembly-CSharp-Editor-testable,
          Version=0.0.0.0, Culture=neutral, PublicKeyToken=null
      m_SerializableObject: '{"space":0,"position":{"x":0.0,"y":0.0,"z":0.0}}'
  m_Property:
    name: Position
    m_serializedType:
      m_SerializableType: UnityEditor.VFX.Position, Assembly-CSharp-Editor-testable,
        Version=0.0.0.0, Culture=neutral, PublicKeyToken=null
    attributes: []
  m_Direction: 0
  m_LinkedSlots: []
--- !u!114 &114248396420308434
MonoBehaviour:
  m_ObjectHideFlags: 1
  m_CorrespondingSourceObject: {fileID: 0}
  m_PrefabInternal: {fileID: 0}
  m_GameObject: {fileID: 0}
  m_Enabled: 1
  m_EditorHideFlags: 0
  m_Script: {fileID: 11500000, guid: 87c154e0feeee864da39ba7591cf27e7, type: 3}
  m_Name: VFXSlotFloatN
  m_EditorClassIdentifier: 
  m_Parent: {fileID: 0}
  m_Children: []
  m_UIPosition: {x: 0, y: 0}
  m_UICollapsed: 1
  m_UISuperCollapsed: 0
  m_MasterSlot: {fileID: 114248396420308434}
  m_MasterData:
    m_Owner: {fileID: 114127420819879078}
    m_Value:
      m_Type:
        m_SerializableType: UnityEditor.VFX.FloatN, Assembly-CSharp-Editor-testable,
          Version=0.0.0.0, Culture=neutral, PublicKeyToken=null
      m_SerializableObject: '{"m_Components":[1.0]}'
  m_Property:
    name: a
    m_serializedType:
      m_SerializableType: UnityEditor.VFX.FloatN, Assembly-CSharp-Editor-testable,
        Version=0.0.0.0, Culture=neutral, PublicKeyToken=null
    attributes: []
  m_Direction: 0
  m_LinkedSlots:
  - {fileID: 114460471014172890}
--- !u!114 &114257811248445666
MonoBehaviour:
  m_ObjectHideFlags: 1
  m_CorrespondingSourceObject: {fileID: 0}
  m_PrefabInternal: {fileID: 0}
  m_GameObject: {fileID: 0}
  m_Enabled: 1
  m_EditorHideFlags: 0
  m_Script: {fileID: 11500000, guid: f780aa281814f9842a7c076d436932e7, type: 3}
  m_Name: VFXSlotFloat
  m_EditorClassIdentifier: 
  m_Parent: {fileID: 0}
  m_Children: []
  m_UIPosition: {x: 0, y: 0}
  m_UICollapsed: 1
  m_UISuperCollapsed: 0
  m_MasterSlot: {fileID: 114257811248445666}
  m_MasterData:
    m_Owner: {fileID: 114088498791788788}
    m_Value:
      m_Type:
        m_SerializableType: System.Single, mscorlib, Version=2.0.0.0, Culture=neutral,
          PublicKeyToken=b77a5c561934e089
      m_SerializableObject: 0.5
  m_Property:
    name: alphaThreshold
    m_serializedType:
      m_SerializableType: System.Single, mscorlib, Version=2.0.0.0, Culture=neutral,
        PublicKeyToken=b77a5c561934e089
    attributes: []
  m_Direction: 0
  m_LinkedSlots: []
--- !u!114 &114276705608501266
MonoBehaviour:
  m_ObjectHideFlags: 1
  m_CorrespondingSourceObject: {fileID: 0}
  m_PrefabInternal: {fileID: 0}
  m_GameObject: {fileID: 0}
  m_Enabled: 1
  m_EditorHideFlags: 0
  m_Script: {fileID: 11500000, guid: f780aa281814f9842a7c076d436932e7, type: 3}
  m_Name: VFXSlotFloat
  m_EditorClassIdentifier: 
  m_Parent: {fileID: 0}
  m_Children: []
  m_UIPosition: {x: 0, y: 0}
  m_UICollapsed: 1
  m_UISuperCollapsed: 0
  m_MasterSlot: {fileID: 114276705608501266}
  m_MasterData:
    m_Owner: {fileID: 114048015916724814}
    m_Value:
      m_Type:
        m_SerializableType: System.Single, mscorlib, Version=2.0.0.0, Culture=neutral,
          PublicKeyToken=b77a5c561934e089
      m_SerializableObject: 0.5
  m_Property:
    name: alphaThreshold
    m_serializedType:
      m_SerializableType: System.Single, mscorlib, Version=2.0.0.0, Culture=neutral,
        PublicKeyToken=b77a5c561934e089
    attributes: []
  m_Direction: 0
  m_LinkedSlots: []
--- !u!114 &114278993065489432
MonoBehaviour:
  m_ObjectHideFlags: 1
  m_CorrespondingSourceObject: {fileID: 0}
  m_PrefabInternal: {fileID: 0}
  m_GameObject: {fileID: 0}
  m_Enabled: 1
  m_EditorHideFlags: 0
  m_Script: {fileID: 11500000, guid: f780aa281814f9842a7c076d436932e7, type: 3}
  m_Name: VFXSlotFloat
  m_EditorClassIdentifier: 
  m_Parent: {fileID: 114041612083708220}
  m_Children: []
  m_UIPosition: {x: 0, y: 0}
  m_UICollapsed: 1
  m_UISuperCollapsed: 0
  m_MasterSlot: {fileID: 114807737876273794}
  m_MasterData:
    m_Owner: {fileID: 0}
    m_Value:
      m_Type:
        m_SerializableType: 
      m_SerializableObject: 
  m_Property:
    name: y
    m_serializedType:
      m_SerializableType: System.Single, mscorlib, Version=2.0.0.0, Culture=neutral,
        PublicKeyToken=b77a5c561934e089
    attributes: []
  m_Direction: 0
  m_LinkedSlots: []
--- !u!114 &114282520515415856
MonoBehaviour:
  m_ObjectHideFlags: 1
  m_CorrespondingSourceObject: {fileID: 0}
  m_PrefabInternal: {fileID: 0}
  m_GameObject: {fileID: 0}
  m_Enabled: 1
  m_EditorHideFlags: 0
  m_Script: {fileID: 11500000, guid: d78581a96eae8bf4398c282eb0b098bd, type: 3}
  m_Name: VFXDataParticle
  m_EditorClassIdentifier: 
  m_Parent: {fileID: 0}
  m_Children: []
  m_UIPosition: {x: 0, y: 0}
  m_UICollapsed: 1
  m_UISuperCollapsed: 0
  m_Owners:
  - {fileID: 114605905450444768}
  - {fileID: 114828977464085218}
  - {fileID: 114048015916724814}
  - {fileID: 114088498791788788}
  - {fileID: 114064158827839248}
  - {fileID: 114680159770969686}
  - {fileID: 114177930399143018}
  m_Capacity: 256
  m_Space: 1
--- !u!114 &114284239601355758
MonoBehaviour:
  m_ObjectHideFlags: 1
  m_CorrespondingSourceObject: {fileID: 0}
  m_PrefabInternal: {fileID: 0}
  m_GameObject: {fileID: 0}
  m_Enabled: 1
  m_EditorHideFlags: 0
  m_Script: {fileID: 11500000, guid: 7d33fb94df928ef4c986f97607706b82, type: 3}
  m_Name: VFXBuiltInParameter
  m_EditorClassIdentifier: 
  m_Parent: {fileID: 114200456888616874}
  m_Children: []
  m_UIPosition: {x: 2811.479, y: 2342.1946}
  m_UICollapsed: 0
  m_UISuperCollapsed: 0
  m_InputSlots: []
  m_OutputSlots:
  - {fileID: 114473704646893288}
  m_expressionOp: 6
--- !u!114 &114289209455447334
MonoBehaviour:
  m_ObjectHideFlags: 1
  m_CorrespondingSourceObject: {fileID: 0}
  m_PrefabInternal: {fileID: 0}
  m_GameObject: {fileID: 0}
  m_Enabled: 1
  m_EditorHideFlags: 0
  m_Script: {fileID: 11500000, guid: 486e063e1ed58c843942ea4122829ab1, type: 3}
  m_Name: VFXAttributeParameter
  m_EditorClassIdentifier: 
  m_Parent: {fileID: 114200456888616874}
  m_Children: []
  m_UIPosition: {x: 2255.118, y: 3427.4705}
  m_UICollapsed: 0
  m_UISuperCollapsed: 1
  m_InputSlots: []
  m_OutputSlots:
  - {fileID: 114646310551839200}
  attribute: pivot
  location: 0
--- !u!114 &114297743305116820
MonoBehaviour:
  m_ObjectHideFlags: 1
  m_CorrespondingSourceObject: {fileID: 0}
  m_PrefabInternal: {fileID: 0}
  m_GameObject: {fileID: 0}
  m_Enabled: 1
  m_EditorHideFlags: 0
  m_Script: {fileID: 11500000, guid: 87c154e0feeee864da39ba7591cf27e7, type: 3}
  m_Name: VFXSlotFloatN
  m_EditorClassIdentifier: 
  m_Parent: {fileID: 0}
  m_Children: []
  m_UIPosition: {x: 0, y: 0}
  m_UICollapsed: 1
  m_UISuperCollapsed: 0
  m_MasterSlot: {fileID: 114297743305116820}
  m_MasterData:
    m_Owner: {fileID: 114212506390583226}
    m_Value:
      m_Type:
        m_SerializableType: UnityEditor.VFX.FloatN, Assembly-CSharp-Editor-testable,
          Version=0.0.0.0, Culture=neutral, PublicKeyToken=null
      m_SerializableObject: '{"m_Components":[0.0]}'
  m_Property:
    name: x
    m_serializedType:
      m_SerializableType: UnityEditor.VFX.FloatN, Assembly-CSharp-Editor-testable,
        Version=0.0.0.0, Culture=neutral, PublicKeyToken=null
    attributes:
    - m_Type: 3
      m_Min: -Infinity
      m_Max: Infinity
      m_Tooltip: The operand.
      m_Regex: 
      m_RegexMaxLength: 0
  m_Direction: 0
  m_LinkedSlots:
  - {fileID: 114562098239528472}
--- !u!114 &114299987821575238
MonoBehaviour:
  m_ObjectHideFlags: 1
  m_CorrespondingSourceObject: {fileID: 0}
  m_PrefabInternal: {fileID: 0}
  m_GameObject: {fileID: 0}
  m_Enabled: 1
  m_EditorHideFlags: 0
  m_Script: {fileID: 11500000, guid: f780aa281814f9842a7c076d436932e7, type: 3}
  m_Name: VFXSlotFloat
  m_EditorClassIdentifier: 
  m_Parent: {fileID: 0}
  m_Children: []
  m_UIPosition: {x: 0, y: 0}
  m_UICollapsed: 1
  m_UISuperCollapsed: 0
  m_MasterSlot: {fileID: 114299987821575238}
  m_MasterData:
    m_Owner: {fileID: 114077051982172570}
    m_Value:
      m_Type:
        m_SerializableType: System.Single, mscorlib, Version=2.0.0.0, Culture=neutral,
          PublicKeyToken=b77a5c561934e089
      m_SerializableObject: 0
  m_Property:
    name: AngleZ
    m_serializedType:
      m_SerializableType: System.Single, mscorlib, Version=2.0.0.0, Culture=neutral,
        PublicKeyToken=b77a5c561934e089
    attributes: []
  m_Direction: 0
  m_LinkedSlots:
  - {fileID: 114996906165513182}
--- !u!114 &114303185547374634
MonoBehaviour:
  m_ObjectHideFlags: 1
  m_CorrespondingSourceObject: {fileID: 0}
  m_PrefabInternal: {fileID: 0}
  m_GameObject: {fileID: 0}
  m_Enabled: 1
  m_EditorHideFlags: 0
  m_Script: {fileID: 11500000, guid: a971fa2e110a0ac42ac1d8dae408704b, type: 3}
  m_Name: SetAttribute
  m_EditorClassIdentifier: 
  m_Parent: {fileID: 114680159770969686}
  m_Children: []
  m_UIPosition: {x: 0, y: 0}
  m_UICollapsed: 0
  m_UISuperCollapsed: 0
  m_InputSlots:
  - {fileID: 114155299782519026}
  m_OutputSlots: []
  m_Disabled: 1
  attribute: sizeZ
  Composition: 0
  Random: 0
--- !u!114 &114304094525003352
MonoBehaviour:
  m_ObjectHideFlags: 1
  m_CorrespondingSourceObject: {fileID: 0}
  m_PrefabInternal: {fileID: 0}
  m_GameObject: {fileID: 0}
  m_Enabled: 1
  m_EditorHideFlags: 0
  m_Script: {fileID: 11500000, guid: f780aa281814f9842a7c076d436932e7, type: 3}
  m_Name: VFXSlotFloat
  m_EditorClassIdentifier: 
  m_Parent: {fileID: 114644232621941124}
  m_Children: []
  m_UIPosition: {x: 0, y: 0}
  m_UICollapsed: 1
  m_UISuperCollapsed: 0
  m_MasterSlot: {fileID: 114644232621941124}
  m_MasterData:
    m_Owner: {fileID: 0}
    m_Value:
      m_Type:
        m_SerializableType: 
      m_SerializableObject: 
  m_Property:
    name: z
    m_serializedType:
      m_SerializableType: System.Single, mscorlib, Version=2.0.0.0, Culture=neutral,
        PublicKeyToken=b77a5c561934e089
    attributes: []
  m_Direction: 0
  m_LinkedSlots: []
--- !u!114 &114305022953713640
MonoBehaviour:
  m_ObjectHideFlags: 1
  m_CorrespondingSourceObject: {fileID: 0}
  m_PrefabInternal: {fileID: 0}
  m_GameObject: {fileID: 0}
  m_Enabled: 1
  m_EditorHideFlags: 0
  m_Script: {fileID: 11500000, guid: f780aa281814f9842a7c076d436932e7, type: 3}
  m_Name: VFXSlotFloat
  m_EditorClassIdentifier: 
  m_Parent: {fileID: 114174654932764980}
  m_Children: []
  m_UIPosition: {x: 0, y: 0}
  m_UICollapsed: 1
  m_UISuperCollapsed: 0
  m_MasterSlot: {fileID: 114790995822431172}
  m_MasterData:
    m_Owner: {fileID: 0}
    m_Value:
      m_Type:
        m_SerializableType: 
      m_SerializableObject: 
  m_Property:
    name: x
    m_serializedType:
      m_SerializableType: System.Single, mscorlib, Version=2.0.0.0, Culture=neutral,
        PublicKeyToken=b77a5c561934e089
    attributes: []
  m_Direction: 0
  m_LinkedSlots: []
--- !u!114 &114305108744004920
MonoBehaviour:
  m_ObjectHideFlags: 1
  m_CorrespondingSourceObject: {fileID: 0}
  m_PrefabInternal: {fileID: 0}
  m_GameObject: {fileID: 0}
  m_Enabled: 1
  m_EditorHideFlags: 0
  m_Script: {fileID: 11500000, guid: f780aa281814f9842a7c076d436932e7, type: 3}
  m_Name: VFXSlotFloat
  m_EditorClassIdentifier: 
  m_Parent: {fileID: 114694524856108614}
  m_Children: []
  m_UIPosition: {x: 0, y: 0}
  m_UICollapsed: 1
  m_UISuperCollapsed: 0
  m_MasterSlot: {fileID: 114694524856108614}
  m_MasterData:
    m_Owner: {fileID: 0}
    m_Value:
      m_Type:
        m_SerializableType: 
      m_SerializableObject: 
  m_Property:
    name: y
    m_serializedType:
      m_SerializableType: System.Single, mscorlib, Version=2.0.0.0, Culture=neutral,
        PublicKeyToken=b77a5c561934e089
    attributes: []
  m_Direction: 0
  m_LinkedSlots: []
--- !u!114 &114306604054736440
MonoBehaviour:
  m_ObjectHideFlags: 1
  m_CorrespondingSourceObject: {fileID: 0}
  m_PrefabInternal: {fileID: 0}
  m_GameObject: {fileID: 0}
  m_Enabled: 1
  m_EditorHideFlags: 0
  m_Script: {fileID: 11500000, guid: d4ac1f07508084c48ac69b16a1764ee0, type: 3}
  m_Name: VFXOperatorCosine
  m_EditorClassIdentifier: 
  m_Parent: {fileID: 114200456888616874}
  m_Children: []
  m_UIPosition: {x: 3144.0894, y: 2107.9473}
  m_UICollapsed: 0
  m_UISuperCollapsed: 1
  m_InputSlots:
  - {fileID: 114718365415722526}
  m_OutputSlots:
  - {fileID: 114153129811020258}
--- !u!114 &114307418658165266
MonoBehaviour:
  m_ObjectHideFlags: 1
  m_CorrespondingSourceObject: {fileID: 0}
  m_PrefabInternal: {fileID: 0}
  m_GameObject: {fileID: 0}
  m_Enabled: 1
  m_EditorHideFlags: 0
  m_Script: {fileID: 11500000, guid: f780aa281814f9842a7c076d436932e7, type: 3}
  m_Name: VFXSlotFloat
  m_EditorClassIdentifier: 
  m_Parent: {fileID: 114646310551839200}
  m_Children: []
  m_UIPosition: {x: 0, y: 0}
  m_UICollapsed: 1
  m_UISuperCollapsed: 0
  m_MasterSlot: {fileID: 114646310551839200}
  m_MasterData:
    m_Owner: {fileID: 0}
    m_Value:
      m_Type:
        m_SerializableType: 
      m_SerializableObject: 
  m_Property:
    name: x
    m_serializedType:
      m_SerializableType: System.Single, mscorlib, Version=2.0.0.0, Culture=neutral,
        PublicKeyToken=b77a5c561934e089
    attributes: []
  m_Direction: 1
  m_LinkedSlots:
  - {fileID: 114493914565582984}
--- !u!114 &114312730338110700
MonoBehaviour:
  m_ObjectHideFlags: 1
  m_CorrespondingSourceObject: {fileID: 0}
  m_PrefabInternal: {fileID: 0}
  m_GameObject: {fileID: 0}
  m_Enabled: 1
  m_EditorHideFlags: 0
  m_Script: {fileID: 11500000, guid: f780aa281814f9842a7c076d436932e7, type: 3}
  m_Name: VFXSlotFloat
  m_EditorClassIdentifier: 
  m_Parent: {fileID: 0}
  m_Children: []
  m_UIPosition: {x: 0, y: 0}
  m_UICollapsed: 1
  m_UISuperCollapsed: 0
  m_MasterSlot: {fileID: 114312730338110700}
  m_MasterData:
    m_Owner: {fileID: 114681892207708810}
    m_Value:
      m_Type:
        m_SerializableType: System.Single, mscorlib, Version=2.0.0.0, Culture=neutral,
          PublicKeyToken=b77a5c561934e089
      m_SerializableObject: 0
  m_Property:
    name: sizeY
    m_serializedType:
      m_SerializableType: System.Single, mscorlib, Version=2.0.0.0, Culture=neutral,
        PublicKeyToken=b77a5c561934e089
    attributes: []
  m_Direction: 1
  m_LinkedSlots:
  - {fileID: 114093393999456778}
--- !u!114 &114313674313485584
MonoBehaviour:
  m_ObjectHideFlags: 1
  m_CorrespondingSourceObject: {fileID: 0}
  m_PrefabInternal: {fileID: 0}
  m_GameObject: {fileID: 0}
  m_Enabled: 1
  m_EditorHideFlags: 0
  m_Script: {fileID: 11500000, guid: f780aa281814f9842a7c076d436932e7, type: 3}
  m_Name: VFXSlotFloat
  m_EditorClassIdentifier: 
  m_Parent: {fileID: 114703958351425494}
  m_Children: []
  m_UIPosition: {x: 0, y: 0}
  m_UICollapsed: 1
  m_UISuperCollapsed: 0
  m_MasterSlot: {fileID: 114703958351425494}
  m_MasterData:
    m_Owner: {fileID: 0}
    m_Value:
      m_Type:
        m_SerializableType: 
      m_SerializableObject: 
  m_Property:
    name: x
    m_serializedType:
      m_SerializableType: System.Single, mscorlib, Version=2.0.0.0, Culture=neutral,
        PublicKeyToken=b77a5c561934e089
    attributes: []
  m_Direction: 0
  m_LinkedSlots: []
--- !u!114 &114313786258900242
MonoBehaviour:
  m_ObjectHideFlags: 1
  m_CorrespondingSourceObject: {fileID: 0}
  m_PrefabInternal: {fileID: 0}
  m_GameObject: {fileID: 0}
  m_Enabled: 1
  m_EditorHideFlags: 0
  m_Script: {fileID: 11500000, guid: f780aa281814f9842a7c076d436932e7, type: 3}
  m_Name: VFXSlotFloat
  m_EditorClassIdentifier: 
  m_Parent: {fileID: 114792812082659110}
  m_Children: []
  m_UIPosition: {x: 0, y: 0}
  m_UICollapsed: 1
  m_UISuperCollapsed: 0
  m_MasterSlot: {fileID: 114748034404174478}
  m_MasterData:
    m_Owner: {fileID: 0}
    m_Value:
      m_Type:
        m_SerializableType: 
      m_SerializableObject: 
  m_Property:
    name: z
    m_serializedType:
      m_SerializableType: System.Single, mscorlib, Version=2.0.0.0, Culture=neutral,
        PublicKeyToken=b77a5c561934e089
    attributes: []
  m_Direction: 0
  m_LinkedSlots: []
--- !u!114 &114321413550803294
MonoBehaviour:
  m_ObjectHideFlags: 1
  m_CorrespondingSourceObject: {fileID: 0}
  m_PrefabInternal: {fileID: 0}
  m_GameObject: {fileID: 0}
  m_Enabled: 1
  m_EditorHideFlags: 0
  m_Script: {fileID: 11500000, guid: f780aa281814f9842a7c076d436932e7, type: 3}
  m_Name: VFXSlotFloat
  m_EditorClassIdentifier: 
  m_Parent: {fileID: 114105714488760038}
  m_Children: []
  m_UIPosition: {x: 0, y: 0}
  m_UICollapsed: 1
  m_UISuperCollapsed: 0
  m_MasterSlot: {fileID: 114964131929988198}
  m_MasterData:
    m_Owner: {fileID: 0}
    m_Value:
      m_Type:
        m_SerializableType: 
      m_SerializableObject: 
  m_Property:
    name: y
    m_serializedType:
      m_SerializableType: System.Single, mscorlib, Version=2.0.0.0, Culture=neutral,
        PublicKeyToken=b77a5c561934e089
    attributes: []
  m_Direction: 0
  m_LinkedSlots: []
--- !u!114 &114341074600260556
MonoBehaviour:
  m_ObjectHideFlags: 1
  m_CorrespondingSourceObject: {fileID: 0}
  m_PrefabInternal: {fileID: 0}
  m_GameObject: {fileID: 0}
  m_Enabled: 1
  m_EditorHideFlags: 0
  m_Script: {fileID: 11500000, guid: f780aa281814f9842a7c076d436932e7, type: 3}
  m_Name: VFXSlotFloat
  m_EditorClassIdentifier: 
  m_Parent: {fileID: 114646310551839200}
  m_Children: []
  m_UIPosition: {x: 0, y: 0}
  m_UICollapsed: 1
  m_UISuperCollapsed: 0
  m_MasterSlot: {fileID: 114646310551839200}
  m_MasterData:
    m_Owner: {fileID: 0}
    m_Value:
      m_Type:
        m_SerializableType: 
      m_SerializableObject: 
  m_Property:
    name: z
    m_serializedType:
      m_SerializableType: System.Single, mscorlib, Version=2.0.0.0, Culture=neutral,
        PublicKeyToken=b77a5c561934e089
    attributes: []
  m_Direction: 1
  m_LinkedSlots:
  - {fileID: 114385632679414764}
--- !u!114 &114344048999223482
MonoBehaviour:
  m_ObjectHideFlags: 1
  m_CorrespondingSourceObject: {fileID: 0}
  m_PrefabInternal: {fileID: 0}
  m_GameObject: {fileID: 0}
  m_Enabled: 1
  m_EditorHideFlags: 0
  m_Script: {fileID: 11500000, guid: 491d1342f69c10c4dbac8df98c32ec48, type: 3}
  m_Name: VFXSlotPosition
  m_EditorClassIdentifier: 
  m_Parent: {fileID: 0}
  m_Children:
  - {fileID: 114348422866238190}
  m_UIPosition: {x: 0, y: 0}
  m_UICollapsed: 1
  m_UISuperCollapsed: 0
  m_MasterSlot: {fileID: 114344048999223482}
  m_MasterData:
    m_Owner: {fileID: 114824210331950922}
    m_Value:
      m_Type:
        m_SerializableType: UnityEditor.VFX.Position, Assembly-CSharp-Editor-testable,
          Version=0.0.0.0, Culture=neutral, PublicKeyToken=null
      m_SerializableObject: '{"space":0,"position":{"x":0.0,"y":0.0,"z":0.0}}'
  m_Property:
    name: Position
    m_serializedType:
      m_SerializableType: UnityEditor.VFX.Position, Assembly-CSharp-Editor-testable,
        Version=0.0.0.0, Culture=neutral, PublicKeyToken=null
    attributes: []
  m_Direction: 0
  m_LinkedSlots: []
--- !u!114 &114364830416490840
MonoBehaviour:
  m_ObjectHideFlags: 1
  m_CorrespondingSourceObject: {fileID: 0}
  m_PrefabInternal: {fileID: 0}
  m_GameObject: {fileID: 0}
  m_Enabled: 1
  m_EditorHideFlags: 0
  m_Script: {fileID: 11500000, guid: f05c6884b705ce14d82ae720f0ec209f, type: 3}
  m_Name: VFXSpawnerConstantRate
  m_EditorClassIdentifier: 
  m_Parent: {fileID: 114839271827221688}
  m_Children: []
  m_UIPosition: {x: 0, y: 0}
  m_UICollapsed: 0
  m_UISuperCollapsed: 0
  m_InputSlots:
  - {fileID: 114433848237330512}
  m_OutputSlots: []
  m_Disabled: 0
--- !u!114 &114370927997761198
MonoBehaviour:
  m_ObjectHideFlags: 1
  m_CorrespondingSourceObject: {fileID: 0}
  m_PrefabInternal: {fileID: 0}
  m_GameObject: {fileID: 0}
  m_Enabled: 1
  m_EditorHideFlags: 0
  m_Script: {fileID: 11500000, guid: f780aa281814f9842a7c076d436932e7, type: 3}
  m_Name: VFXSlotFloat
  m_EditorClassIdentifier: 
  m_Parent: {fileID: 0}
  m_Children: []
  m_UIPosition: {x: 0, y: 0}
  m_UICollapsed: 1
  m_UISuperCollapsed: 0
  m_MasterSlot: {fileID: 114370927997761198}
  m_MasterData:
    m_Owner: {fileID: 114572247497199252}
    m_Value:
      m_Type:
        m_SerializableType: System.Single, mscorlib, Version=2.0.0.0, Culture=neutral,
          PublicKeyToken=b77a5c561934e089
      m_SerializableObject: 1
  m_Property:
    name: Alpha
    m_serializedType:
      m_SerializableType: System.Single, mscorlib, Version=2.0.0.0, Culture=neutral,
        PublicKeyToken=b77a5c561934e089
    attributes: []
  m_Direction: 0
  m_LinkedSlots: []
--- !u!114 &114376182072024986
MonoBehaviour:
  m_ObjectHideFlags: 1
  m_CorrespondingSourceObject: {fileID: 0}
  m_PrefabInternal: {fileID: 0}
  m_GameObject: {fileID: 0}
  m_Enabled: 1
  m_EditorHideFlags: 0
  m_Script: {fileID: 11500000, guid: 1b605c022ee79394a8a776c0869b3f9a, type: 3}
  m_Name: VFXSlot
  m_EditorClassIdentifier: 
  m_Parent: {fileID: 0}
  m_Children:
  - {fileID: 114164791608531334}
  - {fileID: 114672342661555610}
  m_UIPosition: {x: 0, y: 0}
  m_UICollapsed: 0
  m_UISuperCollapsed: 0
  m_MasterSlot: {fileID: 114376182072024986}
  m_MasterData:
    m_Owner: {fileID: 114605905450444768}
    m_Value:
      m_Type:
        m_SerializableType: UnityEditor.VFX.AABox, Assembly-CSharp-Editor-testable,
          Version=0.0.0.0, Culture=neutral, PublicKeyToken=null
      m_SerializableObject: '{"space":0,"center":{"x":0.02539682388305664,"y":0.022222280502319337,"z":0.03492140769958496},"size":{"x":2.396834373474121,"y":2.3523898124694826,"z":2.301595687866211}}'
  m_Property:
    name: bounds
    m_serializedType:
      m_SerializableType: UnityEditor.VFX.AABox, Assembly-CSharp-Editor-testable,
        Version=0.0.0.0, Culture=neutral, PublicKeyToken=null
    attributes: []
  m_Direction: 0
  m_LinkedSlots: []
--- !u!114 &114376232846736684
MonoBehaviour:
  m_ObjectHideFlags: 1
  m_CorrespondingSourceObject: {fileID: 0}
  m_PrefabInternal: {fileID: 0}
  m_GameObject: {fileID: 0}
  m_Enabled: 1
  m_EditorHideFlags: 0
  m_Script: {fileID: 11500000, guid: ac39bd03fca81b849929b9c966f1836a, type: 3}
  m_Name: VFXSlotFloat3
  m_EditorClassIdentifier: 
  m_Parent: {fileID: 0}
  m_Children:
  - {fileID: 114742077906713596}
  - {fileID: 114733244951243014}
  - {fileID: 114905136463582108}
  m_UIPosition: {x: 0, y: 0}
  m_UICollapsed: 0
  m_UISuperCollapsed: 0
  m_MasterSlot: {fileID: 114376232846736684}
  m_MasterData:
    m_Owner: {fileID: 114913164736257490}
    m_Value:
      m_Type:
        m_SerializableType: UnityEngine.Vector3, UnityEngine.CoreModule, Version=0.0.0.0,
          Culture=neutral, PublicKeyToken=null
      m_SerializableObject: '{"x":1.0,"y":1.0,"z":0.0}'
  m_Property:
    name: Pivot
    m_serializedType:
      m_SerializableType: UnityEngine.Vector3, UnityEngine.CoreModule, Version=0.0.0.0,
        Culture=neutral, PublicKeyToken=null
    attributes: []
  m_Direction: 0
  m_LinkedSlots: []
--- !u!114 &114385632679414764
MonoBehaviour:
  m_ObjectHideFlags: 1
  m_CorrespondingSourceObject: {fileID: 0}
  m_PrefabInternal: {fileID: 0}
  m_GameObject: {fileID: 0}
  m_Enabled: 1
  m_EditorHideFlags: 0
  m_Script: {fileID: 11500000, guid: f780aa281814f9842a7c076d436932e7, type: 3}
  m_Name: VFXSlotFloat
  m_EditorClassIdentifier: 
  m_Parent: {fileID: 114574775197311116}
  m_Children: []
  m_UIPosition: {x: 0, y: 0}
  m_UICollapsed: 1
  m_UISuperCollapsed: 0
  m_MasterSlot: {fileID: 114574775197311116}
  m_MasterData:
    m_Owner: {fileID: 0}
    m_Value:
      m_Type:
        m_SerializableType: 
      m_SerializableObject: 
  m_Property:
    name: z
    m_serializedType:
      m_SerializableType: System.Single, mscorlib, Version=2.0.0.0, Culture=neutral,
        PublicKeyToken=b77a5c561934e089
    attributes: []
  m_Direction: 0
  m_LinkedSlots:
  - {fileID: 114341074600260556}
--- !u!114 &114395468979639972
MonoBehaviour:
  m_ObjectHideFlags: 1
  m_CorrespondingSourceObject: {fileID: 0}
  m_PrefabInternal: {fileID: 0}
  m_GameObject: {fileID: 0}
  m_Enabled: 1
  m_EditorHideFlags: 0
  m_Script: {fileID: 11500000, guid: 45c2280503cc146439a1c8e25a69d867, type: 3}
  m_Name: VFXOperatorDivide
  m_EditorClassIdentifier: 
  m_Parent: {fileID: 114200456888616874}
  m_Children: []
  m_UIPosition: {x: 2575.0894, y: 3316.525}
  m_UICollapsed: 0
  m_UISuperCollapsed: 1
  m_InputSlots:
  - {fileID: 114093393999456778}
  - {fileID: 114812057615356996}
  - {fileID: 114202875558179624}
  m_OutputSlots:
  - {fileID: 114741752522193826}
--- !u!114 &114395709851238466
MonoBehaviour:
  m_ObjectHideFlags: 1
  m_CorrespondingSourceObject: {fileID: 0}
  m_PrefabInternal: {fileID: 0}
  m_GameObject: {fileID: 0}
  m_Enabled: 1
  m_EditorHideFlags: 0
  m_Script: {fileID: 11500000, guid: 87c154e0feeee864da39ba7591cf27e7, type: 3}
  m_Name: VFXSlotFloatN
  m_EditorClassIdentifier: 
  m_Parent: {fileID: 0}
  m_Children: []
  m_UIPosition: {x: 0, y: 0}
  m_UICollapsed: 1
  m_UISuperCollapsed: 0
  m_MasterSlot: {fileID: 114395709851238466}
  m_MasterData:
    m_Owner: {fileID: 114131957630941232}
    m_Value:
      m_Type:
        m_SerializableType: UnityEditor.VFX.FloatN, Assembly-CSharp-Editor-testable,
          Version=0.0.0.0, Culture=neutral, PublicKeyToken=null
      m_SerializableObject: '{"m_Components":[9.0]}'
  m_Property:
    name: b
    m_serializedType:
      m_SerializableType: UnityEditor.VFX.FloatN, Assembly-CSharp-Editor-testable,
        Version=0.0.0.0, Culture=neutral, PublicKeyToken=null
    attributes: []
  m_Direction: 0
  m_LinkedSlots: []
--- !u!114 &114421539110512220
MonoBehaviour:
  m_ObjectHideFlags: 1
  m_CorrespondingSourceObject: {fileID: 0}
  m_PrefabInternal: {fileID: 0}
  m_GameObject: {fileID: 0}
  m_Enabled: 1
  m_EditorHideFlags: 0
  m_Script: {fileID: 11500000, guid: f780aa281814f9842a7c076d436932e7, type: 3}
  m_Name: VFXSlotFloat
  m_EditorClassIdentifier: 
  m_Parent: {fileID: 0}
  m_Children: []
  m_UIPosition: {x: 0, y: 0}
  m_UICollapsed: 1
  m_UISuperCollapsed: 0
  m_MasterSlot: {fileID: 114421539110512220}
  m_MasterData:
    m_Owner: {fileID: 114720462160470014}
    m_Value:
      m_Type:
        m_SerializableType: System.Single, mscorlib, Version=2.0.0.0, Culture=neutral,
          PublicKeyToken=b77a5c561934e089
      m_SerializableObject: 0.075
  m_Property:
    name: SizeX
    m_serializedType:
      m_SerializableType: System.Single, mscorlib, Version=2.0.0.0, Culture=neutral,
        PublicKeyToken=b77a5c561934e089
    attributes: []
  m_Direction: 0
  m_LinkedSlots: []
--- !u!114 &114426675514071650
MonoBehaviour:
  m_ObjectHideFlags: 1
  m_CorrespondingSourceObject: {fileID: 0}
  m_PrefabInternal: {fileID: 0}
  m_GameObject: {fileID: 0}
  m_Enabled: 1
  m_EditorHideFlags: 0
  m_Script: {fileID: 11500000, guid: f780aa281814f9842a7c076d436932e7, type: 3}
  m_Name: VFXSlotFloat
  m_EditorClassIdentifier: 
  m_Parent: {fileID: 0}
  m_Children: []
  m_UIPosition: {x: 0, y: 0}
  m_UICollapsed: 1
  m_UISuperCollapsed: 0
  m_MasterSlot: {fileID: 114426675514071650}
  m_MasterData:
    m_Owner: {fileID: 114672735506798872}
    m_Value:
      m_Type:
        m_SerializableType: System.Single, mscorlib, Version=2.0.0.0, Culture=neutral,
          PublicKeyToken=b77a5c561934e089
      m_SerializableObject: 1
  m_Property:
    name: Alpha
    m_serializedType:
      m_SerializableType: System.Single, mscorlib, Version=2.0.0.0, Culture=neutral,
        PublicKeyToken=b77a5c561934e089
    attributes: []
  m_Direction: 0
  m_LinkedSlots: []
--- !u!114 &114433848237330512
MonoBehaviour:
  m_ObjectHideFlags: 1
  m_CorrespondingSourceObject: {fileID: 0}
  m_PrefabInternal: {fileID: 0}
  m_GameObject: {fileID: 0}
  m_Enabled: 1
  m_EditorHideFlags: 0
  m_Script: {fileID: 11500000, guid: f780aa281814f9842a7c076d436932e7, type: 3}
  m_Name: VFXSlotFloat
  m_EditorClassIdentifier: 
  m_Parent: {fileID: 0}
  m_Children: []
  m_UIPosition: {x: 0, y: 0}
  m_UICollapsed: 1
  m_UISuperCollapsed: 0
  m_MasterSlot: {fileID: 114433848237330512}
  m_MasterData:
    m_Owner: {fileID: 114364830416490840}
    m_Value:
      m_Type:
        m_SerializableType: System.Single, mscorlib, Version=2.0.0.0, Culture=neutral,
          PublicKeyToken=b77a5c561934e089
      m_SerializableObject: 50
  m_Property:
    name: Rate
    m_serializedType:
      m_SerializableType: System.Single, mscorlib, Version=2.0.0.0, Culture=neutral,
        PublicKeyToken=b77a5c561934e089
    attributes:
    - m_Type: 1
      m_Min: 0
      m_Max: Infinity
      m_Tooltip: 
      m_Regex: 
      m_RegexMaxLength: 0
  m_Direction: 0
  m_LinkedSlots: []
--- !u!114 &114439582945562856
MonoBehaviour:
  m_ObjectHideFlags: 1
  m_CorrespondingSourceObject: {fileID: 0}
  m_PrefabInternal: {fileID: 0}
  m_GameObject: {fileID: 0}
  m_Enabled: 1
  m_EditorHideFlags: 0
  m_Script: {fileID: 11500000, guid: ac39bd03fca81b849929b9c966f1836a, type: 3}
  m_Name: VFXSlotFloat3
  m_EditorClassIdentifier: 
  m_Parent: {fileID: 0}
  m_Children:
  - {fileID: 114961953114652194}
  - {fileID: 114952545566363384}
  - {fileID: 114996638595768032}
  m_UIPosition: {x: 0, y: 0}
  m_UICollapsed: 1
  m_UISuperCollapsed: 0
  m_MasterSlot: {fileID: 114439582945562856}
  m_MasterData:
    m_Owner: {fileID: 114210458703361284}
    m_Value:
      m_Type:
        m_SerializableType: UnityEngine.Vector3, UnityEngine.CoreModule, Version=0.0.0.0,
          Culture=neutral, PublicKeyToken=null
      m_SerializableObject: '{"x":0.0,"y":0.0,"z":1.0}'
  m_Property:
    name: Color
    m_serializedType:
      m_SerializableType: UnityEngine.Vector3, UnityEngine.CoreModule, Version=0.0.0.0,
        Culture=neutral, PublicKeyToken=null
    attributes:
    - m_Type: 5
      m_Min: -Infinity
      m_Max: Infinity
      m_Tooltip: 
      m_Regex: 
      m_RegexMaxLength: 0
  m_Direction: 0
  m_LinkedSlots: []
--- !u!114 &114442787080827024
MonoBehaviour:
  m_ObjectHideFlags: 1
  m_CorrespondingSourceObject: {fileID: 0}
  m_PrefabInternal: {fileID: 0}
  m_GameObject: {fileID: 0}
  m_Enabled: 1
  m_EditorHideFlags: 0
  m_Script: {fileID: 11500000, guid: 889be8bf1ed0c954a9ed096ce41655ea, type: 3}
  m_Name: VFXOperatorMultiply
  m_EditorClassIdentifier: 
  m_Parent: {fileID: 114200456888616874}
  m_Children: []
  m_UIPosition: {x: 3196.016, y: 2274.7817}
  m_UICollapsed: 0
  m_UISuperCollapsed: 0
  m_InputSlots:
  - {fileID: 114596887460168504}
  - {fileID: 114732839698010740}
  m_OutputSlots:
  - {fileID: 114805732725153984}
--- !u!114 &114445618382597932
MonoBehaviour:
  m_ObjectHideFlags: 1
  m_CorrespondingSourceObject: {fileID: 0}
  m_PrefabInternal: {fileID: 0}
  m_GameObject: {fileID: 0}
  m_Enabled: 1
  m_EditorHideFlags: 0
  m_Script: {fileID: 11500000, guid: f780aa281814f9842a7c076d436932e7, type: 3}
  m_Name: VFXSlotFloat
  m_EditorClassIdentifier: 
  m_Parent: {fileID: 0}
  m_Children: []
  m_UIPosition: {x: 0, y: 0}
  m_UICollapsed: 1
  m_UISuperCollapsed: 0
  m_MasterSlot: {fileID: 114445618382597932}
  m_MasterData:
    m_Owner: {fileID: 114003804114048552}
    m_Value:
      m_Type:
        m_SerializableType: System.Single, mscorlib, Version=2.0.0.0, Culture=neutral,
          PublicKeyToken=b77a5c561934e089
      m_SerializableObject: 0
  m_Property:
    name: r
    m_serializedType:
      m_SerializableType: System.Single, mscorlib, Version=2.0.0.0, Culture=neutral,
        PublicKeyToken=b77a5c561934e089
    attributes:
    - m_Type: 3
      m_Min: -Infinity
      m_Max: Infinity
      m_Tooltip: A random number between 0 and 1.
      m_Regex: 
      m_RegexMaxLength: 0
  m_Direction: 1
  m_LinkedSlots: []
--- !u!114 &114446972116570536
MonoBehaviour:
  m_ObjectHideFlags: 1
  m_CorrespondingSourceObject: {fileID: 0}
  m_PrefabInternal: {fileID: 0}
  m_GameObject: {fileID: 0}
  m_Enabled: 1
  m_EditorHideFlags: 0
  m_Script: {fileID: 11500000, guid: f780aa281814f9842a7c076d436932e7, type: 3}
  m_Name: VFXSlotFloat
  m_EditorClassIdentifier: 
  m_Parent: {fileID: 114173676737462638}
  m_Children: []
  m_UIPosition: {x: 0, y: 0}
  m_UICollapsed: 1
  m_UISuperCollapsed: 0
  m_MasterSlot: {fileID: 114173676737462638}
  m_MasterData:
    m_Owner: {fileID: 0}
    m_Value:
      m_Type:
        m_SerializableType: 
      m_SerializableObject: 
  m_Property:
    name: z
    m_serializedType:
      m_SerializableType: System.Single, mscorlib, Version=2.0.0.0, Culture=neutral,
        PublicKeyToken=b77a5c561934e089
    attributes: []
  m_Direction: 0
  m_LinkedSlots: []
--- !u!114 &114453434060119218
MonoBehaviour:
  m_ObjectHideFlags: 1
  m_CorrespondingSourceObject: {fileID: 0}
  m_PrefabInternal: {fileID: 0}
  m_GameObject: {fileID: 0}
  m_Enabled: 1
  m_EditorHideFlags: 0
  m_Script: {fileID: 11500000, guid: a971fa2e110a0ac42ac1d8dae408704b, type: 3}
  m_Name: SetAttribute
  m_EditorClassIdentifier: 
  m_Parent: {fileID: 114177930399143018}
  m_Children: []
  m_UIPosition: {x: 0, y: 0}
  m_UICollapsed: 0
  m_UISuperCollapsed: 0
  m_InputSlots:
  - {fileID: 114173676737462638}
  m_OutputSlots: []
  m_Disabled: 0
  attribute: pivot
  Composition: 0
  Random: 0
--- !u!114 &114459728986530570
MonoBehaviour:
  m_ObjectHideFlags: 1
  m_CorrespondingSourceObject: {fileID: 0}
  m_PrefabInternal: {fileID: 0}
  m_GameObject: {fileID: 0}
  m_Enabled: 1
  m_EditorHideFlags: 0
  m_Script: {fileID: 11500000, guid: f780aa281814f9842a7c076d436932e7, type: 3}
  m_Name: VFXSlotFloat
  m_EditorClassIdentifier: 
  m_Parent: {fileID: 114790995822431172}
  m_Children: []
  m_UIPosition: {x: 0, y: 0}
  m_UICollapsed: 1
  m_UISuperCollapsed: 0
  m_MasterSlot: {fileID: 114790995822431172}
  m_MasterData:
    m_Owner: {fileID: 0}
    m_Value:
      m_Type:
        m_SerializableType: 
      m_SerializableObject: 
  m_Property:
    name: arc
    m_serializedType:
      m_SerializableType: System.Single, mscorlib, Version=2.0.0.0, Culture=neutral,
        PublicKeyToken=b77a5c561934e089
    attributes:
    - m_Type: 3
      m_Min: -Infinity
      m_Max: Infinity
      m_Tooltip: Controls how much of the sphere is used.
      m_Regex: 
      m_RegexMaxLength: 0
    - m_Type: 0
      m_Min: 0
      m_Max: 6.2831855
      m_Tooltip: 
      m_Regex: 
      m_RegexMaxLength: 0
    - m_Type: 4
      m_Min: -Infinity
      m_Max: Infinity
      m_Tooltip: 
      m_Regex: 
      m_RegexMaxLength: 0
  m_Direction: 0
  m_LinkedSlots: []
--- !u!114 &114460471014172890
MonoBehaviour:
  m_ObjectHideFlags: 1
  m_CorrespondingSourceObject: {fileID: 0}
  m_PrefabInternal: {fileID: 0}
  m_GameObject: {fileID: 0}
  m_Enabled: 1
  m_EditorHideFlags: 0
  m_Script: {fileID: 11500000, guid: f780aa281814f9842a7c076d436932e7, type: 3}
  m_Name: VFXSlotFloat
  m_EditorClassIdentifier: 
  m_Parent: {fileID: 114646310551839200}
  m_Children: []
  m_UIPosition: {x: 0, y: 0}
  m_UICollapsed: 1
  m_UISuperCollapsed: 0
  m_MasterSlot: {fileID: 114646310551839200}
  m_MasterData:
    m_Owner: {fileID: 0}
    m_Value:
      m_Type:
        m_SerializableType: 
      m_SerializableObject: 
  m_Property:
    name: y
    m_serializedType:
      m_SerializableType: System.Single, mscorlib, Version=2.0.0.0, Culture=neutral,
        PublicKeyToken=b77a5c561934e089
    attributes: []
  m_Direction: 1
  m_LinkedSlots:
  - {fileID: 114248396420308434}
--- !u!114 &114469326614582188
MonoBehaviour:
  m_ObjectHideFlags: 1
  m_CorrespondingSourceObject: {fileID: 0}
  m_PrefabInternal: {fileID: 0}
  m_GameObject: {fileID: 0}
  m_Enabled: 1
  m_EditorHideFlags: 0
  m_Script: {fileID: 11500000, guid: f780aa281814f9842a7c076d436932e7, type: 3}
  m_Name: VFXSlotFloat
  m_EditorClassIdentifier: 
  m_Parent: {fileID: 114880319480420680}
  m_Children: []
  m_UIPosition: {x: 0, y: 0}
  m_UICollapsed: 1
  m_UISuperCollapsed: 0
  m_MasterSlot: {fileID: 114880319480420680}
  m_MasterData:
    m_Owner: {fileID: 0}
    m_Value:
      m_Type:
        m_SerializableType: 
      m_SerializableObject: 
  m_Property:
    name: y
    m_serializedType:
      m_SerializableType: System.Single, mscorlib, Version=2.0.0.0, Culture=neutral,
        PublicKeyToken=b77a5c561934e089
    attributes: []
  m_Direction: 0
  m_LinkedSlots: []
--- !u!114 &114473039683224438
MonoBehaviour:
  m_ObjectHideFlags: 1
  m_CorrespondingSourceObject: {fileID: 0}
  m_PrefabInternal: {fileID: 0}
  m_GameObject: {fileID: 0}
  m_Enabled: 1
  m_EditorHideFlags: 0
  m_Script: {fileID: 11500000, guid: 491d1342f69c10c4dbac8df98c32ec48, type: 3}
  m_Name: VFXSlotPosition
  m_EditorClassIdentifier: 
  m_Parent: {fileID: 0}
  m_Children:
  - {fileID: 114312857654616118}
  m_UIPosition: {x: 0, y: 0}
  m_UICollapsed: 1
  m_UISuperCollapsed: 0
  m_MasterSlot: {fileID: 114473039683224438}
  m_MasterData:
    m_Owner: {fileID: 114235893112925782}
    m_Value:
      m_Type:
        m_SerializableType: UnityEditor.VFX.Position, Assembly-CSharp-Editor-testable,
          Version=0.0.0.0, Culture=neutral, PublicKeyToken=null
      m_SerializableObject: '{"space":0,"position":{"x":0.0,"y":0.0,"z":0.0}}'
  m_Property:
    name: Position
    m_serializedType:
      m_SerializableType: UnityEditor.VFX.Position, Assembly-CSharp-Editor-testable,
        Version=0.0.0.0, Culture=neutral, PublicKeyToken=null
    attributes: []
  m_Direction: 0
  m_LinkedSlots: []
--- !u!114 &114473704646893288
MonoBehaviour:
  m_ObjectHideFlags: 1
  m_CorrespondingSourceObject: {fileID: 0}
  m_PrefabInternal: {fileID: 0}
  m_GameObject: {fileID: 0}
  m_Enabled: 1
  m_EditorHideFlags: 0
  m_Script: {fileID: 11500000, guid: f780aa281814f9842a7c076d436932e7, type: 3}
  m_Name: VFXSlotFloat
  m_EditorClassIdentifier: 
  m_Parent: {fileID: 0}
  m_Children: []
  m_UIPosition: {x: 0, y: 0}
  m_UICollapsed: 1
  m_UISuperCollapsed: 0
  m_MasterSlot: {fileID: 114473704646893288}
  m_MasterData:
    m_Owner: {fileID: 114284239601355758}
    m_Value:
      m_Type:
        m_SerializableType: System.Single, mscorlib, Version=2.0.0.0, Culture=neutral,
          PublicKeyToken=b77a5c561934e089
      m_SerializableObject: 
  m_Property:
    name: DeltaTime
    m_serializedType:
      m_SerializableType: System.Single, mscorlib, Version=2.0.0.0, Culture=neutral,
        PublicKeyToken=b77a5c561934e089
    attributes: []
  m_Direction: 1
  m_LinkedSlots:
  - {fileID: 114603518210589920}
  - {fileID: 114522795565253118}
  - {fileID: 114596887460168504}
--- !u!114 &114483038149180362
MonoBehaviour:
  m_ObjectHideFlags: 1
  m_CorrespondingSourceObject: {fileID: 0}
  m_PrefabInternal: {fileID: 0}
  m_GameObject: {fileID: 0}
  m_Enabled: 1
  m_EditorHideFlags: 0
  m_Script: {fileID: 11500000, guid: a971fa2e110a0ac42ac1d8dae408704b, type: 3}
  m_Name: SetAttribute
  m_EditorClassIdentifier: 
  m_Parent: {fileID: 114605905450444768}
  m_Children: []
  m_UIPosition: {x: 0, y: 0}
  m_UICollapsed: 0
  m_UISuperCollapsed: 0
  m_InputSlots:
  - {fileID: 114532162094585516}
  m_OutputSlots: []
  m_Disabled: 0
  attribute: sizeX
  Composition: 0
  Random: 0
--- !u!114 &114493914565582984
MonoBehaviour:
  m_ObjectHideFlags: 1
  m_CorrespondingSourceObject: {fileID: 0}
  m_PrefabInternal: {fileID: 0}
  m_GameObject: {fileID: 0}
  m_Enabled: 1
  m_EditorHideFlags: 0
  m_Script: {fileID: 11500000, guid: f780aa281814f9842a7c076d436932e7, type: 3}
  m_Name: VFXSlotFloat
  m_EditorClassIdentifier: 
  m_Parent: {fileID: 114574775197311116}
  m_Children: []
  m_UIPosition: {x: 0, y: 0}
  m_UICollapsed: 1
  m_UISuperCollapsed: 0
  m_MasterSlot: {fileID: 114574775197311116}
  m_MasterData:
    m_Owner: {fileID: 0}
    m_Value:
      m_Type:
        m_SerializableType: 
      m_SerializableObject: 
  m_Property:
    name: x
    m_serializedType:
      m_SerializableType: System.Single, mscorlib, Version=2.0.0.0, Culture=neutral,
        PublicKeyToken=b77a5c561934e089
    attributes: []
  m_Direction: 0
  m_LinkedSlots:
  - {fileID: 114307418658165266}
--- !u!114 &114499683093104350
MonoBehaviour:
  m_ObjectHideFlags: 1
  m_CorrespondingSourceObject: {fileID: 0}
  m_PrefabInternal: {fileID: 0}
  m_GameObject: {fileID: 0}
  m_Enabled: 1
  m_EditorHideFlags: 0
  m_Script: {fileID: 11500000, guid: 87c154e0feeee864da39ba7591cf27e7, type: 3}
  m_Name: VFXSlotFloatN
  m_EditorClassIdentifier: 
  m_Parent: {fileID: 0}
  m_Children: []
  m_UIPosition: {x: 0, y: 0}
  m_UICollapsed: 1
  m_UISuperCollapsed: 0
  m_MasterSlot: {fileID: 114499683093104350}
  m_MasterData:
    m_Owner: {fileID: 114003804114048552}
    m_Value:
      m_Type:
        m_SerializableType: UnityEditor.VFX.FloatN, Assembly-CSharp-Editor-testable,
          Version=0.0.0.0, Culture=neutral, PublicKeyToken=null
      m_SerializableObject: '{"m_Components":[1.0]}'
  m_Property:
    name: max
    m_serializedType:
      m_SerializableType: UnityEditor.VFX.FloatN, Assembly-CSharp-Editor-testable,
        Version=0.0.0.0, Culture=neutral, PublicKeyToken=null
    attributes:
    - m_Type: 3
      m_Min: -Infinity
      m_Max: Infinity
      m_Tooltip: The maximum value to be generated.
      m_Regex: 
      m_RegexMaxLength: 0
  m_Direction: 0
  m_LinkedSlots: []
--- !u!114 &114522795565253118
MonoBehaviour:
  m_ObjectHideFlags: 1
  m_CorrespondingSourceObject: {fileID: 0}
  m_PrefabInternal: {fileID: 0}
  m_GameObject: {fileID: 0}
  m_Enabled: 1
  m_EditorHideFlags: 0
  m_Script: {fileID: 11500000, guid: 87c154e0feeee864da39ba7591cf27e7, type: 3}
  m_Name: VFXSlotFloatN
  m_EditorClassIdentifier: 
  m_Parent: {fileID: 0}
  m_Children: []
  m_UIPosition: {x: 0, y: 0}
  m_UICollapsed: 1
  m_UISuperCollapsed: 0
  m_MasterSlot: {fileID: 114522795565253118}
  m_MasterData:
    m_Owner: {fileID: 114154120009596150}
    m_Value:
      m_Type:
        m_SerializableType: UnityEditor.VFX.FloatN, Assembly-CSharp-Editor-testable,
          Version=0.0.0.0, Culture=neutral, PublicKeyToken=null
      m_SerializableObject: '{"m_Components":[1.0]}'
  m_Property:
    name: a
    m_serializedType:
      m_SerializableType: UnityEditor.VFX.FloatN, Assembly-CSharp-Editor-testable,
        Version=0.0.0.0, Culture=neutral, PublicKeyToken=null
    attributes: []
  m_Direction: 0
  m_LinkedSlots:
  - {fileID: 114473704646893288}
--- !u!114 &114525222220761692
MonoBehaviour:
  m_ObjectHideFlags: 1
  m_CorrespondingSourceObject: {fileID: 0}
  m_PrefabInternal: {fileID: 0}
  m_GameObject: {fileID: 0}
  m_Enabled: 1
  m_EditorHideFlags: 0
  m_Script: {fileID: 11500000, guid: f780aa281814f9842a7c076d436932e7, type: 3}
  m_Name: VFXSlotFloat
  m_EditorClassIdentifier: 
  m_Parent: {fileID: 114173676737462638}
  m_Children: []
  m_UIPosition: {x: 0, y: 0}
  m_UICollapsed: 1
  m_UISuperCollapsed: 0
  m_MasterSlot: {fileID: 114173676737462638}
  m_MasterData:
    m_Owner: {fileID: 0}
    m_Value:
      m_Type:
        m_SerializableType: 
      m_SerializableObject: 
  m_Property:
    name: x
    m_serializedType:
      m_SerializableType: System.Single, mscorlib, Version=2.0.0.0, Culture=neutral,
        PublicKeyToken=b77a5c561934e089
    attributes: []
  m_Direction: 0
  m_LinkedSlots: []
--- !u!114 &114532162094585516
MonoBehaviour:
  m_ObjectHideFlags: 1
  m_CorrespondingSourceObject: {fileID: 0}
  m_PrefabInternal: {fileID: 0}
  m_GameObject: {fileID: 0}
  m_Enabled: 1
  m_EditorHideFlags: 0
  m_Script: {fileID: 11500000, guid: f780aa281814f9842a7c076d436932e7, type: 3}
  m_Name: VFXSlotFloat
  m_EditorClassIdentifier: 
  m_Parent: {fileID: 0}
  m_Children: []
  m_UIPosition: {x: 0, y: 0}
  m_UICollapsed: 1
  m_UISuperCollapsed: 0
  m_MasterSlot: {fileID: 114532162094585516}
  m_MasterData:
    m_Owner: {fileID: 114483038149180362}
    m_Value:
      m_Type:
        m_SerializableType: System.Single, mscorlib, Version=2.0.0.0, Culture=neutral,
          PublicKeyToken=b77a5c561934e089
      m_SerializableObject: 0.1
  m_Property:
    name: SizeX
    m_serializedType:
      m_SerializableType: System.Single, mscorlib, Version=2.0.0.0, Culture=neutral,
        PublicKeyToken=b77a5c561934e089
    attributes: []
  m_Direction: 0
  m_LinkedSlots: []
--- !u!114 &114532355623468066
MonoBehaviour:
  m_ObjectHideFlags: 1
  m_CorrespondingSourceObject: {fileID: 0}
  m_PrefabInternal: {fileID: 0}
  m_GameObject: {fileID: 0}
  m_Enabled: 1
  m_EditorHideFlags: 0
  m_Script: {fileID: 11500000, guid: 87c154e0feeee864da39ba7591cf27e7, type: 3}
  m_Name: VFXSlotFloatN
  m_EditorClassIdentifier: 
  m_Parent: {fileID: 0}
  m_Children: []
  m_UIPosition: {x: 0, y: 0}
  m_UICollapsed: 1
  m_UISuperCollapsed: 0
  m_MasterSlot: {fileID: 114532355623468066}
  m_MasterData:
    m_Owner: {fileID: 114238564048577708}
    m_Value:
      m_Type:
        m_SerializableType: UnityEditor.VFX.FloatN, Assembly-CSharp-Editor-testable,
          Version=0.0.0.0, Culture=neutral, PublicKeyToken=null
      m_SerializableObject: '{"m_Components":[2.0]}'
  m_Property:
    name: b
    m_serializedType:
      m_SerializableType: UnityEditor.VFX.FloatN, Assembly-CSharp-Editor-testable,
        Version=0.0.0.0, Culture=neutral, PublicKeyToken=null
    attributes: []
  m_Direction: 0
  m_LinkedSlots: []
--- !u!114 &114544523538341324
MonoBehaviour:
  m_ObjectHideFlags: 1
  m_CorrespondingSourceObject: {fileID: 0}
  m_PrefabInternal: {fileID: 0}
  m_GameObject: {fileID: 0}
  m_Enabled: 1
  m_EditorHideFlags: 0
  m_Script: {fileID: 11500000, guid: 491d1342f69c10c4dbac8df98c32ec48, type: 3}
  m_Name: VFXSlotPosition
  m_EditorClassIdentifier: 
  m_Parent: {fileID: 0}
  m_Children:
  - {fileID: 114448436093989066}
  m_UIPosition: {x: 0, y: 0}
  m_UICollapsed: 1
  m_UISuperCollapsed: 0
  m_MasterSlot: {fileID: 114544523538341324}
  m_MasterData:
    m_Owner: {fileID: 114749855709817902}
    m_Value:
      m_Type:
        m_SerializableType: UnityEditor.VFX.Position, Assembly-CSharp-Editor-testable,
          Version=0.0.0.0, Culture=neutral, PublicKeyToken=null
      m_SerializableObject: '{"space":0,"position":{"x":0.0,"y":0.0,"z":0.0}}'
  m_Property:
    name: Position
    m_serializedType:
      m_SerializableType: UnityEditor.VFX.Position, Assembly-CSharp-Editor-testable,
        Version=0.0.0.0, Culture=neutral, PublicKeyToken=null
    attributes: []
  m_Direction: 0
  m_LinkedSlots: []
--- !u!114 &114549471002919732
MonoBehaviour:
  m_ObjectHideFlags: 1
  m_CorrespondingSourceObject: {fileID: 0}
  m_PrefabInternal: {fileID: 0}
  m_GameObject: {fileID: 0}
  m_Enabled: 1
  m_EditorHideFlags: 0
  m_Script: {fileID: 11500000, guid: f780aa281814f9842a7c076d436932e7, type: 3}
  m_Name: VFXSlotFloat
  m_EditorClassIdentifier: 
  m_Parent: {fileID: 0}
  m_Children: []
  m_UIPosition: {x: 0, y: 0}
  m_UICollapsed: 1
  m_UISuperCollapsed: 0
  m_MasterSlot: {fileID: 114549471002919732}
  m_MasterData:
    m_Owner: {fileID: 114035107686816486}
    m_Value:
      m_Type:
        m_SerializableType: System.Single, mscorlib, Version=2.0.0.0, Culture=neutral,
          PublicKeyToken=b77a5c561934e089
      m_SerializableObject: 0
  m_Property:
    name: AngleX
    m_serializedType:
      m_SerializableType: System.Single, mscorlib, Version=2.0.0.0, Culture=neutral,
        PublicKeyToken=b77a5c561934e089
    attributes: []
  m_Direction: 0
  m_LinkedSlots:
  - {fileID: 114805732725153984}
--- !u!114 &114562098239528472
MonoBehaviour:
  m_ObjectHideFlags: 1
  m_CorrespondingSourceObject: {fileID: 0}
  m_PrefabInternal: {fileID: 0}
  m_GameObject: {fileID: 0}
  m_Enabled: 1
  m_EditorHideFlags: 0
  m_Script: {fileID: 11500000, guid: f780aa281814f9842a7c076d436932e7, type: 3}
  m_Name: VFXSlotFloat
  m_EditorClassIdentifier: 
  m_Parent: {fileID: 0}
  m_Children: []
  m_UIPosition: {x: 0, y: 0}
  m_UICollapsed: 1
  m_UISuperCollapsed: 0
  m_MasterSlot: {fileID: 114562098239528472}
  m_MasterData:
    m_Owner: {fileID: 114131957630941232}
    m_Value:
      m_Type:
        m_SerializableType: System.Single, mscorlib, Version=2.0.0.0, Culture=neutral,
          PublicKeyToken=b77a5c561934e089
      m_SerializableObject: 
  m_Property:
    name: o
    m_serializedType:
      m_SerializableType: System.Single, mscorlib, Version=2.0.0.0, Culture=neutral,
        PublicKeyToken=b77a5c561934e089
    attributes: []
  m_Direction: 1
  m_LinkedSlots:
  - {fileID: 114297743305116820}
  - {fileID: 114718365415722526}
--- !u!114 &114571683269570128
MonoBehaviour:
  m_ObjectHideFlags: 1
  m_CorrespondingSourceObject: {fileID: 0}
  m_PrefabInternal: {fileID: 0}
  m_GameObject: {fileID: 0}
  m_Enabled: 1
  m_EditorHideFlags: 0
  m_Script: {fileID: 11500000, guid: f780aa281814f9842a7c076d436932e7, type: 3}
  m_Name: VFXSlotFloat
  m_EditorClassIdentifier: 
  m_Parent: {fileID: 114206228311779850}
  m_Children: []
  m_UIPosition: {x: 0, y: 0}
  m_UICollapsed: 1
  m_UISuperCollapsed: 0
  m_MasterSlot: {fileID: 114034976320805106}
  m_MasterData:
    m_Owner: {fileID: 0}
    m_Value:
      m_Type:
        m_SerializableType: 
      m_SerializableObject: 
  m_Property:
    name: x
    m_serializedType:
      m_SerializableType: System.Single, mscorlib, Version=2.0.0.0, Culture=neutral,
        PublicKeyToken=b77a5c561934e089
    attributes: []
  m_Direction: 0
  m_LinkedSlots: []
--- !u!114 &114572247497199252
MonoBehaviour:
  m_ObjectHideFlags: 1
  m_CorrespondingSourceObject: {fileID: 0}
  m_PrefabInternal: {fileID: 0}
  m_GameObject: {fileID: 0}
  m_Enabled: 1
  m_EditorHideFlags: 0
  m_Script: {fileID: 11500000, guid: a971fa2e110a0ac42ac1d8dae408704b, type: 3}
  m_Name: SetAttribute
  m_EditorClassIdentifier: 
  m_Parent: {fileID: 114064158827839248}
  m_Children: []
  m_UIPosition: {x: 0, y: 0}
  m_UICollapsed: 1
  m_UISuperCollapsed: 0
  m_InputSlots:
  - {fileID: 114370927997761198}
  m_OutputSlots: []
  m_Disabled: 0
  attribute: alpha
  Composition: 0
  Random: 0
--- !u!114 &114574775197311116
MonoBehaviour:
  m_ObjectHideFlags: 1
  m_CorrespondingSourceObject: {fileID: 0}
  m_PrefabInternal: {fileID: 0}
  m_GameObject: {fileID: 0}
  m_Enabled: 1
  m_EditorHideFlags: 0
  m_Script: {fileID: 11500000, guid: ac39bd03fca81b849929b9c966f1836a, type: 3}
  m_Name: VFXSlotFloat3
  m_EditorClassIdentifier: 
  m_Parent: {fileID: 0}
  m_Children:
  - {fileID: 114493914565582984}
  - {fileID: 114162162523411208}
  - {fileID: 114385632679414764}
  m_UIPosition: {x: 0, y: 0}
  m_UICollapsed: 0
  m_UISuperCollapsed: 0
  m_MasterSlot: {fileID: 114574775197311116}
  m_MasterData:
    m_Owner: {fileID: 114815576562162648}
    m_Value:
      m_Type:
        m_SerializableType: UnityEngine.Vector3, UnityEngine.CoreModule, Version=0.0.0.0,
          Culture=neutral, PublicKeyToken=null
      m_SerializableObject: '{"x":0.0,"y":0.0,"z":0.0}'
  m_Property:
    name: Pivot
    m_serializedType:
      m_SerializableType: UnityEngine.Vector3, UnityEngine.CoreModule, Version=0.0.0.0,
        Culture=neutral, PublicKeyToken=null
    attributes: []
  m_Direction: 0
  m_LinkedSlots: []
--- !u!114 &114575455870432260
MonoBehaviour:
  m_ObjectHideFlags: 1
  m_CorrespondingSourceObject: {fileID: 0}
  m_PrefabInternal: {fileID: 0}
  m_GameObject: {fileID: 0}
  m_Enabled: 1
  m_EditorHideFlags: 0
  m_Script: {fileID: 11500000, guid: 889be8bf1ed0c954a9ed096ce41655ea, type: 3}
  m_Name: VFXOperatorMultiply
  m_EditorClassIdentifier: 
  m_Parent: {fileID: 114200456888616874}
  m_Children: []
  m_UIPosition: {x: 3200.0774, y: 2539.9766}
  m_UICollapsed: 0
  m_UISuperCollapsed: 0
  m_InputSlots:
  - {fileID: 114603518210589920}
  - {fileID: 114949942068115682}
  m_OutputSlots:
  - {fileID: 114996906165513182}
--- !u!114 &114595366873701632
MonoBehaviour:
  m_ObjectHideFlags: 1
  m_CorrespondingSourceObject: {fileID: 0}
  m_PrefabInternal: {fileID: 0}
  m_GameObject: {fileID: 0}
  m_Enabled: 1
  m_EditorHideFlags: 0
  m_Script: {fileID: 11500000, guid: f780aa281814f9842a7c076d436932e7, type: 3}
  m_Name: VFXSlotFloat
  m_EditorClassIdentifier: 
  m_Parent: {fileID: 114796458076522272}
  m_Children: []
  m_UIPosition: {x: 0, y: 0}
  m_UICollapsed: 1
  m_UISuperCollapsed: 0
  m_MasterSlot: {fileID: 114768138912911638}
  m_MasterData:
    m_Owner: {fileID: 0}
    m_Value:
      m_Type:
        m_SerializableType: 
      m_SerializableObject: 
  m_Property:
    name: x
    m_serializedType:
      m_SerializableType: System.Single, mscorlib, Version=2.0.0.0, Culture=neutral,
        PublicKeyToken=b77a5c561934e089
    attributes: []
  m_Direction: 0
  m_LinkedSlots: []
--- !u!114 &114596887460168504
MonoBehaviour:
  m_ObjectHideFlags: 1
  m_CorrespondingSourceObject: {fileID: 0}
  m_PrefabInternal: {fileID: 0}
  m_GameObject: {fileID: 0}
  m_Enabled: 1
  m_EditorHideFlags: 0
  m_Script: {fileID: 11500000, guid: 87c154e0feeee864da39ba7591cf27e7, type: 3}
  m_Name: VFXSlotFloatN
  m_EditorClassIdentifier: 
  m_Parent: {fileID: 0}
  m_Children: []
  m_UIPosition: {x: 0, y: 0}
  m_UICollapsed: 1
  m_UISuperCollapsed: 0
  m_MasterSlot: {fileID: 114596887460168504}
  m_MasterData:
    m_Owner: {fileID: 114442787080827024}
    m_Value:
      m_Type:
        m_SerializableType: UnityEditor.VFX.FloatN, Assembly-CSharp-Editor-testable,
          Version=0.0.0.0, Culture=neutral, PublicKeyToken=null
      m_SerializableObject: '{"m_Components":[1.0]}'
  m_Property:
    name: a
    m_serializedType:
      m_SerializableType: UnityEditor.VFX.FloatN, Assembly-CSharp-Editor-testable,
        Version=0.0.0.0, Culture=neutral, PublicKeyToken=null
    attributes: []
  m_Direction: 0
  m_LinkedSlots:
  - {fileID: 114473704646893288}
--- !u!114 &114603518210589920
MonoBehaviour:
  m_ObjectHideFlags: 1
  m_CorrespondingSourceObject: {fileID: 0}
  m_PrefabInternal: {fileID: 0}
  m_GameObject: {fileID: 0}
  m_Enabled: 1
  m_EditorHideFlags: 0
  m_Script: {fileID: 11500000, guid: 87c154e0feeee864da39ba7591cf27e7, type: 3}
  m_Name: VFXSlotFloatN
  m_EditorClassIdentifier: 
  m_Parent: {fileID: 0}
  m_Children: []
  m_UIPosition: {x: 0, y: 0}
  m_UICollapsed: 1
  m_UISuperCollapsed: 0
  m_MasterSlot: {fileID: 114603518210589920}
  m_MasterData:
    m_Owner: {fileID: 114575455870432260}
    m_Value:
      m_Type:
        m_SerializableType: UnityEditor.VFX.FloatN, Assembly-CSharp-Editor-testable,
          Version=0.0.0.0, Culture=neutral, PublicKeyToken=null
      m_SerializableObject: '{"m_Components":[1.0]}'
  m_Property:
    name: a
    m_serializedType:
      m_SerializableType: UnityEditor.VFX.FloatN, Assembly-CSharp-Editor-testable,
        Version=0.0.0.0, Culture=neutral, PublicKeyToken=null
    attributes: []
  m_Direction: 0
  m_LinkedSlots:
  - {fileID: 114473704646893288}
--- !u!114 &114605905450444768
MonoBehaviour:
  m_ObjectHideFlags: 1
  m_CorrespondingSourceObject: {fileID: 0}
  m_PrefabInternal: {fileID: 0}
  m_GameObject: {fileID: 0}
  m_Enabled: 1
  m_EditorHideFlags: 0
  m_Script: {fileID: 11500000, guid: 9dfea48843f53fc438eabc12a3a30abc, type: 3}
  m_Name: VFXBasicInitialize
  m_EditorClassIdentifier: 
  m_Parent: {fileID: 114200456888616874}
  m_Children:
  - {fileID: 114643049111802688}
  - {fileID: 114483038149180362}
  - {fileID: 114163767341736536}
  - {fileID: 114146409071264604}
  m_UIPosition: {x: 3595.525, y: 1380.7261}
  m_UICollapsed: 0
  m_UISuperCollapsed: 0
  m_InputSlots:
  - {fileID: 114376182072024986}
  m_OutputSlots: []
  m_Data: {fileID: 114282520515415856}
  m_InputFlowSlot:
  - link:
    - context: {fileID: 114839271827221688}
      slotIndex: 0
  m_OutputFlowSlot:
  - link:
    - context: {fileID: 114828977464085218}
      slotIndex: 0
--- !u!114 &114609580876095012
MonoBehaviour:
  m_ObjectHideFlags: 1
  m_CorrespondingSourceObject: {fileID: 0}
  m_PrefabInternal: {fileID: 0}
  m_GameObject: {fileID: 0}
  m_Enabled: 1
  m_EditorHideFlags: 0
  m_Script: {fileID: 11500000, guid: a971fa2e110a0ac42ac1d8dae408704b, type: 3}
  m_Name: SetAttribute
  m_EditorClassIdentifier: 
  m_Parent: {fileID: 114088498791788788}
  m_Children: []
  m_UIPosition: {x: 0, y: 0}
  m_UICollapsed: 0
  m_UISuperCollapsed: 0
  m_InputSlots:
  - {fileID: 114694524856108614}
  m_OutputSlots: []
  m_Disabled: 0
  attribute: color
  Composition: 0
  Random: 0
--- !u!114 &114615724243401200
MonoBehaviour:
  m_ObjectHideFlags: 1
  m_CorrespondingSourceObject: {fileID: 0}
  m_PrefabInternal: {fileID: 0}
  m_GameObject: {fileID: 0}
  m_Enabled: 1
  m_EditorHideFlags: 0
  m_Script: {fileID: 11500000, guid: f780aa281814f9842a7c076d436932e7, type: 3}
  m_Name: VFXSlotFloat
  m_EditorClassIdentifier: 
  m_Parent: {fileID: 114041612083708220}
  m_Children: []
  m_UIPosition: {x: 0, y: 0}
  m_UICollapsed: 1
  m_UISuperCollapsed: 0
  m_MasterSlot: {fileID: 114807737876273794}
  m_MasterData:
    m_Owner: {fileID: 0}
    m_Value:
      m_Type:
        m_SerializableType: 
      m_SerializableObject: 
  m_Property:
    name: x
    m_serializedType:
      m_SerializableType: System.Single, mscorlib, Version=2.0.0.0, Culture=neutral,
        PublicKeyToken=b77a5c561934e089
    attributes: []
  m_Direction: 0
  m_LinkedSlots: []
--- !u!114 &114621313979263224
MonoBehaviour:
  m_ObjectHideFlags: 1
  m_CorrespondingSourceObject: {fileID: 0}
  m_PrefabInternal: {fileID: 0}
  m_GameObject: {fileID: 0}
  m_Enabled: 1
  m_EditorHideFlags: 0
  m_Script: {fileID: 11500000, guid: 330e0fca1717dde4aaa144f48232aa64, type: 3}
  m_Name: VFXParameter
  m_EditorClassIdentifier: 
  m_Parent: {fileID: 114200456888616874}
  m_Children: []
  m_UIPosition: {x: 0, y: 0}
  m_UICollapsed: 0
  m_UISuperCollapsed: 0
  m_InputSlots: []
  m_OutputSlots:
  - {fileID: 114060225690558048}
  m_exposedName: exposedName
  m_exposed: 0
  m_Order: 0
  m_Min:
    m_Type:
      m_SerializableType: 
    m_SerializableObject: 
  m_Max:
    m_Type:
      m_SerializableType: 
    m_SerializableObject: 
  m_Nodes:
  - m_Id: 0
    linkedSlots:
    - outputSlot: {fileID: 114060225690558048}
      inputSlot: {fileID: 114812057615356996}
    - outputSlot: {fileID: 114060225690558048}
      inputSlot: {fileID: 114940724158644080}
    position: {x: 2119.9763, y: 3262.786}
    expandedSlots: []
--- !u!114 &114641720432344164
MonoBehaviour:
  m_ObjectHideFlags: 1
  m_CorrespondingSourceObject: {fileID: 0}
  m_PrefabInternal: {fileID: 0}
  m_GameObject: {fileID: 0}
  m_Enabled: 1
  m_EditorHideFlags: 0
  m_Script: {fileID: 11500000, guid: c52d920e7fff73b498050a6b3c4404ca, type: 3}
  m_Name: VFXSlotUint
  m_EditorClassIdentifier: 
  m_Parent: {fileID: 0}
  m_Children: []
  m_UIPosition: {x: 0, y: 0}
  m_UICollapsed: 1
  m_UISuperCollapsed: 0
  m_MasterSlot: {fileID: 114641720432344164}
  m_MasterData:
    m_Owner: {fileID: 114680159770969686}
    m_Value:
      m_Type:
        m_SerializableType: System.UInt32, mscorlib, Version=2.0.0.0, Culture=neutral,
          PublicKeyToken=b77a5c561934e089
      m_SerializableObject: 4294967295
  m_Property:
    name: subMeshMask
    m_serializedType:
      m_SerializableType: System.UInt32, mscorlib, Version=2.0.0.0, Culture=neutral,
        PublicKeyToken=b77a5c561934e089
    attributes:
    - m_Type: 3
      m_Min: -Infinity
      m_Max: Infinity
      m_Tooltip: Define a bitmask to control which submeshes are rendered.
      m_Regex: 
      m_RegexMaxLength: 0
  m_Direction: 0
  m_LinkedSlots: []
--- !u!114 &114643049111802688
MonoBehaviour:
  m_ObjectHideFlags: 1
  m_CorrespondingSourceObject: {fileID: 0}
  m_PrefabInternal: {fileID: 0}
  m_GameObject: {fileID: 0}
  m_Enabled: 1
  m_EditorHideFlags: 0
  m_Script: {fileID: 11500000, guid: a971fa2e110a0ac42ac1d8dae408704b, type: 3}
  m_Name: SetAttribute
  m_EditorClassIdentifier: 
  m_Parent: {fileID: 114605905450444768}
  m_Children: []
  m_UIPosition: {x: 0, y: 0}
  m_UICollapsed: 0
  m_UISuperCollapsed: 0
  m_InputSlots:
  - {fileID: 114177161212815488}
  m_OutputSlots: []
  m_Disabled: 0
  attribute: lifetime
  Composition: 0
  Random: 0
--- !u!114 &114644232621941124
MonoBehaviour:
  m_ObjectHideFlags: 1
  m_CorrespondingSourceObject: {fileID: 0}
  m_PrefabInternal: {fileID: 0}
  m_GameObject: {fileID: 0}
  m_Enabled: 1
  m_EditorHideFlags: 0
  m_Script: {fileID: 11500000, guid: ac39bd03fca81b849929b9c966f1836a, type: 3}
  m_Name: VFXSlotFloat3
  m_EditorClassIdentifier: 
  m_Parent: {fileID: 0}
  m_Children:
  - {fileID: 114191613421987044}
  - {fileID: 114912083655004806}
  - {fileID: 114304094525003352}
  m_UIPosition: {x: 0, y: 0}
  m_UICollapsed: 1
  m_UISuperCollapsed: 0
  m_MasterSlot: {fileID: 114644232621941124}
  m_MasterData:
    m_Owner: {fileID: 114064158827839248}
    m_Value:
      m_Type:
        m_SerializableType: UnityEngine.Vector3, UnityEngine.CoreModule, Version=0.0.0.0,
          Culture=neutral, PublicKeyToken=null
      m_SerializableObject: '{"x":0.0,"y":0.0,"z":1.0}'
  m_Property:
    name: targetOffset
    m_serializedType:
      m_SerializableType: UnityEngine.Vector3, UnityEngine.CoreModule, Version=0.0.0.0,
        Culture=neutral, PublicKeyToken=null
    attributes: []
  m_Direction: 0
  m_LinkedSlots: []
--- !u!114 &114646310551839200
MonoBehaviour:
  m_ObjectHideFlags: 1
  m_CorrespondingSourceObject: {fileID: 0}
  m_PrefabInternal: {fileID: 0}
  m_GameObject: {fileID: 0}
  m_Enabled: 1
  m_EditorHideFlags: 0
  m_Script: {fileID: 11500000, guid: ac39bd03fca81b849929b9c966f1836a, type: 3}
  m_Name: VFXSlotFloat3
  m_EditorClassIdentifier: 
  m_Parent: {fileID: 0}
  m_Children:
  - {fileID: 114307418658165266}
  - {fileID: 114460471014172890}
  - {fileID: 114341074600260556}
  m_UIPosition: {x: 0, y: 0}
  m_UICollapsed: 1
  m_UISuperCollapsed: 0
  m_MasterSlot: {fileID: 114646310551839200}
  m_MasterData:
    m_Owner: {fileID: 114289209455447334}
    m_Value:
      m_Type:
        m_SerializableType: UnityEngine.Vector3, UnityEngine.CoreModule, Version=0.0.0.0,
          Culture=neutral, PublicKeyToken=null
      m_SerializableObject: '{"x":0.0,"y":0.0,"z":0.0}'
  m_Property:
    name: pivot
    m_serializedType:
      m_SerializableType: UnityEngine.Vector3, UnityEngine.CoreModule, Version=0.0.0.0,
        Culture=neutral, PublicKeyToken=null
    attributes: []
  m_Direction: 1
  m_LinkedSlots: []
--- !u!114 &114660276558220542
MonoBehaviour:
  m_ObjectHideFlags: 1
  m_CorrespondingSourceObject: {fileID: 0}
  m_PrefabInternal: {fileID: 0}
  m_GameObject: {fileID: 0}
  m_Enabled: 1
  m_EditorHideFlags: 0
  m_Script: {fileID: 11500000, guid: f780aa281814f9842a7c076d436932e7, type: 3}
  m_Name: VFXSlotFloat
  m_EditorClassIdentifier: 
  m_Parent: {fileID: 114784414404649514}
  m_Children: []
  m_UIPosition: {x: 0, y: 0}
  m_UICollapsed: 1
  m_UISuperCollapsed: 0
  m_MasterSlot: {fileID: 114784414404649514}
  m_MasterData:
    m_Owner: {fileID: 0}
    m_Value:
      m_Type:
        m_SerializableType: 
      m_SerializableObject: 
  m_Property:
    name: x
    m_serializedType:
      m_SerializableType: System.Single, mscorlib, Version=2.0.0.0, Culture=neutral,
        PublicKeyToken=b77a5c561934e089
    attributes: []
  m_Direction: 0
  m_LinkedSlots: []
--- !u!114 &114665685447460600
MonoBehaviour:
  m_ObjectHideFlags: 1
  m_CorrespondingSourceObject: {fileID: 0}
  m_PrefabInternal: {fileID: 0}
  m_GameObject: {fileID: 0}
  m_Enabled: 1
  m_EditorHideFlags: 0
  m_Script: {fileID: 11500000, guid: 70a331b1d86cc8d4aa106ccbe0da5852, type: 3}
  m_Name: VFXSlotTexture2D
  m_EditorClassIdentifier: 
  m_Parent: {fileID: 0}
  m_Children: []
  m_UIPosition: {x: 0, y: 0}
  m_UICollapsed: 1
  m_UISuperCollapsed: 0
  m_MasterSlot: {fileID: 114665685447460600}
  m_MasterData:
    m_Owner: {fileID: 114680159770969686}
    m_Value:
      m_Type:
        m_SerializableType: UnityEngine.Texture2D, UnityEngine.CoreModule, Version=0.0.0.0,
          Culture=neutral, PublicKeyToken=null
      m_SerializableObject: '{"obj":{"fileID":2800000,"guid":"039eecbca64d7d746baf0dd7d360fe32","type":3}}'
  m_Property:
    name: mainTexture
    m_serializedType:
      m_SerializableType: UnityEngine.Texture2D, UnityEngine.CoreModule, Version=0.0.0.0,
        Culture=neutral, PublicKeyToken=null
    attributes:
    - m_Type: 3
      m_Min: -Infinity
      m_Max: Infinity
      m_Tooltip: Texture to be applied to the mesh.
      m_Regex: 
      m_RegexMaxLength: 0
  m_Direction: 0
  m_LinkedSlots: []
--- !u!114 &114672342661555610
MonoBehaviour:
  m_ObjectHideFlags: 1
  m_CorrespondingSourceObject: {fileID: 0}
  m_PrefabInternal: {fileID: 0}
  m_GameObject: {fileID: 0}
  m_Enabled: 1
  m_EditorHideFlags: 0
  m_Script: {fileID: 11500000, guid: ac39bd03fca81b849929b9c966f1836a, type: 3}
  m_Name: VFXSlotFloat3
  m_EditorClassIdentifier: 
  m_Parent: {fileID: 114376182072024986}
  m_Children:
  - {fileID: 114200081821074502}
  - {fileID: 114178076996238554}
  - {fileID: 114929502529625052}
  m_UIPosition: {x: 0, y: 0}
  m_UICollapsed: 1
  m_UISuperCollapsed: 0
  m_MasterSlot: {fileID: 114376182072024986}
  m_MasterData:
    m_Owner: {fileID: 0}
    m_Value:
      m_Type:
        m_SerializableType: 
      m_SerializableObject: 
  m_Property:
    name: size
    m_serializedType:
      m_SerializableType: UnityEngine.Vector3, UnityEngine.CoreModule, Version=0.0.0.0,
        Culture=neutral, PublicKeyToken=null
    attributes:
    - m_Type: 3
      m_Min: -Infinity
      m_Max: Infinity
      m_Tooltip: The size of the box along each axis.
      m_Regex: 
      m_RegexMaxLength: 0
  m_Direction: 0
  m_LinkedSlots: []
--- !u!114 &114672735506798872
MonoBehaviour:
  m_ObjectHideFlags: 1
  m_CorrespondingSourceObject: {fileID: 0}
  m_PrefabInternal: {fileID: 0}
  m_GameObject: {fileID: 0}
  m_Enabled: 1
  m_EditorHideFlags: 0
  m_Script: {fileID: 11500000, guid: a971fa2e110a0ac42ac1d8dae408704b, type: 3}
  m_Name: SetAttribute
  m_EditorClassIdentifier: 
  m_Parent: {fileID: 114088498791788788}
  m_Children: []
  m_UIPosition: {x: 0, y: 0}
  m_UICollapsed: 1
  m_UISuperCollapsed: 0
  m_InputSlots:
  - {fileID: 114426675514071650}
  m_OutputSlots: []
  m_Disabled: 0
  attribute: alpha
  Composition: 0
  Random: 0
--- !u!114 &114679731662211422
MonoBehaviour:
  m_ObjectHideFlags: 1
  m_CorrespondingSourceObject: {fileID: 0}
  m_PrefabInternal: {fileID: 0}
  m_GameObject: {fileID: 0}
  m_Enabled: 1
  m_EditorHideFlags: 0
  m_Script: {fileID: 11500000, guid: f780aa281814f9842a7c076d436932e7, type: 3}
  m_Name: VFXSlotFloat
  m_EditorClassIdentifier: 
  m_Parent: {fileID: 114105714488760038}
  m_Children: []
  m_UIPosition: {x: 0, y: 0}
  m_UICollapsed: 1
  m_UISuperCollapsed: 0
  m_MasterSlot: {fileID: 114964131929988198}
  m_MasterData:
    m_Owner: {fileID: 0}
    m_Value:
      m_Type:
        m_SerializableType: 
      m_SerializableObject: 
  m_Property:
    name: z
    m_serializedType:
      m_SerializableType: System.Single, mscorlib, Version=2.0.0.0, Culture=neutral,
        PublicKeyToken=b77a5c561934e089
    attributes: []
  m_Direction: 0
  m_LinkedSlots: []
--- !u!114 &114680159770969686
MonoBehaviour:
  m_ObjectHideFlags: 1
  m_CorrespondingSourceObject: {fileID: 0}
  m_PrefabInternal: {fileID: 0}
  m_GameObject: {fileID: 0}
  m_Enabled: 1
  m_EditorHideFlags: 0
  m_Script: {fileID: 11500000, guid: e837ba02e1cb47d4394b6c186d164156, type: 3}
  m_Name: VFXMeshOutput
  m_EditorClassIdentifier: 
  m_Parent: {fileID: 114200456888616874}
  m_Children:
  - {fileID: 114749855709817902}
  - {fileID: 114181110538292594}
  - {fileID: 114815576562162648}
  - {fileID: 114720462160470014}
  - {fileID: 114303185547374634}
  m_UIPosition: {x: 2859.964, y: 2972.4434}
  m_UICollapsed: 0
  m_UISuperCollapsed: 0
  m_InputSlots:
  - {fileID: 114665685447460600}
  - {fileID: 114069829755871234}
  - {fileID: 114641720432344164}
  m_OutputSlots: []
  m_Data: {fileID: 114282520515415856}
  m_InputFlowSlot:
  - link:
    - context: {fileID: 114828977464085218}
      slotIndex: 0
  m_OutputFlowSlot:
  - link: []
  blendMode: 1
  cullMode: 0
  zWriteMode: 0
  zTestMode: 0
  flipbookMode: 0
  useSoftParticle: 0
  sortPriority: 0
  indirectDraw: 0
  preRefraction: 0
--- !u!114 &114680178850013376
MonoBehaviour:
  m_ObjectHideFlags: 1
  m_CorrespondingSourceObject: {fileID: 0}
  m_PrefabInternal: {fileID: 0}
  m_GameObject: {fileID: 0}
  m_Enabled: 1
  m_EditorHideFlags: 0
  m_Script: {fileID: 11500000, guid: f780aa281814f9842a7c076d436932e7, type: 3}
  m_Name: VFXSlotFloat
  m_EditorClassIdentifier: 
  m_Parent: {fileID: 114206228311779850}
  m_Children: []
  m_UIPosition: {x: 0, y: 0}
  m_UICollapsed: 1
  m_UISuperCollapsed: 0
  m_MasterSlot: {fileID: 114034976320805106}
  m_MasterData:
    m_Owner: {fileID: 0}
    m_Value:
      m_Type:
        m_SerializableType: 
      m_SerializableObject: 
  m_Property:
    name: y
    m_serializedType:
      m_SerializableType: System.Single, mscorlib, Version=2.0.0.0, Culture=neutral,
        PublicKeyToken=b77a5c561934e089
    attributes: []
  m_Direction: 0
  m_LinkedSlots: []
--- !u!114 &114681255171330824
MonoBehaviour:
  m_ObjectHideFlags: 1
  m_CorrespondingSourceObject: {fileID: 0}
  m_PrefabInternal: {fileID: 0}
  m_GameObject: {fileID: 0}
  m_Enabled: 1
  m_EditorHideFlags: 0
  m_Script: {fileID: 11500000, guid: f780aa281814f9842a7c076d436932e7, type: 3}
  m_Name: VFXSlotFloat
  m_EditorClassIdentifier: 
  m_Parent: {fileID: 114703958351425494}
  m_Children: []
  m_UIPosition: {x: 0, y: 0}
  m_UICollapsed: 1
  m_UISuperCollapsed: 0
  m_MasterSlot: {fileID: 114703958351425494}
  m_MasterData:
    m_Owner: {fileID: 0}
    m_Value:
      m_Type:
        m_SerializableType: 
      m_SerializableObject: 
  m_Property:
    name: y
    m_serializedType:
      m_SerializableType: System.Single, mscorlib, Version=2.0.0.0, Culture=neutral,
        PublicKeyToken=b77a5c561934e089
    attributes: []
  m_Direction: 0
  m_LinkedSlots: []
--- !u!114 &114681892207708810
MonoBehaviour:
  m_ObjectHideFlags: 1
  m_CorrespondingSourceObject: {fileID: 0}
  m_PrefabInternal: {fileID: 0}
  m_GameObject: {fileID: 0}
  m_Enabled: 1
  m_EditorHideFlags: 0
  m_Script: {fileID: 11500000, guid: 486e063e1ed58c843942ea4122829ab1, type: 3}
  m_Name: VFXAttributeParameter
  m_EditorClassIdentifier: 
  m_Parent: {fileID: 114200456888616874}
  m_Children: []
  m_UIPosition: {x: 2237.6743, y: 3194.649}
  m_UICollapsed: 0
  m_UISuperCollapsed: 1
  m_InputSlots: []
  m_OutputSlots:
  - {fileID: 114312730338110700}
  attribute: sizeY
  location: 0
--- !u!114 &114684334266726416
MonoBehaviour:
  m_ObjectHideFlags: 1
  m_CorrespondingSourceObject: {fileID: 0}
  m_PrefabInternal: {fileID: 0}
  m_GameObject: {fileID: 0}
  m_Enabled: 1
  m_EditorHideFlags: 0
  m_Script: {fileID: 11500000, guid: f780aa281814f9842a7c076d436932e7, type: 3}
  m_Name: VFXSlotFloat
  m_EditorClassIdentifier: 
  m_Parent: {fileID: 0}
  m_Children: []
  m_UIPosition: {x: 0, y: 0}
  m_UICollapsed: 1
  m_UISuperCollapsed: 0
  m_MasterSlot: {fileID: 114684334266726416}
  m_MasterData:
    m_Owner: {fileID: 114127420819879078}
    m_Value:
      m_Type:
        m_SerializableType: System.Single, mscorlib, Version=2.0.0.0, Culture=neutral,
          PublicKeyToken=b77a5c561934e089
      m_SerializableObject: 
  m_Property:
    name: o
    m_serializedType:
      m_SerializableType: System.Single, mscorlib, Version=2.0.0.0, Culture=neutral,
        PublicKeyToken=b77a5c561934e089
    attributes: []
  m_Direction: 1
  m_LinkedSlots:
  - {fileID: 114162162523411208}
--- !u!114 &114692559788430804
MonoBehaviour:
  m_ObjectHideFlags: 1
  m_CorrespondingSourceObject: {fileID: 0}
  m_PrefabInternal: {fileID: 0}
  m_GameObject: {fileID: 0}
  m_Enabled: 1
  m_EditorHideFlags: 0
  m_Script: {fileID: 11500000, guid: f780aa281814f9842a7c076d436932e7, type: 3}
  m_Name: VFXSlotFloat
  m_EditorClassIdentifier: 
  m_Parent: {fileID: 114792812082659110}
  m_Children: []
  m_UIPosition: {x: 0, y: 0}
  m_UICollapsed: 1
  m_UISuperCollapsed: 0
  m_MasterSlot: {fileID: 114748034404174478}
  m_MasterData:
    m_Owner: {fileID: 0}
    m_Value:
      m_Type:
        m_SerializableType: 
      m_SerializableObject: 
  m_Property:
    name: y
    m_serializedType:
      m_SerializableType: System.Single, mscorlib, Version=2.0.0.0, Culture=neutral,
        PublicKeyToken=b77a5c561934e089
    attributes: []
  m_Direction: 0
  m_LinkedSlots: []
--- !u!114 &114694524856108614
MonoBehaviour:
  m_ObjectHideFlags: 1
  m_CorrespondingSourceObject: {fileID: 0}
  m_PrefabInternal: {fileID: 0}
  m_GameObject: {fileID: 0}
  m_Enabled: 1
  m_EditorHideFlags: 0
  m_Script: {fileID: 11500000, guid: ac39bd03fca81b849929b9c966f1836a, type: 3}
  m_Name: VFXSlotFloat3
  m_EditorClassIdentifier: 
  m_Parent: {fileID: 0}
  m_Children:
  - {fileID: 114773990859716240}
  - {fileID: 114305108744004920}
  - {fileID: 114026087539417350}
  m_UIPosition: {x: 0, y: 0}
  m_UICollapsed: 1
  m_UISuperCollapsed: 0
  m_MasterSlot: {fileID: 114694524856108614}
  m_MasterData:
    m_Owner: {fileID: 114609580876095012}
    m_Value:
      m_Type:
        m_SerializableType: UnityEngine.Vector3, UnityEngine.CoreModule, Version=0.0.0.0,
          Culture=neutral, PublicKeyToken=null
      m_SerializableObject: '{"x":0.0,"y":1.0,"z":0.0}'
  m_Property:
    name: Color
    m_serializedType:
      m_SerializableType: UnityEngine.Vector3, UnityEngine.CoreModule, Version=0.0.0.0,
        Culture=neutral, PublicKeyToken=null
    attributes:
    - m_Type: 5
      m_Min: -Infinity
      m_Max: Infinity
      m_Tooltip: 
      m_Regex: 
      m_RegexMaxLength: 0
  m_Direction: 0
  m_LinkedSlots: []
--- !u!114 &114703958351425494
MonoBehaviour:
  m_ObjectHideFlags: 1
  m_CorrespondingSourceObject: {fileID: 0}
  m_PrefabInternal: {fileID: 0}
  m_GameObject: {fileID: 0}
  m_Enabled: 1
  m_EditorHideFlags: 0
  m_Script: {fileID: 11500000, guid: ac39bd03fca81b849929b9c966f1836a, type: 3}
  m_Name: VFXSlotFloat3
  m_EditorClassIdentifier: 
  m_Parent: {fileID: 0}
  m_Children:
  - {fileID: 114313674313485584}
  - {fileID: 114681255171330824}
  - {fileID: 114186800031931440}
  m_UIPosition: {x: 0, y: 0}
  m_UICollapsed: 1
  m_UISuperCollapsed: 0
  m_MasterSlot: {fileID: 114703958351425494}
  m_MasterData:
    m_Owner: {fileID: 114868765467815560}
    m_Value:
      m_Type:
        m_SerializableType: UnityEngine.Vector3, UnityEngine.CoreModule, Version=0.0.0.0,
          Culture=neutral, PublicKeyToken=null
      m_SerializableObject: '{"x":1.0,"y":0.0,"z":0.0}'
  m_Property:
    name: Color
    m_serializedType:
      m_SerializableType: UnityEngine.Vector3, UnityEngine.CoreModule, Version=0.0.0.0,
        Culture=neutral, PublicKeyToken=null
    attributes:
    - m_Type: 5
      m_Min: -Infinity
      m_Max: Infinity
      m_Tooltip: 
      m_Regex: 
      m_RegexMaxLength: 0
  m_Direction: 0
  m_LinkedSlots: []
--- !u!114 &114714764992053762
MonoBehaviour:
  m_ObjectHideFlags: 1
  m_CorrespondingSourceObject: {fileID: 0}
  m_PrefabInternal: {fileID: 0}
  m_GameObject: {fileID: 0}
  m_Enabled: 1
  m_EditorHideFlags: 0
  m_Script: {fileID: 11500000, guid: f780aa281814f9842a7c076d436932e7, type: 3}
  m_Name: VFXSlotFloat
  m_EditorClassIdentifier: 
  m_Parent: {fileID: 114792812082659110}
  m_Children: []
  m_UIPosition: {x: 0, y: 0}
  m_UICollapsed: 1
  m_UISuperCollapsed: 0
  m_MasterSlot: {fileID: 114748034404174478}
  m_MasterData:
    m_Owner: {fileID: 0}
    m_Value:
      m_Type:
        m_SerializableType: 
      m_SerializableObject: 
  m_Property:
    name: x
    m_serializedType:
      m_SerializableType: System.Single, mscorlib, Version=2.0.0.0, Culture=neutral,
        PublicKeyToken=b77a5c561934e089
    attributes: []
  m_Direction: 0
  m_LinkedSlots: []
--- !u!114 &114718365415722526
MonoBehaviour:
  m_ObjectHideFlags: 1
  m_CorrespondingSourceObject: {fileID: 0}
  m_PrefabInternal: {fileID: 0}
  m_GameObject: {fileID: 0}
  m_Enabled: 1
  m_EditorHideFlags: 0
  m_Script: {fileID: 11500000, guid: 87c154e0feeee864da39ba7591cf27e7, type: 3}
  m_Name: VFXSlotFloatN
  m_EditorClassIdentifier: 
  m_Parent: {fileID: 0}
  m_Children: []
  m_UIPosition: {x: 0, y: 0}
  m_UICollapsed: 1
  m_UISuperCollapsed: 0
  m_MasterSlot: {fileID: 114718365415722526}
  m_MasterData:
    m_Owner: {fileID: 114306604054736440}
    m_Value:
      m_Type:
        m_SerializableType: UnityEditor.VFX.FloatN, Assembly-CSharp-Editor-testable,
          Version=0.0.0.0, Culture=neutral, PublicKeyToken=null
      m_SerializableObject: '{"m_Components":[0.0]}'
  m_Property:
    name: x
    m_serializedType:
      m_SerializableType: UnityEditor.VFX.FloatN, Assembly-CSharp-Editor-testable,
        Version=0.0.0.0, Culture=neutral, PublicKeyToken=null
    attributes:
    - m_Type: 3
      m_Min: -Infinity
      m_Max: Infinity
      m_Tooltip: The operand.
      m_Regex: 
      m_RegexMaxLength: 0
  m_Direction: 0
  m_LinkedSlots:
  - {fileID: 114562098239528472}
--- !u!114 &114720462160470014
MonoBehaviour:
  m_ObjectHideFlags: 1
  m_CorrespondingSourceObject: {fileID: 0}
  m_PrefabInternal: {fileID: 0}
  m_GameObject: {fileID: 0}
  m_Enabled: 1
  m_EditorHideFlags: 0
  m_Script: {fileID: 11500000, guid: a971fa2e110a0ac42ac1d8dae408704b, type: 3}
  m_Name: SetAttribute
  m_EditorClassIdentifier: 
  m_Parent: {fileID: 114680159770969686}
  m_Children: []
  m_UIPosition: {x: 0, y: 0}
  m_UICollapsed: 0
  m_UISuperCollapsed: 0
  m_InputSlots:
  - {fileID: 114421539110512220}
  m_OutputSlots: []
  m_Disabled: 1
  attribute: sizeX
  Composition: 0
  Random: 0
--- !u!114 &114732839698010740
MonoBehaviour:
  m_ObjectHideFlags: 1
  m_CorrespondingSourceObject: {fileID: 0}
  m_PrefabInternal: {fileID: 0}
  m_GameObject: {fileID: 0}
  m_Enabled: 1
  m_EditorHideFlags: 0
  m_Script: {fileID: 11500000, guid: 87c154e0feeee864da39ba7591cf27e7, type: 3}
  m_Name: VFXSlotFloatN
  m_EditorClassIdentifier: 
  m_Parent: {fileID: 0}
  m_Children: []
  m_UIPosition: {x: 0, y: 0}
  m_UICollapsed: 1
  m_UISuperCollapsed: 0
  m_MasterSlot: {fileID: 114732839698010740}
  m_MasterData:
    m_Owner: {fileID: 114442787080827024}
    m_Value:
      m_Type:
        m_SerializableType: UnityEditor.VFX.FloatN, Assembly-CSharp-Editor-testable,
          Version=0.0.0.0, Culture=neutral, PublicKeyToken=null
      m_SerializableObject: '{"m_Components":[270.0]}'
  m_Property:
    name: b
    m_serializedType:
      m_SerializableType: UnityEditor.VFX.FloatN, Assembly-CSharp-Editor-testable,
        Version=0.0.0.0, Culture=neutral, PublicKeyToken=null
    attributes: []
  m_Direction: 0
  m_LinkedSlots: []
--- !u!114 &114733244951243014
MonoBehaviour:
  m_ObjectHideFlags: 1
  m_CorrespondingSourceObject: {fileID: 0}
  m_PrefabInternal: {fileID: 0}
  m_GameObject: {fileID: 0}
  m_Enabled: 1
  m_EditorHideFlags: 0
  m_Script: {fileID: 11500000, guid: f780aa281814f9842a7c076d436932e7, type: 3}
  m_Name: VFXSlotFloat
  m_EditorClassIdentifier: 
  m_Parent: {fileID: 114376232846736684}
  m_Children: []
  m_UIPosition: {x: 0, y: 0}
  m_UICollapsed: 1
  m_UISuperCollapsed: 0
  m_MasterSlot: {fileID: 114376232846736684}
  m_MasterData:
    m_Owner: {fileID: 0}
    m_Value:
      m_Type:
        m_SerializableType: 
      m_SerializableObject: 
  m_Property:
    name: y
    m_serializedType:
      m_SerializableType: System.Single, mscorlib, Version=2.0.0.0, Culture=neutral,
        PublicKeyToken=b77a5c561934e089
    attributes: []
  m_Direction: 0
  m_LinkedSlots:
  - {fileID: 114153129811020258}
--- !u!114 &114741752522193826
MonoBehaviour:
  m_ObjectHideFlags: 1
  m_CorrespondingSourceObject: {fileID: 0}
  m_PrefabInternal: {fileID: 0}
  m_GameObject: {fileID: 0}
  m_Enabled: 1
  m_EditorHideFlags: 0
  m_Script: {fileID: 11500000, guid: f780aa281814f9842a7c076d436932e7, type: 3}
  m_Name: VFXSlotFloat
  m_EditorClassIdentifier: 
  m_Parent: {fileID: 0}
  m_Children: []
  m_UIPosition: {x: 0, y: 0}
  m_UICollapsed: 1
  m_UISuperCollapsed: 0
  m_MasterSlot: {fileID: 114741752522193826}
  m_MasterData:
    m_Owner: {fileID: 114395468979639972}
    m_Value:
      m_Type:
        m_SerializableType: System.Single, mscorlib, Version=2.0.0.0, Culture=neutral,
          PublicKeyToken=b77a5c561934e089
      m_SerializableObject: 
  m_Property:
    name: o
    m_serializedType:
      m_SerializableType: System.Single, mscorlib, Version=2.0.0.0, Culture=neutral,
        PublicKeyToken=b77a5c561934e089
    attributes: []
  m_Direction: 1
  m_LinkedSlots:
  - {fileID: 114241788316439510}
--- !u!114 &114742077906713596
MonoBehaviour:
  m_ObjectHideFlags: 1
  m_CorrespondingSourceObject: {fileID: 0}
  m_PrefabInternal: {fileID: 0}
  m_GameObject: {fileID: 0}
  m_Enabled: 1
  m_EditorHideFlags: 0
  m_Script: {fileID: 11500000, guid: f780aa281814f9842a7c076d436932e7, type: 3}
  m_Name: VFXSlotFloat
  m_EditorClassIdentifier: 
  m_Parent: {fileID: 114376232846736684}
  m_Children: []
  m_UIPosition: {x: 0, y: 0}
  m_UICollapsed: 1
  m_UISuperCollapsed: 0
  m_MasterSlot: {fileID: 114376232846736684}
  m_MasterData:
    m_Owner: {fileID: 0}
    m_Value:
      m_Type:
        m_SerializableType: 
      m_SerializableObject: 
  m_Property:
    name: x
    m_serializedType:
      m_SerializableType: System.Single, mscorlib, Version=2.0.0.0, Culture=neutral,
        PublicKeyToken=b77a5c561934e089
    attributes: []
  m_Direction: 0
  m_LinkedSlots:
  - {fileID: 114976585386164944}
--- !u!114 &114743603130244124
MonoBehaviour:
  m_ObjectHideFlags: 1
  m_CorrespondingSourceObject: {fileID: 0}
  m_PrefabInternal: {fileID: 0}
  m_GameObject: {fileID: 0}
  m_Enabled: 1
  m_EditorHideFlags: 0
  m_Script: {fileID: 11500000, guid: f780aa281814f9842a7c076d436932e7, type: 3}
  m_Name: VFXSlotFloat
  m_EditorClassIdentifier: 
  m_Parent: {fileID: 114164791608531334}
  m_Children: []
  m_UIPosition: {x: 0, y: 0}
  m_UICollapsed: 1
  m_UISuperCollapsed: 0
  m_MasterSlot: {fileID: 114376182072024986}
  m_MasterData:
    m_Owner: {fileID: 0}
    m_Value:
      m_Type:
        m_SerializableType: 
      m_SerializableObject: 
  m_Property:
    name: z
    m_serializedType:
      m_SerializableType: System.Single, mscorlib, Version=2.0.0.0, Culture=neutral,
        PublicKeyToken=b77a5c561934e089
    attributes: []
  m_Direction: 0
  m_LinkedSlots: []
--- !u!114 &114744327270358496
MonoBehaviour:
  m_ObjectHideFlags: 1
  m_CorrespondingSourceObject: {fileID: 0}
  m_PrefabInternal: {fileID: 0}
  m_GameObject: {fileID: 0}
  m_Enabled: 1
  m_EditorHideFlags: 0
  m_Script: {fileID: 11500000, guid: f780aa281814f9842a7c076d436932e7, type: 3}
  m_Name: VFXSlotFloat
  m_EditorClassIdentifier: 
  m_Parent: {fileID: 114880319480420680}
  m_Children: []
  m_UIPosition: {x: 0, y: 0}
  m_UICollapsed: 1
  m_UISuperCollapsed: 0
  m_MasterSlot: {fileID: 114880319480420680}
  m_MasterData:
    m_Owner: {fileID: 0}
    m_Value:
      m_Type:
        m_SerializableType: 
      m_SerializableObject: 
  m_Property:
    name: x
    m_serializedType:
      m_SerializableType: System.Single, mscorlib, Version=2.0.0.0, Culture=neutral,
        PublicKeyToken=b77a5c561934e089
    attributes: []
  m_Direction: 0
  m_LinkedSlots: []
--- !u!114 &114748034404174478
MonoBehaviour:
  m_ObjectHideFlags: 1
  m_CorrespondingSourceObject: {fileID: 0}
  m_PrefabInternal: {fileID: 0}
  m_GameObject: {fileID: 0}
  m_Enabled: 1
  m_EditorHideFlags: 0
  m_Script: {fileID: 11500000, guid: 5265657162cc1a241bba03a3b0476d99, type: 3}
  m_Name: VFXSlotPosition
  m_EditorClassIdentifier: 
  m_Parent: {fileID: 0}
  m_Children:
  - {fileID: 114792812082659110}
  m_UIPosition: {x: 0, y: 0}
  m_UICollapsed: 1
  m_UISuperCollapsed: 0
  m_MasterSlot: {fileID: 114748034404174478}
  m_MasterData:
    m_Owner: {fileID: 114877948219038648}
    m_Value:
      m_Type:
        m_SerializableType: UnityEditor.VFX.Position, Assembly-CSharp-Editor-testable,
          Version=0.0.0.0, Culture=neutral, PublicKeyToken=null
      m_SerializableObject: '{"space":0,"position":{"x":0.0,"y":0.0,"z":0.0}}'
  m_Property:
    name: Position
    m_serializedType:
      m_SerializableType: UnityEditor.VFX.Position, Assembly-CSharp-Editor-testable,
        Version=0.0.0.0, Culture=neutral, PublicKeyToken=null
    attributes: []
  m_Direction: 0
  m_LinkedSlots: []
--- !u!114 &114749855709817902
MonoBehaviour:
  m_ObjectHideFlags: 1
  m_CorrespondingSourceObject: {fileID: 0}
  m_PrefabInternal: {fileID: 0}
  m_GameObject: {fileID: 0}
  m_Enabled: 1
  m_EditorHideFlags: 0
  m_Script: {fileID: 11500000, guid: d16c6aeaef944094b9a1633041804207, type: 3}
  m_Name: Orient
  m_EditorClassIdentifier: 
  m_Parent: {fileID: 114680159770969686}
  m_Children: []
  m_UIPosition: {x: 0, y: 0}
  m_UICollapsed: 0
  m_UISuperCollapsed: 0
  m_InputSlots:
  - {fileID: 114964131929988198}
  m_OutputSlots: []
  m_Disabled: 0
  mode: 2
--- !u!114 &114757656468714288
MonoBehaviour:
  m_ObjectHideFlags: 1
  m_CorrespondingSourceObject: {fileID: 0}
  m_PrefabInternal: {fileID: 0}
  m_GameObject: {fileID: 0}
  m_Enabled: 1
  m_EditorHideFlags: 0
  m_Script: {fileID: 11500000, guid: 87c154e0feeee864da39ba7591cf27e7, type: 3}
  m_Name: VFXSlotFloatN
  m_EditorClassIdentifier: 
  m_Parent: {fileID: 0}
  m_Children: []
  m_UIPosition: {x: 0, y: 0}
  m_UICollapsed: 1
  m_UISuperCollapsed: 0
  m_MasterSlot: {fileID: 114757656468714288}
  m_MasterData:
    m_Owner: {fileID: 114127420819879078}
    m_Value:
      m_Type:
        m_SerializableType: UnityEditor.VFX.FloatN, Assembly-CSharp-Editor-testable,
          Version=0.0.0.0, Culture=neutral, PublicKeyToken=null
      m_SerializableObject: '{"m_Components":[1.0]}'
  m_Property:
    name: c
    m_serializedType:
      m_SerializableType: UnityEditor.VFX.FloatN, Assembly-CSharp-Editor-testable,
        Version=0.0.0.0, Culture=neutral, PublicKeyToken=null
    attributes: []
  m_Direction: 0
  m_LinkedSlots: []
--- !u!114 &114768138912911638
MonoBehaviour:
  m_ObjectHideFlags: 1
  m_CorrespondingSourceObject: {fileID: 0}
  m_PrefabInternal: {fileID: 0}
  m_GameObject: {fileID: 0}
  m_Enabled: 1
  m_EditorHideFlags: 0
  m_Script: {fileID: 11500000, guid: 5265657162cc1a241bba03a3b0476d99, type: 3}
  m_Name: VFXSlotPosition
  m_EditorClassIdentifier: 
  m_Parent: {fileID: 0}
  m_Children:
  - {fileID: 114796458076522272}
  m_UIPosition: {x: 0, y: 0}
  m_UICollapsed: 1
  m_UISuperCollapsed: 0
  m_MasterSlot: {fileID: 114768138912911638}
  m_MasterData:
    m_Owner: {fileID: 114945662358260460}
    m_Value:
      m_Type:
        m_SerializableType: UnityEditor.VFX.Position, Assembly-CSharp-Editor-testable,
          Version=0.0.0.0, Culture=neutral, PublicKeyToken=null
      m_SerializableObject: '{"space":0,"position":{"x":0.0,"y":0.0,"z":0.0}}'
  m_Property:
    name: Position
    m_serializedType:
      m_SerializableType: UnityEditor.VFX.Position, Assembly-CSharp-Editor-testable,
        Version=0.0.0.0, Culture=neutral, PublicKeyToken=null
    attributes: []
  m_Direction: 0
  m_LinkedSlots: []
--- !u!114 &114773990859716240
MonoBehaviour:
  m_ObjectHideFlags: 1
  m_CorrespondingSourceObject: {fileID: 0}
  m_PrefabInternal: {fileID: 0}
  m_GameObject: {fileID: 0}
  m_Enabled: 1
  m_EditorHideFlags: 0
  m_Script: {fileID: 11500000, guid: f780aa281814f9842a7c076d436932e7, type: 3}
  m_Name: VFXSlotFloat
  m_EditorClassIdentifier: 
  m_Parent: {fileID: 114694524856108614}
  m_Children: []
  m_UIPosition: {x: 0, y: 0}
  m_UICollapsed: 1
  m_UISuperCollapsed: 0
  m_MasterSlot: {fileID: 114694524856108614}
  m_MasterData:
    m_Owner: {fileID: 0}
    m_Value:
      m_Type:
        m_SerializableType: 
      m_SerializableObject: 
  m_Property:
    name: x
    m_serializedType:
      m_SerializableType: System.Single, mscorlib, Version=2.0.0.0, Culture=neutral,
        PublicKeyToken=b77a5c561934e089
    attributes: []
  m_Direction: 0
  m_LinkedSlots: []
--- !u!114 &114775855032888852
MonoBehaviour:
  m_ObjectHideFlags: 1
  m_CorrespondingSourceObject: {fileID: 0}
  m_PrefabInternal: {fileID: 0}
  m_GameObject: {fileID: 0}
  m_Enabled: 1
  m_EditorHideFlags: 0
  m_Script: {fileID: 11500000, guid: f780aa281814f9842a7c076d436932e7, type: 3}
  m_Name: VFXSlotFloat
  m_EditorClassIdentifier: 
  m_Parent: {fileID: 0}
  m_Children: []
  m_UIPosition: {x: 0, y: 0}
  m_UICollapsed: 1
  m_UISuperCollapsed: 0
  m_MasterSlot: {fileID: 114775855032888852}
  m_MasterData:
    m_Owner: {fileID: 114163767341736536}
    m_Value:
      m_Type:
        m_SerializableType: System.Single, mscorlib, Version=2.0.0.0, Culture=neutral,
          PublicKeyToken=b77a5c561934e089
      m_SerializableObject: 0.2
  m_Property:
    name: SizeY
    m_serializedType:
      m_SerializableType: System.Single, mscorlib, Version=2.0.0.0, Culture=neutral,
        PublicKeyToken=b77a5c561934e089
    attributes: []
  m_Direction: 0
  m_LinkedSlots: []
--- !u!114 &114779020348678460
MonoBehaviour:
  m_ObjectHideFlags: 1
  m_CorrespondingSourceObject: {fileID: 0}
  m_PrefabInternal: {fileID: 0}
  m_GameObject: {fileID: 0}
  m_Enabled: 1
  m_EditorHideFlags: 0
  m_Script: {fileID: 11500000, guid: f780aa281814f9842a7c076d436932e7, type: 3}
  m_Name: VFXSlotFloat
  m_EditorClassIdentifier: 
  m_Parent: {fileID: 114796458076522272}
  m_Children: []
  m_UIPosition: {x: 0, y: 0}
  m_UICollapsed: 1
  m_UISuperCollapsed: 0
  m_MasterSlot: {fileID: 114768138912911638}
  m_MasterData:
    m_Owner: {fileID: 0}
    m_Value:
      m_Type:
        m_SerializableType: 
      m_SerializableObject: 
  m_Property:
    name: y
    m_serializedType:
      m_SerializableType: System.Single, mscorlib, Version=2.0.0.0, Culture=neutral,
        PublicKeyToken=b77a5c561934e089
    attributes: []
  m_Direction: 0
  m_LinkedSlots: []
--- !u!114 &114782329024613034
MonoBehaviour:
  m_ObjectHideFlags: 1
  m_CorrespondingSourceObject: {fileID: 0}
  m_PrefabInternal: {fileID: 0}
  m_GameObject: {fileID: 0}
  m_Enabled: 1
  m_EditorHideFlags: 0
  m_Script: {fileID: 11500000, guid: 70a331b1d86cc8d4aa106ccbe0da5852, type: 3}
  m_Name: VFXSlotTexture2D
  m_EditorClassIdentifier: 
  m_Parent: {fileID: 0}
  m_Children: []
  m_UIPosition: {x: 0, y: 0}
  m_UICollapsed: 1
  m_UISuperCollapsed: 0
  m_MasterSlot: {fileID: 114782329024613034}
  m_MasterData:
    m_Owner: {fileID: 114177930399143018}
    m_Value:
      m_Type:
        m_SerializableType: UnityEngine.Texture2D, UnityEngine.CoreModule, Version=0.0.0.0,
          Culture=neutral, PublicKeyToken=null
      m_SerializableObject: '{"obj":{"fileID":2800000,"guid":"276d9e395ae18fe40a9b4988549f2349","type":3}}'
  m_Property:
    name: mainTexture
    m_serializedType:
      m_SerializableType: UnityEngine.Texture2D, UnityEngine.CoreModule, Version=0.0.0.0,
        Culture=neutral, PublicKeyToken=null
    attributes: []
  m_Direction: 0
  m_LinkedSlots: []
--- !u!114 &114783181476713974
MonoBehaviour:
  m_ObjectHideFlags: 1
  m_CorrespondingSourceObject: {fileID: 0}
  m_PrefabInternal: {fileID: 0}
  m_GameObject: {fileID: 0}
  m_Enabled: 1
  m_EditorHideFlags: 0
  m_Script: {fileID: 11500000, guid: f780aa281814f9842a7c076d436932e7, type: 3}
  m_Name: VFXSlotFloat
  m_EditorClassIdentifier: 
  m_Parent: {fileID: 114880319480420680}
  m_Children: []
  m_UIPosition: {x: 0, y: 0}
  m_UICollapsed: 1
  m_UISuperCollapsed: 0
  m_MasterSlot: {fileID: 114880319480420680}
  m_MasterData:
    m_Owner: {fileID: 0}
    m_Value:
      m_Type:
        m_SerializableType: 
      m_SerializableObject: 
  m_Property:
    name: z
    m_serializedType:
      m_SerializableType: System.Single, mscorlib, Version=2.0.0.0, Culture=neutral,
        PublicKeyToken=b77a5c561934e089
    attributes: []
  m_Direction: 0
  m_LinkedSlots: []
--- !u!114 &114784414404649514
MonoBehaviour:
  m_ObjectHideFlags: 1
  m_CorrespondingSourceObject: {fileID: 0}
  m_PrefabInternal: {fileID: 0}
  m_GameObject: {fileID: 0}
  m_Enabled: 1
  m_EditorHideFlags: 0
  m_Script: {fileID: 11500000, guid: ac39bd03fca81b849929b9c966f1836a, type: 3}
  m_Name: VFXSlotFloat3
  m_EditorClassIdentifier: 
  m_Parent: {fileID: 0}
  m_Children:
  - {fileID: 114660276558220542}
  - {fileID: 114943536395333366}
  - {fileID: 114962087800639218}
  m_UIPosition: {x: 0, y: 0}
  m_UICollapsed: 1
  m_UISuperCollapsed: 0
  m_MasterSlot: {fileID: 114784414404649514}
  m_MasterData:
    m_Owner: {fileID: 114048015916724814}
    m_Value:
      m_Type:
        m_SerializableType: UnityEngine.Vector3, UnityEngine.CoreModule, Version=0.0.0.0,
          Culture=neutral, PublicKeyToken=null
      m_SerializableObject: '{"x":1.0,"y":0.0,"z":0.0}'
  m_Property:
    name: targetOffset
    m_serializedType:
      m_SerializableType: UnityEngine.Vector3, UnityEngine.CoreModule, Version=0.0.0.0,
        Culture=neutral, PublicKeyToken=null
    attributes: []
  m_Direction: 0
  m_LinkedSlots: []
--- !u!114 &114790995822431172
MonoBehaviour:
  m_ObjectHideFlags: 1
  m_CorrespondingSourceObject: {fileID: 0}
  m_PrefabInternal: {fileID: 0}
  m_GameObject: {fileID: 0}
  m_Enabled: 1
  m_EditorHideFlags: 0
  m_Script: {fileID: 11500000, guid: 1b605c022ee79394a8a776c0869b3f9a, type: 3}
  m_Name: VFXSlot
  m_EditorClassIdentifier: 
  m_Parent: {fileID: 0}
  m_Children:
  - {fileID: 114065694532094138}
  - {fileID: 114459728986530570}
  m_UIPosition: {x: 0, y: 0}
  m_UICollapsed: 1
  m_UISuperCollapsed: 0
  m_MasterSlot: {fileID: 114790995822431172}
  m_MasterData:
    m_Owner: {fileID: 114146409071264604}
    m_Value:
      m_Type:
        m_SerializableType: UnityEditor.VFX.ArcSphere, Assembly-CSharp-Editor-testable,
          Version=0.0.0.0, Culture=neutral, PublicKeyToken=null
      m_SerializableObject: '{"sphere":{"space":0,"center":{"x":0.0,"y":0.0,"z":0.0},"radius":1.0},"arc":6.2831854820251469}'
  m_Property:
    name: ArcSphere
    m_serializedType:
      m_SerializableType: UnityEditor.VFX.ArcSphere, Assembly-CSharp-Editor-testable,
        Version=0.0.0.0, Culture=neutral, PublicKeyToken=null
    attributes:
    - m_Type: 3
      m_Min: -Infinity
      m_Max: Infinity
      m_Tooltip: The sphere used for positioning particles.
      m_Regex: 
      m_RegexMaxLength: 0
  m_Direction: 0
  m_LinkedSlots: []
--- !u!114 &114792812082659110
MonoBehaviour:
  m_ObjectHideFlags: 1
  m_CorrespondingSourceObject: {fileID: 0}
  m_PrefabInternal: {fileID: 0}
  m_GameObject: {fileID: 0}
  m_Enabled: 1
  m_EditorHideFlags: 0
  m_Script: {fileID: 11500000, guid: ac39bd03fca81b849929b9c966f1836a, type: 3}
  m_Name: VFXSlotFloat3
  m_EditorClassIdentifier: 
  m_Parent: {fileID: 114748034404174478}
  m_Children:
  - {fileID: 114714764992053762}
  - {fileID: 114692559788430804}
  - {fileID: 114313786258900242}
  m_UIPosition: {x: 0, y: 0}
  m_UICollapsed: 1
  m_UISuperCollapsed: 0
  m_MasterSlot: {fileID: 114748034404174478}
  m_MasterData:
    m_Owner: {fileID: 0}
    m_Value:
      m_Type:
        m_SerializableType: 
      m_SerializableObject: 
  m_Property:
    name: position
    m_serializedType:
      m_SerializableType: UnityEngine.Vector3, UnityEngine.CoreModule, Version=0.0.0.0,
        Culture=neutral, PublicKeyToken=null
    attributes:
    - m_Type: 3
      m_Min: -Infinity
      m_Max: Infinity
      m_Tooltip: The position.
      m_Regex: 
      m_RegexMaxLength: 0
  m_Direction: 0
  m_LinkedSlots: []
--- !u!114 &114796458076522272
MonoBehaviour:
  m_ObjectHideFlags: 1
  m_CorrespondingSourceObject: {fileID: 0}
  m_PrefabInternal: {fileID: 0}
  m_GameObject: {fileID: 0}
  m_Enabled: 1
  m_EditorHideFlags: 0
  m_Script: {fileID: 11500000, guid: ac39bd03fca81b849929b9c966f1836a, type: 3}
  m_Name: VFXSlotFloat3
  m_EditorClassIdentifier: 
  m_Parent: {fileID: 114768138912911638}
  m_Children:
  - {fileID: 114595366873701632}
  - {fileID: 114779020348678460}
  - {fileID: 114904623052636192}
  m_UIPosition: {x: 0, y: 0}
  m_UICollapsed: 1
  m_UISuperCollapsed: 0
  m_MasterSlot: {fileID: 114768138912911638}
  m_MasterData:
    m_Owner: {fileID: 0}
    m_Value:
      m_Type:
        m_SerializableType: 
      m_SerializableObject: 
  m_Property:
    name: position
    m_serializedType:
      m_SerializableType: UnityEngine.Vector3, UnityEngine.CoreModule, Version=0.0.0.0,
        Culture=neutral, PublicKeyToken=null
    attributes:
    - m_Type: 3
      m_Min: -Infinity
      m_Max: Infinity
      m_Tooltip: The position.
      m_Regex: 
      m_RegexMaxLength: 0
  m_Direction: 0
  m_LinkedSlots: []
--- !u!114 &114805732725153984
MonoBehaviour:
  m_ObjectHideFlags: 1
  m_CorrespondingSourceObject: {fileID: 0}
  m_PrefabInternal: {fileID: 0}
  m_GameObject: {fileID: 0}
  m_Enabled: 1
  m_EditorHideFlags: 0
  m_Script: {fileID: 11500000, guid: f780aa281814f9842a7c076d436932e7, type: 3}
  m_Name: VFXSlotFloat
  m_EditorClassIdentifier: 
  m_Parent: {fileID: 0}
  m_Children: []
  m_UIPosition: {x: 0, y: 0}
  m_UICollapsed: 1
  m_UISuperCollapsed: 0
  m_MasterSlot: {fileID: 114805732725153984}
  m_MasterData:
    m_Owner: {fileID: 114442787080827024}
    m_Value:
      m_Type:
        m_SerializableType: System.Single, mscorlib, Version=2.0.0.0, Culture=neutral,
          PublicKeyToken=b77a5c561934e089
      m_SerializableObject: 
  m_Property:
    name: o
    m_serializedType:
      m_SerializableType: System.Single, mscorlib, Version=2.0.0.0, Culture=neutral,
        PublicKeyToken=b77a5c561934e089
    attributes: []
  m_Direction: 1
  m_LinkedSlots:
  - {fileID: 114549471002919732}
--- !u!114 &114807737876273794
MonoBehaviour:
  m_ObjectHideFlags: 1
  m_CorrespondingSourceObject: {fileID: 0}
  m_PrefabInternal: {fileID: 0}
  m_GameObject: {fileID: 0}
  m_Enabled: 1
  m_EditorHideFlags: 0
  m_Script: {fileID: 11500000, guid: 5265657162cc1a241bba03a3b0476d99, type: 3}
  m_Name: VFXSlotPosition
  m_EditorClassIdentifier: 
  m_Parent: {fileID: 0}
  m_Children:
  - {fileID: 114041612083708220}
  m_UIPosition: {x: 0, y: 0}
  m_UICollapsed: 1
  m_UISuperCollapsed: 0
  m_MasterSlot: {fileID: 114807737876273794}
  m_MasterData:
    m_Owner: {fileID: 114235893112925782}
    m_Value:
      m_Type:
        m_SerializableType: UnityEditor.VFX.Position, Assembly-CSharp-Editor-testable,
          Version=0.0.0.0, Culture=neutral, PublicKeyToken=null
      m_SerializableObject: '{"space":0,"position":{"x":0.0,"y":0.0,"z":0.0}}'
  m_Property:
    name: Position
    m_serializedType:
      m_SerializableType: UnityEditor.VFX.Position, Assembly-CSharp-Editor-testable,
        Version=0.0.0.0, Culture=neutral, PublicKeyToken=null
    attributes: []
  m_Direction: 0
  m_LinkedSlots: []
--- !u!114 &114812057615356996
MonoBehaviour:
  m_ObjectHideFlags: 1
  m_CorrespondingSourceObject: {fileID: 0}
  m_PrefabInternal: {fileID: 0}
  m_GameObject: {fileID: 0}
  m_Enabled: 1
  m_EditorHideFlags: 0
  m_Script: {fileID: 11500000, guid: 87c154e0feeee864da39ba7591cf27e7, type: 3}
  m_Name: VFXSlotFloatN
  m_EditorClassIdentifier: 
  m_Parent: {fileID: 0}
  m_Children: []
  m_UIPosition: {x: 0, y: 0}
  m_UICollapsed: 1
  m_UISuperCollapsed: 0
  m_MasterSlot: {fileID: 114812057615356996}
  m_MasterData:
    m_Owner: {fileID: 114395468979639972}
    m_Value:
      m_Type:
        m_SerializableType: UnityEditor.VFX.FloatN, Assembly-CSharp-Editor-testable,
          Version=0.0.0.0, Culture=neutral, PublicKeyToken=null
      m_SerializableObject: '{"m_Components":[1.0]}'
  m_Property:
    name: b
    m_serializedType:
      m_SerializableType: UnityEditor.VFX.FloatN, Assembly-CSharp-Editor-testable,
        Version=0.0.0.0, Culture=neutral, PublicKeyToken=null
    attributes: []
  m_Direction: 0
  m_LinkedSlots:
  - {fileID: 114060225690558048}
--- !u!114 &114815576562162648
MonoBehaviour:
  m_ObjectHideFlags: 1
  m_CorrespondingSourceObject: {fileID: 0}
  m_PrefabInternal: {fileID: 0}
  m_GameObject: {fileID: 0}
  m_Enabled: 1
  m_EditorHideFlags: 0
  m_Script: {fileID: 11500000, guid: a971fa2e110a0ac42ac1d8dae408704b, type: 3}
  m_Name: SetAttribute
  m_EditorClassIdentifier: 
  m_Parent: {fileID: 114680159770969686}
  m_Children: []
  m_UIPosition: {x: 0, y: 0}
  m_UICollapsed: 0
  m_UISuperCollapsed: 0
  m_InputSlots:
  - {fileID: 114574775197311116}
  m_OutputSlots: []
  m_Disabled: 0
  attribute: pivot
  Composition: 0
  Random: 0
--- !u!114 &114824210331950922
MonoBehaviour:
  m_ObjectHideFlags: 1
  m_CorrespondingSourceObject: {fileID: 0}
  m_PrefabInternal: {fileID: 0}
  m_GameObject: {fileID: 0}
  m_Enabled: 1
  m_EditorHideFlags: 0
  m_Script: {fileID: 11500000, guid: d16c6aeaef944094b9a1633041804207, type: 3}
  m_Name: Orient
  m_EditorClassIdentifier: 
  m_Parent: {fileID: 114177930399143018}
  m_Children: []
  m_UIPosition: {x: 0, y: 0}
  m_UICollapsed: 0
  m_UISuperCollapsed: 0
  m_InputSlots:
  - {fileID: 114034976320805106}
  m_OutputSlots: []
  m_Disabled: 0
  mode: 2
--- !u!114 &114825364019295362
MonoBehaviour:
  m_ObjectHideFlags: 1
  m_CorrespondingSourceObject: {fileID: 0}
  m_PrefabInternal: {fileID: 0}
  m_GameObject: {fileID: 0}
  m_Enabled: 1
  m_EditorHideFlags: 0
  m_Script: {fileID: 11500000, guid: f780aa281814f9842a7c076d436932e7, type: 3}
  m_Name: VFXSlotFloat
  m_EditorClassIdentifier: 
  m_Parent: {fileID: 114173676737462638}
  m_Children: []
  m_UIPosition: {x: 0, y: 0}
  m_UICollapsed: 1
  m_UISuperCollapsed: 0
  m_MasterSlot: {fileID: 114173676737462638}
  m_MasterData:
    m_Owner: {fileID: 0}
    m_Value:
      m_Type:
        m_SerializableType: 
      m_SerializableObject: 
  m_Property:
    name: y
    m_serializedType:
      m_SerializableType: System.Single, mscorlib, Version=2.0.0.0, Culture=neutral,
        PublicKeyToken=b77a5c561934e089
    attributes: []
  m_Direction: 0
  m_LinkedSlots: []
--- !u!114 &114828977464085218
MonoBehaviour:
  m_ObjectHideFlags: 1
  m_CorrespondingSourceObject: {fileID: 0}
  m_PrefabInternal: {fileID: 0}
  m_GameObject: {fileID: 0}
  m_Enabled: 1
  m_EditorHideFlags: 0
  m_Script: {fileID: 11500000, guid: 2dc095764ededfa4bb32fa602511ea4b, type: 3}
  m_Name: VFXBasicUpdate
  m_EditorClassIdentifier: 
  m_Parent: {fileID: 114200456888616874}
  m_Children:
  - {fileID: 114913164736257490}
  - {fileID: 114035107686816486}
  - {fileID: 114881672630147704}
  - {fileID: 114077051982172570}
  m_UIPosition: {x: 3844.559, y: 2209.959}
  m_UICollapsed: 0
  m_UISuperCollapsed: 0
  m_InputSlots: []
  m_OutputSlots: []
  m_Data: {fileID: 114282520515415856}
  m_InputFlowSlot:
  - link:
    - context: {fileID: 114605905450444768}
      slotIndex: 0
  m_OutputFlowSlot:
  - link:
    - context: {fileID: 114048015916724814}
      slotIndex: 0
    - context: {fileID: 114088498791788788}
      slotIndex: 0
    - context: {fileID: 114064158827839248}
      slotIndex: 0
    - context: {fileID: 114680159770969686}
      slotIndex: 0
    - context: {fileID: 114177930399143018}
      slotIndex: 0
  integration: 0
--- !u!114 &114839271827221688
MonoBehaviour:
  m_ObjectHideFlags: 1
  m_CorrespondingSourceObject: {fileID: 0}
  m_PrefabInternal: {fileID: 0}
  m_GameObject: {fileID: 0}
  m_Enabled: 1
  m_EditorHideFlags: 0
  m_Script: {fileID: 11500000, guid: 73a13919d81fb7444849bae8b5c812a2, type: 3}
  m_Name: VFXBasicSpawner
  m_EditorClassIdentifier: 
  m_Parent: {fileID: 114200456888616874}
  m_Children:
  - {fileID: 114364830416490840}
  m_UIPosition: {x: 3725.857, y: 1120.7178}
  m_UICollapsed: 0
  m_UISuperCollapsed: 0
  m_InputSlots: []
  m_OutputSlots: []
  m_Data: {fileID: 0}
  m_InputFlowSlot:
  - link: []
  - link: []
  m_OutputFlowSlot:
  - link:
    - context: {fileID: 114605905450444768}
      slotIndex: 0
--- !u!114 &114865044312176798
MonoBehaviour:
  m_ObjectHideFlags: 1
  m_CorrespondingSourceObject: {fileID: 0}
  m_PrefabInternal: {fileID: 0}
  m_GameObject: {fileID: 0}
  m_Enabled: 1
  m_EditorHideFlags: 0
  m_Script: {fileID: 11500000, guid: f780aa281814f9842a7c076d436932e7, type: 3}
  m_Name: VFXSlotFloat
  m_EditorClassIdentifier: 
  m_Parent: {fileID: 0}
  m_Children: []
  m_UIPosition: {x: 0, y: 0}
  m_UICollapsed: 1
  m_UISuperCollapsed: 0
  m_MasterSlot: {fileID: 114865044312176798}
  m_MasterData:
    m_Owner: {fileID: 114064158827839248}
    m_Value:
      m_Type:
        m_SerializableType: System.Single, mscorlib, Version=2.0.0.0, Culture=neutral,
          PublicKeyToken=b77a5c561934e089
      m_SerializableObject: 0.5
  m_Property:
    name: alphaThreshold
    m_serializedType:
      m_SerializableType: System.Single, mscorlib, Version=2.0.0.0, Culture=neutral,
        PublicKeyToken=b77a5c561934e089
    attributes: []
  m_Direction: 0
  m_LinkedSlots: []
--- !u!114 &114868765467815560
MonoBehaviour:
  m_ObjectHideFlags: 1
  m_CorrespondingSourceObject: {fileID: 0}
  m_PrefabInternal: {fileID: 0}
  m_GameObject: {fileID: 0}
  m_Enabled: 1
  m_EditorHideFlags: 0
  m_Script: {fileID: 11500000, guid: a971fa2e110a0ac42ac1d8dae408704b, type: 3}
  m_Name: SetAttribute
  m_EditorClassIdentifier: 
  m_Parent: {fileID: 114048015916724814}
  m_Children: []
  m_UIPosition: {x: 0, y: 0}
  m_UICollapsed: 0
  m_UISuperCollapsed: 0
  m_InputSlots:
  - {fileID: 114703958351425494}
  m_OutputSlots: []
  m_Disabled: 0
  attribute: color
  Composition: 0
  Random: 0
--- !u!114 &114877948219038648
MonoBehaviour:
  m_ObjectHideFlags: 1
  m_CorrespondingSourceObject: {fileID: 0}
  m_PrefabInternal: {fileID: 0}
  m_GameObject: {fileID: 0}
  m_Enabled: 1
  m_EditorHideFlags: 0
  m_Script: {fileID: 11500000, guid: d16c6aeaef944094b9a1633041804207, type: 3}
  m_Name: Orient
  m_EditorClassIdentifier: 
  m_Parent: {fileID: 114088498791788788}
  m_Children: []
  m_UIPosition: {x: 0, y: 0}
  m_UICollapsed: 0
  m_UISuperCollapsed: 0
  m_InputSlots:
  - {fileID: 114748034404174478}
  m_OutputSlots: []
  m_Disabled: 0
  mode: 2
--- !u!114 &114880319480420680
MonoBehaviour:
  m_ObjectHideFlags: 1
  m_CorrespondingSourceObject: {fileID: 0}
  m_PrefabInternal: {fileID: 0}
  m_GameObject: {fileID: 0}
  m_Enabled: 1
  m_EditorHideFlags: 0
  m_Script: {fileID: 11500000, guid: ac39bd03fca81b849929b9c966f1836a, type: 3}
  m_Name: VFXSlotFloat3
  m_EditorClassIdentifier: 
  m_Parent: {fileID: 0}
  m_Children:
  - {fileID: 114744327270358496}
  - {fileID: 114469326614582188}
  - {fileID: 114783181476713974}
  m_UIPosition: {x: 0, y: 0}
  m_UICollapsed: 1
  m_UISuperCollapsed: 0
  m_MasterSlot: {fileID: 114880319480420680}
  m_MasterData:
    m_Owner: {fileID: 114088498791788788}
    m_Value:
      m_Type:
        m_SerializableType: UnityEngine.Vector3, UnityEngine.CoreModule, Version=0.0.0.0,
          Culture=neutral, PublicKeyToken=null
      m_SerializableObject: '{"x":0.0,"y":0.5,"z":0.0}'
  m_Property:
    name: targetOffset
    m_serializedType:
      m_SerializableType: UnityEngine.Vector3, UnityEngine.CoreModule, Version=0.0.0.0,
        Culture=neutral, PublicKeyToken=null
    attributes: []
  m_Direction: 0
  m_LinkedSlots: []
--- !u!114 &114881672630147704
MonoBehaviour:
  m_ObjectHideFlags: 1
  m_CorrespondingSourceObject: {fileID: 0}
  m_PrefabInternal: {fileID: 0}
  m_GameObject: {fileID: 0}
  m_Enabled: 1
  m_EditorHideFlags: 0
  m_Script: {fileID: 11500000, guid: a971fa2e110a0ac42ac1d8dae408704b, type: 3}
  m_Name: SetAttribute
  m_EditorClassIdentifier: 
  m_Parent: {fileID: 114828977464085218}
  m_Children: []
  m_UIPosition: {x: 0, y: 0}
  m_UICollapsed: 1
  m_UISuperCollapsed: 0
  m_InputSlots:
  - {fileID: 114160115316723184}
  m_OutputSlots: []
  m_Disabled: 0
  attribute: angleY
  Composition: 1
  Random: 0
--- !u!114 &114883480731355362
MonoBehaviour:
  m_ObjectHideFlags: 1
  m_CorrespondingSourceObject: {fileID: 0}
  m_PrefabInternal: {fileID: 0}
  m_GameObject: {fileID: 0}
  m_Enabled: 1
  m_EditorHideFlags: 0
  m_Script: {fileID: 11500000, guid: 87c154e0feeee864da39ba7591cf27e7, type: 3}
  m_Name: VFXSlotFloatN
  m_EditorClassIdentifier: 
  m_Parent: {fileID: 0}
  m_Children: []
  m_UIPosition: {x: 0, y: 0}
  m_UICollapsed: 1
  m_UISuperCollapsed: 0
  m_MasterSlot: {fileID: 114883480731355362}
  m_MasterData:
    m_Owner: {fileID: 114238564048577708}
    m_Value:
      m_Type:
        m_SerializableType: UnityEditor.VFX.FloatN, Assembly-CSharp-Editor-testable,
          Version=0.0.0.0, Culture=neutral, PublicKeyToken=null
      m_SerializableObject: '{"m_Components":[1.0]}'
  m_Property:
    name: a
    m_serializedType:
      m_SerializableType: UnityEditor.VFX.FloatN, Assembly-CSharp-Editor-testable,
        Version=0.0.0.0, Culture=neutral, PublicKeyToken=null
    attributes: []
  m_Direction: 0
  m_LinkedSlots:
  - {fileID: 114137356790581338}
--- !u!114 &114901569415723736
MonoBehaviour:
  m_ObjectHideFlags: 1
  m_CorrespondingSourceObject: {fileID: 0}
  m_PrefabInternal: {fileID: 0}
  m_GameObject: {fileID: 0}
  m_Enabled: 1
  m_EditorHideFlags: 0
  m_Script: {fileID: 11500000, guid: f780aa281814f9842a7c076d436932e7, type: 3}
  m_Name: VFXSlotFloat
  m_EditorClassIdentifier: 
  m_Parent: {fileID: 114065694532094138}
  m_Children: []
  m_UIPosition: {x: 0, y: 0}
  m_UICollapsed: 1
  m_UISuperCollapsed: 0
  m_MasterSlot: {fileID: 114790995822431172}
  m_MasterData:
    m_Owner: {fileID: 0}
    m_Value:
      m_Type:
        m_SerializableType: 
      m_SerializableObject: 
  m_Property:
    name: radius
    m_serializedType:
      m_SerializableType: System.Single, mscorlib, Version=2.0.0.0, Culture=neutral,
        PublicKeyToken=b77a5c561934e089
    attributes:
    - m_Type: 3
      m_Min: -Infinity
      m_Max: Infinity
      m_Tooltip: The radius of the sphere.
      m_Regex: 
      m_RegexMaxLength: 0
  m_Direction: 0
  m_LinkedSlots: []
--- !u!114 &114904623052636192
MonoBehaviour:
  m_ObjectHideFlags: 1
  m_CorrespondingSourceObject: {fileID: 0}
  m_PrefabInternal: {fileID: 0}
  m_GameObject: {fileID: 0}
  m_Enabled: 1
  m_EditorHideFlags: 0
  m_Script: {fileID: 11500000, guid: f780aa281814f9842a7c076d436932e7, type: 3}
  m_Name: VFXSlotFloat
  m_EditorClassIdentifier: 
  m_Parent: {fileID: 114796458076522272}
  m_Children: []
  m_UIPosition: {x: 0, y: 0}
  m_UICollapsed: 1
  m_UISuperCollapsed: 0
  m_MasterSlot: {fileID: 114768138912911638}
  m_MasterData:
    m_Owner: {fileID: 0}
    m_Value:
      m_Type:
        m_SerializableType: 
      m_SerializableObject: 
  m_Property:
    name: z
    m_serializedType:
      m_SerializableType: System.Single, mscorlib, Version=2.0.0.0, Culture=neutral,
        PublicKeyToken=b77a5c561934e089
    attributes: []
  m_Direction: 0
  m_LinkedSlots: []
--- !u!114 &114905136463582108
MonoBehaviour:
  m_ObjectHideFlags: 1
  m_CorrespondingSourceObject: {fileID: 0}
  m_PrefabInternal: {fileID: 0}
  m_GameObject: {fileID: 0}
  m_Enabled: 1
  m_EditorHideFlags: 0
  m_Script: {fileID: 11500000, guid: f780aa281814f9842a7c076d436932e7, type: 3}
  m_Name: VFXSlotFloat
  m_EditorClassIdentifier: 
  m_Parent: {fileID: 114376232846736684}
  m_Children: []
  m_UIPosition: {x: 0, y: 0}
  m_UICollapsed: 1
  m_UISuperCollapsed: 0
  m_MasterSlot: {fileID: 114376232846736684}
  m_MasterData:
    m_Owner: {fileID: 0}
    m_Value:
      m_Type:
        m_SerializableType: 
      m_SerializableObject: 
  m_Property:
    name: z
    m_serializedType:
      m_SerializableType: System.Single, mscorlib, Version=2.0.0.0, Culture=neutral,
        PublicKeyToken=b77a5c561934e089
    attributes: []
  m_Direction: 0
  m_LinkedSlots: []
--- !u!114 &114912083655004806
MonoBehaviour:
  m_ObjectHideFlags: 1
  m_CorrespondingSourceObject: {fileID: 0}
  m_PrefabInternal: {fileID: 0}
  m_GameObject: {fileID: 0}
  m_Enabled: 1
  m_EditorHideFlags: 0
  m_Script: {fileID: 11500000, guid: f780aa281814f9842a7c076d436932e7, type: 3}
  m_Name: VFXSlotFloat
  m_EditorClassIdentifier: 
  m_Parent: {fileID: 114644232621941124}
  m_Children: []
  m_UIPosition: {x: 0, y: 0}
  m_UICollapsed: 1
  m_UISuperCollapsed: 0
  m_MasterSlot: {fileID: 114644232621941124}
  m_MasterData:
    m_Owner: {fileID: 0}
    m_Value:
      m_Type:
        m_SerializableType: 
      m_SerializableObject: 
  m_Property:
    name: y
    m_serializedType:
      m_SerializableType: System.Single, mscorlib, Version=2.0.0.0, Culture=neutral,
        PublicKeyToken=b77a5c561934e089
    attributes: []
  m_Direction: 0
  m_LinkedSlots: []
--- !u!114 &114913164736257490
MonoBehaviour:
  m_ObjectHideFlags: 1
  m_CorrespondingSourceObject: {fileID: 0}
  m_PrefabInternal: {fileID: 0}
  m_GameObject: {fileID: 0}
  m_Enabled: 1
  m_EditorHideFlags: 0
  m_Script: {fileID: 11500000, guid: a971fa2e110a0ac42ac1d8dae408704b, type: 3}
  m_Name: SetAttribute
  m_EditorClassIdentifier: 
  m_Parent: {fileID: 114828977464085218}
  m_Children: []
  m_UIPosition: {x: 0, y: 0}
  m_UICollapsed: 0
  m_UISuperCollapsed: 0
  m_InputSlots:
  - {fileID: 114376232846736684}
  m_OutputSlots: []
  m_Disabled: 0
  attribute: pivot
  Composition: 0
  Random: 0
--- !u!114 &114929502529625052
MonoBehaviour:
  m_ObjectHideFlags: 1
  m_CorrespondingSourceObject: {fileID: 0}
  m_PrefabInternal: {fileID: 0}
  m_GameObject: {fileID: 0}
  m_Enabled: 1
  m_EditorHideFlags: 0
  m_Script: {fileID: 11500000, guid: f780aa281814f9842a7c076d436932e7, type: 3}
  m_Name: VFXSlotFloat
  m_EditorClassIdentifier: 
  m_Parent: {fileID: 114672342661555610}
  m_Children: []
  m_UIPosition: {x: 0, y: 0}
  m_UICollapsed: 1
  m_UISuperCollapsed: 0
  m_MasterSlot: {fileID: 114376182072024986}
  m_MasterData:
    m_Owner: {fileID: 0}
    m_Value:
      m_Type:
        m_SerializableType: 
      m_SerializableObject: 
  m_Property:
    name: z
    m_serializedType:
      m_SerializableType: System.Single, mscorlib, Version=2.0.0.0, Culture=neutral,
        PublicKeyToken=b77a5c561934e089
    attributes: []
  m_Direction: 0
  m_LinkedSlots: []
--- !u!114 &114934414735285352
MonoBehaviour:
  m_ObjectHideFlags: 1
  m_CorrespondingSourceObject: {fileID: 0}
  m_PrefabInternal: {fileID: 0}
  m_GameObject: {fileID: 0}
  m_Enabled: 1
  m_EditorHideFlags: 0
  m_Script: {fileID: 11500000, guid: f780aa281814f9842a7c076d436932e7, type: 3}
  m_Name: VFXSlotFloat
  m_EditorClassIdentifier: 
  m_Parent: {fileID: 114164791608531334}
  m_Children: []
  m_UIPosition: {x: 0, y: 0}
  m_UICollapsed: 1
  m_UISuperCollapsed: 0
  m_MasterSlot: {fileID: 114376182072024986}
  m_MasterData:
    m_Owner: {fileID: 0}
    m_Value:
      m_Type:
        m_SerializableType: 
      m_SerializableObject: 
  m_Property:
    name: y
    m_serializedType:
      m_SerializableType: System.Single, mscorlib, Version=2.0.0.0, Culture=neutral,
        PublicKeyToken=b77a5c561934e089
    attributes: []
  m_Direction: 0
  m_LinkedSlots: []
--- !u!114 &114939326453197506
MonoBehaviour:
  m_ObjectHideFlags: 1
  m_CorrespondingSourceObject: {fileID: 0}
  m_PrefabInternal: {fileID: 0}
  m_GameObject: {fileID: 0}
  m_Enabled: 1
  m_EditorHideFlags: 0
  m_Script: {fileID: 11500000, guid: f780aa281814f9842a7c076d436932e7, type: 3}
  m_Name: VFXSlotFloat
  m_EditorClassIdentifier: 
  m_Parent: {fileID: 0}
  m_Children: []
  m_UIPosition: {x: 0, y: 0}
  m_UICollapsed: 1
  m_UISuperCollapsed: 0
  m_MasterSlot: {fileID: 114939326453197506}
  m_MasterData:
    m_Owner: {fileID: 114113460591427688}
    m_Value:
      m_Type:
        m_SerializableType: System.Single, mscorlib, Version=2.0.0.0, Culture=neutral,
          PublicKeyToken=b77a5c561934e089
      m_SerializableObject: 1
  m_Property:
    name: Alpha
    m_serializedType:
      m_SerializableType: System.Single, mscorlib, Version=2.0.0.0, Culture=neutral,
        PublicKeyToken=b77a5c561934e089
    attributes: []
  m_Direction: 0
  m_LinkedSlots: []
--- !u!114 &114940724158644080
MonoBehaviour:
  m_ObjectHideFlags: 1
  m_CorrespondingSourceObject: {fileID: 0}
  m_PrefabInternal: {fileID: 0}
  m_GameObject: {fileID: 0}
  m_Enabled: 1
  m_EditorHideFlags: 0
  m_Script: {fileID: 11500000, guid: 87c154e0feeee864da39ba7591cf27e7, type: 3}
  m_Name: VFXSlotFloatN
  m_EditorClassIdentifier: 
  m_Parent: {fileID: 0}
  m_Children: []
  m_UIPosition: {x: 0, y: 0}
  m_UICollapsed: 1
  m_UISuperCollapsed: 0
  m_MasterSlot: {fileID: 114940724158644080}
  m_MasterData:
    m_Owner: {fileID: 114127420819879078}
    m_Value:
      m_Type:
        m_SerializableType: UnityEditor.VFX.FloatN, Assembly-CSharp-Editor-testable,
          Version=0.0.0.0, Culture=neutral, PublicKeyToken=null
      m_SerializableObject: '{"m_Components":[1.0]}'
  m_Property:
    name: b
    m_serializedType:
      m_SerializableType: UnityEditor.VFX.FloatN, Assembly-CSharp-Editor-testable,
        Version=0.0.0.0, Culture=neutral, PublicKeyToken=null
    attributes: []
  m_Direction: 0
  m_LinkedSlots:
  - {fileID: 114060225690558048}
--- !u!114 &114943536395333366
MonoBehaviour:
  m_ObjectHideFlags: 1
  m_CorrespondingSourceObject: {fileID: 0}
  m_PrefabInternal: {fileID: 0}
  m_GameObject: {fileID: 0}
  m_Enabled: 1
  m_EditorHideFlags: 0
  m_Script: {fileID: 11500000, guid: f780aa281814f9842a7c076d436932e7, type: 3}
  m_Name: VFXSlotFloat
  m_EditorClassIdentifier: 
  m_Parent: {fileID: 114784414404649514}
  m_Children: []
  m_UIPosition: {x: 0, y: 0}
  m_UICollapsed: 1
  m_UISuperCollapsed: 0
  m_MasterSlot: {fileID: 114784414404649514}
  m_MasterData:
    m_Owner: {fileID: 0}
    m_Value:
      m_Type:
        m_SerializableType: 
      m_SerializableObject: 
  m_Property:
    name: y
    m_serializedType:
      m_SerializableType: System.Single, mscorlib, Version=2.0.0.0, Culture=neutral,
        PublicKeyToken=b77a5c561934e089
    attributes: []
  m_Direction: 0
  m_LinkedSlots: []
--- !u!114 &114945662358260460
MonoBehaviour:
  m_ObjectHideFlags: 1
  m_CorrespondingSourceObject: {fileID: 0}
  m_PrefabInternal: {fileID: 0}
  m_GameObject: {fileID: 0}
  m_Enabled: 1
  m_EditorHideFlags: 0
  m_Script: {fileID: 11500000, guid: d16c6aeaef944094b9a1633041804207, type: 3}
  m_Name: Orient
  m_EditorClassIdentifier: 
  m_Parent: {fileID: 114048015916724814}
  m_Children: []
  m_UIPosition: {x: 0, y: 0}
  m_UICollapsed: 0
  m_UISuperCollapsed: 0
  m_InputSlots:
  - {fileID: 114768138912911638}
  m_OutputSlots: []
  m_Disabled: 0
  mode: 2
--- !u!114 &114949942068115682
MonoBehaviour:
  m_ObjectHideFlags: 1
  m_CorrespondingSourceObject: {fileID: 0}
  m_PrefabInternal: {fileID: 0}
  m_GameObject: {fileID: 0}
  m_Enabled: 1
  m_EditorHideFlags: 0
  m_Script: {fileID: 11500000, guid: 87c154e0feeee864da39ba7591cf27e7, type: 3}
  m_Name: VFXSlotFloatN
  m_EditorClassIdentifier: 
  m_Parent: {fileID: 0}
  m_Children: []
  m_UIPosition: {x: 0, y: 0}
  m_UICollapsed: 1
  m_UISuperCollapsed: 0
  m_MasterSlot: {fileID: 114949942068115682}
  m_MasterData:
    m_Owner: {fileID: 114575455870432260}
    m_Value:
      m_Type:
        m_SerializableType: UnityEditor.VFX.FloatN, Assembly-CSharp-Editor-testable,
          Version=0.0.0.0, Culture=neutral, PublicKeyToken=null
      m_SerializableObject: '{"m_Components":[300.0]}'
  m_Property:
    name: b
    m_serializedType:
      m_SerializableType: UnityEditor.VFX.FloatN, Assembly-CSharp-Editor-testable,
        Version=0.0.0.0, Culture=neutral, PublicKeyToken=null
    attributes: []
  m_Direction: 0
  m_LinkedSlots: []
--- !u!114 &114952545566363384
MonoBehaviour:
  m_ObjectHideFlags: 1
  m_CorrespondingSourceObject: {fileID: 0}
  m_PrefabInternal: {fileID: 0}
  m_GameObject: {fileID: 0}
  m_Enabled: 1
  m_EditorHideFlags: 0
  m_Script: {fileID: 11500000, guid: f780aa281814f9842a7c076d436932e7, type: 3}
  m_Name: VFXSlotFloat
  m_EditorClassIdentifier: 
  m_Parent: {fileID: 114439582945562856}
  m_Children: []
  m_UIPosition: {x: 0, y: 0}
  m_UICollapsed: 1
  m_UISuperCollapsed: 0
  m_MasterSlot: {fileID: 114439582945562856}
  m_MasterData:
    m_Owner: {fileID: 0}
    m_Value:
      m_Type:
        m_SerializableType: 
      m_SerializableObject: 
  m_Property:
    name: y
    m_serializedType:
      m_SerializableType: System.Single, mscorlib, Version=2.0.0.0, Culture=neutral,
        PublicKeyToken=b77a5c561934e089
    attributes: []
  m_Direction: 0
  m_LinkedSlots: []
--- !u!114 &114961953114652194
MonoBehaviour:
  m_ObjectHideFlags: 1
  m_CorrespondingSourceObject: {fileID: 0}
  m_PrefabInternal: {fileID: 0}
  m_GameObject: {fileID: 0}
  m_Enabled: 1
  m_EditorHideFlags: 0
  m_Script: {fileID: 11500000, guid: f780aa281814f9842a7c076d436932e7, type: 3}
  m_Name: VFXSlotFloat
  m_EditorClassIdentifier: 
  m_Parent: {fileID: 114439582945562856}
  m_Children: []
  m_UIPosition: {x: 0, y: 0}
  m_UICollapsed: 1
  m_UISuperCollapsed: 0
  m_MasterSlot: {fileID: 114439582945562856}
  m_MasterData:
    m_Owner: {fileID: 0}
    m_Value:
      m_Type:
        m_SerializableType: 
      m_SerializableObject: 
  m_Property:
    name: x
    m_serializedType:
      m_SerializableType: System.Single, mscorlib, Version=2.0.0.0, Culture=neutral,
        PublicKeyToken=b77a5c561934e089
    attributes: []
  m_Direction: 0
  m_LinkedSlots: []
--- !u!114 &114962087800639218
MonoBehaviour:
  m_ObjectHideFlags: 1
  m_CorrespondingSourceObject: {fileID: 0}
  m_PrefabInternal: {fileID: 0}
  m_GameObject: {fileID: 0}
  m_Enabled: 1
  m_EditorHideFlags: 0
  m_Script: {fileID: 11500000, guid: f780aa281814f9842a7c076d436932e7, type: 3}
  m_Name: VFXSlotFloat
  m_EditorClassIdentifier: 
  m_Parent: {fileID: 114784414404649514}
  m_Children: []
  m_UIPosition: {x: 0, y: 0}
  m_UICollapsed: 1
  m_UISuperCollapsed: 0
  m_MasterSlot: {fileID: 114784414404649514}
  m_MasterData:
    m_Owner: {fileID: 0}
    m_Value:
      m_Type:
        m_SerializableType: 
      m_SerializableObject: 
  m_Property:
    name: z
    m_serializedType:
      m_SerializableType: System.Single, mscorlib, Version=2.0.0.0, Culture=neutral,
        PublicKeyToken=b77a5c561934e089
    attributes: []
  m_Direction: 0
  m_LinkedSlots: []
--- !u!114 &114964131929988198
MonoBehaviour:
  m_ObjectHideFlags: 1
  m_CorrespondingSourceObject: {fileID: 0}
  m_PrefabInternal: {fileID: 0}
  m_GameObject: {fileID: 0}
  m_Enabled: 1
  m_EditorHideFlags: 0
  m_Script: {fileID: 11500000, guid: 5265657162cc1a241bba03a3b0476d99, type: 3}
  m_Name: VFXSlotPosition
  m_EditorClassIdentifier: 
  m_Parent: {fileID: 0}
  m_Children:
  - {fileID: 114105714488760038}
  m_UIPosition: {x: 0, y: 0}
  m_UICollapsed: 1
  m_UISuperCollapsed: 0
  m_MasterSlot: {fileID: 114964131929988198}
  m_MasterData:
    m_Owner: {fileID: 114749855709817902}
    m_Value:
      m_Type:
        m_SerializableType: UnityEditor.VFX.Position, Assembly-CSharp-Editor-testable,
          Version=0.0.0.0, Culture=neutral, PublicKeyToken=null
      m_SerializableObject: '{"space":0,"position":{"x":0.0,"y":0.0,"z":0.0}}'
  m_Property:
    name: Position
    m_serializedType:
      m_SerializableType: UnityEditor.VFX.Position, Assembly-CSharp-Editor-testable,
        Version=0.0.0.0, Culture=neutral, PublicKeyToken=null
    attributes: []
  m_Direction: 0
  m_LinkedSlots: []
--- !u!114 &114976585386164944
MonoBehaviour:
  m_ObjectHideFlags: 1
  m_CorrespondingSourceObject: {fileID: 0}
  m_PrefabInternal: {fileID: 0}
  m_GameObject: {fileID: 0}
  m_Enabled: 1
  m_EditorHideFlags: 0
  m_Script: {fileID: 11500000, guid: f780aa281814f9842a7c076d436932e7, type: 3}
  m_Name: VFXSlotFloat
  m_EditorClassIdentifier: 
  m_Parent: {fileID: 0}
  m_Children: []
  m_UIPosition: {x: 0, y: 0}
  m_UICollapsed: 1
  m_UISuperCollapsed: 0
  m_MasterSlot: {fileID: 114976585386164944}
  m_MasterData:
    m_Owner: {fileID: 114238564048577708}
    m_Value:
      m_Type:
        m_SerializableType: System.Single, mscorlib, Version=2.0.0.0, Culture=neutral,
          PublicKeyToken=b77a5c561934e089
      m_SerializableObject: 
  m_Property:
    name: o
    m_serializedType:
      m_SerializableType: System.Single, mscorlib, Version=2.0.0.0, Culture=neutral,
        PublicKeyToken=b77a5c561934e089
    attributes: []
  m_Direction: 1
  m_LinkedSlots:
  - {fileID: 114742077906713596}
--- !u!114 &114985276073251000
MonoBehaviour:
  m_ObjectHideFlags: 1
  m_CorrespondingSourceObject: {fileID: 0}
  m_PrefabInternal: {fileID: 0}
  m_GameObject: {fileID: 0}
  m_Enabled: 1
  m_EditorHideFlags: 0
  m_Script: {fileID: 11500000, guid: f780aa281814f9842a7c076d436932e7, type: 3}
  m_Name: VFXSlotFloat
  m_EditorClassIdentifier: 
  m_Parent: {fileID: 114164791608531334}
  m_Children: []
  m_UIPosition: {x: 0, y: 0}
  m_UICollapsed: 1
  m_UISuperCollapsed: 0
  m_MasterSlot: {fileID: 114376182072024986}
  m_MasterData:
    m_Owner: {fileID: 0}
    m_Value:
      m_Type:
        m_SerializableType: 
      m_SerializableObject: 
  m_Property:
    name: x
    m_serializedType:
      m_SerializableType: System.Single, mscorlib, Version=2.0.0.0, Culture=neutral,
        PublicKeyToken=b77a5c561934e089
    attributes: []
  m_Direction: 0
  m_LinkedSlots: []
--- !u!114 &114996638595768032
MonoBehaviour:
  m_ObjectHideFlags: 1
  m_CorrespondingSourceObject: {fileID: 0}
  m_PrefabInternal: {fileID: 0}
  m_GameObject: {fileID: 0}
  m_Enabled: 1
  m_EditorHideFlags: 0
  m_Script: {fileID: 11500000, guid: f780aa281814f9842a7c076d436932e7, type: 3}
  m_Name: VFXSlotFloat
  m_EditorClassIdentifier: 
  m_Parent: {fileID: 114439582945562856}
  m_Children: []
  m_UIPosition: {x: 0, y: 0}
  m_UICollapsed: 1
  m_UISuperCollapsed: 0
  m_MasterSlot: {fileID: 114439582945562856}
  m_MasterData:
    m_Owner: {fileID: 0}
    m_Value:
      m_Type:
        m_SerializableType: 
      m_SerializableObject: 
  m_Property:
    name: z
    m_serializedType:
      m_SerializableType: System.Single, mscorlib, Version=2.0.0.0, Culture=neutral,
        PublicKeyToken=b77a5c561934e089
    attributes: []
  m_Direction: 0
  m_LinkedSlots: []
--- !u!114 &114996906165513182
MonoBehaviour:
  m_ObjectHideFlags: 1
  m_CorrespondingSourceObject: {fileID: 0}
  m_PrefabInternal: {fileID: 0}
  m_GameObject: {fileID: 0}
  m_Enabled: 1
  m_EditorHideFlags: 0
  m_Script: {fileID: 11500000, guid: f780aa281814f9842a7c076d436932e7, type: 3}
  m_Name: VFXSlotFloat
  m_EditorClassIdentifier: 
  m_Parent: {fileID: 0}
  m_Children: []
  m_UIPosition: {x: 0, y: 0}
  m_UICollapsed: 1
  m_UISuperCollapsed: 0
  m_MasterSlot: {fileID: 114996906165513182}
  m_MasterData:
    m_Owner: {fileID: 114575455870432260}
    m_Value:
      m_Type:
        m_SerializableType: System.Single, mscorlib, Version=2.0.0.0, Culture=neutral,
          PublicKeyToken=b77a5c561934e089
      m_SerializableObject: 
  m_Property:
    name: o
    m_serializedType:
      m_SerializableType: System.Single, mscorlib, Version=2.0.0.0, Culture=neutral,
        PublicKeyToken=b77a5c561934e089
    attributes: []
  m_Direction: 1
  m_LinkedSlots:
  - {fileID: 114299987821575238}
--- !u!114 &114999631846424012
MonoBehaviour:
  m_ObjectHideFlags: 1
  m_CorrespondingSourceObject: {fileID: 0}
  m_PrefabInternal: {fileID: 0}
  m_GameObject: {fileID: 0}
  m_Enabled: 1
  m_EditorHideFlags: 0
  m_Script: {fileID: 11500000, guid: 87c154e0feeee864da39ba7591cf27e7, type: 3}
  m_Name: VFXSlotFloatN
  m_EditorClassIdentifier: 
  m_Parent: {fileID: 0}
  m_Children: []
  m_UIPosition: {x: 0, y: 0}
  m_UICollapsed: 1
  m_UISuperCollapsed: 0
  m_MasterSlot: {fileID: 114999631846424012}
  m_MasterData:
    m_Owner: {fileID: 114003804114048552}
    m_Value:
      m_Type:
        m_SerializableType: UnityEditor.VFX.FloatN, Assembly-CSharp-Editor-testable,
          Version=0.0.0.0, Culture=neutral, PublicKeyToken=null
      m_SerializableObject: '{"m_Components":[0.0]}'
  m_Property:
    name: min
    m_serializedType:
      m_SerializableType: UnityEditor.VFX.FloatN, Assembly-CSharp-Editor-testable,
        Version=0.0.0.0, Culture=neutral, PublicKeyToken=null
    attributes:
    - m_Type: 3
      m_Min: -Infinity
      m_Max: Infinity
      m_Tooltip: The minimum value to be generated.
      m_Regex: 
      m_RegexMaxLength: 0
  m_Direction: 0
  m_LinkedSlots: []
--- !u!2058629509 &8926484042661614526
VisualEffectAsset:
  m_ObjectHideFlags: 0
  m_CorrespondingSourceObject: {fileID: 0}
  m_PrefabInternal: {fileID: 0}
  m_Name: 12_LocalTransformations
  m_Graph: {fileID: 114200456888616874}
  m_Expressions:
    m_Expressions:
    - op: 1
      valueIndex: 0
      data[0]: -1
      data[1]: -1
      data[2]: -1
      data[3]: 1
    - op: 7
      valueIndex: 1
      data[0]: -1
      data[1]: -1
      data[2]: -1
      data[3]: -1
    - op: 1
      valueIndex: 2
      data[0]: -1
      data[1]: -1
      data[2]: -1
      data[3]: 1
    - op: 21
      valueIndex: 3
      data[0]: 1
      data[1]: 0
      data[2]: -1
      data[3]: 1
    - op: 1
      valueIndex: 4
      data[0]: -1
      data[1]: -1
      data[2]: -1
      data[3]: 1
    - op: 1
      valueIndex: 5
      data[0]: -1
      data[1]: -1
      data[2]: -1
      data[3]: 1
    - op: 1
      valueIndex: 6
      data[0]: -1
      data[1]: -1
      data[2]: -1
      data[3]: 1
    - op: 11
      valueIndex: 7
      data[0]: 3
      data[1]: -1
      data[2]: -1
      data[3]: 1
    - op: 1
      valueIndex: 8
      data[0]: -1
      data[1]: -1
      data[2]: -1
      data[3]: 1
    - op: 1
      valueIndex: 9
      data[0]: -1
      data[1]: -1
      data[2]: -1
      data[3]: 1
    - op: 1
      valueIndex: 10
      data[0]: -1
      data[1]: -1
      data[2]: -1
      data[3]: 1
    - op: 1
      valueIndex: 11
      data[0]: -1
      data[1]: -1
      data[2]: -1
      data[3]: 1
    - op: 1
      valueIndex: 12
      data[0]: -1
      data[1]: -1
      data[2]: -1
      data[3]: 1
    - op: 1
      valueIndex: 13
      data[0]: -1
      data[1]: -1
      data[2]: -1
      data[3]: 1
    - op: 1
      valueIndex: 14
      data[0]: -1
      data[1]: -1
      data[2]: -1
      data[3]: 1
    - op: 1
      valueIndex: 15
      data[0]: -1
      data[1]: -1
      data[2]: -1
      data[3]: 1
    - op: 1
      valueIndex: 16
      data[0]: -1
      data[1]: -1
      data[2]: -1
      data[3]: 1
    - op: 1
      valueIndex: 17
      data[0]: -1
      data[1]: -1
      data[2]: -1
      data[3]: 1
    - op: 1
      valueIndex: 18
      data[0]: -1
      data[1]: -1
      data[2]: -1
      data[3]: 1
    - op: 1
      valueIndex: 19
      data[0]: -1
      data[1]: -1
      data[2]: -1
      data[3]: 1
    - op: 1
      valueIndex: 20
      data[0]: -1
      data[1]: -1
      data[2]: -1
      data[3]: 1
    - op: 1
      valueIndex: 21
      data[0]: -1
      data[1]: -1
      data[2]: -1
      data[3]: 1
    - op: 1
      valueIndex: 22
      data[0]: -1
      data[1]: -1
      data[2]: -1
      data[3]: 1
    - op: 1
      valueIndex: 23
      data[0]: -1
      data[1]: -1
      data[2]: -1
      data[3]: 1
    - op: 1
      valueIndex: 24
      data[0]: -1
      data[1]: -1
      data[2]: -1
      data[3]: 1
    - op: 1
      valueIndex: 25
      data[0]: -1
      data[1]: -1
      data[2]: -1
      data[3]: 1
    - op: 1
      valueIndex: 26
      data[0]: -1
      data[1]: -1
      data[2]: -1
      data[3]: 1
    - op: 1
      valueIndex: 27
      data[0]: -1
      data[1]: -1
      data[2]: -1
      data[3]: 1
    - op: 1
      valueIndex: 28
      data[0]: -1
      data[1]: -1
      data[2]: -1
      data[3]: 1
    - op: 1
      valueIndex: 29
      data[0]: -1
      data[1]: -1
      data[2]: -1
      data[3]: 1
    - op: 1
      valueIndex: 30
      data[0]: -1
      data[1]: -1
      data[2]: -1
      data[3]: 1
    - op: 1
      valueIndex: 31
      data[0]: -1
      data[1]: -1
      data[2]: -1
      data[3]: 1
    - op: 1
      valueIndex: 32
      data[0]: -1
      data[1]: -1
      data[2]: -1
      data[3]: 1
    - op: 1
      valueIndex: 33
      data[0]: -1
      data[1]: -1
      data[2]: -1
      data[3]: 1
    - op: 1
      valueIndex: 34
      data[0]: -1
      data[1]: -1
      data[2]: -1
      data[3]: 1
    - op: 1
      valueIndex: 35
      data[0]: -1
      data[1]: -1
      data[2]: -1
      data[3]: 1
    - op: 1
      valueIndex: 36
      data[0]: -1
      data[1]: -1
      data[2]: -1
      data[3]: 1
    - op: 1
      valueIndex: 37
      data[0]: -1
      data[1]: -1
      data[2]: -1
      data[3]: 1
    - op: 1
      valueIndex: 38
      data[0]: -1
      data[1]: -1
      data[2]: -1
      data[3]: 1
    - op: 1
      valueIndex: 39
      data[0]: -1
      data[1]: -1
      data[2]: -1
      data[3]: 1
    - op: 1
      valueIndex: 40
      data[0]: -1
      data[1]: -1
      data[2]: -1
      data[3]: 1
    - op: 1
      valueIndex: 41
      data[0]: -1
      data[1]: -1
      data[2]: -1
      data[3]: 1
    - op: 1
      valueIndex: 42
      data[0]: -1
      data[1]: -1
      data[2]: -1
      data[3]: 1
    - op: 1
      valueIndex: 43
      data[0]: -1
      data[1]: -1
      data[2]: -1
      data[3]: 1
    - op: 1
      valueIndex: 44
      data[0]: -1
      data[1]: -1
      data[2]: -1
      data[3]: 1
    - op: 1
      valueIndex: 45
      data[0]: -1
      data[1]: -1
      data[2]: -1
      data[3]: 1
    - op: 1
      valueIndex: 46
      data[0]: -1
      data[1]: -1
      data[2]: -1
      data[3]: 1
    - op: 1
      valueIndex: 47
      data[0]: -1
      data[1]: -1
      data[2]: -1
      data[3]: 1
    - op: 1
      valueIndex: 48
      data[0]: -1
      data[1]: -1
      data[2]: -1
      data[3]: 1
    - op: 1
      valueIndex: 49
      data[0]: -1
      data[1]: -1
      data[2]: -1
      data[3]: 1
    - op: 1
      valueIndex: 50
      data[0]: -1
      data[1]: -1
      data[2]: -1
      data[3]: 1
    - op: 1
      valueIndex: 51
      data[0]: -1
      data[1]: -1
      data[2]: -1
      data[3]: 1
    - op: 1
      valueIndex: 52
      data[0]: -1
      data[1]: -1
      data[2]: -1
      data[3]: 1
    - op: 1
      valueIndex: 53
      data[0]: -1
      data[1]: -1
      data[2]: -1
      data[3]: 1
    - op: 1
      valueIndex: 54
      data[0]: -1
      data[1]: -1
      data[2]: -1
      data[3]: 1
    - op: 1
      valueIndex: 55
      data[0]: -1
      data[1]: -1
      data[2]: -1
      data[3]: 1
    - op: 12
      valueIndex: 56
      data[0]: 3
      data[1]: -1
      data[2]: -1
      data[3]: 1
    - op: 21
      valueIndex: 57
      data[0]: 7
      data[1]: 8
      data[2]: -1
      data[3]: 1
    - op: 1
      valueIndex: 58
      data[0]: -1
      data[1]: -1
      data[2]: -1
      data[3]: 1
    - op: 1
      valueIndex: 59
      data[0]: -1
      data[1]: -1
      data[2]: -1
      data[3]: 1
    - op: 1
      valueIndex: 60
      data[0]: -1
      data[1]: -1
      data[2]: -1
      data[3]: 1
    - op: 6
      valueIndex: 61
      data[0]: -1
      data[1]: -1
      data[2]: -1
      data[3]: -1
    - op: 1
      valueIndex: 62
      data[0]: -1
      data[1]: -1
      data[2]: -1
      data[3]: 1
    - op: 1
      valueIndex: 63
      data[0]: -1
      data[1]: -1
      data[2]: -1
      data[3]: 1
    - op: 26
      valueIndex: 64
      data[0]: 6
      data[1]: 4
      data[2]: -1
      data[3]: 1
    - op: 3
      valueIndex: 65
      data[0]: 17
      data[1]: 59
      data[2]: 58
      data[3]: -1
    - op: 1
      valueIndex: 68
      data[0]: -1
      data[1]: -1
      data[2]: -1
      data[3]: 7
    - op: 1
      valueIndex: 70
      data[0]: -1
      data[1]: -1
      data[2]: -1
      data[3]: 1
    - op: 3
      valueIndex: 71
      data[0]: 12
      data[1]: 13
      data[2]: 18
      data[3]: -1
    - op: 3
      valueIndex: 74
      data[0]: 63
      data[1]: 54
      data[2]: 42
      data[3]: -1
    - op: 1
      valueIndex: 77
      data[0]: -1
      data[1]: -1
      data[2]: -1
      data[3]: 1
    - op: 3
      valueIndex: 78
      data[0]: 39
      data[1]: 40
      data[2]: 41
      data[3]: -1
    - op: 1
      valueIndex: 81
      data[0]: -1
      data[1]: -1
      data[2]: -1
      data[3]: 1
    - op: 3
      valueIndex: 82
      data[0]: 36
      data[1]: 35
      data[2]: 31
      data[3]: -1
    - op: 1
      valueIndex: 85
      data[0]: -1
      data[1]: -1
      data[2]: -1
      data[3]: 1
    - op: 3
      valueIndex: 86
      data[0]: 45
      data[1]: 44
      data[2]: 43
      data[3]: -1
    - op: 1
      valueIndex: 89
      data[0]: -1
      data[1]: -1
      data[2]: -1
      data[3]: 1
    - op: 25
      valueIndex: 90
      data[0]: 64
      data[1]: 62
      data[2]: -1
      data[3]: 1
    - op: 21
      valueIndex: 91
      data[0]: 61
      data[1]: 60
      data[2]: -1
      data[3]: 1
    - op: 3
      valueIndex: 92
      data[0]: 57
      data[1]: 56
      data[2]: 55
      data[3]: -1
    - op: 1
      valueIndex: 95
      data[0]: -1
      data[1]: -1
      data[2]: -1
      data[3]: 1
    - op: 3
      valueIndex: 96
      data[0]: 52
      data[1]: 51
      data[2]: 46
      data[3]: -1
    - op: 3
      valueIndex: 99
      data[0]: 48
      data[1]: 47
      data[2]: 50
      data[3]: -1
    - op: 26
      valueIndex: 102
      data[0]: 49
      data[1]: 4
      data[2]: -1
      data[3]: 1
    - op: 1
      valueIndex: 103
      data[0]: -1
      data[1]: -1
      data[2]: -1
      data[3]: 15
    - op: 1
      valueIndex: 105
      data[0]: -1
      data[1]: -1
      data[2]: -1
      data[3]: 1
    - op: 1
      valueIndex: 106
      data[0]: -1
      data[1]: -1
      data[2]: -1
      data[3]: 1
    - op: 1
      valueIndex: 107
      data[0]: -1
      data[1]: -1
      data[2]: -1
      data[3]: 6
    - op: 1
      valueIndex: 108
      data[0]: -1
      data[1]: -1
      data[2]: -1
      data[3]: 1
    - op: 3
      valueIndex: 109
      data[0]: 34
      data[1]: 37
      data[2]: 38
      data[3]: -1
    - op: 3
      valueIndex: 112
      data[0]: 32
      data[1]: 33
      data[2]: 30
      data[3]: -1
    - op: 3
      valueIndex: 115
      data[0]: 23
      data[1]: 24
      data[2]: 21
      data[3]: -1
    - op: 3
      valueIndex: 118
      data[0]: 26
      data[1]: 27
      data[2]: 29
      data[3]: -1
    - op: 3
      valueIndex: 121
      data[0]: 22
      data[1]: 25
      data[2]: 28
      data[3]: -1
    - op: 1
      valueIndex: 124
      data[0]: -1
      data[1]: -1
      data[2]: -1
      data[3]: 1
    - op: 3
      valueIndex: 125
      data[0]: 19
      data[1]: 20
      data[2]: 15
      data[3]: -1
    - op: 21
      valueIndex: 128
      data[0]: 61
      data[1]: 14
      data[2]: -1
      data[3]: 1
    - op: 21
      valueIndex: 129
      data[0]: 61
      data[1]: 16
      data[2]: -1
      data[3]: 1
    - op: 3
      valueIndex: 130
      data[0]: 11
      data[1]: 10
      data[2]: 9
      data[3]: -1
    - op: 1
      valueIndex: 133
      data[0]: -1
      data[1]: -1
      data[2]: -1
      data[3]: 1
    - op: 1
      valueIndex: 134
      data[0]: -1
      data[1]: -1
      data[2]: -1
      data[3]: 7
    - op: 1
      valueIndex: 136
      data[0]: -1
      data[1]: -1
      data[2]: -1
      data[3]: 1
    m_NeedsLocalToWorld: 0
    m_NeedsWorldToLocal: 0
  m_ExposedExpressions: []
  m_PropertySheet:
    m_Float:
      m_Array:
      - m_ExpressionIndex: 0
        m_Value: 9
      - m_ExpressionIndex: 2
        m_Value: 2
      - m_ExpressionIndex: 4
        m_Value: 0
      - m_ExpressionIndex: 5
        m_Value: 1
      - m_ExpressionIndex: 6
        m_Value: 6.2831855
      - m_ExpressionIndex: 8
        m_Value: 2
      - m_ExpressionIndex: 9
        m_Value: 0
      - m_ExpressionIndex: 10
        m_Value: 0
      - m_ExpressionIndex: 11
        m_Value: 0
      - m_ExpressionIndex: 12
        m_Value: 0
      - m_ExpressionIndex: 13
        m_Value: 0
      - m_ExpressionIndex: 14
        m_Value: 300
      - m_ExpressionIndex: 15
        m_Value: 0
      - m_ExpressionIndex: 16
        m_Value: 330
      - m_ExpressionIndex: 17
        m_Value: 0
      - m_ExpressionIndex: 18
        m_Value: 1
      - m_ExpressionIndex: 19
        m_Value: 0
      - m_ExpressionIndex: 20
        m_Value: 0
      - m_ExpressionIndex: 21
        m_Value: 0
      - m_ExpressionIndex: 22
        m_Value: 0
      - m_ExpressionIndex: 23
        m_Value: 1
      - m_ExpressionIndex: 24
        m_Value: 0
      - m_ExpressionIndex: 25
        m_Value: 1
      - m_ExpressionIndex: 26
        m_Value: 0
      - m_ExpressionIndex: 27
        m_Value: 0
      - m_ExpressionIndex: 28
        m_Value: 0
      - m_ExpressionIndex: 29
        m_Value: 0
      - m_ExpressionIndex: 30
        m_Value: 0
      - m_ExpressionIndex: 31
        m_Value: 0
      - m_ExpressionIndex: 32
        m_Value: 1
      - m_ExpressionIndex: 33
        m_Value: 0
      - m_ExpressionIndex: 34
        m_Value: 0
      - m_ExpressionIndex: 35
        m_Value: 0.5
      - m_ExpressionIndex: 36
        m_Value: 0
      - m_ExpressionIndex: 37
        m_Value: 0
      - m_ExpressionIndex: 38
        m_Value: 0
      - m_ExpressionIndex: 39
        m_Value: 0
      - m_ExpressionIndex: 40
        m_Value: 0
      - m_ExpressionIndex: 41
        m_Value: 0
      - m_ExpressionIndex: 42
        m_Value: 1
      - m_ExpressionIndex: 43
        m_Value: 0
      - m_ExpressionIndex: 44
        m_Value: 0
      - m_ExpressionIndex: 45
        m_Value: 0
      - m_ExpressionIndex: 46
        m_Value: 2.3015957
      - m_ExpressionIndex: 47
        m_Value: 0.02222228
      - m_ExpressionIndex: 48
        m_Value: 0.025396824
      - m_ExpressionIndex: 49
        m_Value: 50
      - m_ExpressionIndex: 50
        m_Value: 0.034921408
      - m_ExpressionIndex: 51
        m_Value: 2.3523898
      - m_ExpressionIndex: 52
        m_Value: 2.3968344
      - m_ExpressionIndex: 53
        m_Value: 1
      - m_ExpressionIndex: 54
        m_Value: 0
      - m_ExpressionIndex: 55
        m_Value: 0
      - m_ExpressionIndex: 58
        m_Value: 0
      - m_ExpressionIndex: 59
        m_Value: 0
      - m_ExpressionIndex: 60
        m_Value: 270
      - m_ExpressionIndex: 62
        m_Value: 6.2831855
      - m_ExpressionIndex: 63
        m_Value: 0
      - m_ExpressionIndex: 67
        m_Value: 1
      - m_ExpressionIndex: 70
        m_Value: 0.5
      - m_ExpressionIndex: 72
        m_Value: 0.5
      - m_ExpressionIndex: 74
        m_Value: 1
      - m_ExpressionIndex: 76
        m_Value: 0.2
      - m_ExpressionIndex: 80
        m_Value: 1
      - m_ExpressionIndex: 85
        m_Value: 0.1
      - m_ExpressionIndex: 86
        m_Value: 5
      - m_ExpressionIndex: 88
        m_Value: 0.5
      - m_ExpressionIndex: 94
        m_Value: 1
      - m_ExpressionIndex: 99
        m_Value: 1
      - m_ExpressionIndex: 101
        m_Value: 0.5
    m_Vector2f:
      m_Array: []
    m_Vector3f:
      m_Array: []
    m_Vector4f:
      m_Array: []
    m_Uint:
      m_Array:
      - m_ExpressionIndex: 87
        m_Value: 4294967295
    m_Int:
      m_Array: []
    m_Matrix4x4f:
      m_Array: []
    m_AnimationCurve:
      m_Array: []
    m_Gradient:
      m_Array: []
    m_NamedObject:
      m_Array:
      - m_ExpressionIndex: 66
        m_Value: {fileID: 2800000, guid: 039eecbca64d7d746baf0dd7d360fe32, type: 3}
      - m_ExpressionIndex: 100
        m_Value: {fileID: 2800000, guid: 276d9e395ae18fe40a9b4988549f2349, type: 3}
      - m_ExpressionIndex: 84
        m_Value: {fileID: 10202, guid: 0000000000000000e000000000000000, type: 0}
    m_Bool:
      m_Array: []
  m_Buffers:
  - type: 1
    size: 4608
    capacity: 256
    layout:
    - name: lifetime
      type: 1
      offset:
        bucket: 0
        structure: 1
        element: 0
    - name: position
      type: 3
      offset:
        bucket: 256
        structure: 8
        element: 0
    - name: sizeX
      type: 1
      offset:
        bucket: 256
        structure: 8
        element: 3
    - name: sizeY
      type: 1
      offset:
        bucket: 256
        structure: 8
        element: 4
    - name: pivot
      type: 3
      offset:
        bucket: 2304
        structure: 4
        element: 0
    - name: angleX
      type: 1
      offset:
        bucket: 3328
        structure: 4
        element: 0
    - name: angleY
      type: 1
      offset:
        bucket: 3328
        structure: 4
        element: 1
    - name: angleZ
      type: 1
      offset:
        bucket: 3328
        structure: 4
        element: 2
    - name: alive
      type: 17
      offset:
        bucket: 3328
        structure: 4
        element: 3
    - name: age
      type: 1
      offset:
        bucket: 4352
        structure: 1
        element: 0
  - type: 1
    size: 1
    capacity: 1
    layout:
    - name: spawnCount
      type: 1
      offset:
        bucket: 0
        structure: 1
        element: 0
  - type: 2
    size: 256
    capacity: 0
    layout: []
  - type: 1
    size: 1
    capacity: 0
    layout: []
  m_CPUBuffers:
  - capacity: 1
    stride: 1
    layout:
    - name: spawnCount
      type: 1
      offset:
        bucket: 0
        structure: 1
        element: 0
    initialData:
      data: 00000000
  - capacity: 1
    stride: 1
    layout:
    - name: spawnCount
      type: 1
      offset:
        bucket: 0
        structure: 1
        element: 0
    initialData:
      data: 00000000
  m_Systems:
  - type: 0
    flags: 0
    capacity: 0
<<<<<<< HEAD
    layer: 0
=======
    layer: 4294967295
>>>>>>> e7016c81
    buffers:
    - nameId: spawner_output
      index: 1
    values: []
    tasks:
    - type: 268435456
      buffers: []
      values:
      - nameId: Rate
        index: 83
      params: []
      processor: {fileID: 0}
  - type: 1
    flags: 1
    capacity: 256
    layer: 4294967295
    buffers:
    - nameId: attributeBuffer
      index: 0
    - nameId: sourceAttributeBuffer
      index: 1
    - nameId: deadList
      index: 2
    - nameId: deadListCount
      index: 3
    - nameId: spawner_input
      index: 1
    values:
    - nameId: bounds_center
      index: 82
    - nameId: bounds_size
      index: 81
    tasks:
    - type: 536870912
      buffers:
      - nameId: attributeBuffer
        index: 0
      - nameId: deadListIn
        index: 2
      - nameId: deadListCount
        index: 3
      - nameId: sourceAttributeBuffer
        index: 1
      values:
      - nameId: Lifetime_b
        index: 86
      - nameId: SizeX_c
        index: 85
      - nameId: SizeY_d
        index: 76
      - nameId: ArcSphere_sphere_center_e
        index: 75
      - nameId: ArcSphere_sphere_radius_e
        index: 74
      - nameId: ArcSphere_arc_e
        index: 77
      params:
      - nameId: bounds_center
        index: 82
      - nameId: bounds_size
        index: 81
<<<<<<< HEAD
      processor: {fileID: 7200000, guid: a462d43e4edc6c54283d625065a6c706, type: 3}
=======
      processor: {fileID: 7200000, guid: 7e4d1bc95748e9147b3322e991763bf8, type: 3}
>>>>>>> e7016c81
    - type: 805306368
      buffers:
      - nameId: attributeBuffer
        index: 0
      - nameId: deadListOut
        index: 2
      values:
      - nameId: Pivot_b
        index: 79
      - nameId: AngleX_c
        index: 78
      - nameId: AngleY_d
        index: 97
      - nameId: AngleZ_e
        index: 96
      - nameId: deltaTime_f
        index: 61
      params: []
<<<<<<< HEAD
      processor: {fileID: 7200000, guid: 83b7d575c3e49d74a8206c55ea8c0fef, type: 3}
=======
      processor: {fileID: 7200000, guid: 5d8840196fe96f14c95ec399251bc4b0, type: 3}
>>>>>>> e7016c81
    - type: 1073741825
      buffers:
      - nameId: attributeBuffer
        index: 0
      values:
      - nameId: Alpha_b
        index: 99
      - nameId: Color_c
        index: 90
      - nameId: Position_d
        index: 89
      - nameId: alphaThreshold
        index: 88
      - nameId: targetOffset
        index: 91
      params:
      - nameId: sortPriority
        index: 0
<<<<<<< HEAD
      processor: {fileID: 4800000, guid: 6adeffed06f7c124f8207767e4d7e248, type: 3}
=======
      processor: {fileID: 4800000, guid: d931f70966ed4544c903d22c50bfc0e1, type: 3}
>>>>>>> e7016c81
    - type: 1073741825
      buffers:
      - nameId: attributeBuffer
        index: 0
      values:
      - nameId: Alpha_b
        index: 94
      - nameId: Color_c
        index: 93
      - nameId: Position_d
        index: 92
      - nameId: alphaThreshold
        index: 72
      - nameId: targetOffset
        index: 73
      params:
      - nameId: sortPriority
        index: 0
<<<<<<< HEAD
      processor: {fileID: 4800000, guid: 95aa6033d89efbf48a6baec9a90cb50b, type: 3}
=======
      processor: {fileID: 4800000, guid: 826a26927a579144bbd49d41ca60919d, type: 3}
>>>>>>> e7016c81
    - type: 1073741825
      buffers:
      - nameId: attributeBuffer
        index: 0
      values:
      - nameId: Alpha_b
        index: 67
      - nameId: Color_c
        index: 68
      - nameId: Position_d
        index: 65
      - nameId: alphaThreshold
        index: 70
      - nameId: targetOffset
        index: 69
      params:
      - nameId: sortPriority
        index: 0
<<<<<<< HEAD
      processor: {fileID: 4800000, guid: f6173dc4136c86546a75a54521372ba7, type: 3}
=======
      processor: {fileID: 4800000, guid: 6f177b47c8b7c8e4cb312e02317a31af, type: 3}
>>>>>>> e7016c81
    - type: 1073741828
      buffers:
      - nameId: attributeBuffer
        index: 0
      values:
      - nameId: Position_b
        index: 71
      - nameId: uniform_c
        index: 2
      - nameId: uniform_d
        index: 53
      - nameId: uniform_e
        index: 5
      - nameId: mainTexture
        index: 66
      params:
      - nameId: mesh
        index: 84
      - nameId: subMeshMask
        index: 87
      - nameId: sortPriority
        index: 0
<<<<<<< HEAD
      processor: {fileID: 4800000, guid: 94840fb46609cde409919d3012b57c99, type: 3}
=======
      processor: {fileID: 4800000, guid: 74ae44ece005f844593113ec771e29a5, type: 3}
>>>>>>> e7016c81
    - type: 1073741826
      buffers:
      - nameId: attributeBuffer
        index: 0
      values:
      - nameId: Pivot_b
        index: 95
      - nameId: Position_c
        index: 98
      - nameId: alphaThreshold
        index: 101
      - nameId: mainTexture
        index: 100
      params:
      - nameId: sortPriority
        index: -1
<<<<<<< HEAD
      processor: {fileID: 4800000, guid: de2aea31eaa0f314f9e5d0d0ba50a8fc, type: 3}
=======
      processor: {fileID: 4800000, guid: 977df7f98781a8549a14b3cb4de197c2, type: 3}
>>>>>>> e7016c81
  m_Events:
  - name: OnPlay
    playSystems: 00000000
    stopSystems: 
  - name: OnStop
    playSystems: 
    stopSystems: 00000000
  m_RendererSettings:
    motionVectorGenerationMode: 0
    shadowCastingMode: 0
    receiveShadows: 0
    reflectionProbeUsage: 0
    lightProbeUsage: 0
  m_CullingFlags: 3
  m_RuntimeVersion: 3<|MERGE_RESOLUTION|>--- conflicted
+++ resolved
@@ -6962,11 +6962,7 @@
   - type: 0
     flags: 0
     capacity: 0
-<<<<<<< HEAD
-    layer: 0
-=======
     layer: 4294967295
->>>>>>> e7016c81
     buffers:
     - nameId: spawner_output
       index: 1
@@ -7028,11 +7024,7 @@
         index: 82
       - nameId: bounds_size
         index: 81
-<<<<<<< HEAD
-      processor: {fileID: 7200000, guid: a462d43e4edc6c54283d625065a6c706, type: 3}
-=======
       processor: {fileID: 7200000, guid: 7e4d1bc95748e9147b3322e991763bf8, type: 3}
->>>>>>> e7016c81
     - type: 805306368
       buffers:
       - nameId: attributeBuffer
@@ -7051,11 +7043,7 @@
       - nameId: deltaTime_f
         index: 61
       params: []
-<<<<<<< HEAD
-      processor: {fileID: 7200000, guid: 83b7d575c3e49d74a8206c55ea8c0fef, type: 3}
-=======
       processor: {fileID: 7200000, guid: 5d8840196fe96f14c95ec399251bc4b0, type: 3}
->>>>>>> e7016c81
     - type: 1073741825
       buffers:
       - nameId: attributeBuffer
@@ -7074,11 +7062,7 @@
       params:
       - nameId: sortPriority
         index: 0
-<<<<<<< HEAD
-      processor: {fileID: 4800000, guid: 6adeffed06f7c124f8207767e4d7e248, type: 3}
-=======
       processor: {fileID: 4800000, guid: d931f70966ed4544c903d22c50bfc0e1, type: 3}
->>>>>>> e7016c81
     - type: 1073741825
       buffers:
       - nameId: attributeBuffer
@@ -7097,11 +7081,7 @@
       params:
       - nameId: sortPriority
         index: 0
-<<<<<<< HEAD
-      processor: {fileID: 4800000, guid: 95aa6033d89efbf48a6baec9a90cb50b, type: 3}
-=======
       processor: {fileID: 4800000, guid: 826a26927a579144bbd49d41ca60919d, type: 3}
->>>>>>> e7016c81
     - type: 1073741825
       buffers:
       - nameId: attributeBuffer
@@ -7120,11 +7100,7 @@
       params:
       - nameId: sortPriority
         index: 0
-<<<<<<< HEAD
-      processor: {fileID: 4800000, guid: f6173dc4136c86546a75a54521372ba7, type: 3}
-=======
       processor: {fileID: 4800000, guid: 6f177b47c8b7c8e4cb312e02317a31af, type: 3}
->>>>>>> e7016c81
     - type: 1073741828
       buffers:
       - nameId: attributeBuffer
@@ -7147,11 +7123,7 @@
         index: 87
       - nameId: sortPriority
         index: 0
-<<<<<<< HEAD
-      processor: {fileID: 4800000, guid: 94840fb46609cde409919d3012b57c99, type: 3}
-=======
       processor: {fileID: 4800000, guid: 74ae44ece005f844593113ec771e29a5, type: 3}
->>>>>>> e7016c81
     - type: 1073741826
       buffers:
       - nameId: attributeBuffer
@@ -7168,11 +7140,7 @@
       params:
       - nameId: sortPriority
         index: -1
-<<<<<<< HEAD
-      processor: {fileID: 4800000, guid: de2aea31eaa0f314f9e5d0d0ba50a8fc, type: 3}
-=======
       processor: {fileID: 4800000, guid: 977df7f98781a8549a14b3cb4de197c2, type: 3}
->>>>>>> e7016c81
   m_Events:
   - name: OnPlay
     playSystems: 00000000
