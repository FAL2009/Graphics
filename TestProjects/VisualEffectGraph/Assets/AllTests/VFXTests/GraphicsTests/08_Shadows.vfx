%YAML 1.1
%TAG !u! tag:unity3d.com,2011:
--- !u!114 &114049330692400060
MonoBehaviour:
  m_ObjectHideFlags: 1
  m_CorrespondingSourceObject: {fileID: 0}
  m_PrefabInternal: {fileID: 0}
  m_GameObject: {fileID: 0}
  m_Enabled: 1
  m_EditorHideFlags: 0
  m_Script: {fileID: 11500000, guid: b47b8679b468b7347a00cdd50589bc9f, type: 3}
  m_Name: VFXSlotMesh
  m_EditorClassIdentifier: 
  m_Parent: {fileID: 0}
  m_Children: []
  m_UIPosition: {x: 0, y: 0}
  m_UICollapsed: 1
  m_UISuperCollapsed: 0
  m_MasterSlot: {fileID: 114049330692400060}
  m_MasterData:
    m_Owner: {fileID: 114361518839833050}
    m_Value:
      m_Type:
        m_SerializableType: UnityEngine.Mesh, UnityEngine.CoreModule, Version=0.0.0.0, Culture=neutral, PublicKeyToken=null
      m_SerializableObject: '{"obj":{"fileID":10202,"guid":"0000000000000000e000000000000000","type":0}}'
    m_Space: 2147483647
  m_Property:
    name: mesh
    m_serializedType:
      m_SerializableType: UnityEngine.Mesh, UnityEngine.CoreModule, Version=0.0.0.0, Culture=neutral, PublicKeyToken=null
    attributes:
    - m_Type: 3
      m_Min: -Infinity
      m_Max: Infinity
      m_Tooltip: Mesh to be used for particle rendering.
      m_Regex: 
      m_RegexMaxLength: 0
  m_Direction: 0
  m_LinkedSlots: []
--- !u!114 &114056542592000672
MonoBehaviour:
  m_ObjectHideFlags: 1
  m_CorrespondingSourceObject: {fileID: 0}
  m_PrefabInternal: {fileID: 0}
  m_GameObject: {fileID: 0}
  m_Enabled: 1
  m_EditorHideFlags: 0
  m_Script: {fileID: 11500000, guid: 70a331b1d86cc8d4aa106ccbe0da5852, type: 3}
  m_Name: VFXSlotTexture2D
  m_EditorClassIdentifier: 
  m_Parent: {fileID: 0}
  m_Children: []
  m_UIPosition: {x: 0, y: 0}
  m_UICollapsed: 1
  m_UISuperCollapsed: 0
  m_MasterSlot: {fileID: 114056542592000672}
  m_MasterData:
    m_Owner: {fileID: 114785343912027826}
    m_Value:
      m_Type:
        m_SerializableType: UnityEngine.Texture2D, UnityEngine.CoreModule, Version=0.0.0.0, Culture=neutral, PublicKeyToken=null
      m_SerializableObject: '{"obj":{"fileID":2800000,"guid":"d01d8874889eebc4ab0cde7f2b3309de","type":3}}'
    m_Space: 2147483647
  m_Property:
    name: mainTexture
    m_serializedType:
      m_SerializableType: UnityEngine.Texture2D, UnityEngine.CoreModule, Version=0.0.0.0, Culture=neutral, PublicKeyToken=null
    attributes: []
  m_Direction: 0
  m_LinkedSlots: []
--- !u!114 &114059557747777992
MonoBehaviour:
  m_ObjectHideFlags: 1
  m_CorrespondingSourceObject: {fileID: 0}
  m_PrefabInternal: {fileID: 0}
  m_GameObject: {fileID: 0}
  m_Enabled: 1
  m_EditorHideFlags: 0
  m_Script: {fileID: 11500000, guid: 956b68870e880b144bab17e5aa6e7e94, type: 3}
  m_Name: ColorOverLife
  m_EditorClassIdentifier: 
  m_Parent: {fileID: 114285838394753922}
  m_Children: []
  m_UIPosition: {x: 0, y: 0}
  m_UICollapsed: 0
  m_UISuperCollapsed: 0
  m_InputSlots:
  - {fileID: 114727319429804074}
  m_OutputSlots: []
  m_Disabled: 0
  mode: 1
  ColorComposition: 0
  AlphaComposition: 2
--- !u!114 &114063731157196830
MonoBehaviour:
  m_ObjectHideFlags: 1
  m_CorrespondingSourceObject: {fileID: 0}
  m_PrefabInternal: {fileID: 0}
  m_GameObject: {fileID: 0}
  m_Enabled: 1
  m_EditorHideFlags: 0
  m_Script: {fileID: 11500000, guid: f780aa281814f9842a7c076d436932e7, type: 3}
  m_Name: VFXSlotFloat
  m_EditorClassIdentifier: 
  m_Parent: {fileID: 114185807928142690}
  m_Children: []
  m_UIPosition: {x: 0, y: 0}
  m_UICollapsed: 1
  m_UISuperCollapsed: 0
  m_MasterSlot: {fileID: 114185807928142690}
  m_MasterData:
    m_Owner: {fileID: 0}
    m_Value:
      m_Type:
        m_SerializableType: 
      m_SerializableObject: 
    m_Space: 2147483647
  m_Property:
    name: y
    m_serializedType:
      m_SerializableType: System.Single, mscorlib, Version=2.0.0.0, Culture=neutral, PublicKeyToken=b77a5c561934e089
    attributes: []
  m_Direction: 0
  m_LinkedSlots:
  - {fileID: 114717626668322012}
--- !u!114 &114068233554058066
MonoBehaviour:
  m_ObjectHideFlags: 1
  m_CorrespondingSourceObject: {fileID: 0}
  m_PrefabInternal: {fileID: 0}
  m_GameObject: {fileID: 0}
  m_Enabled: 1
  m_EditorHideFlags: 0
  m_Script: {fileID: 11500000, guid: f780aa281814f9842a7c076d436932e7, type: 3}
  m_Name: VFXSlotFloat
  m_EditorClassIdentifier: 
  m_Parent: {fileID: 0}
  m_Children: []
  m_UIPosition: {x: 0, y: 0}
  m_UICollapsed: 1
  m_UISuperCollapsed: 0
  m_MasterSlot: {fileID: 114068233554058066}
  m_MasterData:
    m_Owner: {fileID: 114670163980383620}
    m_Value:
      m_Type:
        m_SerializableType: System.Single, mscorlib, Version=2.0.0.0, Culture=neutral, PublicKeyToken=b77a5c561934e089
      m_SerializableObject: 5
    m_Space: 2147483647
  m_Property:
    name: Lifetime
    m_serializedType:
      m_SerializableType: System.Single, mscorlib, Version=2.0.0.0, Culture=neutral, PublicKeyToken=b77a5c561934e089
    attributes: []
  m_Direction: 0
  m_LinkedSlots: []
--- !u!114 &114068358264350530
MonoBehaviour:
  m_ObjectHideFlags: 1
  m_CorrespondingSourceObject: {fileID: 0}
  m_PrefabInternal: {fileID: 0}
  m_GameObject: {fileID: 0}
  m_Enabled: 1
  m_EditorHideFlags: 0
  m_Script: {fileID: 11500000, guid: 486e063e1ed58c843942ea4122829ab1, type: 3}
  m_Name: VFXAttributeParameter
  m_EditorClassIdentifier: 
  m_Parent: {fileID: 114838466200305200}
  m_Children: []
  m_UIPosition: {x: 128.08368, y: 2660.9534}
  m_UICollapsed: 1
  m_UISuperCollapsed: 0
  m_InputSlots: []
  m_OutputSlots:
  - {fileID: 114389261035220948}
  attribute: position
  location: 0
  mask: xyz
--- !u!114 &114111336178579210
MonoBehaviour:
  m_ObjectHideFlags: 1
  m_CorrespondingSourceObject: {fileID: 0}
  m_PrefabInternal: {fileID: 0}
  m_GameObject: {fileID: 0}
  m_Enabled: 1
  m_EditorHideFlags: 0
  m_Script: {fileID: 11500000, guid: ac39bd03fca81b849929b9c966f1836a, type: 3}
  m_Name: VFXSlotFloat3
  m_EditorClassIdentifier: 
  m_Parent: {fileID: 114555623820890054}
  m_Children:
  - {fileID: 114340786042683758}
  - {fileID: 114149745243873572}
  - {fileID: 114790879288114018}
  m_UIPosition: {x: 0, y: 0}
  m_UICollapsed: 1
  m_UISuperCollapsed: 0
  m_MasterSlot: {fileID: 114555623820890054}
  m_MasterData:
    m_Owner: {fileID: 0}
    m_Value:
      m_Type:
        m_SerializableType: 
      m_SerializableObject: 
    m_Space: 2147483647
  m_Property:
    name: position
    m_serializedType:
      m_SerializableType: UnityEngine.Vector3, UnityEngine.CoreModule, Version=0.0.0.0, Culture=neutral, PublicKeyToken=null
    attributes:
    - m_Type: 3
      m_Min: -Infinity
      m_Max: Infinity
      m_Tooltip: The position of the plane.
      m_Regex: 
      m_RegexMaxLength: 0
  m_Direction: 0
  m_LinkedSlots: []
--- !u!114 &114119060314808458
MonoBehaviour:
  m_ObjectHideFlags: 1
  m_CorrespondingSourceObject: {fileID: 0}
  m_PrefabInternal: {fileID: 0}
  m_GameObject: {fileID: 0}
  m_Enabled: 1
  m_EditorHideFlags: 0
  m_Script: {fileID: 11500000, guid: 1b605c022ee79394a8a776c0869b3f9a, type: 3}
  m_Name: VFXSlot
  m_EditorClassIdentifier: 
  m_Parent: {fileID: 0}
  m_Children:
  - {fileID: 114973090490308532}
  - {fileID: 114645607344713386}
  m_UIPosition: {x: 0, y: 0}
  m_UICollapsed: 0
  m_UISuperCollapsed: 0
  m_MasterSlot: {fileID: 114119060314808458}
  m_MasterData:
    m_Owner: {fileID: 114215031371574852}
    m_Value:
      m_Type:
        m_SerializableType: UnityEditor.VFX.AABox, Unity.VisualEffectGraph.Editor-testable, Version=0.0.0.0, Culture=neutral, PublicKeyToken=null
      m_SerializableObject: '{"space":0,"center":{"x":4.885887145996094,"y":-1.375577449798584,"z":3.9185218811035158},"size":{"x":12.022391319274903,"y":3.7653684616088869,"z":14.423418045043946}}'
    m_Space: 0
  m_Property:
    name: bounds
    m_serializedType:
      m_SerializableType: UnityEditor.VFX.AABox, Unity.VisualEffectGraph.Editor-testable, Version=0.0.0.0, Culture=neutral, PublicKeyToken=null
    attributes: []
  m_Direction: 0
  m_LinkedSlots: []
--- !u!114 &114123612299137354
MonoBehaviour:
  m_ObjectHideFlags: 1
  m_CorrespondingSourceObject: {fileID: 0}
  m_PrefabInternal: {fileID: 0}
  m_GameObject: {fileID: 0}
  m_Enabled: 1
  m_EditorHideFlags: 0
  m_Script: {fileID: 11500000, guid: d16c6aeaef944094b9a1633041804207, type: 3}
  m_Name: Orient
  m_EditorClassIdentifier: 
  m_Parent: {fileID: 114440299538930908}
  m_Children: []
  m_UIPosition: {x: 0, y: 0}
  m_UICollapsed: 0
  m_UISuperCollapsed: 0
  m_InputSlots: []
  m_OutputSlots: []
  m_Disabled: 0
  mode: 6
--- !u!114 &114134638908199294
MonoBehaviour:
  m_ObjectHideFlags: 1
  m_CorrespondingSourceObject: {fileID: 0}
  m_PrefabInternal: {fileID: 0}
  m_GameObject: {fileID: 0}
  m_Enabled: 1
  m_EditorHideFlags: 0
  m_Script: {fileID: 11500000, guid: f780aa281814f9842a7c076d436932e7, type: 3}
  m_Name: VFXSlotFloat
  m_EditorClassIdentifier: 
  m_Parent: {fileID: 0}
  m_Children: []
  m_UIPosition: {x: 0, y: 0}
  m_UICollapsed: 1
  m_UISuperCollapsed: 0
  m_MasterSlot: {fileID: 114134638908199294}
  m_MasterData:
    m_Owner: {fileID: 114783699175263644}
    m_Value:
      m_Type:
        m_SerializableType: System.Single, mscorlib, Version=2.0.0.0, Culture=neutral, PublicKeyToken=b77a5c561934e089
      m_SerializableObject: 0.8
    m_Space: 2147483647
  m_Property:
    name: Elasticity
    m_serializedType:
      m_SerializableType: System.Single, mscorlib, Version=2.0.0.0, Culture=neutral, PublicKeyToken=b77a5c561934e089
    attributes:
    - m_Type: 3
      m_Min: -Infinity
      m_Max: Infinity
      m_Tooltip: How much bounce to apply after a collision.
      m_Regex: 
      m_RegexMaxLength: 0
    - m_Type: 1
      m_Min: 0
      m_Max: Infinity
      m_Tooltip: 
      m_Regex: 
      m_RegexMaxLength: 0
  m_Direction: 0
  m_LinkedSlots: []
--- !u!114 &114148650700201542
MonoBehaviour:
  m_ObjectHideFlags: 1
  m_CorrespondingSourceObject: {fileID: 0}
  m_PrefabInternal: {fileID: 0}
  m_GameObject: {fileID: 0}
  m_Enabled: 1
  m_EditorHideFlags: 0
  m_Script: {fileID: 11500000, guid: f574644f84c35a64e94e2cfae807c1a3, type: 3}
  m_Name: VFXPointOutput
  m_EditorClassIdentifier: 
  m_Parent: {fileID: 114838466200305200}
  m_Children:
  - {fileID: 114690215463324096}
  m_UIPosition: {x: 1565.9246, y: 2649.6}
  m_UICollapsed: 0
  m_UISuperCollapsed: 0
  m_InputSlots: []
  m_OutputSlots: []
  m_Data: {fileID: 114337012759867870}
  m_InputFlowSlot:
  - link:
    - context: {fileID: 114285838394753922}
      slotIndex: 0
  m_OutputFlowSlot:
  - link: []
  blendMode: 4
  cullMode: 3
  zWriteMode: 0
  zTestMode: 0
  uvMode: 0
  useSoftParticle: 0
  sortPriority: 0
  sort: 0
  indirectDraw: 0
  castShadows: 1
  preRefraction: 0
--- !u!114 &114149745243873572
MonoBehaviour:
  m_ObjectHideFlags: 1
  m_CorrespondingSourceObject: {fileID: 0}
  m_PrefabInternal: {fileID: 0}
  m_GameObject: {fileID: 0}
  m_Enabled: 1
  m_EditorHideFlags: 0
  m_Script: {fileID: 11500000, guid: f780aa281814f9842a7c076d436932e7, type: 3}
  m_Name: VFXSlotFloat
  m_EditorClassIdentifier: 
  m_Parent: {fileID: 114111336178579210}
  m_Children: []
  m_UIPosition: {x: 0, y: 0}
  m_UICollapsed: 1
  m_UISuperCollapsed: 0
  m_MasterSlot: {fileID: 114555623820890054}
  m_MasterData:
    m_Owner: {fileID: 0}
    m_Value:
      m_Type:
        m_SerializableType: 
      m_SerializableObject: 
    m_Space: 2147483647
  m_Property:
    name: y
    m_serializedType:
      m_SerializableType: System.Single, mscorlib, Version=2.0.0.0, Culture=neutral, PublicKeyToken=b77a5c561934e089
    attributes: []
  m_Direction: 0
  m_LinkedSlots: []
--- !u!114 &114150288650739006
MonoBehaviour:
  m_ObjectHideFlags: 1
  m_CorrespondingSourceObject: {fileID: 0}
  m_PrefabInternal: {fileID: 0}
  m_GameObject: {fileID: 0}
  m_Enabled: 1
  m_EditorHideFlags: 0
  m_Script: {fileID: 11500000, guid: d01270efd3285ea4a9d6c555cb0a8027, type: 3}
  m_Name: VFXUI
  m_EditorClassIdentifier: 
  groupInfos: []
  stickyNoteInfos: []
  categories: []
  uiBounds:
    serializedVersion: 2
    x: -796
    y: 416
    width: 3630
    height: 2483
--- !u!114 &114154661306603660
MonoBehaviour:
  m_ObjectHideFlags: 1
  m_CorrespondingSourceObject: {fileID: 0}
  m_PrefabInternal: {fileID: 0}
  m_GameObject: {fileID: 0}
  m_Enabled: 1
  m_EditorHideFlags: 0
  m_Script: {fileID: 11500000, guid: f780aa281814f9842a7c076d436932e7, type: 3}
  m_Name: VFXSlotFloat
  m_EditorClassIdentifier: 
  m_Parent: {fileID: 114593480503294272}
  m_Children: []
  m_UIPosition: {x: 0, y: 0}
  m_UICollapsed: 1
  m_UISuperCollapsed: 0
  m_MasterSlot: {fileID: 114593480503294272}
  m_MasterData:
    m_Owner: {fileID: 0}
    m_Value:
      m_Type:
        m_SerializableType: 
      m_SerializableObject: 
    m_Space: 2147483647
  m_Property:
    name: x
    m_serializedType:
      m_SerializableType: System.Single, mscorlib, Version=2.0.0.0, Culture=neutral, PublicKeyToken=b77a5c561934e089
    attributes: []
  m_Direction: 0
  m_LinkedSlots: []
--- !u!114 &114185807928142690
MonoBehaviour:
  m_ObjectHideFlags: 1
  m_CorrespondingSourceObject: {fileID: 0}
  m_PrefabInternal: {fileID: 0}
  m_GameObject: {fileID: 0}
  m_Enabled: 1
  m_EditorHideFlags: 0
  m_Script: {fileID: 11500000, guid: ac39bd03fca81b849929b9c966f1836a, type: 3}
  m_Name: VFXSlotFloat3
  m_EditorClassIdentifier: 
  m_Parent: {fileID: 0}
  m_Children:
  - {fileID: 114548877045467682}
  - {fileID: 114063731157196830}
  - {fileID: 114786253860938156}
  m_UIPosition: {x: 0, y: 0}
  m_UICollapsed: 0
  m_UISuperCollapsed: 0
  m_MasterSlot: {fileID: 114185807928142690}
  m_MasterData:
    m_Owner: {fileID: 114836988798977184}
    m_Value:
      m_Type:
        m_SerializableType: UnityEngine.Vector3, UnityEngine.CoreModule, Version=0.0.0.0, Culture=neutral, PublicKeyToken=null
      m_SerializableObject: '{"x":0.0,"y":0.0,"z":0.0}'
    m_Space: 2147483647
  m_Property:
    name: Position
    m_serializedType:
      m_SerializableType: UnityEngine.Vector3, UnityEngine.CoreModule, Version=0.0.0.0, Culture=neutral, PublicKeyToken=null
    attributes: []
  m_Direction: 0
  m_LinkedSlots: []
--- !u!114 &114196596270692822
MonoBehaviour:
  m_ObjectHideFlags: 1
  m_CorrespondingSourceObject: {fileID: 0}
  m_PrefabInternal: {fileID: 0}
  m_GameObject: {fileID: 0}
  m_Enabled: 1
  m_EditorHideFlags: 0
  m_Script: {fileID: 11500000, guid: f780aa281814f9842a7c076d436932e7, type: 3}
  m_Name: VFXSlotFloat
  m_EditorClassIdentifier: 
  m_Parent: {fileID: 114229814185082714}
  m_Children: []
  m_UIPosition: {x: 0, y: 0}
  m_UICollapsed: 1
  m_UISuperCollapsed: 0
  m_MasterSlot: {fileID: 114229814185082714}
  m_MasterData:
    m_Owner: {fileID: 0}
    m_Value:
      m_Type:
        m_SerializableType: 
      m_SerializableObject: 
    m_Space: 2147483647
  m_Property:
    name: z
    m_serializedType:
      m_SerializableType: System.Single, mscorlib, Version=2.0.0.0, Culture=neutral, PublicKeyToken=b77a5c561934e089
    attributes: []
  m_Direction: 0
  m_LinkedSlots:
  - {fileID: 8926484042661614552}
--- !u!114 &114202822590377138
MonoBehaviour:
  m_ObjectHideFlags: 1
  m_CorrespondingSourceObject: {fileID: 0}
  m_PrefabInternal: {fileID: 0}
  m_GameObject: {fileID: 0}
  m_Enabled: 1
  m_EditorHideFlags: 0
  m_Script: {fileID: 11500000, guid: f780aa281814f9842a7c076d436932e7, type: 3}
  m_Name: VFXSlotFloat
  m_EditorClassIdentifier: 
  m_Parent: {fileID: 114319447012074328}
  m_Children: []
  m_UIPosition: {x: 0, y: 0}
  m_UICollapsed: 1
  m_UISuperCollapsed: 0
  m_MasterSlot: {fileID: 114319447012074328}
  m_MasterData:
    m_Owner: {fileID: 0}
    m_Value:
      m_Type:
        m_SerializableType: 
      m_SerializableObject: 
    m_Space: 2147483647
  m_Property:
    name: y
    m_serializedType:
      m_SerializableType: System.Single, mscorlib, Version=2.0.0.0, Culture=neutral, PublicKeyToken=b77a5c561934e089
    attributes: []
  m_Direction: 0
  m_LinkedSlots: []
--- !u!114 &114215031371574852
MonoBehaviour:
  m_ObjectHideFlags: 1
  m_CorrespondingSourceObject: {fileID: 0}
  m_PrefabInternal: {fileID: 0}
  m_GameObject: {fileID: 0}
  m_Enabled: 1
  m_EditorHideFlags: 0
  m_Script: {fileID: 11500000, guid: 9dfea48843f53fc438eabc12a3a30abc, type: 3}
  m_Name: VFXBasicInitialize
  m_EditorClassIdentifier: 
  m_Parent: {fileID: 114838466200305200}
  m_Children:
  - {fileID: 114447498594171424}
  - {fileID: 114670163980383620}
  - {fileID: 114684666147982476}
  m_UIPosition: {x: 1585.6523, y: 771.20404}
  m_UICollapsed: 0
  m_UISuperCollapsed: 0
  m_InputSlots:
  - {fileID: 114119060314808458}
  m_OutputSlots: []
  m_Data: {fileID: 114337012759867870}
  m_InputFlowSlot:
  - link:
    - context: {fileID: 114768175125361842}
      slotIndex: 0
  m_OutputFlowSlot:
  - link:
    - context: {fileID: 114285838394753922}
      slotIndex: 0
--- !u!114 &114229814185082714
MonoBehaviour:
  m_ObjectHideFlags: 1
  m_CorrespondingSourceObject: {fileID: 0}
  m_PrefabInternal: {fileID: 0}
  m_GameObject: {fileID: 0}
  m_Enabled: 1
  m_EditorHideFlags: 0
  m_Script: {fileID: 11500000, guid: ac39bd03fca81b849929b9c966f1836a, type: 3}
  m_Name: VFXSlotFloat3
  m_EditorClassIdentifier: 
  m_Parent: {fileID: 0}
  m_Children:
  - {fileID: 114659010518053726}
  - {fileID: 114788945439143174}
  - {fileID: 114196596270692822}
  m_UIPosition: {x: 0, y: 0}
  m_UICollapsed: 0
  m_UISuperCollapsed: 0
  m_MasterSlot: {fileID: 114229814185082714}
  m_MasterData:
    m_Owner: {fileID: 114690215463324096}
    m_Value:
      m_Type:
        m_SerializableType: UnityEngine.Vector3, UnityEngine.CoreModule, Version=0.0.0.0, Culture=neutral, PublicKeyToken=null
      m_SerializableObject: '{"x":0.0,"y":0.0,"z":0.0}'
    m_Space: 2147483647
  m_Property:
    name: Position
    m_serializedType:
      m_SerializableType: UnityEngine.Vector3, UnityEngine.CoreModule, Version=0.0.0.0, Culture=neutral, PublicKeyToken=null
    attributes: []
  m_Direction: 0
  m_LinkedSlots: []
--- !u!114 &114235444034017474
MonoBehaviour:
  m_ObjectHideFlags: 1
  m_CorrespondingSourceObject: {fileID: 0}
  m_PrefabInternal: {fileID: 0}
  m_GameObject: {fileID: 0}
  m_Enabled: 1
  m_EditorHideFlags: 0
  m_Script: {fileID: 11500000, guid: f780aa281814f9842a7c076d436932e7, type: 3}
  m_Name: VFXSlotFloat
  m_EditorClassIdentifier: 
  m_Parent: {fileID: 114645607344713386}
  m_Children: []
  m_UIPosition: {x: 0, y: 0}
  m_UICollapsed: 1
  m_UISuperCollapsed: 0
  m_MasterSlot: {fileID: 114119060314808458}
  m_MasterData:
    m_Owner: {fileID: 0}
    m_Value:
      m_Type:
        m_SerializableType: 
      m_SerializableObject: 
    m_Space: 2147483647
  m_Property:
    name: x
    m_serializedType:
      m_SerializableType: System.Single, mscorlib, Version=2.0.0.0, Culture=neutral, PublicKeyToken=b77a5c561934e089
    attributes: []
  m_Direction: 0
  m_LinkedSlots: []
--- !u!114 &114278404313391948
MonoBehaviour:
  m_ObjectHideFlags: 1
  m_CorrespondingSourceObject: {fileID: 0}
  m_PrefabInternal: {fileID: 0}
  m_GameObject: {fileID: 0}
  m_Enabled: 1
  m_EditorHideFlags: 0
  m_Script: {fileID: 11500000, guid: f780aa281814f9842a7c076d436932e7, type: 3}
  m_Name: VFXSlotFloat
  m_EditorClassIdentifier: 
  m_Parent: {fileID: 114325967840081416}
  m_Children: []
  m_UIPosition: {x: 0, y: 0}
  m_UICollapsed: 1
  m_UISuperCollapsed: 0
  m_MasterSlot: {fileID: 114625131649311676}
  m_MasterData:
    m_Owner: {fileID: 0}
    m_Value:
      m_Type:
        m_SerializableType: 
      m_SerializableObject: 
    m_Space: 2147483647
  m_Property:
    name: radius
    m_serializedType:
      m_SerializableType: System.Single, mscorlib, Version=2.0.0.0, Culture=neutral, PublicKeyToken=b77a5c561934e089
    attributes:
    - m_Type: 3
      m_Min: -Infinity
      m_Max: Infinity
      m_Tooltip: The radius of the sphere.
      m_Regex: 
      m_RegexMaxLength: 0
  m_Direction: 0
  m_LinkedSlots: []
--- !u!114 &114281468259262904
MonoBehaviour:
  m_ObjectHideFlags: 1
  m_CorrespondingSourceObject: {fileID: 0}
  m_PrefabInternal: {fileID: 0}
  m_GameObject: {fileID: 0}
  m_Enabled: 1
  m_EditorHideFlags: 0
  m_Script: {fileID: 11500000, guid: f780aa281814f9842a7c076d436932e7, type: 3}
  m_Name: VFXSlotFloat
  m_EditorClassIdentifier: 
  m_Parent: {fileID: 114625131649311676}
  m_Children: []
  m_UIPosition: {x: 0, y: 0}
  m_UICollapsed: 1
  m_UISuperCollapsed: 0
  m_MasterSlot: {fileID: 114625131649311676}
  m_MasterData:
    m_Owner: {fileID: 0}
    m_Value:
      m_Type:
        m_SerializableType: 
      m_SerializableObject: 
    m_Space: 2147483647
  m_Property:
    name: arc
    m_serializedType:
      m_SerializableType: System.Single, mscorlib, Version=2.0.0.0, Culture=neutral, PublicKeyToken=b77a5c561934e089
    attributes:
    - m_Type: 3
      m_Min: -Infinity
      m_Max: Infinity
      m_Tooltip: Controls how much of the sphere is used.
      m_Regex: 
      m_RegexMaxLength: 0
    - m_Type: 0
      m_Min: 0
      m_Max: 6.2831855
      m_Tooltip: 
      m_Regex: 
      m_RegexMaxLength: 0
    - m_Type: 4
      m_Min: -Infinity
      m_Max: Infinity
      m_Tooltip: 
      m_Regex: 
      m_RegexMaxLength: 0
  m_Direction: 0
  m_LinkedSlots: []
--- !u!114 &114283240058233450
MonoBehaviour:
  m_ObjectHideFlags: 1
  m_CorrespondingSourceObject: {fileID: 0}
  m_PrefabInternal: {fileID: 0}
  m_GameObject: {fileID: 0}
  m_Enabled: 1
  m_EditorHideFlags: 0
  m_Script: {fileID: 11500000, guid: f780aa281814f9842a7c076d436932e7, type: 3}
  m_Name: VFXSlotFloat
  m_EditorClassIdentifier: 
  m_Parent: {fileID: 0}
  m_Children: []
  m_UIPosition: {x: 0, y: 0}
  m_UICollapsed: 1
  m_UISuperCollapsed: 0
  m_MasterSlot: {fileID: 114283240058233450}
  m_MasterData:
    m_Owner: {fileID: 114352845819035428}
    m_Value:
      m_Type:
        m_SerializableType: System.Single, mscorlib, Version=2.0.0.0, Culture=neutral, PublicKeyToken=b77a5c561934e089
      m_SerializableObject: 1000
    m_Space: 2147483647
  m_Property:
    name: o
    m_serializedType:
      m_SerializableType: System.Single, mscorlib, Version=2.0.0.0, Culture=neutral, PublicKeyToken=b77a5c561934e089
    attributes: []
  m_Direction: 1
  m_LinkedSlots:
  - {fileID: 114728954793436396}
  - {fileID: 8926484042661614590}
--- !u!114 &114285838394753922
MonoBehaviour:
  m_ObjectHideFlags: 1
  m_CorrespondingSourceObject: {fileID: 0}
  m_PrefabInternal: {fileID: 0}
  m_GameObject: {fileID: 0}
  m_Enabled: 1
  m_EditorHideFlags: 0
  m_Script: {fileID: 11500000, guid: 2dc095764ededfa4bb32fa602511ea4b, type: 3}
  m_Name: VFXBasicUpdate
  m_EditorClassIdentifier: 
  m_Parent: {fileID: 114838466200305200}
  m_Children:
  - {fileID: 114329811136617708}
  - {fileID: 114783699175263644}
  - {fileID: 114059557747777992}
  m_UIPosition: {x: 1581.8381, y: 1553.9845}
  m_UICollapsed: 0
  m_UISuperCollapsed: 0
  m_InputSlots: []
  m_OutputSlots: []
  m_Data: {fileID: 114337012759867870}
  m_InputFlowSlot:
  - link:
    - context: {fileID: 114215031371574852}
      slotIndex: 0
  m_OutputFlowSlot:
  - link:
    - context: {fileID: 114785343912027826}
      slotIndex: 0
    - context: {fileID: 114148650700201542}
      slotIndex: 0
    - context: {fileID: 114440299538930908}
      slotIndex: 0
    - context: {fileID: 114361518839833050}
      slotIndex: 0
  integration: 0
  ageParticles: 1
  reapParticles: 1
--- !u!114 &114319447012074328
MonoBehaviour:
  m_ObjectHideFlags: 1
  m_CorrespondingSourceObject: {fileID: 0}
  m_PrefabInternal: {fileID: 0}
  m_GameObject: {fileID: 0}
  m_Enabled: 1
  m_EditorHideFlags: 0
  m_Script: {fileID: 11500000, guid: ac39bd03fca81b849929b9c966f1836a, type: 3}
  m_Name: VFXSlotFloat3
  m_EditorClassIdentifier: 
  m_Parent: {fileID: 0}
  m_Children:
  - {fileID: 114838918111818644}
  - {fileID: 114202822590377138}
  - {fileID: 114483143517014080}
  m_UIPosition: {x: 0, y: 0}
  m_UICollapsed: 1
  m_UISuperCollapsed: 0
  m_MasterSlot: {fileID: 114319447012074328}
  m_MasterData:
    m_Owner: {fileID: 114684666147982476}
    m_Value:
      m_Type:
        m_SerializableType: UnityEngine.Vector3, UnityEngine.CoreModule, Version=0.0.0.0, Culture=neutral, PublicKeyToken=null
      m_SerializableObject: '{"x":0.0,"y":0.0,"z":0.0}'
    m_Space: 2147483647
  m_Property:
    name: Velocity
    m_serializedType:
      m_SerializableType: UnityEngine.Vector3, UnityEngine.CoreModule, Version=0.0.0.0, Culture=neutral, PublicKeyToken=null
    attributes: []
  m_Direction: 0
  m_LinkedSlots:
  - {fileID: 8926484042661614535}
--- !u!114 &114321622425635182
MonoBehaviour:
  m_ObjectHideFlags: 1
  m_CorrespondingSourceObject: {fileID: 0}
  m_PrefabInternal: {fileID: 0}
  m_GameObject: {fileID: 0}
  m_Enabled: 1
  m_EditorHideFlags: 0
  m_Script: {fileID: 11500000, guid: f780aa281814f9842a7c076d436932e7, type: 3}
  m_Name: VFXSlotFloat
  m_EditorClassIdentifier: 
  m_Parent: {fileID: 114645607344713386}
  m_Children: []
  m_UIPosition: {x: 0, y: 0}
  m_UICollapsed: 1
  m_UISuperCollapsed: 0
  m_MasterSlot: {fileID: 114119060314808458}
  m_MasterData:
    m_Owner: {fileID: 0}
    m_Value:
      m_Type:
        m_SerializableType: 
      m_SerializableObject: 
    m_Space: 2147483647
  m_Property:
    name: y
    m_serializedType:
      m_SerializableType: System.Single, mscorlib, Version=2.0.0.0, Culture=neutral, PublicKeyToken=b77a5c561934e089
    attributes: []
  m_Direction: 0
  m_LinkedSlots: []
--- !u!114 &114325967840081416
MonoBehaviour:
  m_ObjectHideFlags: 1
  m_CorrespondingSourceObject: {fileID: 0}
  m_PrefabInternal: {fileID: 0}
  m_GameObject: {fileID: 0}
  m_Enabled: 1
  m_EditorHideFlags: 0
  m_Script: {fileID: 11500000, guid: 1b605c022ee79394a8a776c0869b3f9a, type: 3}
  m_Name: VFXSlot
  m_EditorClassIdentifier: 
  m_Parent: {fileID: 114625131649311676}
  m_Children:
  - {fileID: 114902290166702664}
  - {fileID: 114278404313391948}
  m_UIPosition: {x: 0, y: 0}
  m_UICollapsed: 0
  m_UISuperCollapsed: 0
  m_MasterSlot: {fileID: 114625131649311676}
  m_MasterData:
    m_Owner: {fileID: 0}
    m_Value:
      m_Type:
        m_SerializableType: 
      m_SerializableObject: 
    m_Space: 2147483647
  m_Property:
    name: sphere
    m_serializedType:
      m_SerializableType: UnityEditor.VFX.Sphere, Unity.VisualEffectGraph.Editor-testable, Version=0.0.0.0, Culture=neutral, PublicKeyToken=null
    attributes: []
  m_Direction: 0
  m_LinkedSlots: []
--- !u!114 &114329811136617708
MonoBehaviour:
  m_ObjectHideFlags: 1
  m_CorrespondingSourceObject: {fileID: 0}
  m_PrefabInternal: {fileID: 0}
  m_GameObject: {fileID: 0}
  m_Enabled: 1
  m_EditorHideFlags: 0
  m_Script: {fileID: 11500000, guid: e5dce54ae3368c042b26ab1f305e15b2, type: 3}
  m_Name: Gravity
  m_EditorClassIdentifier: 
  m_Parent: {fileID: 114285838394753922}
  m_Children: []
  m_UIPosition: {x: 0, y: 0}
  m_UICollapsed: 0
  m_UISuperCollapsed: 0
  m_InputSlots:
  - {fileID: 114831469640621168}
  m_OutputSlots: []
  m_Disabled: 0
--- !u!114 &114336410898411330
MonoBehaviour:
  m_ObjectHideFlags: 1
  m_CorrespondingSourceObject: {fileID: 0}
  m_PrefabInternal: {fileID: 0}
  m_GameObject: {fileID: 0}
  m_Enabled: 1
  m_EditorHideFlags: 0
  m_Script: {fileID: 11500000, guid: f780aa281814f9842a7c076d436932e7, type: 3}
  m_Name: VFXSlotFloat
  m_EditorClassIdentifier: 
  m_Parent: {fileID: 114681170515268092}
  m_Children: []
  m_UIPosition: {x: 0, y: 0}
  m_UICollapsed: 1
  m_UISuperCollapsed: 0
  m_MasterSlot: {fileID: 114555623820890054}
  m_MasterData:
    m_Owner: {fileID: 0}
    m_Value:
      m_Type:
        m_SerializableType: 
      m_SerializableObject: 
    m_Space: 2147483647
  m_Property:
    name: y
    m_serializedType:
      m_SerializableType: System.Single, mscorlib, Version=2.0.0.0, Culture=neutral, PublicKeyToken=b77a5c561934e089
    attributes: []
  m_Direction: 0
  m_LinkedSlots: []
--- !u!114 &114337012759867870
MonoBehaviour:
  m_ObjectHideFlags: 1
  m_CorrespondingSourceObject: {fileID: 0}
  m_PrefabInternal: {fileID: 0}
  m_GameObject: {fileID: 0}
  m_Enabled: 1
  m_EditorHideFlags: 0
  m_Script: {fileID: 11500000, guid: d78581a96eae8bf4398c282eb0b098bd, type: 3}
  m_Name: VFXDataParticle
  m_EditorClassIdentifier: 
  m_Parent: {fileID: 0}
  m_Children: []
  m_UIPosition: {x: 0, y: 0}
  m_UICollapsed: 1
  m_UISuperCollapsed: 0
  m_Owners:
  - {fileID: 114215031371574852}
  - {fileID: 114285838394753922}
  - {fileID: 114785343912027826}
  - {fileID: 114148650700201542}
  - {fileID: 114440299538930908}
  - {fileID: 114361518839833050}
  m_Capacity: 5056
  m_Space: 0
--- !u!114 &114340786042683758
MonoBehaviour:
  m_ObjectHideFlags: 1
  m_CorrespondingSourceObject: {fileID: 0}
  m_PrefabInternal: {fileID: 0}
  m_GameObject: {fileID: 0}
  m_Enabled: 1
  m_EditorHideFlags: 0
  m_Script: {fileID: 11500000, guid: f780aa281814f9842a7c076d436932e7, type: 3}
  m_Name: VFXSlotFloat
  m_EditorClassIdentifier: 
  m_Parent: {fileID: 114111336178579210}
  m_Children: []
  m_UIPosition: {x: 0, y: 0}
  m_UICollapsed: 1
  m_UISuperCollapsed: 0
  m_MasterSlot: {fileID: 114555623820890054}
  m_MasterData:
    m_Owner: {fileID: 0}
    m_Value:
      m_Type:
        m_SerializableType: 
      m_SerializableObject: 
    m_Space: 2147483647
  m_Property:
    name: x
    m_serializedType:
      m_SerializableType: System.Single, mscorlib, Version=2.0.0.0, Culture=neutral, PublicKeyToken=b77a5c561934e089
    attributes: []
  m_Direction: 0
  m_LinkedSlots: []
--- !u!114 &114352845819035428
MonoBehaviour:
  m_ObjectHideFlags: 1
  m_CorrespondingSourceObject: {fileID: 0}
  m_PrefabInternal: {fileID: 0}
  m_GameObject: {fileID: 0}
  m_Enabled: 1
  m_EditorHideFlags: 0
  m_Script: {fileID: 11500000, guid: 330e0fca1717dde4aaa144f48232aa64, type: 3}
  m_Name: VFXParameter
  m_EditorClassIdentifier: 
  m_Parent: {fileID: 114838466200305200}
  m_Children: []
  m_UIPosition: {x: 0, y: 0}
  m_UICollapsed: 0
  m_UISuperCollapsed: 0
  m_InputSlots: []
  m_OutputSlots:
  - {fileID: 114283240058233450}
  m_exposedName: exposedName 1
  m_exposed: 0
  m_Order: 1
  m_Category: 
  m_Min:
    m_Type:
      m_SerializableType: 
    m_SerializableObject: 
  m_Max:
    m_Type:
      m_SerializableType: 
    m_SerializableObject: 
  m_Nodes:
  - m_Id: 0
    linkedSlots:
    - outputSlot: {fileID: 114283240058233450}
      inputSlot: {fileID: 114728954793436396}
    - outputSlot: {fileID: 114283240058233450}
      inputSlot: {fileID: 8926484042661614590}
    position: {x: -795.9518, y: 530.9413}
    expandedSlots: []
    expanded: 0
--- !u!114 &114361518839833050
MonoBehaviour:
  m_ObjectHideFlags: 1
  m_CorrespondingSourceObject: {fileID: 0}
  m_PrefabInternal: {fileID: 0}
  m_GameObject: {fileID: 0}
  m_Enabled: 1
  m_EditorHideFlags: 0
  m_Script: {fileID: 11500000, guid: e837ba02e1cb47d4394b6c186d164156, type: 3}
  m_Name: VFXMeshOutput
  m_EditorClassIdentifier: 
  m_Parent: {fileID: 114838466200305200}
  m_Children:
  - {fileID: 114836988798977184}
  m_UIPosition: {x: 2448.4478, y: 2414.0835}
  m_UICollapsed: 0
  m_UISuperCollapsed: 0
  m_InputSlots:
  - {fileID: 114583290908281188}
  - {fileID: 114049330692400060}
  - {fileID: 114692224659306562}
  m_OutputSlots: []
  m_Data: {fileID: 114337012759867870}
  m_InputFlowSlot:
  - link:
    - context: {fileID: 114285838394753922}
      slotIndex: 0
  m_OutputFlowSlot:
  - link: []
  blendMode: 1
  cullMode: 0
  zWriteMode: 0
  zTestMode: 0
  uvMode: 0
  useSoftParticle: 0
  sortPriority: 0
  sort: 0
  indirectDraw: 0
  castShadows: 1
  preRefraction: 0
--- !u!114 &114369422258304014
MonoBehaviour:
  m_ObjectHideFlags: 1
  m_CorrespondingSourceObject: {fileID: 0}
  m_PrefabInternal: {fileID: 0}
  m_GameObject: {fileID: 0}
  m_Enabled: 1
  m_EditorHideFlags: 0
  m_Script: {fileID: 11500000, guid: f780aa281814f9842a7c076d436932e7, type: 3}
  m_Name: VFXSlotFloat
  m_EditorClassIdentifier: 
  m_Parent: {fileID: 0}
  m_Children: []
  m_UIPosition: {x: 0, y: 0}
  m_UICollapsed: 1
  m_UISuperCollapsed: 0
  m_MasterSlot: {fileID: 114369422258304014}
  m_MasterData:
    m_Owner: {fileID: 114785343912027826}
    m_Value:
      m_Type:
        m_SerializableType: System.Single, mscorlib, Version=2.0.0.0, Culture=neutral, PublicKeyToken=b77a5c561934e089
      m_SerializableObject: 0.3
    m_Space: 2147483647
  m_Property:
    name: alphaThreshold
    m_serializedType:
      m_SerializableType: System.Single, mscorlib, Version=2.0.0.0, Culture=neutral, PublicKeyToken=b77a5c561934e089
    attributes:
    - m_Type: 0
      m_Min: 0
      m_Max: 1
      m_Tooltip: 
      m_Regex: 
      m_RegexMaxLength: 0
  m_Direction: 0
  m_LinkedSlots: []
--- !u!114 &114377748632666160
MonoBehaviour:
  m_ObjectHideFlags: 1
  m_CorrespondingSourceObject: {fileID: 0}
  m_PrefabInternal: {fileID: 0}
  m_GameObject: {fileID: 0}
  m_Enabled: 1
  m_EditorHideFlags: 0
  m_Script: {fileID: 11500000, guid: f780aa281814f9842a7c076d436932e7, type: 3}
  m_Name: VFXSlotFloat
  m_EditorClassIdentifier: 
  m_Parent: {fileID: 114973090490308532}
  m_Children: []
  m_UIPosition: {x: 0, y: 0}
  m_UICollapsed: 1
  m_UISuperCollapsed: 0
  m_MasterSlot: {fileID: 114119060314808458}
  m_MasterData:
    m_Owner: {fileID: 0}
    m_Value:
      m_Type:
        m_SerializableType: 
      m_SerializableObject: 
    m_Space: 2147483647
  m_Property:
    name: y
    m_serializedType:
      m_SerializableType: System.Single, mscorlib, Version=2.0.0.0, Culture=neutral, PublicKeyToken=b77a5c561934e089
    attributes: []
  m_Direction: 0
  m_LinkedSlots: []
--- !u!114 &114380104037230926
MonoBehaviour:
  m_ObjectHideFlags: 1
  m_CorrespondingSourceObject: {fileID: 0}
  m_PrefabInternal: {fileID: 0}
  m_GameObject: {fileID: 0}
  m_Enabled: 1
  m_EditorHideFlags: 0
  m_Script: {fileID: 11500000, guid: f780aa281814f9842a7c076d436932e7, type: 3}
  m_Name: VFXSlotFloat
  m_EditorClassIdentifier: 
  m_Parent: {fileID: 114902290166702664}
  m_Children: []
  m_UIPosition: {x: 0, y: 0}
  m_UICollapsed: 1
  m_UISuperCollapsed: 0
  m_MasterSlot: {fileID: 114625131649311676}
  m_MasterData:
    m_Owner: {fileID: 0}
    m_Value:
      m_Type:
        m_SerializableType: 
      m_SerializableObject: 
    m_Space: 2147483647
  m_Property:
    name: z
    m_serializedType:
      m_SerializableType: System.Single, mscorlib, Version=2.0.0.0, Culture=neutral, PublicKeyToken=b77a5c561934e089
    attributes: []
  m_Direction: 0
  m_LinkedSlots: []
--- !u!114 &114389261035220948
MonoBehaviour:
  m_ObjectHideFlags: 1
  m_CorrespondingSourceObject: {fileID: 0}
  m_PrefabInternal: {fileID: 0}
  m_GameObject: {fileID: 0}
  m_Enabled: 1
  m_EditorHideFlags: 0
  m_Script: {fileID: 11500000, guid: ac39bd03fca81b849929b9c966f1836a, type: 3}
  m_Name: VFXSlotFloat3
  m_EditorClassIdentifier: 
  m_Parent: {fileID: 0}
  m_Children:
  - {fileID: 114792770083658270}
  - {fileID: 114717626668322012}
  - {fileID: 114679430565138046}
  m_UIPosition: {x: 0, y: 0}
  m_UICollapsed: 1
  m_UISuperCollapsed: 0
  m_MasterSlot: {fileID: 114389261035220948}
  m_MasterData:
    m_Owner: {fileID: 114068358264350530}
    m_Value:
      m_Type:
        m_SerializableType: UnityEngine.Vector3, UnityEngine.CoreModule, Version=0.0.0.0, Culture=neutral, PublicKeyToken=null
      m_SerializableObject: '{"x":0.0,"y":0.0,"z":0.0}'
    m_Space: 2147483647
  m_Property:
    name: position
    m_serializedType:
      m_SerializableType: UnityEngine.Vector3, UnityEngine.CoreModule, Version=0.0.0.0, Culture=neutral, PublicKeyToken=null
    attributes: []
  m_Direction: 1
  m_LinkedSlots: []
--- !u!114 &114410559781795704
MonoBehaviour:
  m_ObjectHideFlags: 1
  m_CorrespondingSourceObject: {fileID: 0}
  m_PrefabInternal: {fileID: 0}
  m_GameObject: {fileID: 0}
  m_Enabled: 1
  m_EditorHideFlags: 0
  m_Script: {fileID: 11500000, guid: f780aa281814f9842a7c076d436932e7, type: 3}
  m_Name: VFXSlotFloat
  m_EditorClassIdentifier: 
  m_Parent: {fileID: 114973090490308532}
  m_Children: []
  m_UIPosition: {x: 0, y: 0}
  m_UICollapsed: 1
  m_UISuperCollapsed: 0
  m_MasterSlot: {fileID: 114119060314808458}
  m_MasterData:
    m_Owner: {fileID: 0}
    m_Value:
      m_Type:
        m_SerializableType: 
      m_SerializableObject: 
    m_Space: 2147483647
  m_Property:
    name: x
    m_serializedType:
      m_SerializableType: System.Single, mscorlib, Version=2.0.0.0, Culture=neutral, PublicKeyToken=b77a5c561934e089
    attributes: []
  m_Direction: 0
  m_LinkedSlots: []
--- !u!114 &114417416619547874
MonoBehaviour:
  m_ObjectHideFlags: 1
  m_CorrespondingSourceObject: {fileID: 0}
  m_PrefabInternal: {fileID: 0}
  m_GameObject: {fileID: 0}
  m_Enabled: 1
  m_EditorHideFlags: 0
  m_Script: {fileID: 11500000, guid: f780aa281814f9842a7c076d436932e7, type: 3}
  m_Name: VFXSlotFloat
  m_EditorClassIdentifier: 
  m_Parent: {fileID: 114605936197091038}
  m_Children: []
  m_UIPosition: {x: 0, y: 0}
  m_UICollapsed: 1
  m_UISuperCollapsed: 0
  m_MasterSlot: {fileID: 114605936197091038}
  m_MasterData:
    m_Owner: {fileID: 0}
    m_Value:
      m_Type:
        m_SerializableType: 
      m_SerializableObject: 
    m_Space: 2147483647
  m_Property:
    name: x
    m_serializedType:
      m_SerializableType: System.Single, mscorlib, Version=2.0.0.0, Culture=neutral, PublicKeyToken=b77a5c561934e089
    attributes: []
  m_Direction: 1
  m_LinkedSlots:
  - {fileID: 8926484042661614574}
--- !u!114 &114440299538930908
MonoBehaviour:
  m_ObjectHideFlags: 1
  m_CorrespondingSourceObject: {fileID: 0}
  m_PrefabInternal: {fileID: 0}
  m_GameObject: {fileID: 0}
  m_Enabled: 1
  m_EditorHideFlags: 0
  m_Script: {fileID: 11500000, guid: e11cc5d75a2f7ad44bf3be8842ccab7f, type: 3}
  m_Name: VFXLineOutput
  m_EditorClassIdentifier: 
  m_Parent: {fileID: 114838466200305200}
  m_Children:
  - {fileID: 114123612299137354}
  - {fileID: 114994125846676338}
  m_UIPosition: {x: 1218.4187, y: 2281.6165}
  m_UICollapsed: 0
  m_UISuperCollapsed: 0
  m_InputSlots:
  - {fileID: 114593480503294272}
  m_OutputSlots: []
  m_Data: {fileID: 114337012759867870}
  m_InputFlowSlot:
  - link:
    - context: {fileID: 114285838394753922}
      slotIndex: 0
  m_OutputFlowSlot:
  - link: []
  blendMode: 4
  cullMode: 3
  zWriteMode: 0
  zTestMode: 0
  uvMode: 0
  useSoftParticle: 0
  sortPriority: 0
  sort: 0
  indirectDraw: 0
  castShadows: 1
  preRefraction: 0
  targetFromAttributes: 1
  useNativeLines: 0
--- !u!114 &114447498594171424
MonoBehaviour:
  m_ObjectHideFlags: 1
  m_CorrespondingSourceObject: {fileID: 0}
  m_PrefabInternal: {fileID: 0}
  m_GameObject: {fileID: 0}
  m_Enabled: 1
  m_EditorHideFlags: 0
  m_Script: {fileID: 11500000, guid: 47b4ca114d6538548942a32238cf630d, type: 3}
  m_Name: PositionSphere
  m_EditorClassIdentifier: 
  m_Parent: {fileID: 114215031371574852}
  m_Children: []
  m_UIPosition: {x: 0, y: 0}
  m_UICollapsed: 0
  m_UISuperCollapsed: 0
  m_InputSlots:
  - {fileID: 114625131649311676}
  m_OutputSlots: []
  m_Disabled: 0
  positionMode: 1
  spawnMode: 0
--- !u!114 &114463498959935008
MonoBehaviour:
  m_ObjectHideFlags: 1
  m_CorrespondingSourceObject: {fileID: 0}
  m_PrefabInternal: {fileID: 0}
  m_GameObject: {fileID: 0}
  m_Enabled: 1
  m_EditorHideFlags: 0
  m_Script: {fileID: 11500000, guid: f780aa281814f9842a7c076d436932e7, type: 3}
  m_Name: VFXSlotFloat
  m_EditorClassIdentifier: 
  m_Parent: {fileID: 114645607344713386}
  m_Children: []
  m_UIPosition: {x: 0, y: 0}
  m_UICollapsed: 1
  m_UISuperCollapsed: 0
  m_MasterSlot: {fileID: 114119060314808458}
  m_MasterData:
    m_Owner: {fileID: 0}
    m_Value:
      m_Type:
        m_SerializableType: 
      m_SerializableObject: 
    m_Space: 2147483647
  m_Property:
    name: z
    m_serializedType:
      m_SerializableType: System.Single, mscorlib, Version=2.0.0.0, Culture=neutral, PublicKeyToken=b77a5c561934e089
    attributes: []
  m_Direction: 0
  m_LinkedSlots: []
--- !u!114 &114476544009021042
MonoBehaviour:
  m_ObjectHideFlags: 1
  m_CorrespondingSourceObject: {fileID: 0}
  m_PrefabInternal: {fileID: 0}
  m_GameObject: {fileID: 0}
  m_Enabled: 1
  m_EditorHideFlags: 0
  m_Script: {fileID: 11500000, guid: f780aa281814f9842a7c076d436932e7, type: 3}
  m_Name: VFXSlotFloat
  m_EditorClassIdentifier: 
  m_Parent: {fileID: 0}
  m_Children: []
  m_UIPosition: {x: 0, y: 0}
  m_UICollapsed: 1
  m_UISuperCollapsed: 0
  m_MasterSlot: {fileID: 114476544009021042}
  m_MasterData:
    m_Owner: {fileID: 114783699175263644}
    m_Value:
      m_Type:
        m_SerializableType: System.Single, mscorlib, Version=2.0.0.0, Culture=neutral, PublicKeyToken=b77a5c561934e089
      m_SerializableObject: 0.2
    m_Space: 2147483647
  m_Property:
    name: Friction
    m_serializedType:
      m_SerializableType: System.Single, mscorlib, Version=2.0.0.0, Culture=neutral, PublicKeyToken=b77a5c561934e089
    attributes:
    - m_Type: 3
      m_Min: -Infinity
      m_Max: Infinity
      m_Tooltip: How much speed is lost after a collision.
      m_Regex: 
      m_RegexMaxLength: 0
    - m_Type: 1
      m_Min: 0
      m_Max: Infinity
      m_Tooltip: 
      m_Regex: 
      m_RegexMaxLength: 0
  m_Direction: 0
  m_LinkedSlots: []
--- !u!114 &114483143517014080
MonoBehaviour:
  m_ObjectHideFlags: 1
  m_CorrespondingSourceObject: {fileID: 0}
  m_PrefabInternal: {fileID: 0}
  m_GameObject: {fileID: 0}
  m_Enabled: 1
  m_EditorHideFlags: 0
  m_Script: {fileID: 11500000, guid: f780aa281814f9842a7c076d436932e7, type: 3}
  m_Name: VFXSlotFloat
  m_EditorClassIdentifier: 
  m_Parent: {fileID: 114319447012074328}
  m_Children: []
  m_UIPosition: {x: 0, y: 0}
  m_UICollapsed: 1
  m_UISuperCollapsed: 0
  m_MasterSlot: {fileID: 114319447012074328}
  m_MasterData:
    m_Owner: {fileID: 0}
    m_Value:
      m_Type:
        m_SerializableType: 
      m_SerializableObject: 
    m_Space: 2147483647
  m_Property:
    name: z
    m_serializedType:
      m_SerializableType: System.Single, mscorlib, Version=2.0.0.0, Culture=neutral, PublicKeyToken=b77a5c561934e089
    attributes: []
  m_Direction: 0
  m_LinkedSlots: []
--- !u!114 &114491152942112336
MonoBehaviour:
  m_ObjectHideFlags: 1
  m_CorrespondingSourceObject: {fileID: 0}
  m_PrefabInternal: {fileID: 0}
  m_GameObject: {fileID: 0}
  m_Enabled: 1
  m_EditorHideFlags: 0
  m_Script: {fileID: 11500000, guid: f780aa281814f9842a7c076d436932e7, type: 3}
  m_Name: VFXSlotFloat
  m_EditorClassIdentifier: 
  m_Parent: {fileID: 114708910098674972}
  m_Children: []
  m_UIPosition: {x: 0, y: 0}
  m_UICollapsed: 1
  m_UISuperCollapsed: 0
  m_MasterSlot: {fileID: 114708910098674972}
  m_MasterData:
    m_Owner: {fileID: 0}
    m_Value:
      m_Type:
        m_SerializableType: 
      m_SerializableObject: 
    m_Space: 2147483647
  m_Property:
    name: y
    m_serializedType:
      m_SerializableType: System.Single, mscorlib, Version=2.0.0.0, Culture=neutral, PublicKeyToken=b77a5c561934e089
    attributes: []
  m_Direction: 0
  m_LinkedSlots:
  - {fileID: 114717626668322012}
--- !u!114 &114545527083645364
MonoBehaviour:
  m_ObjectHideFlags: 1
  m_CorrespondingSourceObject: {fileID: 0}
  m_PrefabInternal: {fileID: 0}
  m_GameObject: {fileID: 0}
  m_Enabled: 1
  m_EditorHideFlags: 0
  m_Script: {fileID: 11500000, guid: f780aa281814f9842a7c076d436932e7, type: 3}
  m_Name: VFXSlotFloat
  m_EditorClassIdentifier: 
  m_Parent: {fileID: 114831469640621168}
  m_Children: []
  m_UIPosition: {x: 0, y: 0}
  m_UICollapsed: 1
  m_UISuperCollapsed: 0
  m_MasterSlot: {fileID: 114831469640621168}
  m_MasterData:
    m_Owner: {fileID: 0}
    m_Value:
      m_Type:
        m_SerializableType: 
      m_SerializableObject: 
    m_Space: 2147483647
  m_Property:
    name: z
    m_serializedType:
      m_SerializableType: System.Single, mscorlib, Version=2.0.0.0, Culture=neutral, PublicKeyToken=b77a5c561934e089
    attributes: []
  m_Direction: 0
  m_LinkedSlots: []
--- !u!114 &114548877045467682
MonoBehaviour:
  m_ObjectHideFlags: 1
  m_CorrespondingSourceObject: {fileID: 0}
  m_PrefabInternal: {fileID: 0}
  m_GameObject: {fileID: 0}
  m_Enabled: 1
  m_EditorHideFlags: 0
  m_Script: {fileID: 11500000, guid: f780aa281814f9842a7c076d436932e7, type: 3}
  m_Name: VFXSlotFloat
  m_EditorClassIdentifier: 
  m_Parent: {fileID: 114185807928142690}
  m_Children: []
  m_UIPosition: {x: 0, y: 0}
  m_UICollapsed: 1
  m_UISuperCollapsed: 0
  m_MasterSlot: {fileID: 114185807928142690}
  m_MasterData:
    m_Owner: {fileID: 0}
    m_Value:
      m_Type:
        m_SerializableType: 
      m_SerializableObject: 
    m_Space: 2147483647
  m_Property:
    name: x
    m_serializedType:
      m_SerializableType: System.Single, mscorlib, Version=2.0.0.0, Culture=neutral, PublicKeyToken=b77a5c561934e089
    attributes: []
  m_Direction: 0
  m_LinkedSlots:
  - {fileID: 114792770083658270}
--- !u!114 &114555623820890054
MonoBehaviour:
  m_ObjectHideFlags: 1
  m_CorrespondingSourceObject: {fileID: 0}
  m_PrefabInternal: {fileID: 0}
  m_GameObject: {fileID: 0}
  m_Enabled: 1
  m_EditorHideFlags: 0
  m_Script: {fileID: 11500000, guid: 1b605c022ee79394a8a776c0869b3f9a, type: 3}
  m_Name: VFXSlot
  m_EditorClassIdentifier: 
  m_Parent: {fileID: 0}
  m_Children:
  - {fileID: 114111336178579210}
  - {fileID: 114681170515268092}
  m_UIPosition: {x: 0, y: 0}
  m_UICollapsed: 0
  m_UISuperCollapsed: 0
  m_MasterSlot: {fileID: 114555623820890054}
  m_MasterData:
    m_Owner: {fileID: 114783699175263644}
    m_Value:
      m_Type:
        m_SerializableType: UnityEditor.VFX.Plane, Unity.VisualEffectGraph.Editor-testable, Version=0.0.0.0, Culture=neutral, PublicKeyToken=null
      m_SerializableObject: '{"space":0,"position":{"x":0.0,"y":-2.0,"z":0.0},"normal":{"x":0.10000000149011612,"y":1.0,"z":0.0}}'
    m_Space: 0
  m_Property:
    name: Plane
    m_serializedType:
      m_SerializableType: UnityEditor.VFX.Plane, Unity.VisualEffectGraph.Editor-testable, Version=0.0.0.0, Culture=neutral, PublicKeyToken=null
    attributes:
    - m_Type: 3
      m_Min: -Infinity
      m_Max: Infinity
      m_Tooltip: The collision plane.
      m_Regex: 
      m_RegexMaxLength: 0
  m_Direction: 0
  m_LinkedSlots: []
--- !u!114 &114562358226017162
MonoBehaviour:
  m_ObjectHideFlags: 1
  m_CorrespondingSourceObject: {fileID: 0}
  m_PrefabInternal: {fileID: 0}
  m_GameObject: {fileID: 0}
  m_Enabled: 1
  m_EditorHideFlags: 0
  m_Script: {fileID: 11500000, guid: f780aa281814f9842a7c076d436932e7, type: 3}
  m_Name: VFXSlotFloat
  m_EditorClassIdentifier: 
  m_Parent: {fileID: 114902290166702664}
  m_Children: []
  m_UIPosition: {x: 0, y: 0}
  m_UICollapsed: 1
  m_UISuperCollapsed: 0
  m_MasterSlot: {fileID: 114625131649311676}
  m_MasterData:
    m_Owner: {fileID: 0}
    m_Value:
      m_Type:
        m_SerializableType: 
      m_SerializableObject: 
    m_Space: 2147483647
  m_Property:
    name: y
    m_serializedType:
      m_SerializableType: System.Single, mscorlib, Version=2.0.0.0, Culture=neutral, PublicKeyToken=b77a5c561934e089
    attributes: []
  m_Direction: 0
  m_LinkedSlots: []
--- !u!114 &114576335574005130
MonoBehaviour:
  m_ObjectHideFlags: 1
  m_CorrespondingSourceObject: {fileID: 0}
  m_PrefabInternal: {fileID: 0}
  m_GameObject: {fileID: 0}
  m_Enabled: 1
  m_EditorHideFlags: 0
  m_Script: {fileID: 11500000, guid: f780aa281814f9842a7c076d436932e7, type: 3}
  m_Name: VFXSlotFloat
  m_EditorClassIdentifier: 
  m_Parent: {fileID: 114902290166702664}
  m_Children: []
  m_UIPosition: {x: 0, y: 0}
  m_UICollapsed: 1
  m_UISuperCollapsed: 0
  m_MasterSlot: {fileID: 114625131649311676}
  m_MasterData:
    m_Owner: {fileID: 0}
    m_Value:
      m_Type:
        m_SerializableType: 
      m_SerializableObject: 
    m_Space: 2147483647
  m_Property:
    name: x
    m_serializedType:
      m_SerializableType: System.Single, mscorlib, Version=2.0.0.0, Culture=neutral, PublicKeyToken=b77a5c561934e089
    attributes: []
  m_Direction: 0
  m_LinkedSlots: []
--- !u!114 &114583290908281188
MonoBehaviour:
  m_ObjectHideFlags: 1
  m_CorrespondingSourceObject: {fileID: 0}
  m_PrefabInternal: {fileID: 0}
  m_GameObject: {fileID: 0}
  m_Enabled: 1
  m_EditorHideFlags: 0
  m_Script: {fileID: 11500000, guid: 70a331b1d86cc8d4aa106ccbe0da5852, type: 3}
  m_Name: VFXSlotTexture2D
  m_EditorClassIdentifier: 
  m_Parent: {fileID: 0}
  m_Children: []
  m_UIPosition: {x: 0, y: 0}
  m_UICollapsed: 1
  m_UISuperCollapsed: 0
  m_MasterSlot: {fileID: 114583290908281188}
  m_MasterData:
    m_Owner: {fileID: 114361518839833050}
    m_Value:
      m_Type:
        m_SerializableType: UnityEngine.Texture2D, UnityEngine.CoreModule, Version=0.0.0.0, Culture=neutral, PublicKeyToken=null
      m_SerializableObject: 
    m_Space: 2147483647
  m_Property:
    name: mainTexture
    m_serializedType:
      m_SerializableType: UnityEngine.Texture2D, UnityEngine.CoreModule, Version=0.0.0.0, Culture=neutral, PublicKeyToken=null
    attributes:
    - m_Type: 3
      m_Min: -Infinity
      m_Max: Infinity
      m_Tooltip: Texture to be applied to the mesh.
      m_Regex: 
      m_RegexMaxLength: 0
  m_Direction: 0
  m_LinkedSlots: []
--- !u!114 &114586265036585470
MonoBehaviour:
  m_ObjectHideFlags: 1
  m_CorrespondingSourceObject: {fileID: 0}
  m_PrefabInternal: {fileID: 0}
  m_GameObject: {fileID: 0}
  m_Enabled: 1
  m_EditorHideFlags: 0
  m_Script: {fileID: 11500000, guid: f780aa281814f9842a7c076d436932e7, type: 3}
  m_Name: VFXSlotFloat
  m_EditorClassIdentifier: 
  m_Parent: {fileID: 114605936197091038}
  m_Children: []
  m_UIPosition: {x: 0, y: 0}
  m_UICollapsed: 1
  m_UISuperCollapsed: 0
  m_MasterSlot: {fileID: 114605936197091038}
  m_MasterData:
    m_Owner: {fileID: 0}
    m_Value:
      m_Type:
        m_SerializableType: 
      m_SerializableObject: 
    m_Space: 2147483647
  m_Property:
    name: y
    m_serializedType:
      m_SerializableType: System.Single, mscorlib, Version=2.0.0.0, Culture=neutral, PublicKeyToken=b77a5c561934e089
    attributes: []
  m_Direction: 1
  m_LinkedSlots:
  - {fileID: 8926484042661614550}
  - {fileID: 8926484042661614555}
--- !u!114 &114592969405778974
MonoBehaviour:
  m_ObjectHideFlags: 1
  m_CorrespondingSourceObject: {fileID: 0}
  m_PrefabInternal: {fileID: 0}
  m_GameObject: {fileID: 0}
  m_Enabled: 1
  m_EditorHideFlags: 0
  m_Script: {fileID: 11500000, guid: f780aa281814f9842a7c076d436932e7, type: 3}
  m_Name: VFXSlotFloat
  m_EditorClassIdentifier: 
  m_Parent: {fileID: 114973090490308532}
  m_Children: []
  m_UIPosition: {x: 0, y: 0}
  m_UICollapsed: 1
  m_UISuperCollapsed: 0
  m_MasterSlot: {fileID: 114119060314808458}
  m_MasterData:
    m_Owner: {fileID: 0}
    m_Value:
      m_Type:
        m_SerializableType: 
      m_SerializableObject: 
    m_Space: 2147483647
  m_Property:
    name: z
    m_serializedType:
      m_SerializableType: System.Single, mscorlib, Version=2.0.0.0, Culture=neutral, PublicKeyToken=b77a5c561934e089
    attributes: []
  m_Direction: 0
  m_LinkedSlots: []
--- !u!114 &114593480503294272
MonoBehaviour:
  m_ObjectHideFlags: 1
  m_CorrespondingSourceObject: {fileID: 0}
  m_PrefabInternal: {fileID: 0}
  m_GameObject: {fileID: 0}
  m_Enabled: 1
  m_EditorHideFlags: 0
  m_Script: {fileID: 11500000, guid: ac39bd03fca81b849929b9c966f1836a, type: 3}
  m_Name: VFXSlotFloat3
  m_EditorClassIdentifier: 
  m_Parent: {fileID: 0}
  m_Children:
  - {fileID: 114154661306603660}
  - {fileID: 114882375268825596}
  - {fileID: 114740441231074060}
  m_UIPosition: {x: 0, y: 0}
  m_UICollapsed: 1
  m_UISuperCollapsed: 0
  m_MasterSlot: {fileID: 114593480503294272}
  m_MasterData:
    m_Owner: {fileID: 114440299538930908}
    m_Value:
      m_Type:
        m_SerializableType: UnityEngine.Vector3, UnityEngine.CoreModule, Version=0.0.0.0, Culture=neutral, PublicKeyToken=null
      m_SerializableObject: '{"x":0.0,"y":1.0,"z":0.0}'
    m_Space: 2147483647
  m_Property:
    name: targetOffset
    m_serializedType:
      m_SerializableType: UnityEngine.Vector3, UnityEngine.CoreModule, Version=0.0.0.0, Culture=neutral, PublicKeyToken=null
    attributes: []
  m_Direction: 0
  m_LinkedSlots: []
--- !u!114 &114605936197091038
MonoBehaviour:
  m_ObjectHideFlags: 1
  m_CorrespondingSourceObject: {fileID: 0}
  m_PrefabInternal: {fileID: 0}
  m_GameObject: {fileID: 0}
  m_Enabled: 1
  m_EditorHideFlags: 0
  m_Script: {fileID: 11500000, guid: 1b2b751071c7fc14f9fa503163991826, type: 3}
  m_Name: VFXSlotFloat2
  m_EditorClassIdentifier: 
  m_Parent: {fileID: 0}
  m_Children:
  - {fileID: 114417416619547874}
  - {fileID: 114586265036585470}
  m_UIPosition: {x: 0, y: 0}
  m_UICollapsed: 0
  m_UISuperCollapsed: 0
  m_MasterSlot: {fileID: 114605936197091038}
  m_MasterData:
    m_Owner: {fileID: 114762446726521336}
    m_Value:
      m_Type:
        m_SerializableType: UnityEngine.Vector2, UnityEngine.CoreModule, Version=0.0.0.0, Culture=neutral, PublicKeyToken=null
      m_SerializableObject: '{"x":6.0,"y":2.0}'
    m_Space: 2147483647
  m_Property:
    name: o
    m_serializedType:
      m_SerializableType: UnityEngine.Vector2, UnityEngine.CoreModule, Version=0.0.0.0, Culture=neutral, PublicKeyToken=null
    attributes: []
  m_Direction: 1
  m_LinkedSlots: []
--- !u!114 &114625131649311676
MonoBehaviour:
  m_ObjectHideFlags: 1
  m_CorrespondingSourceObject: {fileID: 0}
  m_PrefabInternal: {fileID: 0}
  m_GameObject: {fileID: 0}
  m_Enabled: 1
  m_EditorHideFlags: 0
  m_Script: {fileID: 11500000, guid: 1b605c022ee79394a8a776c0869b3f9a, type: 3}
  m_Name: VFXSlot
  m_EditorClassIdentifier: 
  m_Parent: {fileID: 0}
  m_Children:
  - {fileID: 114325967840081416}
  - {fileID: 114281468259262904}
  m_UIPosition: {x: 0, y: 0}
  m_UICollapsed: 0
  m_UISuperCollapsed: 0
  m_MasterSlot: {fileID: 114625131649311676}
  m_MasterData:
    m_Owner: {fileID: 114447498594171424}
    m_Value:
      m_Type:
        m_SerializableType: UnityEditor.VFX.ArcSphere, Unity.VisualEffectGraph.Editor-testable, Version=0.0.0.0, Culture=neutral, PublicKeyToken=null
      m_SerializableObject: '{"sphere":{"space":0,"center":{"x":0.0,"y":0.0,"z":0.0},"radius":0.20000000298023225},"arc":6.2831854820251469}'
    m_Space: 0
  m_Property:
    name: ArcSphere
    m_serializedType:
      m_SerializableType: UnityEditor.VFX.ArcSphere, Unity.VisualEffectGraph.Editor-testable, Version=0.0.0.0, Culture=neutral, PublicKeyToken=null
    attributes:
    - m_Type: 3
      m_Min: -Infinity
      m_Max: Infinity
      m_Tooltip: The sphere used for positioning particles.
      m_Regex: 
      m_RegexMaxLength: 0
  m_Direction: 0
  m_LinkedSlots: []
--- !u!114 &114638356597423834
MonoBehaviour:
  m_ObjectHideFlags: 1
  m_CorrespondingSourceObject: {fileID: 0}
  m_PrefabInternal: {fileID: 0}
  m_GameObject: {fileID: 0}
  m_Enabled: 1
  m_EditorHideFlags: 0
  m_Script: {fileID: 11500000, guid: f780aa281814f9842a7c076d436932e7, type: 3}
  m_Name: VFXSlotFloat
  m_EditorClassIdentifier: 
  m_Parent: {fileID: 0}
  m_Children: []
  m_UIPosition: {x: 0, y: 0}
  m_UICollapsed: 1
  m_UISuperCollapsed: 0
  m_MasterSlot: {fileID: 114638356597423834}
  m_MasterData:
    m_Owner: {fileID: 114783699175263644}
    m_Value:
      m_Type:
        m_SerializableType: System.Single, mscorlib, Version=2.0.0.0, Culture=neutral, PublicKeyToken=b77a5c561934e089
      m_SerializableObject: 0
    m_Space: 2147483647
  m_Property:
    name: LifetimeLoss
    m_serializedType:
      m_SerializableType: System.Single, mscorlib, Version=2.0.0.0, Culture=neutral, PublicKeyToken=b77a5c561934e089
    attributes:
    - m_Type: 3
      m_Min: -Infinity
      m_Max: Infinity
      m_Tooltip: The proportion of a particle's life that is lost after a collision.
      m_Regex: 
      m_RegexMaxLength: 0
    - m_Type: 0
      m_Min: 0
      m_Max: 1
      m_Tooltip: 
      m_Regex: 
      m_RegexMaxLength: 0
  m_Direction: 0
  m_LinkedSlots: []
--- !u!114 &114645607344713386
MonoBehaviour:
  m_ObjectHideFlags: 1
  m_CorrespondingSourceObject: {fileID: 0}
  m_PrefabInternal: {fileID: 0}
  m_GameObject: {fileID: 0}
  m_Enabled: 1
  m_EditorHideFlags: 0
  m_Script: {fileID: 11500000, guid: ac39bd03fca81b849929b9c966f1836a, type: 3}
  m_Name: VFXSlotFloat3
  m_EditorClassIdentifier: 
  m_Parent: {fileID: 114119060314808458}
  m_Children:
  - {fileID: 114235444034017474}
  - {fileID: 114321622425635182}
  - {fileID: 114463498959935008}
  m_UIPosition: {x: 0, y: 0}
  m_UICollapsed: 1
  m_UISuperCollapsed: 0
  m_MasterSlot: {fileID: 114119060314808458}
  m_MasterData:
    m_Owner: {fileID: 0}
    m_Value:
      m_Type:
        m_SerializableType: 
      m_SerializableObject: 
    m_Space: 2147483647
  m_Property:
    name: size
    m_serializedType:
      m_SerializableType: UnityEngine.Vector3, UnityEngine.CoreModule, Version=0.0.0.0, Culture=neutral, PublicKeyToken=null
    attributes:
    - m_Type: 3
      m_Min: -Infinity
      m_Max: Infinity
      m_Tooltip: The size of the box along each axis.
      m_Regex: 
      m_RegexMaxLength: 0
  m_Direction: 0
  m_LinkedSlots: []
--- !u!114 &114659010518053726
MonoBehaviour:
  m_ObjectHideFlags: 1
  m_CorrespondingSourceObject: {fileID: 0}
  m_PrefabInternal: {fileID: 0}
  m_GameObject: {fileID: 0}
  m_Enabled: 1
  m_EditorHideFlags: 0
  m_Script: {fileID: 11500000, guid: f780aa281814f9842a7c076d436932e7, type: 3}
  m_Name: VFXSlotFloat
  m_EditorClassIdentifier: 
  m_Parent: {fileID: 114229814185082714}
  m_Children: []
  m_UIPosition: {x: 0, y: 0}
  m_UICollapsed: 1
  m_UISuperCollapsed: 0
  m_MasterSlot: {fileID: 114229814185082714}
  m_MasterData:
    m_Owner: {fileID: 0}
    m_Value:
      m_Type:
        m_SerializableType: 
      m_SerializableObject: 
    m_Space: 2147483647
  m_Property:
    name: x
    m_serializedType:
      m_SerializableType: System.Single, mscorlib, Version=2.0.0.0, Culture=neutral, PublicKeyToken=b77a5c561934e089
    attributes: []
  m_Direction: 0
  m_LinkedSlots:
  - {fileID: 114792770083658270}
--- !u!114 &114670163980383620
MonoBehaviour:
  m_ObjectHideFlags: 1
  m_CorrespondingSourceObject: {fileID: 0}
  m_PrefabInternal: {fileID: 0}
  m_GameObject: {fileID: 0}
  m_Enabled: 1
  m_EditorHideFlags: 0
  m_Script: {fileID: 11500000, guid: a971fa2e110a0ac42ac1d8dae408704b, type: 3}
  m_Name: SetAttribute
  m_EditorClassIdentifier: 
  m_Parent: {fileID: 114215031371574852}
  m_Children: []
  m_UIPosition: {x: 0, y: 0}
  m_UICollapsed: 0
  m_UISuperCollapsed: 0
  m_InputSlots:
  - {fileID: 114068233554058066}
  m_OutputSlots: []
  m_Disabled: 0
  attribute: lifetime
  Composition: 0
  Source: 0
  Random: 0
  channels: 4
--- !u!114 &114679430565138046
MonoBehaviour:
  m_ObjectHideFlags: 1
  m_CorrespondingSourceObject: {fileID: 0}
  m_PrefabInternal: {fileID: 0}
  m_GameObject: {fileID: 0}
  m_Enabled: 1
  m_EditorHideFlags: 0
  m_Script: {fileID: 11500000, guid: f780aa281814f9842a7c076d436932e7, type: 3}
  m_Name: VFXSlotFloat
  m_EditorClassIdentifier: 
  m_Parent: {fileID: 114389261035220948}
  m_Children: []
  m_UIPosition: {x: 0, y: 0}
  m_UICollapsed: 1
  m_UISuperCollapsed: 0
  m_MasterSlot: {fileID: 114389261035220948}
  m_MasterData:
    m_Owner: {fileID: 0}
    m_Value:
      m_Type:
        m_SerializableType: 
      m_SerializableObject: 
    m_Space: 2147483647
  m_Property:
    name: z
    m_serializedType:
      m_SerializableType: System.Single, mscorlib, Version=2.0.0.0, Culture=neutral, PublicKeyToken=b77a5c561934e089
    attributes: []
  m_Direction: 1
  m_LinkedSlots:
  - {fileID: 8926484042661614575}
--- !u!114 &114681170515268092
MonoBehaviour:
  m_ObjectHideFlags: 1
  m_CorrespondingSourceObject: {fileID: 0}
  m_PrefabInternal: {fileID: 0}
  m_GameObject: {fileID: 0}
  m_Enabled: 1
  m_EditorHideFlags: 0
  m_Script: {fileID: 11500000, guid: ac39bd03fca81b849929b9c966f1836a, type: 3}
  m_Name: VFXSlotFloat3
  m_EditorClassIdentifier: 
  m_Parent: {fileID: 114555623820890054}
  m_Children:
  - {fileID: 114770698213047778}
  - {fileID: 114336410898411330}
  - {fileID: 114691646822393926}
  m_UIPosition: {x: 0, y: 0}
  m_UICollapsed: 1
  m_UISuperCollapsed: 0
  m_MasterSlot: {fileID: 114555623820890054}
  m_MasterData:
    m_Owner: {fileID: 0}
    m_Value:
      m_Type:
        m_SerializableType: 
      m_SerializableObject: 
    m_Space: 2147483647
  m_Property:
    name: normal
    m_serializedType:
      m_SerializableType: UnityEngine.Vector3, UnityEngine.CoreModule, Version=0.0.0.0, Culture=neutral, PublicKeyToken=null
    attributes:
    - m_Type: 3
      m_Min: -Infinity
      m_Max: Infinity
      m_Tooltip: The direction of the plane.
      m_Regex: 
      m_RegexMaxLength: 0
    - m_Type: 2
      m_Min: -Infinity
      m_Max: Infinity
      m_Tooltip: 
      m_Regex: 
      m_RegexMaxLength: 0
  m_Direction: 0
  m_LinkedSlots: []
--- !u!114 &114684666147982476
MonoBehaviour:
  m_ObjectHideFlags: 1
  m_CorrespondingSourceObject: {fileID: 0}
  m_PrefabInternal: {fileID: 0}
  m_GameObject: {fileID: 0}
  m_Enabled: 1
  m_EditorHideFlags: 0
  m_Script: {fileID: 11500000, guid: a971fa2e110a0ac42ac1d8dae408704b, type: 3}
  m_Name: SetAttribute
  m_EditorClassIdentifier: 
  m_Parent: {fileID: 114215031371574852}
  m_Children: []
  m_UIPosition: {x: 0, y: 0}
  m_UICollapsed: 0
  m_UISuperCollapsed: 0
  m_InputSlots:
  - {fileID: 114319447012074328}
  m_OutputSlots: []
  m_Disabled: 0
  attribute: velocity
  Composition: 0
  Source: 0
  Random: 0
  channels: 4
--- !u!114 &114690215463324096
MonoBehaviour:
  m_ObjectHideFlags: 1
  m_CorrespondingSourceObject: {fileID: 0}
  m_PrefabInternal: {fileID: 0}
  m_GameObject: {fileID: 0}
  m_Enabled: 1
  m_EditorHideFlags: 0
  m_Script: {fileID: 11500000, guid: a971fa2e110a0ac42ac1d8dae408704b, type: 3}
  m_Name: SetAttribute
  m_EditorClassIdentifier: 
  m_Parent: {fileID: 114148650700201542}
  m_Children: []
  m_UIPosition: {x: 0, y: 0}
  m_UICollapsed: 1
  m_UISuperCollapsed: 0
  m_InputSlots:
  - {fileID: 114229814185082714}
  m_OutputSlots: []
  m_Disabled: 0
  attribute: position
  Composition: 0
  Source: 0
  Random: 0
  channels: 4
--- !u!114 &114691646822393926
MonoBehaviour:
  m_ObjectHideFlags: 1
  m_CorrespondingSourceObject: {fileID: 0}
  m_PrefabInternal: {fileID: 0}
  m_GameObject: {fileID: 0}
  m_Enabled: 1
  m_EditorHideFlags: 0
  m_Script: {fileID: 11500000, guid: f780aa281814f9842a7c076d436932e7, type: 3}
  m_Name: VFXSlotFloat
  m_EditorClassIdentifier: 
  m_Parent: {fileID: 114681170515268092}
  m_Children: []
  m_UIPosition: {x: 0, y: 0}
  m_UICollapsed: 1
  m_UISuperCollapsed: 0
  m_MasterSlot: {fileID: 114555623820890054}
  m_MasterData:
    m_Owner: {fileID: 0}
    m_Value:
      m_Type:
        m_SerializableType: 
      m_SerializableObject: 
    m_Space: 2147483647
  m_Property:
    name: z
    m_serializedType:
      m_SerializableType: System.Single, mscorlib, Version=2.0.0.0, Culture=neutral, PublicKeyToken=b77a5c561934e089
    attributes: []
  m_Direction: 0
  m_LinkedSlots: []
--- !u!114 &114692224659306562
MonoBehaviour:
  m_ObjectHideFlags: 1
  m_CorrespondingSourceObject: {fileID: 0}
  m_PrefabInternal: {fileID: 0}
  m_GameObject: {fileID: 0}
  m_Enabled: 1
  m_EditorHideFlags: 0
  m_Script: {fileID: 11500000, guid: c52d920e7fff73b498050a6b3c4404ca, type: 3}
  m_Name: VFXSlotUint
  m_EditorClassIdentifier: 
  m_Parent: {fileID: 0}
  m_Children: []
  m_UIPosition: {x: 0, y: 0}
  m_UICollapsed: 1
  m_UISuperCollapsed: 0
  m_MasterSlot: {fileID: 114692224659306562}
  m_MasterData:
    m_Owner: {fileID: 114361518839833050}
    m_Value:
      m_Type:
        m_SerializableType: System.UInt32, mscorlib, Version=2.0.0.0, Culture=neutral, PublicKeyToken=b77a5c561934e089
      m_SerializableObject: 4294967295
    m_Space: 2147483647
  m_Property:
    name: subMeshMask
    m_serializedType:
      m_SerializableType: System.UInt32, mscorlib, Version=2.0.0.0, Culture=neutral, PublicKeyToken=b77a5c561934e089
    attributes:
    - m_Type: 3
      m_Min: -Infinity
      m_Max: Infinity
      m_Tooltip: Define a bitmask to control which submeshes are rendered.
      m_Regex: 
      m_RegexMaxLength: 0
  m_Direction: 0
  m_LinkedSlots: []
--- !u!114 &114708910098674972
MonoBehaviour:
  m_ObjectHideFlags: 1
  m_CorrespondingSourceObject: {fileID: 0}
  m_PrefabInternal: {fileID: 0}
  m_GameObject: {fileID: 0}
  m_Enabled: 1
  m_EditorHideFlags: 0
  m_Script: {fileID: 11500000, guid: ac39bd03fca81b849929b9c966f1836a, type: 3}
  m_Name: VFXSlotFloat3
  m_EditorClassIdentifier: 
  m_Parent: {fileID: 0}
  m_Children:
  - {fileID: 114896407293017132}
  - {fileID: 114491152942112336}
  - {fileID: 114947515181473238}
  m_UIPosition: {x: 0, y: 0}
  m_UICollapsed: 0
  m_UISuperCollapsed: 0
  m_MasterSlot: {fileID: 114708910098674972}
  m_MasterData:
    m_Owner: {fileID: 114994125846676338}
    m_Value:
      m_Type:
        m_SerializableType: UnityEngine.Vector3, UnityEngine.CoreModule, Version=0.0.0.0, Culture=neutral, PublicKeyToken=null
      m_SerializableObject: '{"x":0.0,"y":0.0,"z":0.0}'
    m_Space: 2147483647
  m_Property:
    name: Position
    m_serializedType:
      m_SerializableType: UnityEngine.Vector3, UnityEngine.CoreModule, Version=0.0.0.0, Culture=neutral, PublicKeyToken=null
    attributes: []
  m_Direction: 0
  m_LinkedSlots: []
--- !u!114 &114717626668322012
MonoBehaviour:
  m_ObjectHideFlags: 1
  m_CorrespondingSourceObject: {fileID: 0}
  m_PrefabInternal: {fileID: 0}
  m_GameObject: {fileID: 0}
  m_Enabled: 1
  m_EditorHideFlags: 0
  m_Script: {fileID: 11500000, guid: f780aa281814f9842a7c076d436932e7, type: 3}
  m_Name: VFXSlotFloat
  m_EditorClassIdentifier: 
  m_Parent: {fileID: 114389261035220948}
  m_Children: []
  m_UIPosition: {x: 0, y: 0}
  m_UICollapsed: 1
  m_UISuperCollapsed: 0
  m_MasterSlot: {fileID: 114389261035220948}
  m_MasterData:
    m_Owner: {fileID: 0}
    m_Value:
      m_Type:
        m_SerializableType: 
      m_SerializableObject: 
    m_Space: 2147483647
  m_Property:
    name: y
    m_serializedType:
      m_SerializableType: System.Single, mscorlib, Version=2.0.0.0, Culture=neutral, PublicKeyToken=b77a5c561934e089
    attributes: []
  m_Direction: 1
  m_LinkedSlots:
  - {fileID: 114491152942112336}
  - {fileID: 114788945439143174}
  - {fileID: 114063731157196830}
--- !u!114 &114727319429804074
MonoBehaviour:
  m_ObjectHideFlags: 1
  m_CorrespondingSourceObject: {fileID: 0}
  m_PrefabInternal: {fileID: 0}
  m_GameObject: {fileID: 0}
  m_Enabled: 1
  m_EditorHideFlags: 0
  m_Script: {fileID: 11500000, guid: 76f778ff57c4e8145b9681fe3268d8e9, type: 3}
  m_Name: VFXSlotGradient
  m_EditorClassIdentifier: 
  m_Parent: {fileID: 0}
  m_Children: []
  m_UIPosition: {x: 0, y: 0}
  m_UICollapsed: 1
  m_UISuperCollapsed: 0
  m_MasterSlot: {fileID: 114727319429804074}
  m_MasterData:
    m_Owner: {fileID: 114059557747777992}
    m_Value:
      m_Type:
        m_SerializableType: UnityEngine.Gradient, UnityEngine.CoreModule, Version=0.0.0.0, Culture=neutral, PublicKeyToken=null
      m_SerializableObject: '{"colorKeys":[{"color":{"r":0.02799190953373909,"g":0.1764705777168274,"b":0.0,"a":1.0},"time":0.0},{"color":{"r":0.0,"g":1.0,"b":0.5448274612426758,"a":1.0},"time":0.48148319125175478},{"color":{"r":0.0,"g":1.0,"b":0.09019608050584793,"a":1.0},"time":0.6444495320320129},{"color":{"r":1.0,"g":1.0,"b":1.0,"a":1.0},"time":0.8558022379875183},{"color":{"r":0.8206896781921387,"g":1.0,"b":0.0,"a":1.0},"time":1.0}],"alphaKeys":[{"alpha":1.0,"time":0.0},{"alpha":1.0,"time":1.0}],"gradientMode":0}'
    m_Space: 2147483647
  m_Property:
    name: gradient
    m_serializedType:
      m_SerializableType: UnityEngine.Gradient, UnityEngine.CoreModule, Version=0.0.0.0, Culture=neutral, PublicKeyToken=null
    attributes:
    - m_Type: 3
      m_Min: -Infinity
      m_Max: Infinity
      m_Tooltip: The over-life Gradient
      m_Regex: 
      m_RegexMaxLength: 0
  m_Direction: 0
  m_LinkedSlots: []
--- !u!114 &114728954793436396
MonoBehaviour:
  m_ObjectHideFlags: 1
  m_CorrespondingSourceObject: {fileID: 0}
  m_PrefabInternal: {fileID: 0}
  m_GameObject: {fileID: 0}
  m_Enabled: 1
  m_EditorHideFlags: 0
  m_Script: {fileID: 11500000, guid: f780aa281814f9842a7c076d436932e7, type: 3}
  m_Name: VFXSlotFloat
  m_EditorClassIdentifier: 
  m_Parent: {fileID: 0}
  m_Children: []
  m_UIPosition: {x: 0, y: 0}
  m_UICollapsed: 1
  m_UISuperCollapsed: 0
  m_MasterSlot: {fileID: 114728954793436396}
  m_MasterData:
    m_Owner: {fileID: 114843143862028618}
    m_Value:
      m_Type:
        m_SerializableType: System.Single, mscorlib, Version=2.0.0.0, Culture=neutral, PublicKeyToken=b77a5c561934e089
      m_SerializableObject: 10000
    m_Space: 2147483647
  m_Property:
    name: Rate
    m_serializedType:
      m_SerializableType: System.Single, mscorlib, Version=2.0.0.0, Culture=neutral, PublicKeyToken=b77a5c561934e089
    attributes:
    - m_Type: 3
      m_Min: -Infinity
      m_Max: Infinity
      m_Tooltip: Spawn Rate (in number per seconds)
      m_Regex: 
      m_RegexMaxLength: 0
    - m_Type: 1
      m_Min: 0
      m_Max: Infinity
      m_Tooltip: 
      m_Regex: 
      m_RegexMaxLength: 0
  m_Direction: 0
  m_LinkedSlots:
  - {fileID: 114283240058233450}
--- !u!114 &114740441231074060
MonoBehaviour:
  m_ObjectHideFlags: 1
  m_CorrespondingSourceObject: {fileID: 0}
  m_PrefabInternal: {fileID: 0}
  m_GameObject: {fileID: 0}
  m_Enabled: 1
  m_EditorHideFlags: 0
  m_Script: {fileID: 11500000, guid: f780aa281814f9842a7c076d436932e7, type: 3}
  m_Name: VFXSlotFloat
  m_EditorClassIdentifier: 
  m_Parent: {fileID: 114593480503294272}
  m_Children: []
  m_UIPosition: {x: 0, y: 0}
  m_UICollapsed: 1
  m_UISuperCollapsed: 0
  m_MasterSlot: {fileID: 114593480503294272}
  m_MasterData:
    m_Owner: {fileID: 0}
    m_Value:
      m_Type:
        m_SerializableType: 
      m_SerializableObject: 
    m_Space: 2147483647
  m_Property:
    name: z
    m_serializedType:
      m_SerializableType: System.Single, mscorlib, Version=2.0.0.0, Culture=neutral, PublicKeyToken=b77a5c561934e089
    attributes: []
  m_Direction: 0
  m_LinkedSlots: []
--- !u!114 &114757265932841848
MonoBehaviour:
  m_ObjectHideFlags: 1
  m_CorrespondingSourceObject: {fileID: 0}
  m_PrefabInternal: {fileID: 0}
  m_GameObject: {fileID: 0}
  m_Enabled: 1
  m_EditorHideFlags: 0
  m_Script: {fileID: 11500000, guid: f780aa281814f9842a7c076d436932e7, type: 3}
  m_Name: VFXSlotFloat
  m_EditorClassIdentifier: 
  m_Parent: {fileID: 0}
  m_Children: []
  m_UIPosition: {x: 0, y: 0}
  m_UICollapsed: 1
  m_UISuperCollapsed: 0
  m_MasterSlot: {fileID: 114757265932841848}
  m_MasterData:
    m_Owner: {fileID: 114997462553598496}
    m_Value:
      m_Type:
        m_SerializableType: System.Single, mscorlib, Version=2.0.0.0, Culture=neutral, PublicKeyToken=b77a5c561934e089
      m_SerializableObject: 1
    m_Space: 2147483647
  m_Property:
    name: o
    m_serializedType:
      m_SerializableType: System.Single, mscorlib, Version=2.0.0.0, Culture=neutral, PublicKeyToken=b77a5c561934e089
    attributes: []
  m_Direction: 1
  m_LinkedSlots:
  - {fileID: 8926484042661614567}
--- !u!114 &114762446726521336
MonoBehaviour:
  m_ObjectHideFlags: 1
  m_CorrespondingSourceObject: {fileID: 0}
  m_PrefabInternal: {fileID: 0}
  m_GameObject: {fileID: 0}
  m_Enabled: 1
  m_EditorHideFlags: 0
  m_Script: {fileID: 11500000, guid: 330e0fca1717dde4aaa144f48232aa64, type: 3}
  m_Name: VFXParameter
  m_EditorClassIdentifier: 
  m_Parent: {fileID: 114838466200305200}
  m_Children: []
  m_UIPosition: {x: 0, y: 0}
  m_UICollapsed: 0
  m_UISuperCollapsed: 0
  m_InputSlots: []
  m_OutputSlots:
  - {fileID: 114605936197091038}
  m_exposedName: exposedName 2
  m_exposed: 0
  m_Order: 2
  m_Category: 
  m_Min:
    m_Type:
      m_SerializableType: 
    m_SerializableObject: 
  m_Max:
    m_Type:
      m_SerializableType: 
    m_SerializableObject: 
  m_Nodes:
  - m_Id: 0
    linkedSlots:
    - outputSlot: {fileID: 114417416619547874}
      inputSlot: {fileID: 8926484042661614574}
    - outputSlot: {fileID: 114586265036585470}
      inputSlot: {fileID: 8926484042661614550}
    - outputSlot: {fileID: 114586265036585470}
      inputSlot: {fileID: 8926484042661614555}
    position: {x: -37.95901, y: 2337.223}
    expandedSlots:
    - {fileID: 114605936197091038}
    expanded: 0
--- !u!114 &114768175125361842
MonoBehaviour:
  m_ObjectHideFlags: 1
  m_CorrespondingSourceObject: {fileID: 0}
  m_PrefabInternal: {fileID: 0}
  m_GameObject: {fileID: 0}
  m_Enabled: 1
  m_EditorHideFlags: 0
  m_Script: {fileID: 11500000, guid: 73a13919d81fb7444849bae8b5c812a2, type: 3}
  m_Name: VFXBasicSpawner
  m_EditorClassIdentifier: 
  m_Parent: {fileID: 114838466200305200}
  m_Children:
  - {fileID: 114843143862028618}
  m_UIPosition: {x: 1499.5426, y: 407.9516}
  m_UICollapsed: 0
  m_UISuperCollapsed: 0
  m_InputSlots: []
  m_OutputSlots: []
  m_Data: {fileID: 0}
  m_InputFlowSlot:
  - link: []
  - link: []
  m_OutputFlowSlot:
  - link:
    - context: {fileID: 114215031371574852}
      slotIndex: 0
--- !u!114 &114770698213047778
MonoBehaviour:
  m_ObjectHideFlags: 1
  m_CorrespondingSourceObject: {fileID: 0}
  m_PrefabInternal: {fileID: 0}
  m_GameObject: {fileID: 0}
  m_Enabled: 1
  m_EditorHideFlags: 0
  m_Script: {fileID: 11500000, guid: f780aa281814f9842a7c076d436932e7, type: 3}
  m_Name: VFXSlotFloat
  m_EditorClassIdentifier: 
  m_Parent: {fileID: 114681170515268092}
  m_Children: []
  m_UIPosition: {x: 0, y: 0}
  m_UICollapsed: 1
  m_UISuperCollapsed: 0
  m_MasterSlot: {fileID: 114555623820890054}
  m_MasterData:
    m_Owner: {fileID: 0}
    m_Value:
      m_Type:
        m_SerializableType: 
      m_SerializableObject: 
    m_Space: 2147483647
  m_Property:
    name: x
    m_serializedType:
      m_SerializableType: System.Single, mscorlib, Version=2.0.0.0, Culture=neutral, PublicKeyToken=b77a5c561934e089
    attributes: []
  m_Direction: 0
  m_LinkedSlots: []
--- !u!114 &114783699175263644
MonoBehaviour:
  m_ObjectHideFlags: 1
  m_CorrespondingSourceObject: {fileID: 0}
  m_PrefabInternal: {fileID: 0}
  m_GameObject: {fileID: 0}
  m_Enabled: 1
  m_EditorHideFlags: 0
  m_Script: {fileID: 11500000, guid: 2c7b1f3e894605a48a0436807a6faeee, type: 3}
  m_Name: CollisionPlane
  m_EditorClassIdentifier: 
  m_Parent: {fileID: 114285838394753922}
  m_Children: []
  m_UIPosition: {x: 0, y: 0}
  m_UICollapsed: 0
  m_UISuperCollapsed: 0
  m_InputSlots:
  - {fileID: 114555623820890054}
  - {fileID: 114134638908199294}
  - {fileID: 114476544009021042}
  - {fileID: 114638356597423834}
  m_OutputSlots: []
  m_Disabled: 0
  mode: 0
  radiusMode: 0
  roughSurface: 0
--- !u!114 &114785343912027826
MonoBehaviour:
  m_ObjectHideFlags: 1
  m_CorrespondingSourceObject: {fileID: 0}
  m_PrefabInternal: {fileID: 0}
  m_GameObject: {fileID: 0}
  m_Enabled: 1
  m_EditorHideFlags: 0
  m_Script: {fileID: 11500000, guid: a0b9e6b9139e58d4c957ec54595da7d3, type: 3}
  m_Name: VFXQuadOutput
  m_EditorClassIdentifier: 
  m_Parent: {fileID: 114838466200305200}
  m_Children:
  - {fileID: 114893098136912188}
  m_UIPosition: {x: 1909.4835, y: 2273.2488}
  m_UICollapsed: 0
  m_UISuperCollapsed: 0
  m_InputSlots:
  - {fileID: 114056542592000672}
  - {fileID: 114369422258304014}
  m_OutputSlots: []
  m_Data: {fileID: 114337012759867870}
  m_InputFlowSlot:
  - link:
    - context: {fileID: 114285838394753922}
      slotIndex: 0
  m_OutputFlowSlot:
  - link: []
  blendMode: 2
  cullMode: 0
  zWriteMode: 0
  zTestMode: 0
  uvMode: 0
  useSoftParticle: 0
  sortPriority: 0
  sort: 0
  indirectDraw: 0
  castShadows: 1
  preRefraction: 0
  useGeometryShader: 0
--- !u!114 &114786253860938156
MonoBehaviour:
  m_ObjectHideFlags: 1
  m_CorrespondingSourceObject: {fileID: 0}
  m_PrefabInternal: {fileID: 0}
  m_GameObject: {fileID: 0}
  m_Enabled: 1
  m_EditorHideFlags: 0
  m_Script: {fileID: 11500000, guid: f780aa281814f9842a7c076d436932e7, type: 3}
  m_Name: VFXSlotFloat
  m_EditorClassIdentifier: 
  m_Parent: {fileID: 114185807928142690}
  m_Children: []
  m_UIPosition: {x: 0, y: 0}
  m_UICollapsed: 1
  m_UISuperCollapsed: 0
  m_MasterSlot: {fileID: 114185807928142690}
  m_MasterData:
    m_Owner: {fileID: 0}
    m_Value:
      m_Type:
        m_SerializableType: 
      m_SerializableObject: 
    m_Space: 2147483647
  m_Property:
    name: z
    m_serializedType:
      m_SerializableType: System.Single, mscorlib, Version=2.0.0.0, Culture=neutral, PublicKeyToken=b77a5c561934e089
    attributes: []
  m_Direction: 0
  m_LinkedSlots:
  - {fileID: 8926484042661614561}
--- !u!114 &114788945439143174
MonoBehaviour:
  m_ObjectHideFlags: 1
  m_CorrespondingSourceObject: {fileID: 0}
  m_PrefabInternal: {fileID: 0}
  m_GameObject: {fileID: 0}
  m_Enabled: 1
  m_EditorHideFlags: 0
  m_Script: {fileID: 11500000, guid: f780aa281814f9842a7c076d436932e7, type: 3}
  m_Name: VFXSlotFloat
  m_EditorClassIdentifier: 
  m_Parent: {fileID: 114229814185082714}
  m_Children: []
  m_UIPosition: {x: 0, y: 0}
  m_UICollapsed: 1
  m_UISuperCollapsed: 0
  m_MasterSlot: {fileID: 114229814185082714}
  m_MasterData:
    m_Owner: {fileID: 0}
    m_Value:
      m_Type:
        m_SerializableType: 
      m_SerializableObject: 
    m_Space: 2147483647
  m_Property:
    name: y
    m_serializedType:
      m_SerializableType: System.Single, mscorlib, Version=2.0.0.0, Culture=neutral, PublicKeyToken=b77a5c561934e089
    attributes: []
  m_Direction: 0
  m_LinkedSlots:
  - {fileID: 114717626668322012}
--- !u!114 &114790879288114018
MonoBehaviour:
  m_ObjectHideFlags: 1
  m_CorrespondingSourceObject: {fileID: 0}
  m_PrefabInternal: {fileID: 0}
  m_GameObject: {fileID: 0}
  m_Enabled: 1
  m_EditorHideFlags: 0
  m_Script: {fileID: 11500000, guid: f780aa281814f9842a7c076d436932e7, type: 3}
  m_Name: VFXSlotFloat
  m_EditorClassIdentifier: 
  m_Parent: {fileID: 114111336178579210}
  m_Children: []
  m_UIPosition: {x: 0, y: 0}
  m_UICollapsed: 1
  m_UISuperCollapsed: 0
  m_MasterSlot: {fileID: 114555623820890054}
  m_MasterData:
    m_Owner: {fileID: 0}
    m_Value:
      m_Type:
        m_SerializableType: 
      m_SerializableObject: 
    m_Space: 2147483647
  m_Property:
    name: z
    m_serializedType:
      m_SerializableType: System.Single, mscorlib, Version=2.0.0.0, Culture=neutral, PublicKeyToken=b77a5c561934e089
    attributes: []
  m_Direction: 0
  m_LinkedSlots: []
--- !u!114 &114792770083658270
MonoBehaviour:
  m_ObjectHideFlags: 1
  m_CorrespondingSourceObject: {fileID: 0}
  m_PrefabInternal: {fileID: 0}
  m_GameObject: {fileID: 0}
  m_Enabled: 1
  m_EditorHideFlags: 0
  m_Script: {fileID: 11500000, guid: f780aa281814f9842a7c076d436932e7, type: 3}
  m_Name: VFXSlotFloat
  m_EditorClassIdentifier: 
  m_Parent: {fileID: 114389261035220948}
  m_Children: []
  m_UIPosition: {x: 0, y: 0}
  m_UICollapsed: 1
  m_UISuperCollapsed: 0
  m_MasterSlot: {fileID: 114389261035220948}
  m_MasterData:
    m_Owner: {fileID: 0}
    m_Value:
      m_Type:
        m_SerializableType: 
      m_SerializableObject: 
    m_Space: 2147483647
  m_Property:
    name: x
    m_serializedType:
      m_SerializableType: System.Single, mscorlib, Version=2.0.0.0, Culture=neutral, PublicKeyToken=b77a5c561934e089
    attributes: []
  m_Direction: 1
  m_LinkedSlots:
  - {fileID: 114896407293017132}
  - {fileID: 114659010518053726}
  - {fileID: 114548877045467682}
--- !u!114 &114831469640621168
MonoBehaviour:
  m_ObjectHideFlags: 1
  m_CorrespondingSourceObject: {fileID: 0}
  m_PrefabInternal: {fileID: 0}
  m_GameObject: {fileID: 0}
  m_Enabled: 1
  m_EditorHideFlags: 0
  m_Script: {fileID: 11500000, guid: ac39bd03fca81b849929b9c966f1836a, type: 3}
  m_Name: VFXSlotFloat3
  m_EditorClassIdentifier: 
  m_Parent: {fileID: 0}
  m_Children:
  - {fileID: 114859637738339748}
  - {fileID: 114942147277967462}
  - {fileID: 114545527083645364}
  m_UIPosition: {x: 0, y: 0}
  m_UICollapsed: 1
  m_UISuperCollapsed: 0
  m_MasterSlot: {fileID: 114831469640621168}
  m_MasterData:
    m_Owner: {fileID: 114329811136617708}
    m_Value:
      m_Type:
        m_SerializableType: UnityEngine.Vector3, UnityEngine.CoreModule, Version=0.0.0.0, Culture=neutral, PublicKeyToken=null
      m_SerializableObject: '{"x":0.0,"y":-9.8100004196167,"z":0.0}'
    m_Space: 2147483647
  m_Property:
    name: GravityVector
    m_serializedType:
      m_SerializableType: UnityEngine.Vector3, UnityEngine.CoreModule, Version=0.0.0.0, Culture=neutral, PublicKeyToken=null
    attributes:
    - m_Type: 3
      m_Min: -Infinity
      m_Max: Infinity
      m_Tooltip: Gravity Force applied to Particle Velocity
      m_Regex: 
      m_RegexMaxLength: 0
  m_Direction: 0
  m_LinkedSlots: []
--- !u!114 &114836988798977184
MonoBehaviour:
  m_ObjectHideFlags: 1
  m_CorrespondingSourceObject: {fileID: 0}
  m_PrefabInternal: {fileID: 0}
  m_GameObject: {fileID: 0}
  m_Enabled: 1
  m_EditorHideFlags: 0
  m_Script: {fileID: 11500000, guid: a971fa2e110a0ac42ac1d8dae408704b, type: 3}
  m_Name: SetAttribute
  m_EditorClassIdentifier: 
  m_Parent: {fileID: 114361518839833050}
  m_Children: []
  m_UIPosition: {x: 0, y: 0}
  m_UICollapsed: 0
  m_UISuperCollapsed: 0
  m_InputSlots:
  - {fileID: 114185807928142690}
  m_OutputSlots: []
  m_Disabled: 0
  attribute: position
  Composition: 0
  Source: 0
  Random: 0
  channels: 4
--- !u!114 &114838466200305200
MonoBehaviour:
  m_ObjectHideFlags: 1
  m_CorrespondingSourceObject: {fileID: 0}
  m_PrefabInternal: {fileID: 0}
  m_GameObject: {fileID: 0}
  m_Enabled: 1
  m_EditorHideFlags: 0
  m_Script: {fileID: 11500000, guid: 7d4c867f6b72b714dbb5fd1780afe208, type: 3}
  m_Name: 
  m_EditorClassIdentifier: 
  m_Parent: {fileID: 0}
  m_Children:
  - {fileID: 114768175125361842}
  - {fileID: 114215031371574852}
  - {fileID: 114285838394753922}
  - {fileID: 114785343912027826}
  - {fileID: 8926484042661614584}
  - {fileID: 8926484042661614578}
  - {fileID: 8926484042661614581}
  - {fileID: 8926484042661614529}
  - {fileID: 8926484042661614565}
  - {fileID: 114997462553598496}
  - {fileID: 8926484042661614539}
  - {fileID: 8926484042661614588}
  - {fileID: 114352845819035428}
  - {fileID: 114440299538930908}
  - {fileID: 114148650700201542}
  - {fileID: 8926484042661614548}
  - {fileID: 8926484042661614553}
  - {fileID: 114762446726521336}
  - {fileID: 8926484042661614573}
  - {fileID: 114361518839833050}
  - {fileID: 8926484042661614558}
  - {fileID: 114844280552308576}
  - {fileID: 114068358264350530}
  m_UIPosition: {x: 0, y: 0}
  m_UICollapsed: 1
  m_UISuperCollapsed: 0
  m_UIInfos: {fileID: 114150288650739006}
  m_ParameterInfo: []
  m_saved: 1
--- !u!114 &114838918111818644
MonoBehaviour:
  m_ObjectHideFlags: 1
  m_CorrespondingSourceObject: {fileID: 0}
  m_PrefabInternal: {fileID: 0}
  m_GameObject: {fileID: 0}
  m_Enabled: 1
  m_EditorHideFlags: 0
  m_Script: {fileID: 11500000, guid: f780aa281814f9842a7c076d436932e7, type: 3}
  m_Name: VFXSlotFloat
  m_EditorClassIdentifier: 
  m_Parent: {fileID: 114319447012074328}
  m_Children: []
  m_UIPosition: {x: 0, y: 0}
  m_UICollapsed: 1
  m_UISuperCollapsed: 0
  m_MasterSlot: {fileID: 114319447012074328}
  m_MasterData:
    m_Owner: {fileID: 0}
    m_Value:
      m_Type:
        m_SerializableType: 
      m_SerializableObject: 
    m_Space: 2147483647
  m_Property:
    name: x
    m_serializedType:
      m_SerializableType: System.Single, mscorlib, Version=2.0.0.0, Culture=neutral, PublicKeyToken=b77a5c561934e089
    attributes: []
  m_Direction: 0
  m_LinkedSlots: []
--- !u!114 &114843143862028618
MonoBehaviour:
  m_ObjectHideFlags: 1
  m_CorrespondingSourceObject: {fileID: 0}
  m_PrefabInternal: {fileID: 0}
  m_GameObject: {fileID: 0}
  m_Enabled: 1
  m_EditorHideFlags: 0
  m_Script: {fileID: 11500000, guid: f05c6884b705ce14d82ae720f0ec209f, type: 3}
  m_Name: VFXSpawnerConstantRate
  m_EditorClassIdentifier: 
  m_Parent: {fileID: 114768175125361842}
  m_Children: []
  m_UIPosition: {x: 0, y: 0}
  m_UICollapsed: 0
  m_UISuperCollapsed: 0
  m_InputSlots:
  - {fileID: 114728954793436396}
  m_OutputSlots: []
  m_Disabled: 0
--- !u!114 &114844280552308576
MonoBehaviour:
  m_ObjectHideFlags: 1
  m_CorrespondingSourceObject: {fileID: 0}
  m_PrefabInternal: {fileID: 0}
  m_GameObject: {fileID: 0}
  m_Enabled: 1
  m_EditorHideFlags: 0
  m_Script: {fileID: 11500000, guid: 486e063e1ed58c843942ea4122829ab1, type: 3}
  m_Name: VFXAttributeParameter
  m_EditorClassIdentifier: 
  m_Parent: {fileID: 114838466200305200}
  m_Children: []
  m_UIPosition: {x: -761.025, y: 794.49066}
  m_UICollapsed: 0
  m_UISuperCollapsed: 0
  m_InputSlots: []
  m_OutputSlots:
  - {fileID: 114884166776834908}
  attribute: particleId
  location: 0
  mask: xyz
--- !u!114 &114859637738339748
MonoBehaviour:
  m_ObjectHideFlags: 1
  m_CorrespondingSourceObject: {fileID: 0}
  m_PrefabInternal: {fileID: 0}
  m_GameObject: {fileID: 0}
  m_Enabled: 1
  m_EditorHideFlags: 0
  m_Script: {fileID: 11500000, guid: f780aa281814f9842a7c076d436932e7, type: 3}
  m_Name: VFXSlotFloat
  m_EditorClassIdentifier: 
  m_Parent: {fileID: 114831469640621168}
  m_Children: []
  m_UIPosition: {x: 0, y: 0}
  m_UICollapsed: 1
  m_UISuperCollapsed: 0
  m_MasterSlot: {fileID: 114831469640621168}
  m_MasterData:
    m_Owner: {fileID: 0}
    m_Value:
      m_Type:
        m_SerializableType: 
      m_SerializableObject: 
    m_Space: 2147483647
  m_Property:
    name: x
    m_serializedType:
      m_SerializableType: System.Single, mscorlib, Version=2.0.0.0, Culture=neutral, PublicKeyToken=b77a5c561934e089
    attributes: []
  m_Direction: 0
  m_LinkedSlots: []
--- !u!114 &114882375268825596
MonoBehaviour:
  m_ObjectHideFlags: 1
  m_CorrespondingSourceObject: {fileID: 0}
  m_PrefabInternal: {fileID: 0}
  m_GameObject: {fileID: 0}
  m_Enabled: 1
  m_EditorHideFlags: 0
  m_Script: {fileID: 11500000, guid: f780aa281814f9842a7c076d436932e7, type: 3}
  m_Name: VFXSlotFloat
  m_EditorClassIdentifier: 
  m_Parent: {fileID: 114593480503294272}
  m_Children: []
  m_UIPosition: {x: 0, y: 0}
  m_UICollapsed: 1
  m_UISuperCollapsed: 0
  m_MasterSlot: {fileID: 114593480503294272}
  m_MasterData:
    m_Owner: {fileID: 0}
    m_Value:
      m_Type:
        m_SerializableType: 
      m_SerializableObject: 
    m_Space: 2147483647
  m_Property:
    name: y
    m_serializedType:
      m_SerializableType: System.Single, mscorlib, Version=2.0.0.0, Culture=neutral, PublicKeyToken=b77a5c561934e089
    attributes: []
  m_Direction: 0
  m_LinkedSlots: []
--- !u!114 &114884166776834908
MonoBehaviour:
  m_ObjectHideFlags: 1
  m_CorrespondingSourceObject: {fileID: 0}
  m_PrefabInternal: {fileID: 0}
  m_GameObject: {fileID: 0}
  m_Enabled: 1
  m_EditorHideFlags: 0
  m_Script: {fileID: 11500000, guid: c52d920e7fff73b498050a6b3c4404ca, type: 3}
  m_Name: VFXSlotUint
  m_EditorClassIdentifier: 
  m_Parent: {fileID: 0}
  m_Children: []
  m_UIPosition: {x: 0, y: 0}
  m_UICollapsed: 1
  m_UISuperCollapsed: 0
  m_MasterSlot: {fileID: 114884166776834908}
  m_MasterData:
    m_Owner: {fileID: 114844280552308576}
    m_Value:
      m_Type:
        m_SerializableType: System.UInt32, mscorlib, Version=2.0.0.0, Culture=neutral, PublicKeyToken=b77a5c561934e089
      m_SerializableObject: 0
    m_Space: 2147483647
  m_Property:
    name: particleId
    m_serializedType:
      m_SerializableType: System.UInt32, mscorlib, Version=2.0.0.0, Culture=neutral, PublicKeyToken=b77a5c561934e089
    attributes: []
  m_Direction: 1
  m_LinkedSlots:
  - {fileID: 8926484042661614589}
--- !u!114 &114893098136912188
MonoBehaviour:
  m_ObjectHideFlags: 1
  m_CorrespondingSourceObject: {fileID: 0}
  m_PrefabInternal: {fileID: 0}
  m_GameObject: {fileID: 0}
  m_Enabled: 1
  m_EditorHideFlags: 0
  m_Script: {fileID: 11500000, guid: d16c6aeaef944094b9a1633041804207, type: 3}
  m_Name: Orient
  m_EditorClassIdentifier: 
  m_Parent: {fileID: 114785343912027826}
  m_Children: []
  m_UIPosition: {x: 0, y: 0}
  m_UICollapsed: 0
  m_UISuperCollapsed: 0
  m_InputSlots: []
  m_OutputSlots: []
  m_Disabled: 0
  mode: 0
--- !u!114 &114896407293017132
MonoBehaviour:
  m_ObjectHideFlags: 1
  m_CorrespondingSourceObject: {fileID: 0}
  m_PrefabInternal: {fileID: 0}
  m_GameObject: {fileID: 0}
  m_Enabled: 1
  m_EditorHideFlags: 0
  m_Script: {fileID: 11500000, guid: f780aa281814f9842a7c076d436932e7, type: 3}
  m_Name: VFXSlotFloat
  m_EditorClassIdentifier: 
  m_Parent: {fileID: 114708910098674972}
  m_Children: []
  m_UIPosition: {x: 0, y: 0}
  m_UICollapsed: 1
  m_UISuperCollapsed: 0
  m_MasterSlot: {fileID: 114708910098674972}
  m_MasterData:
    m_Owner: {fileID: 0}
    m_Value:
      m_Type:
        m_SerializableType: 
      m_SerializableObject: 
    m_Space: 2147483647
  m_Property:
    name: x
    m_serializedType:
      m_SerializableType: System.Single, mscorlib, Version=2.0.0.0, Culture=neutral, PublicKeyToken=b77a5c561934e089
    attributes: []
  m_Direction: 0
  m_LinkedSlots:
  - {fileID: 114792770083658270}
--- !u!114 &114902290166702664
MonoBehaviour:
  m_ObjectHideFlags: 1
  m_CorrespondingSourceObject: {fileID: 0}
  m_PrefabInternal: {fileID: 0}
  m_GameObject: {fileID: 0}
  m_Enabled: 1
  m_EditorHideFlags: 0
  m_Script: {fileID: 11500000, guid: ac39bd03fca81b849929b9c966f1836a, type: 3}
  m_Name: VFXSlotFloat3
  m_EditorClassIdentifier: 
  m_Parent: {fileID: 114325967840081416}
  m_Children:
  - {fileID: 114576335574005130}
  - {fileID: 114562358226017162}
  - {fileID: 114380104037230926}
  m_UIPosition: {x: 0, y: 0}
  m_UICollapsed: 1
  m_UISuperCollapsed: 0
  m_MasterSlot: {fileID: 114625131649311676}
  m_MasterData:
    m_Owner: {fileID: 0}
    m_Value:
      m_Type:
        m_SerializableType: 
      m_SerializableObject: 
    m_Space: 2147483647
  m_Property:
    name: center
    m_serializedType:
      m_SerializableType: UnityEngine.Vector3, UnityEngine.CoreModule, Version=0.0.0.0, Culture=neutral, PublicKeyToken=null
    attributes:
    - m_Type: 3
      m_Min: -Infinity
      m_Max: Infinity
      m_Tooltip: The centre of the sphere.
      m_Regex: 
      m_RegexMaxLength: 0
  m_Direction: 0
  m_LinkedSlots: []
--- !u!114 &114942147277967462
MonoBehaviour:
  m_ObjectHideFlags: 1
  m_CorrespondingSourceObject: {fileID: 0}
  m_PrefabInternal: {fileID: 0}
  m_GameObject: {fileID: 0}
  m_Enabled: 1
  m_EditorHideFlags: 0
  m_Script: {fileID: 11500000, guid: f780aa281814f9842a7c076d436932e7, type: 3}
  m_Name: VFXSlotFloat
  m_EditorClassIdentifier: 
  m_Parent: {fileID: 114831469640621168}
  m_Children: []
  m_UIPosition: {x: 0, y: 0}
  m_UICollapsed: 1
  m_UISuperCollapsed: 0
  m_MasterSlot: {fileID: 114831469640621168}
  m_MasterData:
    m_Owner: {fileID: 0}
    m_Value:
      m_Type:
        m_SerializableType: 
      m_SerializableObject: 
    m_Space: 2147483647
  m_Property:
    name: y
    m_serializedType:
      m_SerializableType: System.Single, mscorlib, Version=2.0.0.0, Culture=neutral, PublicKeyToken=b77a5c561934e089
    attributes: []
  m_Direction: 0
  m_LinkedSlots: []
--- !u!114 &114947515181473238
MonoBehaviour:
  m_ObjectHideFlags: 1
  m_CorrespondingSourceObject: {fileID: 0}
  m_PrefabInternal: {fileID: 0}
  m_GameObject: {fileID: 0}
  m_Enabled: 1
  m_EditorHideFlags: 0
  m_Script: {fileID: 11500000, guid: f780aa281814f9842a7c076d436932e7, type: 3}
  m_Name: VFXSlotFloat
  m_EditorClassIdentifier: 
  m_Parent: {fileID: 114708910098674972}
  m_Children: []
  m_UIPosition: {x: 0, y: 0}
  m_UICollapsed: 1
  m_UISuperCollapsed: 0
  m_MasterSlot: {fileID: 114708910098674972}
  m_MasterData:
    m_Owner: {fileID: 0}
    m_Value:
      m_Type:
        m_SerializableType: 
      m_SerializableObject: 
    m_Space: 2147483647
  m_Property:
    name: z
    m_serializedType:
      m_SerializableType: System.Single, mscorlib, Version=2.0.0.0, Culture=neutral, PublicKeyToken=b77a5c561934e089
    attributes: []
  m_Direction: 0
  m_LinkedSlots:
  - {fileID: 8926484042661614557}
--- !u!114 &114973090490308532
MonoBehaviour:
  m_ObjectHideFlags: 1
  m_CorrespondingSourceObject: {fileID: 0}
  m_PrefabInternal: {fileID: 0}
  m_GameObject: {fileID: 0}
  m_Enabled: 1
  m_EditorHideFlags: 0
  m_Script: {fileID: 11500000, guid: ac39bd03fca81b849929b9c966f1836a, type: 3}
  m_Name: VFXSlotFloat3
  m_EditorClassIdentifier: 
  m_Parent: {fileID: 114119060314808458}
  m_Children:
  - {fileID: 114410559781795704}
  - {fileID: 114377748632666160}
  - {fileID: 114592969405778974}
  m_UIPosition: {x: 0, y: 0}
  m_UICollapsed: 1
  m_UISuperCollapsed: 0
  m_MasterSlot: {fileID: 114119060314808458}
  m_MasterData:
    m_Owner: {fileID: 0}
    m_Value:
      m_Type:
        m_SerializableType: 
      m_SerializableObject: 
    m_Space: 2147483647
  m_Property:
    name: center
    m_serializedType:
      m_SerializableType: UnityEngine.Vector3, UnityEngine.CoreModule, Version=0.0.0.0, Culture=neutral, PublicKeyToken=null
    attributes:
    - m_Type: 3
      m_Min: -Infinity
      m_Max: Infinity
      m_Tooltip: The centre of the box.
      m_Regex: 
      m_RegexMaxLength: 0
  m_Direction: 0
  m_LinkedSlots: []
--- !u!114 &114994125846676338
MonoBehaviour:
  m_ObjectHideFlags: 1
  m_CorrespondingSourceObject: {fileID: 0}
  m_PrefabInternal: {fileID: 0}
  m_GameObject: {fileID: 0}
  m_Enabled: 1
  m_EditorHideFlags: 0
  m_Script: {fileID: 11500000, guid: a971fa2e110a0ac42ac1d8dae408704b, type: 3}
  m_Name: SetAttribute
  m_EditorClassIdentifier: 
  m_Parent: {fileID: 114440299538930908}
  m_Children: []
  m_UIPosition: {x: 0, y: 0}
  m_UICollapsed: 1
  m_UISuperCollapsed: 0
  m_InputSlots:
  - {fileID: 114708910098674972}
  m_OutputSlots: []
  m_Disabled: 0
  attribute: position
  Composition: 0
  Source: 0
  Random: 0
  channels: 4
--- !u!114 &114997462553598496
MonoBehaviour:
  m_ObjectHideFlags: 1
  m_CorrespondingSourceObject: {fileID: 0}
  m_PrefabInternal: {fileID: 0}
  m_GameObject: {fileID: 0}
  m_Enabled: 1
  m_EditorHideFlags: 0
  m_Script: {fileID: 11500000, guid: 330e0fca1717dde4aaa144f48232aa64, type: 3}
  m_Name: VFXParameter
  m_EditorClassIdentifier: 
  m_Parent: {fileID: 114838466200305200}
  m_Children: []
  m_UIPosition: {x: 0, y: 0}
  m_UICollapsed: 0
  m_UISuperCollapsed: 0
  m_InputSlots: []
  m_OutputSlots:
  - {fileID: 114757265932841848}
  m_exposedName: exposedName
  m_exposed: 0
  m_Order: 0
  m_Category: 
  m_Min:
    m_Type:
      m_SerializableType: 
    m_SerializableObject: 
  m_Max:
    m_Type:
      m_SerializableType: 
    m_SerializableObject: 
  m_Nodes:
  - m_Id: 0
    linkedSlots:
    - outputSlot: {fileID: 114757265932841848}
      inputSlot: {fileID: 8926484042661614567}
    position: {x: -6.6213818, y: 935.1517}
    expandedSlots: []
    expanded: 0
--- !u!2058629511 &8926484042661614527
VisualEffectResource:
  m_ObjectHideFlags: 0
  m_CorrespondingSourceObject: {fileID: 0}
  m_PrefabInternal: {fileID: 0}
  m_Name: 08_Shadows
  m_Graph: {fileID: 114838466200305200}
  m_ShaderSources:
  - compute: 1
    name: Temp_compute_a_initialize_Runtime.compute
    source: "#pragma kernel CSMain\r\n#include \"HLSLSupport.cginc\"\r\n#define NB_THREADS_PER_GROUP 64\r\n#define VFX_USE_POSITION_CURRENT 1\r\n#define VFX_USE_SEED_CURRENT 1\r\n#define VFX_USE_DIRECTION_CURRENT 1\r\n#define VFX_USE_LIFETIME_CURRENT 1\r\n#define VFX_USE_VELOCITY_CURRENT 1\r\n#define VFX_USE_PARTICLEID_CURRENT 1\r\n#define VFX_USE_AGE_CURRENT 1\r\n#define VFX_USE_COLOR_CURRENT 1\r\n#define VFX_USE_ALIVE_CURRENT 1\r\n#define VFX_LOCAL_SPACE 1\r\n\r\n\r\n\r\n#include \"VisualEffectGraph/Shaders/Common/VFXCommonCompute.cginc\"\r\n#include \"VisualEffectGraph/Shaders/VFXCommon.cginc\"\r\n\r\n\r\n\r\nRWByteAddressBuffer attributeBuffer;\r\nByteAddressBuffer sourceAttributeBuffer;\r\n\r\nCBUFFER_START(initParams)\r\n#if !VFX_USE_SPAWNER_FROM_GPU\r\n    uint nbSpawned;\t\t\t\t\t// Numbers of particle spawned\r\n    uint spawnIndex;\t\t\t\t// Index of the first particle spawned\r\n#else\r\n    uint offsetInAdditionalOutput;\r\n\tuint nbMax;\r\n#endif\r\n\tuint systemSeed;\r\nCBUFFER_END\r\n\r\n#if VFX_USE_ALIVE_CURRENT\r\nConsumeStructuredBuffer<uint> deadListIn;\r\nByteAddressBuffer deadListCount; // This is bad to use a SRV to fetch deadList count but Unity API currently prevent from copying to CB\r\n#endif\r\n\r\n#if VFX_USE_SPAWNER_FROM_GPU\r\nStructuredBuffer<uint> eventList;\r\nByteAddressBuffer inputAdditional;\r\n#endif\r\n\r\nvoid PositionSphere_18D(inout float3 position, inout uint seed, inout float3 direction, float3 ArcSphere_sphere_center, float ArcSphere_sphere_radius, float ArcSphere_arc, float volumeFactor) /*positionMode:Volume spawnMode:Randomized */\r\n{\r\n    float cosPhi = 2.0f * RAND - 1.0f;float theta = ArcSphere_arc * RAND;\r\n    float rNorm = pow(volumeFactor + (1 - volumeFactor) * RAND, 1.0f / 3.0f);\r\n    \r\n    float2 sincosTheta;\r\n    sincos(theta, sincosTheta.x, sincosTheta.y);\r\n    sincosTheta *= sqrt(1.0f - cosPhi * cosPhi);\r\n    \r\n    direction = float3(sincosTheta, cosPhi);\r\n    position += direction * (rNorm * ArcSphere_sphere_radius) + ArcSphere_sphere_center;\r\n    \r\n}\r\nvoid SetAttribute_2466D9DD(inout float lifetime, float Lifetime) /*attribute:lifetime Composition:Overwrite Source:Slot Random:Off channels:XYZ */\r\n{\r\n    lifetime = Lifetime;\r\n}\r\nvoid SetAttribute_212B9229(inout float3 velocity, float3 Velocity) /*attribute:velocity Composition:Overwrite Source:Slot Random:Off channels:XYZ */\r\n{\r\n    velocity = Velocity;\r\n}\r\n\r\n\r\n\r\n[numthreads(NB_THREADS_PER_GROUP,1,1)]\r\nvoid CSMain(uint3 id : SV_DispatchThreadID)\r\n{\r\n#if VFX_USE_SPAWNER_FROM_GPU\r\n    uint maxThreadId = inputAdditional.Load((offsetInAdditionalOutput * 2 + 0) << 2);\r\n    uint currentSpawnIndex = inputAdditional.Load((offsetInAdditionalOutput * 2 + 1) << 2) - maxThreadId;\r\n#else\r\n    uint maxThreadId = nbSpawned;\r\n    uint currentSpawnIndex = spawnIndex;\r\n#endif\r\n\r\n#if VFX_USE_ALIVE_CURRENT\r\n    maxThreadId = min(maxThreadId, deadListCount.Load(0x0));\r\n#elif VFX_USE_SPAWNER_FROM_GPU\r\n    maxThreadId = min(maxThreadId, nbMax); //otherwise, nbSpawned already clamped on CPU\r\n#endif\r\n\r\n    if (id.x < maxThreadId)\r\n    {\r\n#if VFX_USE_SPAWNER_FROM_GPU\r\n        int sourceIndex = eventList[id.x];\r\n#endif\r\n        uint particleIndex = id.x + currentSpawnIndex;\r\n\t\t\r\n#if !VFX_USE_SPAWNER_FROM_GPU\r\n        int sourceIndex = 0;\r\n        /*//Loop with 1 iteration generate a wrong IL Assembly (and actually, useless code)\r\n        uint currentSumSpawnCount = 0u;\r\n        for (sourceIndex=0; sourceIndex<1; sourceIndex++)\r\n        {\r\n            currentSumSpawnCount += uint(asfloat(sourceAttributeBuffer.Load((sourceIndex * 0x1 + 0x0) << 2)));\r\n            if (id.x < currentSumSpawnCount)\r\n            {\r\n                break;\r\n            }\r\n        }\r\n        */\r\n        \r\n\r\n#endif\r\n        float3 position = float3(0,0,0);\r\n        uint seed = (uint)0;\r\n        float3 direction = float3(0,0,1);\r\n        float lifetime = (float)0;\r\n        float3 velocity = float3(0,0,0);\r\n        uint particleId = (uint)0;\r\n        float age = (float)0;\r\n        float3 color = float3(1,1,1);\r\n        bool alive = (bool)true;\r\n        \r\n\r\n#if VFX_USE_PARTICLEID_CURRENT\r\n         particleId = particleIndex;\r\n#endif\r\n#if VFX_USE_SEED_CURRENT\r\n        seed = WangHash(particleIndex ^ systemSeed);\r\n#endif\r\n        \r\n        {\r\n            PositionSphere_18D( /*inout */position,  /*inout */seed,  /*inout */direction, float3(0,0,0), (float)0.2, (float)6.283185, (float)0);\r\n        }\r\n        {\r\n            SetAttribute_2466D9DD( /*inout */lifetime, (float)5);\r\n        }\r\n        {\r\n            float tmp_t = (float)particleId;\r\n            float tmp_v = tmp_t / (float)1000;\r\n            float tmp_x = tmp_v * (float)6.29;\r\n            float tmp_y = cos(tmp_x);\r\n            float tmp_ba = sin(tmp_x);\r\n            float3 tmp_bb = float3(tmp_y, (float)1, tmp_ba);\r\n            float3 tmp_bc = tmp_bb * tmp_bb;\r\n            float tmp_bd = tmp_bc[2];\r\n            float tmp_be = tmp_bc[1];\r\n            float tmp_bf = tmp_bd + tmp_be;\r\n            float tmp_bg = tmp_bc[0];\r\n            float tmp_bh = tmp_bf + tmp_bg;\r\n            float tmp_bj = pow(tmp_bh, (float)0.5);\r\n            float tmp_bk = (float)1 / tmp_bj;\r\n            float3 tmp_bl = float3(tmp_bk, tmp_bk, tmp_bk);\r\n            float3 tmp_bm = tmp_bb * tmp_bl;\r\n            float3 tmp_bo = tmp_bm * float3(0.5,0.5,0.5);\r\n            SetAttribute_212B9229( /*inout */velocity, tmp_bo);\r\n        }\r\n        \r\n\r\n\r\n#if VFX_USE_ALIVE_CURRENT\r\n        if (alive)\r\n        {\r\n            uint index = deadListIn.Consume();\r\n            attributeBuffer.Store3((index * 0x4 + 0x0) << 2,asuint(position));\r\n            attributeBuffer.Store((index * 0x1 + 0x4F00) << 2,asuint(lifetime));\r\n            attributeBuffer.Store3((index * 0x4 + 0x62C0) << 2,asuint(velocity));\r\n            attributeBuffer.Store((index * 0x1 + 0xB1C0) << 2,asuint(age));\r\n            attributeBuffer.Store3((index * 0x4 + 0xC580) << 2,asuint(color));\r\n            attributeBuffer.Store((index * 0x1 + 0x11480) << 2,uint(alive));\r\n            \r\n\r\n        }\r\n#else\r\n        uint index = particleIndex;\r\n        attributeBuffer.Store3((index * 0x4 + 0x0) << 2,asuint(position));\r\n        attributeBuffer.Store((index * 0x1 + 0x4F00) << 2,asuint(lifetime));\r\n        attributeBuffer.Store3((index * 0x4 + 0x62C0) << 2,asuint(velocity));\r\n        attributeBuffer.Store((index * 0x1 + 0xB1C0) << 2,asuint(age));\r\n        attributeBuffer.Store3((index * 0x4 + 0xC580) << 2,asuint(color));\r\n        attributeBuffer.Store((index * 0x1 + 0x11480) << 2,uint(alive));\r\n        \r\n\r\n#endif\r\n    }\r\n}"
  - compute: 1
    name: Temp_compute_b_update_Runtime.compute
    source: "#pragma kernel CSMain\r\n#include \"HLSLSupport.cginc\"\r\n#define NB_THREADS_PER_GROUP 64\r\n#define VFX_USE_POSITION_CURRENT 1\r\n#define VFX_USE_LIFETIME_CURRENT 1\r\n#define VFX_USE_VELOCITY_CURRENT 1\r\n#define VFX_USE_AGE_CURRENT 1\r\n#define VFX_USE_COLOR_CURRENT 1\r\n#define VFX_USE_ALIVE_CURRENT 1\r\n#define VFX_HAS_INDIRECT_DRAW 1\r\n#define VFX_LOCAL_SPACE 1\r\n\r\n\r\nCBUFFER_START(parameters)\r\n    float deltaTime_a;\r\n    float gradient_c;\r\n    uint2 PADDING_0;\r\nCBUFFER_END\r\n\r\n\r\n#include \"VisualEffectGraph/Shaders/Common/VFXCommonCompute.cginc\"\r\n#include \"VisualEffectGraph/Shaders/VFXCommon.cginc\"\r\n\r\n\r\n\r\nRWByteAddressBuffer attributeBuffer;\r\n\r\n#if VFX_USE_ALIVE_CURRENT\r\nAppendStructuredBuffer<uint> deadListOut;\r\n#endif\r\n\r\n#if VFX_HAS_INDIRECT_DRAW\r\nAppendStructuredBuffer<uint> indirectBuffer;\r\n#endif\r\n\r\nCBUFFER_START(updateParams)\r\n    uint nbMax;\r\n\tuint systemSeed;\r\nCBUFFER_END\r\n\r\nvoid Gravity(inout float3 velocity, float3 GravityVector, float deltaTime)\r\n{\r\n    velocity += GravityVector * deltaTime;\r\n}\r\nvoid CollisionPlane_0(inout float3 position, inout float3 velocity, inout float age, float lifetime, float3 Plane_position, float3 Plane_normal, float Elasticity, float Friction, float LifetimeLoss, float deltaTime, float colliderSign, float radius, float4 plane) /*mode:Solid radiusMode:None roughSurface:False */\r\n{\r\n    \r\n    float3 nextPos = position + velocity * deltaTime;\r\n    float3 n = plane.xyz; // plane.xyz is already multiplied by collider sign\r\n    float w = plane.w;\r\n    float distToPlane = dot(nextPos, n) - w - radius;\r\n    if (distToPlane < 0.0f)\r\n    {\r\n        position -= n * distToPlane;\r\n    \r\n        float projVelocity = dot(n, velocity);\r\n    \r\n        float3 normalVelocity = projVelocity * n;\r\n        float3 tangentVelocity = velocity - normalVelocity;\r\n    \r\n        if (projVelocity < 0)\r\n            velocity -= ((1 + Elasticity) * projVelocity) * n;\r\n        velocity -= Friction * tangentVelocity;\r\n    \r\n        age += (LifetimeLoss * lifetime);\r\n    \r\n    }\r\n}\r\nvoid ColorOverLife_267AB(float age, float lifetime, inout float3 color, float gradient) /*mode:Color ColorComposition:Overwrite AlphaComposition:Scale */\r\n{\r\n    \r\n    float4 sampledColor = SampleGradient(gradient, age/lifetime);\r\n    color = sampledColor.rgb;\r\n    \r\n}\r\nvoid EulerIntegration(inout float3 position, float3 velocity, float deltaTime)\r\n{\r\n    position += velocity * deltaTime;\r\n}\r\nvoid Age(inout float age, float deltaTime)\r\n{\r\n    age += deltaTime;\r\n}\r\nvoid Reap(float age, float lifetime, inout bool alive)\r\n{\r\n    if(age > lifetime) { alive = false; }\r\n}\r\n\r\n\r\n\r\n[numthreads(NB_THREADS_PER_GROUP,1,1)]\r\nvoid CSMain(uint3 id : SV_DispatchThreadID, uint3 groupId : SV_GroupThreadID)\r\n{\r\n    uint index = id.x;\r\n\tif (id.x < nbMax)\r\n\t{\r\n#if VFX_USE_ALIVE_CURRENT\r\n\t\tbool alive = (attributeBuffer.Load((index * 0x1 + 0x11480) << 2));\r\n\t\t\r\n\r\n\t\tif (alive)\r\n\t\t{\r\n\t\t\tfloat3 position = asfloat(attributeBuffer.Load3((index * 0x4 + 0x0) << 2));\r\n\t\t\tfloat lifetime = asfloat(attributeBuffer.Load((index * 0x1 + 0x4F00) << 2));\r\n\t\t\tfloat3 velocity = asfloat(attributeBuffer.Load3((index * 0x4 + 0x62C0) << 2));\r\n\t\t\tfloat age = asfloat(attributeBuffer.Load((index * 0x1 + 0xB1C0) << 2));\r\n\t\t\tfloat3 color = asfloat(attributeBuffer.Load3((index * 0x4 + 0xC580) << 2));\r\n\t\t\t\r\n\r\n\t\t\t\r\n#if VFX_USE_OLDPOSITION_CURRENT\r\n\t\t\toldPosition = position;\r\n#endif\r\n\t\t\t\r\n\t\t\t{\r\n\t\t\t    Gravity( /*inout */velocity, float3(0,-9.81,0), deltaTime_a);\r\n\t\t\t}\r\n\t\t\t{\r\n\t\t\t    CollisionPlane_0( /*inout */position,  /*inout */velocity,  /*inout */age, lifetime, float3(0,-2,0), float3(0.09950372,0.9950371,0), (float)0.8, (float)0.2, (float)0, deltaTime_a, (float)1, (float)0, float4(0.09950372,0.9950371,0,-1.990074));\r\n\t\t\t}\r\n\t\t\tColorOverLife_267AB(age, lifetime,  /*inout */color, gradient_c);\r\n\t\t\tEulerIntegration( /*inout */position, velocity, deltaTime_a);\r\n\t\t\tAge( /*inout */age, deltaTime_a);\r\n\t\t\tReap(age, lifetime,  /*inout */alive);\r\n\t\t\t\r\n\r\n\t\t\tif (alive)\r\n\t\t\t{\r\n\t\t\t\tattributeBuffer.Store3((index * 0x4 + 0x0) << 2,asuint(position));\r\n\t\t\t\tattributeBuffer.Store3((index * 0x4 + 0x62C0) << 2,asuint(velocity));\r\n\t\t\t\tattributeBuffer.Store((index * 0x1 + 0xB1C0) << 2,asuint(age));\r\n\t\t\t\tattributeBuffer.Store3((index * 0x4 + 0xC580) << 2,asuint(color));\r\n\t\t\t\t\r\n\r\n#if VFX_HAS_INDIRECT_DRAW\r\n\t\t\t\tindirectBuffer.Append(index);\r\n#endif\r\n\t\t\t}\r\n\t\t\telse\r\n\t\t\t{\r\n\t\t\t\tattributeBuffer.Store((index * 0x1 + 0x11480) << 2,uint(alive));\r\n\t\t\t\t\r\n\r\n\t\t\t\tdeadListOut.Append(index);\r\n\t\t\t}\r\n\t\t}\r\n#else\r\n\t\tfloat3 position = asfloat(attributeBuffer.Load3((index * 0x4 + 0x0) << 2));\r\n\t\tfloat lifetime = asfloat(attributeBuffer.Load((index * 0x1 + 0x4F00) << 2));\r\n\t\tfloat3 velocity = asfloat(attributeBuffer.Load3((index * 0x4 + 0x62C0) << 2));\r\n\t\tfloat age = asfloat(attributeBuffer.Load((index * 0x1 + 0xB1C0) << 2));\r\n\t\tfloat3 color = asfloat(attributeBuffer.Load3((index * 0x4 + 0xC580) << 2));\r\n\t\tbool alive = (attributeBuffer.Load((index * 0x1 + 0x11480) << 2));\r\n\t\t\r\n\r\n\t\t\r\n#if VFX_USE_OLDPOSITION_CURRENT\r\n\t\toldPosition = position;\r\n#endif\r\n\t\t\r\n\t\t{\r\n\t\t    Gravity( /*inout */velocity, float3(0,-9.81,0), deltaTime_a);\r\n\t\t}\r\n\t\t{\r\n\t\t    CollisionPlane_0( /*inout */position,  /*inout */velocity,  /*inout */age, lifetime, float3(0,-2,0), float3(0.09950372,0.9950371,0), (float)0.8, (float)0.2, (float)0, deltaTime_a, (float)1, (float)0, float4(0.09950372,0.9950371,0,-1.990074));\r\n\t\t}\r\n\t\tColorOverLife_267AB(age, lifetime,  /*inout */color, gradient_c);\r\n\t\tEulerIntegration( /*inout */position, velocity, deltaTime_a);\r\n\t\tAge( /*inout */age, deltaTime_a);\r\n\t\tReap(age, lifetime,  /*inout */alive);\r\n\t\t\r\n\r\n\t\tattributeBuffer.Store3((index * 0x4 + 0x0) << 2,asuint(position));\r\n\t\tattributeBuffer.Store3((index * 0x4 + 0x62C0) << 2,asuint(velocity));\r\n\t\tattributeBuffer.Store((index * 0x1 + 0xB1C0) << 2,asuint(age));\r\n\t\tattributeBuffer.Store3((index * 0x4 + 0xC580) << 2,asuint(color));\r\n\t\tattributeBuffer.Store((index * 0x1 + 0x11480) << 2,uint(alive));\r\n\t\t\r\n\r\n#if VFX_HAS_INDIRECT_DRAW\r\n\t\tindirectBuffer.Append(index);\r\n#endif\r\n#endif\r\n\t}\r\n}"
  - compute: 0
    name: Temp_shader_c_quad output_Runtime.shader
<<<<<<< HEAD
    source: "Shader \"Hidden/VFX/ParticleQuads\"\r\n{\r\n\tSubShader\r\n\t{\t\r\n\t\tCull Off\r\n\t\t\r\n\t\tTags { \"Queue\"=\"AlphaTest\" \"IgnoreProjector\"=\"False\" \"RenderType\"=\"Opaque\" }\r\n\t\t\r\n\t\t\r\n\t\t\r\n\t\t\r\n\t\t\r\n\t\t\r\n\t\t\r\n\t\t\r\n\t\t\r\n\t\t\r\n\t\t\r\n\t\t\r\n\t\tZTest LEqual\r\n\t\tZWrite On\r\n\t\tCull Off\r\n\t\t\r\n\t\r\n\t\t\t\r\n\t\tHLSLINCLUDE\r\n\t\t#if !defined(VFX_WORLD_SPACE) && !defined(VFX_LOCAL_SPACE)\r\n\t\t#define VFX_LOCAL_SPACE 1\r\n\t\t#endif\r\n\t\t\r\n\t\t#include \"HLSLSupport.cginc\"\r\n\t\t#define NB_THREADS_PER_GROUP 64\r\n\t\t#define VFX_USE_POSITION_CURRENT 1\r\n\t\t#define VFX_USE_COLOR_CURRENT 1\r\n\t\t#define VFX_USE_ALPHA_CURRENT 1\r\n\t\t#define VFX_USE_ALIVE_CURRENT 1\r\n\t\t#define VFX_USE_AXISX_CURRENT 1\r\n\t\t#define VFX_USE_AXISY_CURRENT 1\r\n\t\t#define VFX_USE_AXISZ_CURRENT 1\r\n\t\t#define VFX_USE_ANGLEX_CURRENT 1\r\n\t\t#define VFX_USE_ANGLEY_CURRENT 1\r\n\t\t#define VFX_USE_ANGLEZ_CURRENT 1\r\n\t\t#define VFX_USE_PIVOT_CURRENT 1\r\n\t\t#define VFX_USE_SIZEX_CURRENT 1\r\n\t\t#define IS_OPAQUE_PARTICLE 1\r\n\t\t#define USE_ALPHA_TEST 1\r\n\t\t#define USE_CAST_SHADOWS_PASS 1\r\n\t\t\r\n\t\t\r\n\t\t#define VFX_LOCAL_SPACE 1\r\n\t\t\r\n\r\n\t\tTexture2D mainTexture;\r\n\t\tSamplerState samplermainTexture;\r\n\t\t\r\n\r\n\t\t\r\n\t\t#define VFX_NEEDS_COLOR_INTERPOLATOR (VFX_USE_COLOR_CURRENT || VFX_USE_ALPHA_CURRENT)\r\n\t\t#define IS_TRANSPARENT_PARTICLE (!IS_OPAQUE_PARTICLE)\r\n\t\t\r\n\t\tByteAddressBuffer attributeBuffer;\t\r\n\t\t\r\n\t\t#if VFX_HAS_INDIRECT_DRAW\r\n\t\tStructuredBuffer<uint> indirectBuffer;\t\r\n\t\t#endif\t\r\n\t\t\r\n\t\t#if USE_DEAD_LIST_COUNT\r\n\t\tByteAddressBuffer deadListCount;\r\n\t\t#endif\r\n\t\t\r\n\t\tCBUFFER_START(outputParams)\r\n\t\t\tfloat nbMax;\r\n\t\t\tfloat systemSeed;\r\n\t\tCBUFFER_END\r\n\t\t\r\n\t\tENDHLSL\r\n\t\t\r\n\r\n\t\t// Forward pass\r\n\t\tPass\r\n\t\t{\t\t\r\n\t\t\tTags { \"LightMode\"=\"ForwardBase\" }\r\n\t\t\t\r\n\t\t\tHLSLPROGRAM\r\n\t\t\t#pragma target 4.5\r\n\t\t\t\r\n\t\t\tstruct ps_input\r\n\t\t\t{\r\n\t\t\t\tfloat4 pos : SV_POSITION;\r\n\t\t\t\t#if USE_FLIPBOOK_INTERPOLATION\r\n\t\t\t\tfloat4 uv : TEXCOORD0;\r\n\t\t\t\t#else\r\n\t\t\t\tfloat2 uv : TEXCOORD0;\t\r\n\t\t\t\t#endif\r\n\t\t\t\t#if VFX_NEEDS_COLOR_INTERPOLATOR\r\n\t\t\t\tnointerpolation float4 color : COLOR0;\r\n\t\t\t\t#endif\r\n\t\t\t\t#if USE_SOFT_PARTICLE || USE_ALPHA_TEST || USE_FLIPBOOK_INTERPOLATION\r\n\t\t\t\t// x: inverse soft particles fade distance\r\n\t\t\t\t// y: alpha threshold\r\n\t\t\t\t// z: frame blending factor\r\n\t\t\t\tnointerpolation float3 builtInInterpolants : TEXCOORD1;\r\n\t\t\t\t#endif\r\n\t\t\t\t#if USE_SOFT_PARTICLE\r\n\t\t\t\tfloat4 projPos : TEXCOORD2;\t\t\r\n\t\t\t\t#endif\r\n\t\t\t};\r\n\t\t\t\r\n\t\t\tstruct ps_output\r\n\t\t\t{\r\n\t\t\t\tfloat4 color : SV_Target0;\r\n\t\t\t};\r\n\t\t\r\n\t\t#define VFX_VARYING_PS_INPUTS ps_input\r\n\t\t#define VFX_VARYING_POSCS pos\r\n\t\t#define VFX_VARYING_POSSS projPos\r\n\t\t#define VFX_VARYING_COLOR color.rgb\r\n\t\t#define VFX_VARYING_ALPHA color.a\r\n\t\t#define VFX_VARYING_INVSOFTPARTICLEFADEDISTANCE builtInInterpolants.x\r\n\t\t#define VFX_VARYING_ALPHATHRESHOLD builtInInterpolants.y\r\n\t\t#define VFX_VARYING_FRAMEBLEND builtInInterpolants.z\r\n\t\t#define VFX_VARYING_UV uv\r\n\t\t\t\t\r\n\t\t\t#if !(defined(VFX_VARYING_PS_INPUTS) && defined(VFX_VARYING_POSCS))\r\n\t\t\t#error VFX_VARYING_PS_INPUTS, VFX_VARYING_POSCS and VFX_VARYING_UV must be defined.\r\n\t\t\t#endif\r\n\t\t\t\r\n\t\t\t#include \"/VisualEffectGraph/Shaders/RenderPipeline/Legacy/VFXCommon.cginc\"\r\n\t\t\t#include \"VisualEffectGraph/Shaders/VFXCommon.cginc\"\r\n\t\t\t\r\n\r\n\t\t\tvoid Orient_0(inout float3 axisX, inout float3 axisY, inout float3 axisZ) /*mode:FaceCameraPlane */\r\n\t\t\t{\r\n\t\t\t    \r\n\t\t\t    float3x3 viewRot = GetVFXToViewRotMatrix();\r\n\t\t\t    axisX = viewRot[0].xyz;\r\n\t\t\t    axisY = viewRot[1].xyz;\r\n\t\t\t    #if VFX_LOCAL_SPACE // Need to remove potential scale in local transform\r\n\t\t\t    axisX = normalize(axisX);\r\n\t\t\t    axisY = normalize(axisY);\r\n\t\t\t    axisZ = cross(axisX,axisY);\r\n\t\t\t    #else\r\n\t\t\t    axisZ = -viewRot[2].xyz;\r\n\t\t\t    #endif\r\n\t\t\t    \r\n\t\t\t}\r\n\t\t\t\r\n\r\n\t\t\t\r\n\t\t\t#pragma vertex vert\r\n\t\t\tVFX_VARYING_PS_INPUTS vert(uint id : SV_VertexID, uint instanceID : SV_InstanceID)\r\n\t\t\t{\r\n\t\t\t\tuint index = (id >> 2) + instanceID * 2048;\r\n\t\t\t\tVFX_VARYING_PS_INPUTS o = (VFX_VARYING_PS_INPUTS)0;\r\n\t\t\t\t\r\n\t\t\t\t\r\n\t\t\t\t\t\t#if VFX_HAS_INDIRECT_DRAW\r\n\t\t\t\t\t\t#if USE_DEAD_LIST_COUNT\r\n\t\t\t\t\t\t\tif (index >= asuint(nbMax) - deadListCount.Load(0))\r\n\t\t\t\t\t\t\t\treturn o;\r\n\t\t\t\t\t\t#endif\r\n\t\t\t\t\t\t\r\n\t\t\t\t\t\t\tindex = indirectBuffer[index];\r\n\t\t\t\t\t\t\tfloat3 position = asfloat(attributeBuffer.Load3((index * 0x4 + 0x0) << 2));\r\n\t\t\t\t\t\t\tfloat3 color = asfloat(attributeBuffer.Load3((index * 0x4 + 0xC580) << 2));\r\n\t\t\t\t\t\t\tfloat alpha = (float)1;\r\n\t\t\t\t\t\t\tbool alive = (attributeBuffer.Load((index * 0x1 + 0x11480) << 2));\r\n\t\t\t\t\t\t\tfloat3 axisX = float3(1,0,0);\r\n\t\t\t\t\t\t\tfloat3 axisY = float3(0,1,0);\r\n\t\t\t\t\t\t\tfloat3 axisZ = float3(0,0,1);\r\n\t\t\t\t\t\t\tfloat angleX = (float)0;\r\n\t\t\t\t\t\t\tfloat angleY = (float)0;\r\n\t\t\t\t\t\t\tfloat angleZ = (float)0;\r\n\t\t\t\t\t\t\tfloat3 pivot = float3(0,0,0);\r\n\t\t\t\t\t\t\tfloat sizeX = (float)0.1;\r\n\t\t\t\t\t\t\t\r\n\t\t\t\t\r\n\t\t\t\t\t\t#else\r\n\t\t\t\t\t\t\tif (index >= asuint(nbMax))\r\n\t\t\t\t\t\t\t\treturn o;\r\n\t\t\t\t\t\t\t\r\n\t\t\t\t\t\t\tbool alive = (attributeBuffer.Load((index * 0x1 + 0x11480) << 2));\r\n\t\t\t\t\t\t\t\r\n\t\t\t\t\r\n\t\t\t\t\t\t\tif (!alive)\r\n\t\t\t\t\t\t\t\treturn o;\r\n\t\t\t\t\t\t\t\r\n\t\t\t\t\t\t\tfloat3 position = asfloat(attributeBuffer.Load3((index * 0x4 + 0x0) << 2));\r\n\t\t\t\t\t\t\tfloat3 color = asfloat(attributeBuffer.Load3((index * 0x4 + 0xC580) << 2));\r\n\t\t\t\t\t\t\tfloat alpha = (float)1;\r\n\t\t\t\t\t\t\tfloat3 axisX = float3(1,0,0);\r\n\t\t\t\t\t\t\tfloat3 axisY = float3(0,1,0);\r\n\t\t\t\t\t\t\tfloat3 axisZ = float3(0,0,1);\r\n\t\t\t\t\t\t\tfloat angleX = (float)0;\r\n\t\t\t\t\t\t\tfloat angleY = (float)0;\r\n\t\t\t\t\t\t\tfloat angleZ = (float)0;\r\n\t\t\t\t\t\t\tfloat3 pivot = float3(0,0,0);\r\n\t\t\t\t\t\t\tfloat sizeX = (float)0.1;\r\n\t\t\t\t\t\t\t\r\n\t\t\t\t\r\n\t\t\t\t\t\t#endif\r\n\t\t\t\t\t\t\r\n\t\t\t\tOrient_0( /*inout */axisX,  /*inout */axisY,  /*inout */axisZ);\r\n\t\t\t\t\r\n\r\n\t\t\t\t\r\n\t\t\t\tif (!alive)\r\n\t\t\t\t\treturn o;\r\n\t\t\t\t\r\n\t\t\t\to.VFX_VARYING_UV.x = float(id & 1);\r\n\t\t\t\to.VFX_VARYING_UV.y = float((id & 2) >> 1);\r\n\t\t\t\t\r\n\t\t\t\t\r\n\t\t\t\t\t\tfloat3 size = float3(sizeX,sizeX,sizeX);\r\n\t\t\t\t\t\t#if VFX_USE_SIZEY_CURRENT\r\n\t\t\t\t\t\tsize.y = sizeY;\r\n\t\t\t\t\t\t#endif\r\n\t\t\t\t\t\t#if VFX_USE_SIZEZ_CURRENT\r\n\t\t\t\t\t\tsize.z = sizeZ;\r\n\t\t\t\t\t\t#else\r\n\t\t\t\t\t\tsize.z = min(size.x,size.y);\r\n\t\t\t\t\t\t#endif\r\n\t\t\t\t\t\t\r\n\t\t\t\t\r\n\t\t\t\tfloat4x4 elementToVFX = GetElementToVFXMatrix(axisX,axisY,axisZ,float3(angleX,angleY,angleZ),pivot,size,position);\r\n\t\t\t\tfloat3 vPos = mul(elementToVFX,float4(o.VFX_VARYING_UV.xy * 2.0f - 1.0f,0.0f,1.0f)).xyz;\r\n\t\t\t\r\n\t\t\t\to.VFX_VARYING_POSCS = TransformPositionVFXToClip(vPos);\r\n\t\t\t\r\n\t\t\t\t\r\n\t\t\t\t\t\t#if VFX_USE_COLOR_CURRENT && defined(VFX_VARYING_COLOR)\r\n\t\t\t\t\t\to.VFX_VARYING_COLOR = color;\r\n\t\t\t\t\t\t#endif\r\n\t\t\t\t\t\t#if VFX_USE_ALPHA_CURRENT && defined(VFX_VARYING_ALPHA) \r\n\t\t\t\t\t\to.VFX_VARYING_ALPHA = alpha;\r\n\t\t\t\t\t\t#endif\r\n\t\t\t\t\t\t\r\n\t\t\t\t\t\t\r\n\t\t\t\t\t\t#if USE_SOFT_PARTICLE && defined(VFX_VARYING_INVSOFTPARTICLEFADEDISTANCE)\r\n\t\t\t\t\t\t\r\n\t\t\t\t\t\to.VFX_VARYING_INVSOFTPARTICLEFADEDISTANCE = invSoftParticlesFadeDistance;\r\n\t\t\t\t\t\t#endif\r\n\t\t\t\t\t\t\r\n\t\t\t\t\t\t#if (VFX_NEEDS_POSSS || USE_SOFT_PARTICLE) && defined(VFX_VARYING_POSSS) && defined(VFX_VARYING_POSCS)\r\n\t\t\t\t\t\to.VFX_VARYING_POSSS = VFXGetPOSSS(o.VFX_VARYING_POSCS);\r\n\t\t\t\t\t\t#endif\r\n\t\t\t\t\t\t\r\n\t\t\t\t\t\t#if USE_ALPHA_TEST && defined(VFX_VARYING_ALPHATHRESHOLD)\r\n\t\t\t\t\t\tfloat alphaThreshold = (float)0;\r\n\t\t\t\t\t\t{\r\n\t\t\t\t\t\t    \r\n\t\t\t\t\t\t    alphaThreshold = (float)0.3;\r\n\t\t\t\t\t\t}\r\n\t\t\t\t\t\t\r\n\t\t\t\t\r\n\t\t\t\t\t\to.VFX_VARYING_ALPHATHRESHOLD = alphaThreshold;\r\n\t\t\t\t\t\t#endif\r\n\t\t\t\t\t\t\r\n\t\t\t\t\t\t#if USE_UV_SCALE_BIAS\r\n\t\t\t\t\t\t\r\n\t\t\t\t\t\t\r\n\t\t\t\t\t\to.VFX_VARYING_UV.xy = o.VFX_VARYING_UV.xy * uvScale + uvBias;\r\n\t\t\t\t\t\t#endif\r\n\t\t\t\t\t\t\r\n\t\t\t\t\t\t\r\n\t\t\t\t\r\n\t\t\t\t\r\n\t\t\t\t\t\t#if USE_FLIPBOOK\r\n\t\t\t\t\t\t\r\n\t\t\t\t\t\t\r\n\t\t\t\t\t\tVFXUVData uvData = GetUVData(flipBookSize, invFlipBookSize, o.VFX_VARYING_UV.xy, texIndex);\r\n\t\t\t\t\t\to.VFX_VARYING_UV.xy = uvData.uvs.xy;\r\n\t\t\t\t\t\t#if USE_FLIPBOOK_INTERPOLATION\r\n\t\t\t\t\t\to.VFX_VARYING_UV.zw = uvData.uvs.zw;\r\n\t\t\t\t\t\to.VFX_VARYING_FRAMEBLEND = uvData.blend;\r\n\t\t\t\t\t\t#endif\r\n\t\t\t\t\t\t#endif\r\n\t\t\t\t\t\t\r\n\t\t\t\r\n\t\t\t\t\r\n\t\t\t\r\n\t\t\t\treturn o;\r\n\t\t\t}\r\n\t\t\t\r\n\t\t\t\r\n\t\t\t\r\n\t\t\t\r\n\t\t\t#include \"VisualEffectGraph/Shaders/VFXCommonOutput.cginc\"\r\n\t\t\t\r\n\t\t\t\t\r\n\t\t\t#pragma fragment frag\r\n\t\t\tps_output frag(ps_input i)\r\n\t\t\t{\r\n\t\t\t\tps_output o = (ps_output)0;\r\n\t\t\t\to.color = VFXGetFragmentColor(i);\r\n\t\t\t\to.color *= VFXGetTextureColor(VFX_SAMPLER(mainTexture),i);\t\t\r\n\t\t\t\tVFXClipFragmentColor(o.color.a,i);\r\n\t\t\t\treturn o;\r\n\t\t\t}\r\n\t\t\tENDHLSL\r\n\t\t}\r\n\t\t\r\n\r\n\t\t// Shadow pass\r\n\t\tPass\r\n\t\t{\t\t\r\n\t\t\tTags { \"LightMode\"=\"ShadowCaster\" }\r\n\t\t\r\n\t\t\tZWrite On\r\n\t\t\tBlend Off\r\n\t\t\t\r\n\t\t\tHLSLPROGRAM\r\n\t\t\t#pragma target 4.5\r\n\t\t\t\r\n\t\t\tstruct ps_input\r\n\t\t\t{\r\n\t\t\t\tfloat4 pos : SV_POSITION;\r\n\t\t\t\t#if USE_FLIPBOOK_INTERPOLATION\r\n\t\t\t\tfloat4 uv : TEXCOORD0;\r\n\t\t\t\t#else\r\n\t\t\t\tfloat2 uv : TEXCOORD0;\t\r\n\t\t\t\t#endif\r\n\t\t\t\t#if USE_ALPHA_TEST || USE_FLIPBOOK_INTERPOLATION || VFX_USE_ALPHA_CURRENT\r\n\t\t\t\t// x: alpha threshold\r\n\t\t\t\t// y: frame blending factor\r\n\t\t\t\t// z: alpha\r\n\t\t\t\tnointerpolation float3 builtInInterpolants : TEXCOORD1;\r\n\t\t\t\t#endif\r\n\t\t\t};\r\n\t\t\r\n\t\t#define VFX_VARYING_PS_INPUTS ps_input\r\n\t\t#define VFX_VARYING_POSCS pos\r\n\t\t#define VFX_VARYING_ALPHA builtInInterpolants.z\r\n\t\t#define VFX_VARYING_ALPHATHRESHOLD builtInInterpolants.x\r\n\t\t#define VFX_VARYING_FRAMEBLEND builtInInterpolants.y\r\n\t\t#define VFX_VARYING_UV uv\r\n\t\t\t\t\r\n\t\t\r\n\t\t\r\n\t\t// Needed for HDRP\r\n\t\t#define SHADERPASS SHADERPASS_SHADOWS\r\n\t\t#define USE_LEGACY_UNITY_MATRIX_VARIABLES\r\n\t\t\t\t\r\n\t\t\t#if !(defined(VFX_VARYING_PS_INPUTS) && defined(VFX_VARYING_POSCS))\r\n\t\t\t#error VFX_VARYING_PS_INPUTS, VFX_VARYING_POSCS and VFX_VARYING_UV must be defined.\r\n\t\t\t#endif\r\n\t\t\t\r\n\t\t\t#include \"/VisualEffectGraph/Shaders/RenderPipeline/Legacy/VFXCommon.cginc\"\r\n\t\t\t#include \"VisualEffectGraph/Shaders/VFXCommon.cginc\"\r\n\t\t\t\r\n\r\n\t\t\tvoid Orient_0(inout float3 axisX, inout float3 axisY, inout float3 axisZ) /*mode:FaceCameraPlane */\r\n\t\t\t{\r\n\t\t\t    \r\n\t\t\t    float3x3 viewRot = GetVFXToViewRotMatrix();\r\n\t\t\t    axisX = viewRot[0].xyz;\r\n\t\t\t    axisY = viewRot[1].xyz;\r\n\t\t\t    #if VFX_LOCAL_SPACE // Need to remove potential scale in local transform\r\n\t\t\t    axisX = normalize(axisX);\r\n\t\t\t    axisY = normalize(axisY);\r\n\t\t\t    axisZ = cross(axisX,axisY);\r\n\t\t\t    #else\r\n\t\t\t    axisZ = -viewRot[2].xyz;\r\n\t\t\t    #endif\r\n\t\t\t    \r\n\t\t\t}\r\n\t\t\t\r\n\r\n\t\t\t\r\n\t\t\t#pragma vertex vert\r\n\t\t\tVFX_VARYING_PS_INPUTS vert(uint id : SV_VertexID, uint instanceID : SV_InstanceID)\r\n\t\t\t{\r\n\t\t\t\tuint index = (id >> 2) + instanceID * 2048;\r\n\t\t\t\tVFX_VARYING_PS_INPUTS o = (VFX_VARYING_PS_INPUTS)0;\r\n\t\t\t\t\r\n\t\t\t\t\r\n\t\t\t\t\t\t#if VFX_HAS_INDIRECT_DRAW\r\n\t\t\t\t\t\t#if USE_DEAD_LIST_COUNT\r\n\t\t\t\t\t\t\tif (index >= asuint(nbMax) - deadListCount.Load(0))\r\n\t\t\t\t\t\t\t\treturn o;\r\n\t\t\t\t\t\t#endif\r\n\t\t\t\t\t\t\r\n\t\t\t\t\t\t\tindex = indirectBuffer[index];\r\n\t\t\t\t\t\t\tfloat3 position = asfloat(attributeBuffer.Load3((index * 0x4 + 0x0) << 2));\r\n\t\t\t\t\t\t\tfloat3 color = asfloat(attributeBuffer.Load3((index * 0x4 + 0xC580) << 2));\r\n\t\t\t\t\t\t\tfloat alpha = (float)1;\r\n\t\t\t\t\t\t\tbool alive = (attributeBuffer.Load((index * 0x1 + 0x11480) << 2));\r\n\t\t\t\t\t\t\tfloat3 axisX = float3(1,0,0);\r\n\t\t\t\t\t\t\tfloat3 axisY = float3(0,1,0);\r\n\t\t\t\t\t\t\tfloat3 axisZ = float3(0,0,1);\r\n\t\t\t\t\t\t\tfloat angleX = (float)0;\r\n\t\t\t\t\t\t\tfloat angleY = (float)0;\r\n\t\t\t\t\t\t\tfloat angleZ = (float)0;\r\n\t\t\t\t\t\t\tfloat3 pivot = float3(0,0,0);\r\n\t\t\t\t\t\t\tfloat sizeX = (float)0.1;\r\n\t\t\t\t\t\t\t\r\n\t\t\t\t\r\n\t\t\t\t\t\t#else\r\n\t\t\t\t\t\t\tif (index >= asuint(nbMax))\r\n\t\t\t\t\t\t\t\treturn o;\r\n\t\t\t\t\t\t\t\r\n\t\t\t\t\t\t\tbool alive = (attributeBuffer.Load((index * 0x1 + 0x11480) << 2));\r\n\t\t\t\t\t\t\t\r\n\t\t\t\t\r\n\t\t\t\t\t\t\tif (!alive)\r\n\t\t\t\t\t\t\t\treturn o;\r\n\t\t\t\t\t\t\t\r\n\t\t\t\t\t\t\tfloat3 position = asfloat(attributeBuffer.Load3((index * 0x4 + 0x0) << 2));\r\n\t\t\t\t\t\t\tfloat3 color = asfloat(attributeBuffer.Load3((index * 0x4 + 0xC580) << 2));\r\n\t\t\t\t\t\t\tfloat alpha = (float)1;\r\n\t\t\t\t\t\t\tfloat3 axisX = float3(1,0,0);\r\n\t\t\t\t\t\t\tfloat3 axisY = float3(0,1,0);\r\n\t\t\t\t\t\t\tfloat3 axisZ = float3(0,0,1);\r\n\t\t\t\t\t\t\tfloat angleX = (float)0;\r\n\t\t\t\t\t\t\tfloat angleY = (float)0;\r\n\t\t\t\t\t\t\tfloat angleZ = (float)0;\r\n\t\t\t\t\t\t\tfloat3 pivot = float3(0,0,0);\r\n\t\t\t\t\t\t\tfloat sizeX = (float)0.1;\r\n\t\t\t\t\t\t\t\r\n\t\t\t\t\r\n\t\t\t\t\t\t#endif\r\n\t\t\t\t\t\t\r\n\t\t\t\tOrient_0( /*inout */axisX,  /*inout */axisY,  /*inout */axisZ);\r\n\t\t\t\t\r\n\r\n\t\t\t\t\r\n\t\t\t\tif (!alive)\r\n\t\t\t\t\treturn o;\r\n\t\t\t\t\r\n\t\t\t\to.VFX_VARYING_UV.x = float(id & 1);\r\n\t\t\t\to.VFX_VARYING_UV.y = float((id & 2) >> 1);\r\n\t\t\t\t\r\n\t\t\t\t\r\n\t\t\t\t\t\tfloat3 size = float3(sizeX,sizeX,sizeX);\r\n\t\t\t\t\t\t#if VFX_USE_SIZEY_CURRENT\r\n\t\t\t\t\t\tsize.y = sizeY;\r\n\t\t\t\t\t\t#endif\r\n\t\t\t\t\t\t#if VFX_USE_SIZEZ_CURRENT\r\n\t\t\t\t\t\tsize.z = sizeZ;\r\n\t\t\t\t\t\t#else\r\n\t\t\t\t\t\tsize.z = min(size.x,size.y);\r\n\t\t\t\t\t\t#endif\r\n\t\t\t\t\t\t\r\n\t\t\t\t\r\n\t\t\t\tfloat4x4 elementToVFX = GetElementToVFXMatrix(axisX,axisY,axisZ,float3(angleX,angleY,angleZ),pivot,size,position);\r\n\t\t\t\tfloat3 vPos = mul(elementToVFX,float4(o.VFX_VARYING_UV.xy * 2.0f - 1.0f,0.0f,1.0f)).xyz;\r\n\t\t\t\r\n\t\t\t\to.VFX_VARYING_POSCS = TransformPositionVFXToClip(vPos);\r\n\t\t\t\r\n\t\t\t\t\r\n\t\t\t\t\t\t#if VFX_USE_COLOR_CURRENT && defined(VFX_VARYING_COLOR)\r\n\t\t\t\t\t\to.VFX_VARYING_COLOR = color;\r\n\t\t\t\t\t\t#endif\r\n\t\t\t\t\t\t#if VFX_USE_ALPHA_CURRENT && defined(VFX_VARYING_ALPHA) \r\n\t\t\t\t\t\to.VFX_VARYING_ALPHA = alpha;\r\n\t\t\t\t\t\t#endif\r\n\t\t\t\t\t\t\r\n\t\t\t\t\t\t\r\n\t\t\t\t\t\t#if USE_SOFT_PARTICLE && defined(VFX_VARYING_INVSOFTPARTICLEFADEDISTANCE)\r\n\t\t\t\t\t\t\r\n\t\t\t\t\t\to.VFX_VARYING_INVSOFTPARTICLEFADEDISTANCE = invSoftParticlesFadeDistance;\r\n\t\t\t\t\t\t#endif\r\n\t\t\t\t\t\t\r\n\t\t\t\t\t\t#if (VFX_NEEDS_POSSS || USE_SOFT_PARTICLE) && defined(VFX_VARYING_POSSS) && defined(VFX_VARYING_POSCS)\r\n\t\t\t\t\t\to.VFX_VARYING_POSSS = VFXGetPOSSS(o.VFX_VARYING_POSCS);\r\n\t\t\t\t\t\t#endif\r\n\t\t\t\t\t\t\r\n\t\t\t\t\t\t#if USE_ALPHA_TEST && defined(VFX_VARYING_ALPHATHRESHOLD)\r\n\t\t\t\t\t\tfloat alphaThreshold = (float)0;\r\n\t\t\t\t\t\t{\r\n\t\t\t\t\t\t    \r\n\t\t\t\t\t\t    alphaThreshold = (float)0.3;\r\n\t\t\t\t\t\t}\r\n\t\t\t\t\t\t\r\n\t\t\t\t\r\n\t\t\t\t\t\to.VFX_VARYING_ALPHATHRESHOLD = alphaThreshold;\r\n\t\t\t\t\t\t#endif\r\n\t\t\t\t\t\t\r\n\t\t\t\t\t\t#if USE_UV_SCALE_BIAS\r\n\t\t\t\t\t\t\r\n\t\t\t\t\t\t\r\n\t\t\t\t\t\to.VFX_VARYING_UV.xy = o.VFX_VARYING_UV.xy * uvScale + uvBias;\r\n\t\t\t\t\t\t#endif\r\n\t\t\t\t\t\t\r\n\t\t\t\t\t\t\r\n\t\t\t\t\r\n\t\t\t\t\r\n\t\t\t\t\t\t#if USE_FLIPBOOK\r\n\t\t\t\t\t\t\r\n\t\t\t\t\t\t\r\n\t\t\t\t\t\tVFXUVData uvData = GetUVData(flipBookSize, invFlipBookSize, o.VFX_VARYING_UV.xy, texIndex);\r\n\t\t\t\t\t\to.VFX_VARYING_UV.xy = uvData.uvs.xy;\r\n\t\t\t\t\t\t#if USE_FLIPBOOK_INTERPOLATION\r\n\t\t\t\t\t\to.VFX_VARYING_UV.zw = uvData.uvs.zw;\r\n\t\t\t\t\t\to.VFX_VARYING_FRAMEBLEND = uvData.blend;\r\n\t\t\t\t\t\t#endif\r\n\t\t\t\t\t\t#endif\r\n\t\t\t\t\t\t\r\n\t\t\t\r\n\t\t\t\t\r\n\t\t\t\t\t\to.pos = VFXApplyShadowBias(o.pos);\r\n\t\t\t\t\t\t\r\n\t\t\t\r\n\t\t\t\treturn o;\r\n\t\t\t}\r\n\t\t\t\r\n\t\t\t\r\n\t\t\t\r\n\t\t\t\r\n\t\t\t#include \"VisualEffectGraph/Shaders/VFXCommonOutput.cginc\"\r\n\t\t\t\r\n\t\t\t\t\r\n\t\t\t#pragma fragment frag\r\n\t\t\tfloat frag(ps_input i) : SV_TARGET\r\n\t\t\t{\r\n\t\t\t\tfloat alpha = VFXGetFragmentColor(i).a;\r\n\t\t\t\talpha *= VFXGetTextureColor(VFX_SAMPLER(mainTexture),i).a;\t\t\r\n\t\t\t\tVFXClipFragmentColor(alpha,i);\r\n\t\t\r\n\t\t#ifndef USE_ALPHA_TEST\r\n\t\t\t\tclip(alpha - 1e-5);\r\n\t\t#endif\r\n\t\t\r\n\t\t\t\treturn 0;\r\n\t\t\t}\r\n\t\t\tENDHLSL\r\n\t\t}\r\n\t\t\r\n\r\n\t}\r\n}\r\n"
  - compute: 0
    name: Temp_shader_d_line output_Runtime.shader
    source: "Shader \"Hidden/VFX/ParticleLines\"\r\n{\r\n\tSubShader\r\n\t{\t\r\n\t\tTags { \"Queue\"=\"Geometry\" \"IgnoreProjector\"=\"False\" \"RenderType\"=\"Opaque\" }\r\n\t\t\r\n\t\t\r\n\t\t\r\n\t\t\r\n\t\t\r\n\t\t\r\n\t\t\r\n\t\t\r\n\t\t\r\n\t\t\r\n\t\t\r\n\t\t\r\n\t\tZTest LEqual\r\n\t\tZWrite On\r\n\t\tCull Off\r\n\t\t\r\n\t\r\n\t\t\t\r\n\t\tHLSLINCLUDE\r\n\t\t#if !defined(VFX_WORLD_SPACE) && !defined(VFX_LOCAL_SPACE)\r\n\t\t#define VFX_LOCAL_SPACE 1\r\n\t\t#endif\r\n\t\t\r\n\t\t#include \"HLSLSupport.cginc\"\r\n\t\t#define NB_THREADS_PER_GROUP 64\r\n\t\t#define VFX_USE_POSITION_CURRENT 1\r\n\t\t#define VFX_USE_VELOCITY_CURRENT 1\r\n\t\t#define VFX_USE_COLOR_CURRENT 1\r\n\t\t#define VFX_USE_ALPHA_CURRENT 1\r\n\t\t#define VFX_USE_ALIVE_CURRENT 1\r\n\t\t#define VFX_USE_AXISX_CURRENT 1\r\n\t\t#define VFX_USE_AXISY_CURRENT 1\r\n\t\t#define VFX_USE_AXISZ_CURRENT 1\r\n\t\t#define VFX_USE_ANGLEX_CURRENT 1\r\n\t\t#define VFX_USE_ANGLEY_CURRENT 1\r\n\t\t#define VFX_USE_ANGLEZ_CURRENT 1\r\n\t\t#define VFX_USE_PIVOT_CURRENT 1\r\n\t\t#define VFX_USE_SIZEX_CURRENT 1\r\n\t\t#define VFX_USE_TARGETPOSITION_CURRENT 1\r\n\t\t#define IS_OPAQUE_PARTICLE 1\r\n\t\t#define USE_CAST_SHADOWS_PASS 1\r\n\t\t#define TARGET_FROM_ATTRIBUTES 1\r\n\t\t\r\n\t\t\r\n\t\t#define VFX_LOCAL_SPACE 1\r\n\t\t\r\n\r\n\t\t\r\n\t\t\r\n\t\t#define VFX_NEEDS_COLOR_INTERPOLATOR (VFX_USE_COLOR_CURRENT || VFX_USE_ALPHA_CURRENT)\r\n\t\t#define IS_TRANSPARENT_PARTICLE (!IS_OPAQUE_PARTICLE)\r\n\t\t\r\n\t\tByteAddressBuffer attributeBuffer;\t\r\n\t\t\r\n\t\t#if VFX_HAS_INDIRECT_DRAW\r\n\t\tStructuredBuffer<uint> indirectBuffer;\t\r\n\t\t#endif\t\r\n\t\t\r\n\t\t#if USE_DEAD_LIST_COUNT\r\n\t\tByteAddressBuffer deadListCount;\r\n\t\t#endif\r\n\t\t\r\n\t\tCBUFFER_START(outputParams)\r\n\t\t\tfloat nbMax;\r\n\t\t\tfloat systemSeed;\r\n\t\tCBUFFER_END\r\n\t\t\r\n\t\tENDHLSL\r\n\t\t\r\n\r\n\t\t// Forward pass\r\n\t\tPass\r\n\t\t{\t\t\r\n\t\t\tTags { \"LightMode\"=\"ForwardBase\" }\r\n\t\t\r\n\t\t\tHLSLPROGRAM\r\n\t\t\t#pragma target 4.5\r\n\t\t\t\r\n\t\t\tstruct ps_input\r\n\t\t\t{\r\n\t\t\t\tfloat4 pos : SV_POSITION;\r\n\t\t\t\t#if IS_TRANSPARENT_PARTICLE\r\n\t\t\t\tfloat pixelOffset : TEXCOORD0; // for AA\r\n\t\t\t\t#endif\r\n\t\t\t\t#if VFX_NEEDS_COLOR_INTERPOLATOR\r\n\t\t\t\tnointerpolation float4 color : COLOR0;\r\n\t\t\t\t#endif\r\n\t\t\t\t#if USE_SOFT_PARTICLE || USE_ALPHA_TEST\r\n\t\t\t\tnointerpolation float2 builtInInterpolants : TEXCOORD1;\r\n\t\t\t\t#endif\r\n\t\t\t\t#if USE_SOFT_PARTICLE\r\n\t\t\t\tfloat4 projPos : TEXCOORD2;\t\t\r\n\t\t\t\t#endif\r\n\t\t\t};\r\n\t\t\t\r\n\t\t\tstruct ps_output\r\n\t\t\t{\r\n\t\t\t\tfloat4 color : SV_Target0;\r\n\t\t\t};\r\n\t\t\r\n\t\t#define VFX_VARYING_PS_INPUTS ps_input\r\n\t\t#define VFX_VARYING_POSCS pos\r\n\t\t#define VFX_VARYING_POSSS projPos\r\n\t\t#define VFX_VARYING_COLOR color.rgb\r\n\t\t#define VFX_VARYING_ALPHA color.a\r\n\t\t#define VFX_VARYING_INVSOFTPARTICLEFADEDISTANCE builtInInterpolants.x\r\n\t\t#define VFX_VARYING_ALPHATHRESHOLD builtInInterpolants.y\r\n\t\t#if IS_TRANSPARENT_PARTICLE\r\n\t\t#define VFX_VARYING_PIXELOFFSET pixelOffset\r\n\t\t#endif\r\n\t\t\t\r\n\t\t\t#if !(defined(VFX_VARYING_PS_INPUTS) && defined(VFX_VARYING_POSCS))\r\n\t\t\t#error VFX_VARYING_PS_INPUTS and VFX_VARYING_POSCS must be defined.\r\n\t\t\t#endif\r\n\t\t\t\r\n\t\t\t#include \"/VisualEffectGraph/Shaders/RenderPipeline/Legacy/VFXCommon.cginc\"\r\n\t\t\t#include \"VisualEffectGraph/Shaders/VFXCommon.cginc\"\r\n\t\t\t\r\n\r\n\t\t\tvoid Orient_6(inout float3 axisX, inout float3 axisY, inout float3 axisZ, float3 position, float3 velocity) /*mode:AlongVelocity */\r\n\t\t\t{\r\n\t\t\t    \r\n\t\t\t    axisY = normalize(velocity);\r\n\t\t\t    axisZ = position - GetViewVFXPosition();\r\n\t\t\t    axisX = normalize(cross(axisY,axisZ));\r\n\t\t\t    axisZ = cross(axisX,axisY);\r\n\t\t\t    \r\n\t\t\t}\r\n\t\t\tvoid SetAttribute_A064353D(inout float3 position, float3 Position) /*attribute:position Composition:Overwrite Source:Slot Random:Off channels:XYZ */\r\n\t\t\t{\r\n\t\t\t    position = Position;\r\n\t\t\t}\r\n\t\t\t\r\n\r\n\t\t\t\r\n\t\t\t#pragma vertex vert\r\n\t\t\t\r\n\t\t\tVFX_VARYING_PS_INPUTS vert(uint id : SV_VertexID, uint instanceID : SV_InstanceID)\r\n\t\t\t{\r\n\t\t\t\tuint index = (id >> 2) + instanceID * 2048;\r\n\t\t\t\tVFX_VARYING_PS_INPUTS o = (VFX_VARYING_PS_INPUTS)0;\r\n\t\t\t\t\r\n\t\t\t\t\r\n\t\t\t\t\t\t#if VFX_HAS_INDIRECT_DRAW\r\n\t\t\t\t\t\t#if USE_DEAD_LIST_COUNT\r\n\t\t\t\t\t\t\tif (index >= asuint(nbMax) - deadListCount.Load(0))\r\n\t\t\t\t\t\t\t\treturn o;\r\n\t\t\t\t\t\t#endif\r\n\t\t\t\t\t\t\r\n\t\t\t\t\t\t\tindex = indirectBuffer[index];\r\n\t\t\t\t\t\t\tfloat3 position = asfloat(attributeBuffer.Load3((index * 0x4 + 0x0) << 2));\r\n\t\t\t\t\t\t\tfloat3 velocity = asfloat(attributeBuffer.Load3((index * 0x4 + 0x62C0) << 2));\r\n\t\t\t\t\t\t\tfloat3 color = asfloat(attributeBuffer.Load3((index * 0x4 + 0xC580) << 2));\r\n\t\t\t\t\t\t\tfloat alpha = (float)1;\r\n\t\t\t\t\t\t\tbool alive = (attributeBuffer.Load((index * 0x1 + 0x11480) << 2));\r\n\t\t\t\t\t\t\tfloat3 axisX = float3(1,0,0);\r\n\t\t\t\t\t\t\tfloat3 axisY = float3(0,1,0);\r\n\t\t\t\t\t\t\tfloat3 axisZ = float3(0,0,1);\r\n\t\t\t\t\t\t\tfloat angleX = (float)0;\r\n\t\t\t\t\t\t\tfloat angleY = (float)0;\r\n\t\t\t\t\t\t\tfloat angleZ = (float)0;\r\n\t\t\t\t\t\t\tfloat3 pivot = float3(0,0,0);\r\n\t\t\t\t\t\t\tfloat sizeX = (float)0.1;\r\n\t\t\t\t\t\t\tfloat3 targetPosition = float3(0,0,0);\r\n\t\t\t\t\t\t\t\r\n\t\t\t\t\r\n\t\t\t\t\t\t#else\r\n\t\t\t\t\t\t\tif (index >= asuint(nbMax))\r\n\t\t\t\t\t\t\t\treturn o;\r\n\t\t\t\t\t\t\t\r\n\t\t\t\t\t\t\tbool alive = (attributeBuffer.Load((index * 0x1 + 0x11480) << 2));\r\n\t\t\t\t\t\t\t\r\n\t\t\t\t\r\n\t\t\t\t\t\t\tif (!alive)\r\n\t\t\t\t\t\t\t\treturn o;\r\n\t\t\t\t\t\t\t\r\n\t\t\t\t\t\t\tfloat3 position = asfloat(attributeBuffer.Load3((index * 0x4 + 0x0) << 2));\r\n\t\t\t\t\t\t\tfloat3 velocity = asfloat(attributeBuffer.Load3((index * 0x4 + 0x62C0) << 2));\r\n\t\t\t\t\t\t\tfloat3 color = asfloat(attributeBuffer.Load3((index * 0x4 + 0xC580) << 2));\r\n\t\t\t\t\t\t\tfloat alpha = (float)1;\r\n\t\t\t\t\t\t\tfloat3 axisX = float3(1,0,0);\r\n\t\t\t\t\t\t\tfloat3 axisY = float3(0,1,0);\r\n\t\t\t\t\t\t\tfloat3 axisZ = float3(0,0,1);\r\n\t\t\t\t\t\t\tfloat angleX = (float)0;\r\n\t\t\t\t\t\t\tfloat angleY = (float)0;\r\n\t\t\t\t\t\t\tfloat angleZ = (float)0;\r\n\t\t\t\t\t\t\tfloat3 pivot = float3(0,0,0);\r\n\t\t\t\t\t\t\tfloat sizeX = (float)0.1;\r\n\t\t\t\t\t\t\tfloat3 targetPosition = float3(0,0,0);\r\n\t\t\t\t\t\t\t\r\n\t\t\t\t\r\n\t\t\t\t\t\t#endif\r\n\t\t\t\t\t\t\r\n\t\t\t\tOrient_6( /*inout */axisX,  /*inout */axisY,  /*inout */axisZ, position, velocity);\r\n\t\t\t\t{\r\n\t\t\t\t    float tmp_t = position[0];\r\n\t\t\t\t    float tmp_u = position[1];\r\n\t\t\t\t    float tmp_w = position[2];\r\n\t\t\t\t    float tmp_x = (float)6 + tmp_w;\r\n\t\t\t\t    float tmp_z = tmp_x - (float)2;\r\n\t\t\t\t    float3 tmp_ba = float3(tmp_t, tmp_u, tmp_z);\r\n\t\t\t\t    SetAttribute_A064353D( /*inout */position, tmp_ba);\r\n\t\t\t\t}\r\n\t\t\t\t\r\n\r\n\t\t\t\t\t\t\r\n\t\t\t\tif (!alive)\r\n\t\t\t\t\treturn o;\r\n\t\t\t\r\n\t\t\t\t#if TARGET_FROM_ATTRIBUTES\r\n\t\t\t\t\r\n\t\t\t\t\t\tfloat3 size = float3(sizeX,sizeX,sizeX);\r\n\t\t\t\t\t\t#if VFX_USE_SIZEY_CURRENT\r\n\t\t\t\t\t\tsize.y = sizeY;\r\n\t\t\t\t\t\t#endif\r\n\t\t\t\t\t\t#if VFX_USE_SIZEZ_CURRENT\r\n\t\t\t\t\t\tsize.z = sizeZ;\r\n\t\t\t\t\t\t#else\r\n\t\t\t\t\t\tsize.z = min(size.x,size.y);\r\n\t\t\t\t\t\t#endif\r\n\t\t\t\t\t\t\r\n\t\t\t\tfloat4x4 elementToVFX = GetElementToVFXMatrix(axisX,axisY,axisZ,float3(angleX,angleY,angleZ),pivot,size,position);\r\n\t\t\t\r\n\t\t\t\tposition = mul(elementToVFX,float4(0,0,0,1)).xyz;\r\n\t\t\t\t\r\n\t\t\t\tfloat3 targetOffset = (float3)0;\r\n\t\t\t\t{\r\n\t\t\t\t    \r\n\t\t\t\t    targetOffset = float3(0,1,0);\r\n\t\t\t\t}\r\n\t\t\t\t\r\n\r\n\t\t\t\ttargetPosition = mul(elementToVFX,float4(targetOffset * 2.0f,1)).xyz;\r\n\t\t\t\t#endif\r\n\t\t\t\t\t\r\n\t\t\t\tfloat4 pos0 = TransformPositionVFXToClip(position);\r\n\t\t\t\tfloat4 pos1 = TransformPositionVFXToClip(targetPosition);\r\n\t\t\t\t\r\n\t\t\t\tfloat2 ndcPos0 = pos0.xy / pos0.w;\r\n\t\t\t\tfloat2 ndcPos1 = pos1.xy / pos1.w;\r\n\t\t\t\t\r\n\t\t\t\tfloat2 dir = ndcPos0 - ndcPos1;\r\n\t\t\t\tfloat2 normal = normalize(dir.yx * float2(-1,-UNITY_MATRIX_P[1][1] / UNITY_MATRIX_P[0][0]));\r\n\t\t\t\t\r\n\t\t\t#if IS_OPAQUE_PARTICLE\r\n\t\t\t\tconst float thicknessMul = 1.0f; // pixel perfect\r\n\t\t\t#else\r\n\t\t\t\tconst float thicknessMul = 2.0f; // for AA\r\n\t\t\t#endif\r\n\t\t\t\tfloat minThickness = thicknessMul / sqrt(dot(normal * normal,_ScreenParams.xy * _ScreenParams.xy)); // min thickness based on normal orientation and aspect ratio\r\n\t\t\t\tfloat minThickness0 = minThickness * pos0.w;\r\n\t\t\t\tfloat minThickness1 = minThickness * pos1.w;\r\n\t\t\t\t\r\n\t\t\t\tconst float thickness = 0.0f; // tmp\r\n\t\t\t\tfloat4 dPos0 = float4(normal * max(abs(minThickness0),thickness), 0.0f, 0.0f);\r\n\t\t\t\tfloat4 dPos1 = float4(normal * max(abs(minThickness1),thickness), 0.0f, 0.0f);\r\n\t\t\t\tfloat4 vPos[4] = { pos0 + dPos0, pos0 - dPos0, pos1 + dPos1, pos1 - dPos1};\r\n\t\t\t\t\r\n\t\t\t\t#ifdef VFX_VARYING_PIXELOFFSET\r\n\t\t\t\to.VFX_VARYING_PIXELOFFSET = (id & 1) ? -1.0f : 1.0f;\r\n\t\t\t\t#endif\r\n\t\t\t\to.VFX_VARYING_POSCS = vPos[id & 3];\r\n\t\t\t\t\r\n\t\t\t\t\r\n\t\t\t\t\t\t#if VFX_USE_COLOR_CURRENT && defined(VFX_VARYING_COLOR)\r\n\t\t\t\t\t\to.VFX_VARYING_COLOR = color;\r\n\t\t\t\t\t\t#endif\r\n\t\t\t\t\t\t#if VFX_USE_ALPHA_CURRENT && defined(VFX_VARYING_ALPHA) \r\n\t\t\t\t\t\to.VFX_VARYING_ALPHA = alpha;\r\n\t\t\t\t\t\t#endif\r\n\t\t\t\t\t\t\r\n\t\t\t\t\t\t\r\n\t\t\t\t\t\t#if USE_SOFT_PARTICLE && defined(VFX_VARYING_INVSOFTPARTICLEFADEDISTANCE)\r\n\t\t\t\t\t\t\r\n\t\t\t\t\t\to.VFX_VARYING_INVSOFTPARTICLEFADEDISTANCE = invSoftParticlesFadeDistance;\r\n\t\t\t\t\t\t#endif\r\n\t\t\t\t\t\t\r\n\t\t\t\t\t\t#if (VFX_NEEDS_POSSS || USE_SOFT_PARTICLE) && defined(VFX_VARYING_POSSS) && defined(VFX_VARYING_POSCS)\r\n\t\t\t\t\t\to.VFX_VARYING_POSSS = VFXGetPOSSS(o.VFX_VARYING_POSCS);\r\n\t\t\t\t\t\t#endif\r\n\t\t\t\t\t\t\r\n\t\t\t\t\t\t#if USE_ALPHA_TEST && defined(VFX_VARYING_ALPHATHRESHOLD)\r\n\t\t\t\t\t\t\r\n\t\t\t\t\t\to.VFX_VARYING_ALPHATHRESHOLD = alphaThreshold;\r\n\t\t\t\t\t\t#endif\r\n\t\t\t\t\t\t\r\n\t\t\t\t\t\t#if USE_UV_SCALE_BIAS\r\n\t\t\t\t\t\t\r\n\t\t\t\t\t\t\r\n\t\t\t\t\t\to.VFX_VARYING_UV.xy = o.VFX_VARYING_UV.xy * uvScale + uvBias;\r\n\t\t\t\t\t\t#endif\r\n\t\t\t\t\t\t\r\n\t\t\t\t\t\t\r\n\t\t\t\t\r\n\t\t\t\r\n\t\t\t\treturn o;\r\n\t\t\t}\r\n\t\t\t\r\n\t\t\t#include \"VisualEffectGraph/Shaders/VFXCommonOutput.cginc\"\r\n\t\t\t\r\n\t\t\t\r\n\t\t\t\t\r\n\t\t\t#pragma fragment frag\r\n\t\t\tps_output frag(ps_input i)\r\n\t\t\t{\r\n\t\t\t\tps_output o = (ps_output)0;\r\n\t\t\t\to.color = VFXGetFragmentColor(i);\r\n\t\t\t\t\r\n\t\t\t\t// Line AA\r\n\t\t\t\t#if IS_TRANSPARENT_PARTICLE\t\r\n\t\t\t\to.color.a *= 1.0f - abs(i.pixelOffset);\r\n\t\t\t\t#endif\r\n\t\t\t\t\r\n\t\t\t\tVFXClipFragmentColor(o.color.a,i);\r\n\t\t\t\treturn o;\r\n\t\t\t}\r\n\t\t\tENDHLSL\r\n\t\t}\r\n\t\t\r\n\r\n\t\t// Shadow pass\r\n\t\tPass\r\n\t\t{\t\t\r\n\t\t\tTags { \"LightMode\"=\"ShadowCaster\" }\r\n\t\t\r\n\t\t\tZWrite On\r\n\t\t\tBlend Off\r\n\t\t\t\r\n\t\t\tHLSLPROGRAM\r\n\t\t\t#pragma target 4.5\r\n\t\t\t\r\n\t\t\tstruct ps_input\r\n\t\t\t{\r\n\t\t\t\tfloat4 pos : SV_POSITION;\r\n\t\t\t\t#if USE_ALPHA_TEST || VFX_USE_ALPHA_CURRENT\r\n\t\t\t\tnointerpolation float2 builtInInterpolants : TEXCOORD0;\r\n\t\t\t\t#endif\r\n\t\t\t};\r\n\t\t\r\n\t\t#define VFX_VARYING_PS_INPUTS ps_input\r\n\t\t#define VFX_VARYING_POSCS pos\r\n\t\t#define VFX_VARYING_ALPHA builtInInterpolants.y\r\n\t\t#define VFX_VARYING_ALPHATHRESHOLD builtInInterpolants.x\r\n\t\t\t\t\r\n\t\t\t\r\n\t\t\t\r\n\t\t// Needed for HDRP\r\n\t\t#define SHADERPASS SHADERPASS_SHADOWS\r\n\t\t#define USE_LEGACY_UNITY_MATRIX_VARIABLES\r\n\t\t\t\t\r\n\t\t\t#if !(defined(VFX_VARYING_PS_INPUTS) && defined(VFX_VARYING_POSCS))\r\n\t\t\t#error VFX_VARYING_PS_INPUTS and VFX_VARYING_POSCS must be defined.\r\n\t\t\t#endif\r\n\t\t\t\r\n\t\t\t#include \"/VisualEffectGraph/Shaders/RenderPipeline/Legacy/VFXCommon.cginc\"\r\n\t\t\t#include \"VisualEffectGraph/Shaders/VFXCommon.cginc\"\r\n\t\t\t\r\n\r\n\t\t\tvoid Orient_6(inout float3 axisX, inout float3 axisY, inout float3 axisZ, float3 position, float3 velocity) /*mode:AlongVelocity */\r\n\t\t\t{\r\n\t\t\t    \r\n\t\t\t    axisY = normalize(velocity);\r\n\t\t\t    axisZ = position - GetViewVFXPosition();\r\n\t\t\t    axisX = normalize(cross(axisY,axisZ));\r\n\t\t\t    axisZ = cross(axisX,axisY);\r\n\t\t\t    \r\n\t\t\t}\r\n\t\t\tvoid SetAttribute_A064353D(inout float3 position, float3 Position) /*attribute:position Composition:Overwrite Source:Slot Random:Off channels:XYZ */\r\n\t\t\t{\r\n\t\t\t    position = Position;\r\n\t\t\t}\r\n\t\t\t\r\n\r\n\t\t\t\r\n\t\t\t#pragma vertex vert\r\n\t\t\t\r\n\t\t\tVFX_VARYING_PS_INPUTS vert(uint id : SV_VertexID, uint instanceID : SV_InstanceID)\r\n\t\t\t{\r\n\t\t\t\tuint index = (id >> 2) + instanceID * 2048;\r\n\t\t\t\tVFX_VARYING_PS_INPUTS o = (VFX_VARYING_PS_INPUTS)0;\r\n\t\t\t\t\r\n\t\t\t\t\r\n\t\t\t\t\t\t#if VFX_HAS_INDIRECT_DRAW\r\n\t\t\t\t\t\t#if USE_DEAD_LIST_COUNT\r\n\t\t\t\t\t\t\tif (index >= asuint(nbMax) - deadListCount.Load(0))\r\n\t\t\t\t\t\t\t\treturn o;\r\n\t\t\t\t\t\t#endif\r\n\t\t\t\t\t\t\r\n\t\t\t\t\t\t\tindex = indirectBuffer[index];\r\n\t\t\t\t\t\t\tfloat3 position = asfloat(attributeBuffer.Load3((index * 0x4 + 0x0) << 2));\r\n\t\t\t\t\t\t\tfloat3 velocity = asfloat(attributeBuffer.Load3((index * 0x4 + 0x62C0) << 2));\r\n\t\t\t\t\t\t\tfloat3 color = asfloat(attributeBuffer.Load3((index * 0x4 + 0xC580) << 2));\r\n\t\t\t\t\t\t\tfloat alpha = (float)1;\r\n\t\t\t\t\t\t\tbool alive = (attributeBuffer.Load((index * 0x1 + 0x11480) << 2));\r\n\t\t\t\t\t\t\tfloat3 axisX = float3(1,0,0);\r\n\t\t\t\t\t\t\tfloat3 axisY = float3(0,1,0);\r\n\t\t\t\t\t\t\tfloat3 axisZ = float3(0,0,1);\r\n\t\t\t\t\t\t\tfloat angleX = (float)0;\r\n\t\t\t\t\t\t\tfloat angleY = (float)0;\r\n\t\t\t\t\t\t\tfloat angleZ = (float)0;\r\n\t\t\t\t\t\t\tfloat3 pivot = float3(0,0,0);\r\n\t\t\t\t\t\t\tfloat sizeX = (float)0.1;\r\n\t\t\t\t\t\t\tfloat3 targetPosition = float3(0,0,0);\r\n\t\t\t\t\t\t\t\r\n\t\t\t\t\r\n\t\t\t\t\t\t#else\r\n\t\t\t\t\t\t\tif (index >= asuint(nbMax))\r\n\t\t\t\t\t\t\t\treturn o;\r\n\t\t\t\t\t\t\t\r\n\t\t\t\t\t\t\tbool alive = (attributeBuffer.Load((index * 0x1 + 0x11480) << 2));\r\n\t\t\t\t\t\t\t\r\n\t\t\t\t\r\n\t\t\t\t\t\t\tif (!alive)\r\n\t\t\t\t\t\t\t\treturn o;\r\n\t\t\t\t\t\t\t\r\n\t\t\t\t\t\t\tfloat3 position = asfloat(attributeBuffer.Load3((index * 0x4 + 0x0) << 2));\r\n\t\t\t\t\t\t\tfloat3 velocity = asfloat(attributeBuffer.Load3((index * 0x4 + 0x62C0) << 2));\r\n\t\t\t\t\t\t\tfloat3 color = asfloat(attributeBuffer.Load3((index * 0x4 + 0xC580) << 2));\r\n\t\t\t\t\t\t\tfloat alpha = (float)1;\r\n\t\t\t\t\t\t\tfloat3 axisX = float3(1,0,0);\r\n\t\t\t\t\t\t\tfloat3 axisY = float3(0,1,0);\r\n\t\t\t\t\t\t\tfloat3 axisZ = float3(0,0,1);\r\n\t\t\t\t\t\t\tfloat angleX = (float)0;\r\n\t\t\t\t\t\t\tfloat angleY = (float)0;\r\n\t\t\t\t\t\t\tfloat angleZ = (float)0;\r\n\t\t\t\t\t\t\tfloat3 pivot = float3(0,0,0);\r\n\t\t\t\t\t\t\tfloat sizeX = (float)0.1;\r\n\t\t\t\t\t\t\tfloat3 targetPosition = float3(0,0,0);\r\n\t\t\t\t\t\t\t\r\n\t\t\t\t\r\n\t\t\t\t\t\t#endif\r\n\t\t\t\t\t\t\r\n\t\t\t\tOrient_6( /*inout */axisX,  /*inout */axisY,  /*inout */axisZ, position, velocity);\r\n\t\t\t\t{\r\n\t\t\t\t    float tmp_t = position[0];\r\n\t\t\t\t    float tmp_u = position[1];\r\n\t\t\t\t    float tmp_w = position[2];\r\n\t\t\t\t    float tmp_x = (float)6 + tmp_w;\r\n\t\t\t\t    float tmp_z = tmp_x - (float)2;\r\n\t\t\t\t    float3 tmp_ba = float3(tmp_t, tmp_u, tmp_z);\r\n\t\t\t\t    SetAttribute_A064353D( /*inout */position, tmp_ba);\r\n\t\t\t\t}\r\n\t\t\t\t\r\n\r\n\t\t\t\t\t\t\r\n\t\t\t\tif (!alive)\r\n\t\t\t\t\treturn o;\r\n\t\t\t\r\n\t\t\t\t#if TARGET_FROM_ATTRIBUTES\r\n\t\t\t\t\r\n\t\t\t\t\t\tfloat3 size = float3(sizeX,sizeX,sizeX);\r\n\t\t\t\t\t\t#if VFX_USE_SIZEY_CURRENT\r\n\t\t\t\t\t\tsize.y = sizeY;\r\n\t\t\t\t\t\t#endif\r\n\t\t\t\t\t\t#if VFX_USE_SIZEZ_CURRENT\r\n\t\t\t\t\t\tsize.z = sizeZ;\r\n\t\t\t\t\t\t#else\r\n\t\t\t\t\t\tsize.z = min(size.x,size.y);\r\n\t\t\t\t\t\t#endif\r\n\t\t\t\t\t\t\r\n\t\t\t\tfloat4x4 elementToVFX = GetElementToVFXMatrix(axisX,axisY,axisZ,float3(angleX,angleY,angleZ),pivot,size,position);\r\n\t\t\t\r\n\t\t\t\tposition = mul(elementToVFX,float4(0,0,0,1)).xyz;\r\n\t\t\t\t\r\n\t\t\t\tfloat3 targetOffset = (float3)0;\r\n\t\t\t\t{\r\n\t\t\t\t    \r\n\t\t\t\t    targetOffset = float3(0,1,0);\r\n\t\t\t\t}\r\n\t\t\t\t\r\n\r\n\t\t\t\ttargetPosition = mul(elementToVFX,float4(targetOffset * 2.0f,1)).xyz;\r\n\t\t\t\t#endif\r\n\t\t\t\t\t\r\n\t\t\t\tfloat4 pos0 = TransformPositionVFXToClip(position);\r\n\t\t\t\tfloat4 pos1 = TransformPositionVFXToClip(targetPosition);\r\n\t\t\t\t\r\n\t\t\t\tfloat2 ndcPos0 = pos0.xy / pos0.w;\r\n\t\t\t\tfloat2 ndcPos1 = pos1.xy / pos1.w;\r\n\t\t\t\t\r\n\t\t\t\tfloat2 dir = ndcPos0 - ndcPos1;\r\n\t\t\t\tfloat2 normal = normalize(dir.yx * float2(-1,-UNITY_MATRIX_P[1][1] / UNITY_MATRIX_P[0][0]));\r\n\t\t\t\t\r\n\t\t\t#if IS_OPAQUE_PARTICLE\r\n\t\t\t\tconst float thicknessMul = 1.0f; // pixel perfect\r\n\t\t\t#else\r\n\t\t\t\tconst float thicknessMul = 2.0f; // for AA\r\n\t\t\t#endif\r\n\t\t\t\tfloat minThickness = thicknessMul / sqrt(dot(normal * normal,_ScreenParams.xy * _ScreenParams.xy)); // min thickness based on normal orientation and aspect ratio\r\n\t\t\t\tfloat minThickness0 = minThickness * pos0.w;\r\n\t\t\t\tfloat minThickness1 = minThickness * pos1.w;\r\n\t\t\t\t\r\n\t\t\t\tconst float thickness = 0.0f; // tmp\r\n\t\t\t\tfloat4 dPos0 = float4(normal * max(abs(minThickness0),thickness), 0.0f, 0.0f);\r\n\t\t\t\tfloat4 dPos1 = float4(normal * max(abs(minThickness1),thickness), 0.0f, 0.0f);\r\n\t\t\t\tfloat4 vPos[4] = { pos0 + dPos0, pos0 - dPos0, pos1 + dPos1, pos1 - dPos1};\r\n\t\t\t\t\r\n\t\t\t\t#ifdef VFX_VARYING_PIXELOFFSET\r\n\t\t\t\to.VFX_VARYING_PIXELOFFSET = (id & 1) ? -1.0f : 1.0f;\r\n\t\t\t\t#endif\r\n\t\t\t\to.VFX_VARYING_POSCS = vPos[id & 3];\r\n\t\t\t\t\r\n\t\t\t\t\r\n\t\t\t\t\t\t#if VFX_USE_COLOR_CURRENT && defined(VFX_VARYING_COLOR)\r\n\t\t\t\t\t\to.VFX_VARYING_COLOR = color;\r\n\t\t\t\t\t\t#endif\r\n\t\t\t\t\t\t#if VFX_USE_ALPHA_CURRENT && defined(VFX_VARYING_ALPHA) \r\n\t\t\t\t\t\to.VFX_VARYING_ALPHA = alpha;\r\n\t\t\t\t\t\t#endif\r\n\t\t\t\t\t\t\r\n\t\t\t\t\t\t\r\n\t\t\t\t\t\t#if USE_SOFT_PARTICLE && defined(VFX_VARYING_INVSOFTPARTICLEFADEDISTANCE)\r\n\t\t\t\t\t\t\r\n\t\t\t\t\t\to.VFX_VARYING_INVSOFTPARTICLEFADEDISTANCE = invSoftParticlesFadeDistance;\r\n\t\t\t\t\t\t#endif\r\n\t\t\t\t\t\t\r\n\t\t\t\t\t\t#if (VFX_NEEDS_POSSS || USE_SOFT_PARTICLE) && defined(VFX_VARYING_POSSS) && defined(VFX_VARYING_POSCS)\r\n\t\t\t\t\t\to.VFX_VARYING_POSSS = VFXGetPOSSS(o.VFX_VARYING_POSCS);\r\n\t\t\t\t\t\t#endif\r\n\t\t\t\t\t\t\r\n\t\t\t\t\t\t#if USE_ALPHA_TEST && defined(VFX_VARYING_ALPHATHRESHOLD)\r\n\t\t\t\t\t\t\r\n\t\t\t\t\t\to.VFX_VARYING_ALPHATHRESHOLD = alphaThreshold;\r\n\t\t\t\t\t\t#endif\r\n\t\t\t\t\t\t\r\n\t\t\t\t\t\t#if USE_UV_SCALE_BIAS\r\n\t\t\t\t\t\t\r\n\t\t\t\t\t\t\r\n\t\t\t\t\t\to.VFX_VARYING_UV.xy = o.VFX_VARYING_UV.xy * uvScale + uvBias;\r\n\t\t\t\t\t\t#endif\r\n\t\t\t\t\t\t\r\n\t\t\t\t\t\t\r\n\t\t\t\t\r\n\t\t\t\t\t\t\t\to.pos = VFXApplyShadowBias(o.pos);\r\n\t\t\t\t\t\t\t\r\n\t\t\t\r\n\t\t\t\treturn o;\r\n\t\t\t}\r\n\t\t\t\r\n\t\t\t#include \"VisualEffectGraph/Shaders/VFXCommonOutput.cginc\"\r\n\t\t\t\r\n\t\t\t\r\n\t\t\t\t\r\n\t\t\t#pragma fragment frag\r\n\t\t\tfloat frag(ps_input i) : SV_TARGET\r\n\t\t\t{\r\n\t\t\t\tfloat alpha = VFXGetFragmentColor(i);\r\n\t\t\t\tVFXClipFragmentColor(alpha,i);\r\n\t\t\t\treturn 0;\r\n\t\t\t}\r\n\t\t\tENDHLSL\r\n\t\t}\r\n\t\t\r\n\r\n\t}\r\n}\r\n"
  - compute: 0
    name: Temp_shader_e_point output_Runtime.shader
    source: "Shader \"Hidden/VFX/ParticlePoints\"\r\n{\r\n\tSubShader\r\n\t{\t\r\n\t\tTags { \"Queue\"=\"Geometry\" \"IgnoreProjector\"=\"False\" \"RenderType\"=\"Opaque\" }\r\n\t\t\r\n\t\t\r\n\t\t\r\n\t\t\r\n\t\t\r\n\t\t\r\n\t\t\r\n\t\t\r\n\t\t\r\n\t\t\r\n\t\t\r\n\t\t\r\n\t\tZTest LEqual\r\n\t\tZWrite On\r\n\t\tCull Off\r\n\t\t\r\n\t\r\n\t\t\t\r\n\t\tHLSLINCLUDE\r\n\t\t#if !defined(VFX_WORLD_SPACE) && !defined(VFX_LOCAL_SPACE)\r\n\t\t#define VFX_LOCAL_SPACE 1\r\n\t\t#endif\r\n\t\t\r\n\t\t#include \"HLSLSupport.cginc\"\r\n\t\t#define NB_THREADS_PER_GROUP 64\r\n\t\t#define VFX_USE_POSITION_CURRENT 1\r\n\t\t#define VFX_USE_COLOR_CURRENT 1\r\n\t\t#define VFX_USE_ALPHA_CURRENT 1\r\n\t\t#define VFX_USE_ALIVE_CURRENT 1\r\n\t\t#define IS_OPAQUE_PARTICLE 1\r\n\t\t#define USE_CAST_SHADOWS_PASS 1\r\n\t\t\r\n\t\t\r\n\t\t#define VFX_LOCAL_SPACE 1\r\n\t\t\r\n\r\n\t\t\r\n\t\t\r\n\t\t#define VFX_NEEDS_COLOR_INTERPOLATOR (VFX_USE_COLOR_CURRENT || VFX_USE_ALPHA_CURRENT)\r\n\t\t#define IS_TRANSPARENT_PARTICLE (!IS_OPAQUE_PARTICLE)\r\n\t\t\r\n\t\tByteAddressBuffer attributeBuffer;\t\r\n\t\t\r\n\t\t#if VFX_HAS_INDIRECT_DRAW\r\n\t\tStructuredBuffer<uint> indirectBuffer;\t\r\n\t\t#endif\t\r\n\t\t\r\n\t\t#if USE_DEAD_LIST_COUNT\r\n\t\tByteAddressBuffer deadListCount;\r\n\t\t#endif\r\n\t\t\r\n\t\tCBUFFER_START(outputParams)\r\n\t\t\tfloat nbMax;\r\n\t\t\tfloat systemSeed;\r\n\t\tCBUFFER_END\r\n\t\t\r\n\t\tENDHLSL\r\n\t\t\r\n\r\n\t\t\r\n\t\t// Forward pass\r\n\t\tPass\r\n\t\t{\t\t\r\n\t\t\tTags { \"LightMode\"=\"ForwardBase\" }\r\n\t\t\r\n\t\t\tHLSLPROGRAM\r\n\t\t\t#pragma target 4.5\r\n\t\t\t\r\n\t\t\tstruct ps_input\r\n\t\t\t{\r\n\t\t\t\tfloat4 pos : SV_POSITION;\r\n\t\t\t\t#if VFX_NEEDS_COLOR_INTERPOLATOR\r\n\t\t\t\tnointerpolation float4 color : COLOR0;\r\n\t\t\t\t#endif\r\n\t\t\t\t#if USE_SOFT_PARTICLE || USE_ALPHA_TEST\r\n\t\t\t\tnointerpolation float2 builtInInterpolants : TEXCOORD0;\r\n\t\t\t\t#endif\r\n\t\t\t\t#if USE_SOFT_PARTICLE\r\n\t\t\t\tfloat4 projPos : TEXCOORD1;\t\t\r\n\t\t\t\t#endif\r\n\t\t\t};\r\n\t\t\t\r\n\t\t\tstruct ps_output\r\n\t\t\t{\r\n\t\t\t\tfloat4 color : SV_Target0;\r\n\t\t\t};\r\n\t\t\r\n\t\t#define VFX_VARYING_PS_INPUTS ps_input\r\n\t\t#define VFX_VARYING_POSCS pos\r\n\t\t#define VFX_VARYING_POSSS projPos\r\n\t\t#define VFX_VARYING_COLOR color.rgb\r\n\t\t#define VFX_VARYING_ALPHA color.a\r\n\t\t#define VFX_VARYING_INVSOFTPARTICLEFADEDISTANCE builtInInterpolants.x\r\n\t\t#define VFX_VARYING_ALPHATHRESHOLD builtInInterpolants.y\r\n\t\t\t\r\n\t\t\t#if !(defined(VFX_VARYING_PS_INPUTS) && defined(VFX_VARYING_POSCS))\r\n\t\t\t#error VFX_VARYING_PS_INPUTS and VFX_VARYING_POSCS must be defined.\r\n\t\t\t#endif\r\n\t\t\t\r\n\t\t\t#include \"/VisualEffectGraph/Shaders/RenderPipeline/Legacy/VFXCommon.cginc\"\r\n\t\t\t#include \"VisualEffectGraph/Shaders/VFXCommon.cginc\"\r\n\t\t\t\r\n\r\n\t\t\tvoid SetAttribute_A064353D(inout float3 position, float3 Position) /*attribute:position Composition:Overwrite Source:Slot Random:Off channels:XYZ */\r\n\t\t\t{\r\n\t\t\t    position = Position;\r\n\t\t\t}\r\n\t\t\t\r\n\r\n\t\t\t\r\n\t\t\t#pragma vertex vert\r\n\t\t\t\r\n\t\t\tVFX_VARYING_PS_INPUTS vert(uint id : SV_VertexID, uint instanceID : SV_InstanceID)\r\n\t\t\t{\r\n\t\t\t\tuint index = id;\r\n\t\t\t\tVFX_VARYING_PS_INPUTS o = (VFX_VARYING_PS_INPUTS)0;\r\n\t\t\t\t\r\n\t\t\t\t\r\n\t\t\t\t\t\t#if VFX_HAS_INDIRECT_DRAW\r\n\t\t\t\t\t\t#if USE_DEAD_LIST_COUNT\r\n\t\t\t\t\t\t\tif (index >= asuint(nbMax) - deadListCount.Load(0))\r\n\t\t\t\t\t\t\t\treturn o;\r\n\t\t\t\t\t\t#endif\r\n\t\t\t\t\t\t\r\n\t\t\t\t\t\t\tindex = indirectBuffer[index];\r\n\t\t\t\t\t\t\tfloat3 position = asfloat(attributeBuffer.Load3((index * 0x4 + 0x0) << 2));\r\n\t\t\t\t\t\t\tfloat3 color = asfloat(attributeBuffer.Load3((index * 0x4 + 0xC580) << 2));\r\n\t\t\t\t\t\t\tfloat alpha = (float)1;\r\n\t\t\t\t\t\t\tbool alive = (attributeBuffer.Load((index * 0x1 + 0x11480) << 2));\r\n\t\t\t\t\t\t\t\r\n\t\t\t\t\r\n\t\t\t\t\t\t#else\r\n\t\t\t\t\t\t\tif (index >= asuint(nbMax))\r\n\t\t\t\t\t\t\t\treturn o;\r\n\t\t\t\t\t\t\t\r\n\t\t\t\t\t\t\tbool alive = (attributeBuffer.Load((index * 0x1 + 0x11480) << 2));\r\n\t\t\t\t\t\t\t\r\n\t\t\t\t\r\n\t\t\t\t\t\t\tif (!alive)\r\n\t\t\t\t\t\t\t\treturn o;\r\n\t\t\t\t\t\t\t\r\n\t\t\t\t\t\t\tfloat3 position = asfloat(attributeBuffer.Load3((index * 0x4 + 0x0) << 2));\r\n\t\t\t\t\t\t\tfloat3 color = asfloat(attributeBuffer.Load3((index * 0x4 + 0xC580) << 2));\r\n\t\t\t\t\t\t\tfloat alpha = (float)1;\r\n\t\t\t\t\t\t\t\r\n\t\t\t\t\r\n\t\t\t\t\t\t#endif\r\n\t\t\t\t\t\t\r\n\t\t\t\t{\r\n\t\t\t\t    float tmp_t = position[0];\r\n\t\t\t\t    float tmp_u = position[1];\r\n\t\t\t\t    float tmp_w = position[2];\r\n\t\t\t\t    float tmp_x = (float)6 + tmp_w;\r\n\t\t\t\t    float tmp_z = tmp_x + (float)2;\r\n\t\t\t\t    float3 tmp_ba = float3(tmp_t, tmp_u, tmp_z);\r\n\t\t\t\t    SetAttribute_A064353D( /*inout */position, tmp_ba);\r\n\t\t\t\t}\r\n\t\t\t\t\r\n\r\n\t\t\t\t\t\t\r\n\t\t\t\tif (!alive)\r\n\t\t\t\t\treturn o;\r\n\t\t\t\t\t\t\t\t\r\n\t\t\t\to.VFX_VARYING_POSCS = TransformPositionVFXToClip(position);\r\n\t\t\t\r\n\t\t\t\t\r\n\t\t\t\t\t\t#if VFX_USE_COLOR_CURRENT && defined(VFX_VARYING_COLOR)\r\n\t\t\t\t\t\to.VFX_VARYING_COLOR = color;\r\n\t\t\t\t\t\t#endif\r\n\t\t\t\t\t\t#if VFX_USE_ALPHA_CURRENT && defined(VFX_VARYING_ALPHA) \r\n\t\t\t\t\t\to.VFX_VARYING_ALPHA = alpha;\r\n\t\t\t\t\t\t#endif\r\n\t\t\t\t\t\t\r\n\t\t\t\t\t\t\r\n\t\t\t\t\t\t#if USE_SOFT_PARTICLE && defined(VFX_VARYING_INVSOFTPARTICLEFADEDISTANCE)\r\n\t\t\t\t\t\t\r\n\t\t\t\t\t\to.VFX_VARYING_INVSOFTPARTICLEFADEDISTANCE = invSoftParticlesFadeDistance;\r\n\t\t\t\t\t\t#endif\r\n\t\t\t\t\t\t\r\n\t\t\t\t\t\t#if (VFX_NEEDS_POSSS || USE_SOFT_PARTICLE) && defined(VFX_VARYING_POSSS) && defined(VFX_VARYING_POSCS)\r\n\t\t\t\t\t\to.VFX_VARYING_POSSS = VFXGetPOSSS(o.VFX_VARYING_POSCS);\r\n\t\t\t\t\t\t#endif\r\n\t\t\t\t\t\t\r\n\t\t\t\t\t\t#if USE_ALPHA_TEST && defined(VFX_VARYING_ALPHATHRESHOLD)\r\n\t\t\t\t\t\t\r\n\t\t\t\t\t\to.VFX_VARYING_ALPHATHRESHOLD = alphaThreshold;\r\n\t\t\t\t\t\t#endif\r\n\t\t\t\t\t\t\r\n\t\t\t\t\t\t#if USE_UV_SCALE_BIAS\r\n\t\t\t\t\t\t\r\n\t\t\t\t\t\t\r\n\t\t\t\t\t\to.VFX_VARYING_UV.xy = o.VFX_VARYING_UV.xy * uvScale + uvBias;\r\n\t\t\t\t\t\t#endif\r\n\t\t\t\t\t\t\r\n\t\t\t\t\t\t\r\n\t\t\t\t\r\n\t\t\t\t\t\t\r\n\t\t\t\treturn o;\r\n\t\t\t}\r\n\t\t\t\r\n\t\t\t#include \"VisualEffectGraph/Shaders/VFXCommonOutput.cginc\"\r\n\t\t\t\r\n\t\t\t\r\n\t\t\t\t\r\n\t\t\t#pragma fragment frag\r\n\t\t\tps_output frag(ps_input i)\r\n\t\t\t{\r\n\t\t\t\tps_output o = (ps_output)0;\r\n\t\t\t\to.color = VFXGetFragmentColor(i);\r\n\t\t\t\tVFXClipFragmentColor(o.color.a,i);\r\n\t\t\t\treturn o;\r\n\t\t\t}\r\n\t\t\tENDHLSL\r\n\t\t}\r\n\t\t\r\n\r\n\t\t\r\n\t\t// Shadow pass\r\n\t\tPass\r\n\t\t{\t\t\r\n\t\t\tTags { \"LightMode\"=\"ShadowCaster\" }\r\n\t\t\t\r\n\t\t\tZWrite On\r\n\t\t\tBlend Off\r\n\t\t\r\n\t\t\tHLSLPROGRAM\r\n\t\t\t#pragma target 4.5\r\n\t\t\t\r\n\t\t\tstruct ps_input\r\n\t\t\t{\r\n\t\t\t\tfloat4 pos : SV_POSITION;\r\n\t\t\t\t#if USE_ALPHA_TEST || VFX_USE_ALPHA_CURRENT\r\n\t\t\t\tnointerpolation float2 builtInInterpolants : TEXCOORD0;\r\n\t\t\t\t#endif\r\n\t\t\t};\r\n\t\t\r\n\t\t#define VFX_VARYING_PS_INPUTS ps_input\r\n\t\t#define VFX_VARYING_POSCS pos\r\n\t\t#define VFX_VARYING_ALPHA builtInInterpolants.x\r\n\t\t#define VFX_VARYING_ALPHATHRESHOLD builtInInterpolants.y\r\n\t\t\t\r\n\t\t\r\n\t\t\r\n\t\t// Needed for HDRP\r\n\t\t#define SHADERPASS SHADERPASS_SHADOWS\r\n\t\t#define USE_LEGACY_UNITY_MATRIX_VARIABLES\r\n\t\t\r\n\t\t\t#if !(defined(VFX_VARYING_PS_INPUTS) && defined(VFX_VARYING_POSCS))\r\n\t\t\t#error VFX_VARYING_PS_INPUTS and VFX_VARYING_POSCS must be defined.\r\n\t\t\t#endif\r\n\t\t\t\r\n\t\t\t#include \"/VisualEffectGraph/Shaders/RenderPipeline/Legacy/VFXCommon.cginc\"\r\n\t\t\t#include \"VisualEffectGraph/Shaders/VFXCommon.cginc\"\r\n\t\t\t\r\n\r\n\t\t\tvoid SetAttribute_A064353D(inout float3 position, float3 Position) /*attribute:position Composition:Overwrite Source:Slot Random:Off channels:XYZ */\r\n\t\t\t{\r\n\t\t\t    position = Position;\r\n\t\t\t}\r\n\t\t\t\r\n\r\n\t\t\t\r\n\t\t\t#pragma vertex vert\r\n\t\t\t\r\n\t\t\tVFX_VARYING_PS_INPUTS vert(uint id : SV_VertexID, uint instanceID : SV_InstanceID)\r\n\t\t\t{\r\n\t\t\t\tuint index = id;\r\n\t\t\t\tVFX_VARYING_PS_INPUTS o = (VFX_VARYING_PS_INPUTS)0;\r\n\t\t\t\t\r\n\t\t\t\t\r\n\t\t\t\t\t\t#if VFX_HAS_INDIRECT_DRAW\r\n\t\t\t\t\t\t#if USE_DEAD_LIST_COUNT\r\n\t\t\t\t\t\t\tif (index >= asuint(nbMax) - deadListCount.Load(0))\r\n\t\t\t\t\t\t\t\treturn o;\r\n\t\t\t\t\t\t#endif\r\n\t\t\t\t\t\t\r\n\t\t\t\t\t\t\tindex = indirectBuffer[index];\r\n\t\t\t\t\t\t\tfloat3 position = asfloat(attributeBuffer.Load3((index * 0x4 + 0x0) << 2));\r\n\t\t\t\t\t\t\tfloat3 color = asfloat(attributeBuffer.Load3((index * 0x4 + 0xC580) << 2));\r\n\t\t\t\t\t\t\tfloat alpha = (float)1;\r\n\t\t\t\t\t\t\tbool alive = (attributeBuffer.Load((index * 0x1 + 0x11480) << 2));\r\n\t\t\t\t\t\t\t\r\n\t\t\t\t\r\n\t\t\t\t\t\t#else\r\n\t\t\t\t\t\t\tif (index >= asuint(nbMax))\r\n\t\t\t\t\t\t\t\treturn o;\r\n\t\t\t\t\t\t\t\r\n\t\t\t\t\t\t\tbool alive = (attributeBuffer.Load((index * 0x1 + 0x11480) << 2));\r\n\t\t\t\t\t\t\t\r\n\t\t\t\t\r\n\t\t\t\t\t\t\tif (!alive)\r\n\t\t\t\t\t\t\t\treturn o;\r\n\t\t\t\t\t\t\t\r\n\t\t\t\t\t\t\tfloat3 position = asfloat(attributeBuffer.Load3((index * 0x4 + 0x0) << 2));\r\n\t\t\t\t\t\t\tfloat3 color = asfloat(attributeBuffer.Load3((index * 0x4 + 0xC580) << 2));\r\n\t\t\t\t\t\t\tfloat alpha = (float)1;\r\n\t\t\t\t\t\t\t\r\n\t\t\t\t\r\n\t\t\t\t\t\t#endif\r\n\t\t\t\t\t\t\r\n\t\t\t\t{\r\n\t\t\t\t    float tmp_t = position[0];\r\n\t\t\t\t    float tmp_u = position[1];\r\n\t\t\t\t    float tmp_w = position[2];\r\n\t\t\t\t    float tmp_x = (float)6 + tmp_w;\r\n\t\t\t\t    float tmp_z = tmp_x + (float)2;\r\n\t\t\t\t    float3 tmp_ba = float3(tmp_t, tmp_u, tmp_z);\r\n\t\t\t\t    SetAttribute_A064353D( /*inout */position, tmp_ba);\r\n\t\t\t\t}\r\n\t\t\t\t\r\n\r\n\t\t\t\t\t\t\r\n\t\t\t\tif (!alive)\r\n\t\t\t\t\treturn o;\r\n\t\t\t\t\t\t\t\t\r\n\t\t\t\to.VFX_VARYING_POSCS = TransformPositionVFXToClip(position);\r\n\t\t\t\r\n\t\t\t\t\r\n\t\t\t\t\t\t#if VFX_USE_COLOR_CURRENT && defined(VFX_VARYING_COLOR)\r\n\t\t\t\t\t\to.VFX_VARYING_COLOR = color;\r\n\t\t\t\t\t\t#endif\r\n\t\t\t\t\t\t#if VFX_USE_ALPHA_CURRENT && defined(VFX_VARYING_ALPHA) \r\n\t\t\t\t\t\to.VFX_VARYING_ALPHA = alpha;\r\n\t\t\t\t\t\t#endif\r\n\t\t\t\t\t\t\r\n\t\t\t\t\t\t\r\n\t\t\t\t\t\t#if USE_SOFT_PARTICLE && defined(VFX_VARYING_INVSOFTPARTICLEFADEDISTANCE)\r\n\t\t\t\t\t\t\r\n\t\t\t\t\t\to.VFX_VARYING_INVSOFTPARTICLEFADEDISTANCE = invSoftParticlesFadeDistance;\r\n\t\t\t\t\t\t#endif\r\n\t\t\t\t\t\t\r\n\t\t\t\t\t\t#if (VFX_NEEDS_POSSS || USE_SOFT_PARTICLE) && defined(VFX_VARYING_POSSS) && defined(VFX_VARYING_POSCS)\r\n\t\t\t\t\t\to.VFX_VARYING_POSSS = VFXGetPOSSS(o.VFX_VARYING_POSCS);\r\n\t\t\t\t\t\t#endif\r\n\t\t\t\t\t\t\r\n\t\t\t\t\t\t#if USE_ALPHA_TEST && defined(VFX_VARYING_ALPHATHRESHOLD)\r\n\t\t\t\t\t\t\r\n\t\t\t\t\t\to.VFX_VARYING_ALPHATHRESHOLD = alphaThreshold;\r\n\t\t\t\t\t\t#endif\r\n\t\t\t\t\t\t\r\n\t\t\t\t\t\t#if USE_UV_SCALE_BIAS\r\n\t\t\t\t\t\t\r\n\t\t\t\t\t\t\r\n\t\t\t\t\t\to.VFX_VARYING_UV.xy = o.VFX_VARYING_UV.xy * uvScale + uvBias;\r\n\t\t\t\t\t\t#endif\r\n\t\t\t\t\t\t\r\n\t\t\t\t\t\t\r\n\t\t\t\t\r\n\t\t\t\t\t\to.pos = VFXApplyShadowBias(o.pos);\r\n\t\t\t\t\t\t\r\n\t\t\t\t\t\t\r\n\t\t\t\treturn o;\r\n\t\t\t}\r\n\t\t\t\r\n\t\t\t#include \"VisualEffectGraph/Shaders/VFXCommonOutput.cginc\"\r\n\t\t\t\r\n\t\t\t\r\n\t\t\t\t\r\n\t\t\t#pragma fragment frag\r\n\t\t\tfloat frag(ps_input i) : SV_TARGET\r\n\t\t\t{\r\n\t\t\t\tfloat alpha = VFXGetFragmentColor(i).a;\r\n\t\t\t\tVFXClipFragmentColor(alpha,i);\r\n\t\t\t\treturn 0;\r\n\t\t\t}\r\n\t\t\tENDHLSL\r\n\t\t}\r\n\t\t\r\n\r\n\t}\r\n}\r\n"
  - compute: 0
    name: Temp_shader_f_mesh output_Runtime.shader
    source: "Shader \"Hidden/VFX/ParticleMeshes\"\r\n{\r\n\tSubShader\r\n\t{\t\r\n\t\tCull Off\r\n\t\t\r\n\t\tTags { \"Queue\"=\"Transparent\" \"IgnoreProjector\"=\"True\" \"RenderType\"=\"Transparent\" }\r\n\t\t\r\n\t\t\r\n\t\t\r\n\t\t\r\n\t\t\r\n\t\t\r\n\t\t\r\n\t\t\r\n\t\t\r\n\t\t\r\n\t\t\r\n\t\t\r\n\t\tBlend SrcAlpha OneMinusSrcAlpha\r\n\t\tZTest LEqual\r\n\t\tZWrite Off\r\n\t\tCull Back\r\n\t\t\r\n\t\r\n\t\t\t\r\n\t\tHLSLINCLUDE\r\n\t\t#if !defined(VFX_WORLD_SPACE) && !defined(VFX_LOCAL_SPACE)\r\n\t\t#define VFX_LOCAL_SPACE 1\r\n\t\t#endif\r\n\t\t\r\n\t\t#include \"HLSLSupport.cginc\"\r\n\t\t#define NB_THREADS_PER_GROUP 64\r\n\t\t#define VFX_USE_POSITION_CURRENT 1\r\n\t\t#define VFX_USE_COLOR_CURRENT 1\r\n\t\t#define VFX_USE_ALPHA_CURRENT 1\r\n\t\t#define VFX_USE_ALIVE_CURRENT 1\r\n\t\t#define VFX_USE_AXISX_CURRENT 1\r\n\t\t#define VFX_USE_AXISY_CURRENT 1\r\n\t\t#define VFX_USE_AXISZ_CURRENT 1\r\n\t\t#define VFX_USE_ANGLEX_CURRENT 1\r\n\t\t#define VFX_USE_ANGLEY_CURRENT 1\r\n\t\t#define VFX_USE_ANGLEZ_CURRENT 1\r\n\t\t#define VFX_USE_PIVOT_CURRENT 1\r\n\t\t#define VFX_USE_SIZEX_CURRENT 1\r\n\t\t#define USE_CAST_SHADOWS_PASS 1\r\n\t\t#define VFX_HAS_INDIRECT_DRAW 1\r\n\t\t\r\n\t\t\r\n\t\t#define VFX_LOCAL_SPACE 1\r\n\t\t\r\n\r\n\t\tTexture2D mainTexture;\r\n\t\tSamplerState samplermainTexture;\r\n\t\t\r\n\r\n\t\t\r\n\t\t#define VFX_NEEDS_COLOR_INTERPOLATOR (VFX_USE_COLOR_CURRENT || VFX_USE_ALPHA_CURRENT)\r\n\t\t#define IS_TRANSPARENT_PARTICLE (!IS_OPAQUE_PARTICLE)\r\n\t\t\r\n\t\tByteAddressBuffer attributeBuffer;\t\r\n\t\t\r\n\t\t#if VFX_HAS_INDIRECT_DRAW\r\n\t\tStructuredBuffer<uint> indirectBuffer;\t\r\n\t\t#endif\t\r\n\t\t\r\n\t\t#if USE_DEAD_LIST_COUNT\r\n\t\tByteAddressBuffer deadListCount;\r\n\t\t#endif\r\n\t\t\r\n\t\tCBUFFER_START(outputParams)\r\n\t\t\tfloat nbMax;\r\n\t\t\tfloat systemSeed;\r\n\t\tCBUFFER_END\r\n\t\t\r\n\t\tENDHLSL\r\n\t\t\r\n\r\n\t\t// Forward pass\r\n\t\tPass\r\n\t\t{\t\t\r\n\t\t\tTags { \"LightMode\"=\"ForwardBase\" }\r\n\t\t\t\r\n\t\t\tHLSLPROGRAM\r\n\t\t\t#pragma target 4.5\r\n\t\t\t\r\n\t\t\tstruct ps_input\r\n\t\t\t{\r\n\t\t\t\tfloat4 pos : SV_POSITION;\r\n\t\t\t\t#if USE_FLIPBOOK_INTERPOLATION\r\n\t\t\t\tfloat4 uv : TEXCOORD0;\r\n\t\t\t\t#else\r\n\t\t\t\tfloat2 uv : TEXCOORD0;\t\r\n\t\t\t\t#endif\r\n\t\t\t\t#if VFX_NEEDS_COLOR_INTERPOLATOR\r\n\t\t\t\tnointerpolation float4 color : COLOR0;\r\n\t\t\t\t#endif\r\n\t\t\t\t#if USE_SOFT_PARTICLE || USE_ALPHA_TEST || USE_FLIPBOOK_INTERPOLATION\r\n\t\t\t\t// x: inverse soft particles fade distance\r\n\t\t\t\t// y: alpha threshold\r\n\t\t\t\t// z: frame blending factor\r\n\t\t\t\tnointerpolation float3 builtInInterpolants : TEXCOORD1;\r\n\t\t\t\t#endif\r\n\t\t\t\t#if USE_SOFT_PARTICLE\r\n\t\t\t\tfloat4 projPos : TEXCOORD2;\t\t\r\n\t\t\t\t#endif\r\n\t\t\t};\r\n\t\t\t\r\n\t\t\tstruct ps_output\r\n\t\t\t{\r\n\t\t\t\tfloat4 color : SV_Target0;\r\n\t\t\t};\r\n\t\t\r\n\t\t#define VFX_VARYING_PS_INPUTS ps_input\r\n\t\t#define VFX_VARYING_POSCS pos\r\n\t\t#define VFX_VARYING_POSSS projPos\r\n\t\t#define VFX_VARYING_COLOR color.rgb\r\n\t\t#define VFX_VARYING_ALPHA color.a\r\n\t\t#define VFX_VARYING_INVSOFTPARTICLEFADEDISTANCE builtInInterpolants.x\r\n\t\t#define VFX_VARYING_ALPHATHRESHOLD builtInInterpolants.y\r\n\t\t#define VFX_VARYING_FRAMEBLEND builtInInterpolants.z\r\n\t\t#define VFX_VARYING_UV uv\r\n\t\t\t\t\r\n\t\t\t#if !(defined(VFX_VARYING_PS_INPUTS) && defined(VFX_VARYING_POSCS))\r\n\t\t\t#error VFX_VARYING_PS_INPUTS, VFX_VARYING_POSCS and VFX_VARYING_UV must be defined.\r\n\t\t\t#endif\r\n\t\t\t\r\n\t\t\t#include \"/VisualEffectGraph/Shaders/RenderPipeline/Legacy/VFXCommon.cginc\"\r\n\t\t\t#include \"VisualEffectGraph/Shaders/VFXCommon.cginc\"\r\n\t\t\t\r\n\r\n\t\t\tvoid SetAttribute_A064353D(inout float3 position, float3 Position) /*attribute:position Composition:Overwrite Source:Slot Random:Off channels:XYZ */\r\n\t\t\t{\r\n\t\t\t    position = Position;\r\n\t\t\t}\r\n\t\t\t\r\n\r\n\t\t\t\r\n\t\t\tstruct vs_input\r\n\t\t\t{\r\n\t\t\t\tfloat3 pos : POSITION;\r\n\t\t\t\tfloat2 uv : TEXCOORD0;\r\n\t\t\t};\r\n\t\t\t\r\n\t\t\t#pragma vertex vert\r\n\t\t\tVFX_VARYING_PS_INPUTS vert(vs_input i, uint instanceID : SV_InstanceID)\r\n\t\t\t{\r\n\t\t\t\tuint index = instanceID;\r\n\t\t\t\tVFX_VARYING_PS_INPUTS o = (VFX_VARYING_PS_INPUTS)0;\r\n\t\t\t\r\n\t\t\t\t\r\n\t\t\t\t\t\t#if VFX_HAS_INDIRECT_DRAW\r\n\t\t\t\t\t\t#if USE_DEAD_LIST_COUNT\r\n\t\t\t\t\t\t\tif (index >= asuint(nbMax) - deadListCount.Load(0))\r\n\t\t\t\t\t\t\t\treturn o;\r\n\t\t\t\t\t\t#endif\r\n\t\t\t\t\t\t\r\n\t\t\t\t\t\t\tindex = indirectBuffer[index];\r\n\t\t\t\t\t\t\tfloat3 position = asfloat(attributeBuffer.Load3((index * 0x4 + 0x0) << 2));\r\n\t\t\t\t\t\t\tfloat3 color = asfloat(attributeBuffer.Load3((index * 0x4 + 0xC580) << 2));\r\n\t\t\t\t\t\t\tfloat alpha = (float)1;\r\n\t\t\t\t\t\t\tbool alive = (attributeBuffer.Load((index * 0x1 + 0x11480) << 2));\r\n\t\t\t\t\t\t\tfloat3 axisX = float3(1,0,0);\r\n\t\t\t\t\t\t\tfloat3 axisY = float3(0,1,0);\r\n\t\t\t\t\t\t\tfloat3 axisZ = float3(0,0,1);\r\n\t\t\t\t\t\t\tfloat angleX = (float)0;\r\n\t\t\t\t\t\t\tfloat angleY = (float)0;\r\n\t\t\t\t\t\t\tfloat angleZ = (float)0;\r\n\t\t\t\t\t\t\tfloat3 pivot = float3(0,0,0);\r\n\t\t\t\t\t\t\tfloat sizeX = (float)0.1;\r\n\t\t\t\t\t\t\t\r\n\t\t\t\t\r\n\t\t\t\t\t\t#else\r\n\t\t\t\t\t\t\tif (index >= asuint(nbMax))\r\n\t\t\t\t\t\t\t\treturn o;\r\n\t\t\t\t\t\t\t\r\n\t\t\t\t\t\t\tbool alive = (attributeBuffer.Load((index * 0x1 + 0x11480) << 2));\r\n\t\t\t\t\t\t\t\r\n\t\t\t\t\r\n\t\t\t\t\t\t\tif (!alive)\r\n\t\t\t\t\t\t\t\treturn o;\r\n\t\t\t\t\t\t\t\r\n\t\t\t\t\t\t\tfloat3 position = asfloat(attributeBuffer.Load3((index * 0x4 + 0x0) << 2));\r\n\t\t\t\t\t\t\tfloat3 color = asfloat(attributeBuffer.Load3((index * 0x4 + 0xC580) << 2));\r\n\t\t\t\t\t\t\tfloat alpha = (float)1;\r\n\t\t\t\t\t\t\tfloat3 axisX = float3(1,0,0);\r\n\t\t\t\t\t\t\tfloat3 axisY = float3(0,1,0);\r\n\t\t\t\t\t\t\tfloat3 axisZ = float3(0,0,1);\r\n\t\t\t\t\t\t\tfloat angleX = (float)0;\r\n\t\t\t\t\t\t\tfloat angleY = (float)0;\r\n\t\t\t\t\t\t\tfloat angleZ = (float)0;\r\n\t\t\t\t\t\t\tfloat3 pivot = float3(0,0,0);\r\n\t\t\t\t\t\t\tfloat sizeX = (float)0.1;\r\n\t\t\t\t\t\t\t\r\n\t\t\t\t\r\n\t\t\t\t\t\t#endif\r\n\t\t\t\t\t\t\r\n\t\t\t\t{\r\n\t\t\t\t    float tmp_u = position[0];\r\n\t\t\t\t    float tmp_v = position[1];\r\n\t\t\t\t    float tmp_x = position[2];\r\n\t\t\t\t    float tmp_y = (float)6 + tmp_x;\r\n\t\t\t\t    float tmp_ba = tmp_y - (float)9;\r\n\t\t\t\t    float3 tmp_bb = float3(tmp_u, tmp_v, tmp_ba);\r\n\t\t\t\t    SetAttribute_A064353D( /*inout */position, tmp_bb);\r\n\t\t\t\t}\r\n\t\t\t\t\r\n\r\n\t\t\t\t\t\t\r\n\t\t\t\tif (!alive)\r\n\t\t\t\t\treturn o;\r\n\t\t\t\t\r\n\t\t\t\to.VFX_VARYING_UV.xy = i.uv;\r\n\t\t\t\t\r\n\t\t\t\t\r\n\t\t\t\t\t\tfloat3 size = float3(sizeX,sizeX,sizeX);\r\n\t\t\t\t\t\t#if VFX_USE_SIZEY_CURRENT\r\n\t\t\t\t\t\tsize.y = sizeY;\r\n\t\t\t\t\t\t#endif\r\n\t\t\t\t\t\t#if VFX_USE_SIZEZ_CURRENT\r\n\t\t\t\t\t\tsize.z = sizeZ;\r\n\t\t\t\t\t\t#else\r\n\t\t\t\t\t\tsize.z = min(size.x,size.y);\r\n\t\t\t\t\t\t#endif\r\n\t\t\t\t\t\t\r\n\t\t\t\t\r\n\t\t\t\tfloat4x4 elementToVFX = GetElementToVFXMatrix(axisX,axisY,axisZ,float3(angleX,angleY,angleZ),pivot,size,position);\r\n\t\t\t\tfloat3 vPos = mul(elementToVFX,float4(i.pos,1.0f)).xyz;\r\n\t\t\t\r\n\t\t\t\to.VFX_VARYING_POSCS = TransformPositionVFXToClip(vPos);\r\n\t\t\t\r\n\t\t\t\t\r\n\t\t\t\t\t\t#if VFX_USE_COLOR_CURRENT && defined(VFX_VARYING_COLOR)\r\n\t\t\t\t\t\to.VFX_VARYING_COLOR = color;\r\n\t\t\t\t\t\t#endif\r\n\t\t\t\t\t\t#if VFX_USE_ALPHA_CURRENT && defined(VFX_VARYING_ALPHA) \r\n\t\t\t\t\t\to.VFX_VARYING_ALPHA = alpha;\r\n\t\t\t\t\t\t#endif\r\n\t\t\t\t\t\t\r\n\t\t\t\t\t\t\r\n\t\t\t\t\t\t#if USE_SOFT_PARTICLE && defined(VFX_VARYING_INVSOFTPARTICLEFADEDISTANCE)\r\n\t\t\t\t\t\t\r\n\t\t\t\t\t\to.VFX_VARYING_INVSOFTPARTICLEFADEDISTANCE = invSoftParticlesFadeDistance;\r\n\t\t\t\t\t\t#endif\r\n\t\t\t\t\t\t\r\n\t\t\t\t\t\t#if (VFX_NEEDS_POSSS || USE_SOFT_PARTICLE) && defined(VFX_VARYING_POSSS) && defined(VFX_VARYING_POSCS)\r\n\t\t\t\t\t\to.VFX_VARYING_POSSS = VFXGetPOSSS(o.VFX_VARYING_POSCS);\r\n\t\t\t\t\t\t#endif\r\n\t\t\t\t\t\t\r\n\t\t\t\t\t\t#if USE_ALPHA_TEST && defined(VFX_VARYING_ALPHATHRESHOLD)\r\n\t\t\t\t\t\t\r\n\t\t\t\t\t\to.VFX_VARYING_ALPHATHRESHOLD = alphaThreshold;\r\n\t\t\t\t\t\t#endif\r\n\t\t\t\t\t\t\r\n\t\t\t\t\t\t#if USE_UV_SCALE_BIAS\r\n\t\t\t\t\t\t\r\n\t\t\t\t\t\t\r\n\t\t\t\t\t\to.VFX_VARYING_UV.xy = o.VFX_VARYING_UV.xy * uvScale + uvBias;\r\n\t\t\t\t\t\t#endif\r\n\t\t\t\t\t\t\r\n\t\t\t\t\t\t\r\n\t\t\t\r\n\t\t\t\t\r\n\t\t\t\t\t\t#if USE_FLIPBOOK\r\n\t\t\t\t\t\t\r\n\t\t\t\t\t\t\r\n\t\t\t\t\t\tVFXUVData uvData = GetUVData(flipBookSize, invFlipBookSize, o.VFX_VARYING_UV.xy, texIndex);\r\n\t\t\t\t\t\to.VFX_VARYING_UV.xy = uvData.uvs.xy;\r\n\t\t\t\t\t\t#if USE_FLIPBOOK_INTERPOLATION\r\n\t\t\t\t\t\to.VFX_VARYING_UV.zw = uvData.uvs.zw;\r\n\t\t\t\t\t\to.VFX_VARYING_FRAMEBLEND = uvData.blend;\r\n\t\t\t\t\t\t#endif\r\n\t\t\t\t\t\t#endif\r\n\t\t\t\t\t\t\r\n\t\t\t\r\n\t\t\t\t\r\n\t\t\t\t\t\t\r\n\t\t\t\treturn o;\r\n\t\t\t}\r\n\t\t\t\r\n\t\t\t#include \"VisualEffectGraph/Shaders/VFXCommonOutput.cginc\"\r\n\t\t\t\r\n\t\t\t\r\n\t\t\t\t\r\n\t\t\t#pragma fragment frag\r\n\t\t\tps_output frag(ps_input i)\r\n\t\t\t{\r\n\t\t\t\tps_output o = (ps_output)0;\r\n\t\t\t\to.color = VFXGetFragmentColor(i);\r\n\t\t\t\to.color *= VFXGetTextureColor(VFX_SAMPLER(mainTexture),i);\r\n\t\t\t\tVFXClipFragmentColor(o.color.a,i);\r\n\t\t\t\treturn o;\r\n\t\t\t}\r\n\t\t\tENDHLSL\r\n\t\t}\r\n\t\t\r\n\r\n\t\t// Shadow pass\r\n\t\tPass\r\n\t\t{\t\t\r\n\t\t\tTags { \"LightMode\"=\"ShadowCaster\" }\r\n\t\t\r\n\t\t\tZWrite On\r\n\t\t\tBlend Off\r\n\t\t\t\r\n\t\t\tHLSLPROGRAM\r\n\t\t\t#pragma target 4.5\r\n\t\t\t\r\n\t\t\tstruct ps_input\r\n\t\t\t{\r\n\t\t\t\tfloat4 pos : SV_POSITION;\r\n\t\t\t\t#if USE_FLIPBOOK_INTERPOLATION\r\n\t\t\t\tfloat4 uv : TEXCOORD0;\r\n\t\t\t\t#else\r\n\t\t\t\tfloat2 uv : TEXCOORD0;\t\r\n\t\t\t\t#endif\r\n\t\t\t\t#if USE_ALPHA_TEST || USE_FLIPBOOK_INTERPOLATION || VFX_USE_ALPHA_CURRENT\r\n\t\t\t\t// x: alpha threshold\r\n\t\t\t\t// y: frame blending factor\r\n\t\t\t\t// z: alpha\r\n\t\t\t\tnointerpolation float3 builtInInterpolants : TEXCOORD1;\r\n\t\t\t\t#endif\r\n\t\t\t};\r\n\t\t\r\n\t\t#define VFX_VARYING_PS_INPUTS ps_input\r\n\t\t#define VFX_VARYING_POSCS pos\r\n\t\t#define VFX_VARYING_ALPHA builtInInterpolants.z\r\n\t\t#define VFX_VARYING_ALPHATHRESHOLD builtInInterpolants.x\r\n\t\t#define VFX_VARYING_FRAMEBLEND builtInInterpolants.y\r\n\t\t#define VFX_VARYING_UV uv\r\n\t\t\t\t\r\n\t\t\r\n\t\t\r\n\t\t// Needed for HDRP\r\n\t\t#define SHADERPASS SHADERPASS_SHADOWS\r\n\t\t#define USE_LEGACY_UNITY_MATRIX_VARIABLES\r\n\t\t\t\t\r\n\t\t\t#if !(defined(VFX_VARYING_PS_INPUTS) && defined(VFX_VARYING_POSCS))\r\n\t\t\t#error VFX_VARYING_PS_INPUTS, VFX_VARYING_POSCS and VFX_VARYING_UV must be defined.\r\n\t\t\t#endif\r\n\t\t\t\r\n\t\t\t#include \"/VisualEffectGraph/Shaders/RenderPipeline/Legacy/VFXCommon.cginc\"\r\n\t\t\t#include \"VisualEffectGraph/Shaders/VFXCommon.cginc\"\r\n\t\t\t\r\n\r\n\t\t\tvoid SetAttribute_A064353D(inout float3 position, float3 Position) /*attribute:position Composition:Overwrite Source:Slot Random:Off channels:XYZ */\r\n\t\t\t{\r\n\t\t\t    position = Position;\r\n\t\t\t}\r\n\t\t\t\r\n\r\n\t\t\t\r\n\t\t\tstruct vs_input\r\n\t\t\t{\r\n\t\t\t\tfloat3 pos : POSITION;\r\n\t\t\t\tfloat2 uv : TEXCOORD0;\r\n\t\t\t};\r\n\t\t\t\r\n\t\t\t#pragma vertex vert\r\n\t\t\tVFX_VARYING_PS_INPUTS vert(vs_input i, uint instanceID : SV_InstanceID)\r\n\t\t\t{\r\n\t\t\t\tuint index = instanceID;\r\n\t\t\t\tVFX_VARYING_PS_INPUTS o = (VFX_VARYING_PS_INPUTS)0;\r\n\t\t\t\r\n\t\t\t\t\r\n\t\t\t\t\t\t#if VFX_HAS_INDIRECT_DRAW\r\n\t\t\t\t\t\t#if USE_DEAD_LIST_COUNT\r\n\t\t\t\t\t\t\tif (index >= asuint(nbMax) - deadListCount.Load(0))\r\n\t\t\t\t\t\t\t\treturn o;\r\n\t\t\t\t\t\t#endif\r\n\t\t\t\t\t\t\r\n\t\t\t\t\t\t\tindex = indirectBuffer[index];\r\n\t\t\t\t\t\t\tfloat3 position = asfloat(attributeBuffer.Load3((index * 0x4 + 0x0) << 2));\r\n\t\t\t\t\t\t\tfloat3 color = asfloat(attributeBuffer.Load3((index * 0x4 + 0xC580) << 2));\r\n\t\t\t\t\t\t\tfloat alpha = (float)1;\r\n\t\t\t\t\t\t\tbool alive = (attributeBuffer.Load((index * 0x1 + 0x11480) << 2));\r\n\t\t\t\t\t\t\tfloat3 axisX = float3(1,0,0);\r\n\t\t\t\t\t\t\tfloat3 axisY = float3(0,1,0);\r\n\t\t\t\t\t\t\tfloat3 axisZ = float3(0,0,1);\r\n\t\t\t\t\t\t\tfloat angleX = (float)0;\r\n\t\t\t\t\t\t\tfloat angleY = (float)0;\r\n\t\t\t\t\t\t\tfloat angleZ = (float)0;\r\n\t\t\t\t\t\t\tfloat3 pivot = float3(0,0,0);\r\n\t\t\t\t\t\t\tfloat sizeX = (float)0.1;\r\n\t\t\t\t\t\t\t\r\n\t\t\t\t\r\n\t\t\t\t\t\t#else\r\n\t\t\t\t\t\t\tif (index >= asuint(nbMax))\r\n\t\t\t\t\t\t\t\treturn o;\r\n\t\t\t\t\t\t\t\r\n\t\t\t\t\t\t\tbool alive = (attributeBuffer.Load((index * 0x1 + 0x11480) << 2));\r\n\t\t\t\t\t\t\t\r\n\t\t\t\t\r\n\t\t\t\t\t\t\tif (!alive)\r\n\t\t\t\t\t\t\t\treturn o;\r\n\t\t\t\t\t\t\t\r\n\t\t\t\t\t\t\tfloat3 position = asfloat(attributeBuffer.Load3((index * 0x4 + 0x0) << 2));\r\n\t\t\t\t\t\t\tfloat3 color = asfloat(attributeBuffer.Load3((index * 0x4 + 0xC580) << 2));\r\n\t\t\t\t\t\t\tfloat alpha = (float)1;\r\n\t\t\t\t\t\t\tfloat3 axisX = float3(1,0,0);\r\n\t\t\t\t\t\t\tfloat3 axisY = float3(0,1,0);\r\n\t\t\t\t\t\t\tfloat3 axisZ = float3(0,0,1);\r\n\t\t\t\t\t\t\tfloat angleX = (float)0;\r\n\t\t\t\t\t\t\tfloat angleY = (float)0;\r\n\t\t\t\t\t\t\tfloat angleZ = (float)0;\r\n\t\t\t\t\t\t\tfloat3 pivot = float3(0,0,0);\r\n\t\t\t\t\t\t\tfloat sizeX = (float)0.1;\r\n\t\t\t\t\t\t\t\r\n\t\t\t\t\r\n\t\t\t\t\t\t#endif\r\n\t\t\t\t\t\t\r\n\t\t\t\t{\r\n\t\t\t\t    float tmp_u = position[0];\r\n\t\t\t\t    float tmp_v = position[1];\r\n\t\t\t\t    float tmp_x = position[2];\r\n\t\t\t\t    float tmp_y = (float)6 + tmp_x;\r\n\t\t\t\t    float tmp_ba = tmp_y - (float)9;\r\n\t\t\t\t    float3 tmp_bb = float3(tmp_u, tmp_v, tmp_ba);\r\n\t\t\t\t    SetAttribute_A064353D( /*inout */position, tmp_bb);\r\n\t\t\t\t}\r\n\t\t\t\t\r\n\r\n\t\t\t\t\t\t\r\n\t\t\t\tif (!alive)\r\n\t\t\t\t\treturn o;\r\n\t\t\t\t\r\n\t\t\t\to.VFX_VARYING_UV.xy = i.uv;\r\n\t\t\t\t\r\n\t\t\t\t\r\n\t\t\t\t\t\tfloat3 size = float3(sizeX,sizeX,sizeX);\r\n\t\t\t\t\t\t#if VFX_USE_SIZEY_CURRENT\r\n\t\t\t\t\t\tsize.y = sizeY;\r\n\t\t\t\t\t\t#endif\r\n\t\t\t\t\t\t#if VFX_USE_SIZEZ_CURRENT\r\n\t\t\t\t\t\tsize.z = sizeZ;\r\n\t\t\t\t\t\t#else\r\n\t\t\t\t\t\tsize.z = min(size.x,size.y);\r\n\t\t\t\t\t\t#endif\r\n\t\t\t\t\t\t\r\n\t\t\t\t\r\n\t\t\t\tfloat4x4 elementToVFX = GetElementToVFXMatrix(axisX,axisY,axisZ,float3(angleX,angleY,angleZ),pivot,size,position);\r\n\t\t\t\tfloat3 vPos = mul(elementToVFX,float4(i.pos,1.0f)).xyz;\r\n\t\t\t\r\n\t\t\t\to.VFX_VARYING_POSCS = TransformPositionVFXToClip(vPos);\r\n\t\t\t\r\n\t\t\t\t\r\n\t\t\t\t\t\t#if VFX_USE_COLOR_CURRENT && defined(VFX_VARYING_COLOR)\r\n\t\t\t\t\t\to.VFX_VARYING_COLOR = color;\r\n\t\t\t\t\t\t#endif\r\n\t\t\t\t\t\t#if VFX_USE_ALPHA_CURRENT && defined(VFX_VARYING_ALPHA) \r\n\t\t\t\t\t\to.VFX_VARYING_ALPHA = alpha;\r\n\t\t\t\t\t\t#endif\r\n\t\t\t\t\t\t\r\n\t\t\t\t\t\t\r\n\t\t\t\t\t\t#if USE_SOFT_PARTICLE && defined(VFX_VARYING_INVSOFTPARTICLEFADEDISTANCE)\r\n\t\t\t\t\t\t\r\n\t\t\t\t\t\to.VFX_VARYING_INVSOFTPARTICLEFADEDISTANCE = invSoftParticlesFadeDistance;\r\n\t\t\t\t\t\t#endif\r\n\t\t\t\t\t\t\r\n\t\t\t\t\t\t#if (VFX_NEEDS_POSSS || USE_SOFT_PARTICLE) && defined(VFX_VARYING_POSSS) && defined(VFX_VARYING_POSCS)\r\n\t\t\t\t\t\to.VFX_VARYING_POSSS = VFXGetPOSSS(o.VFX_VARYING_POSCS);\r\n\t\t\t\t\t\t#endif\r\n\t\t\t\t\t\t\r\n\t\t\t\t\t\t#if USE_ALPHA_TEST && defined(VFX_VARYING_ALPHATHRESHOLD)\r\n\t\t\t\t\t\t\r\n\t\t\t\t\t\to.VFX_VARYING_ALPHATHRESHOLD = alphaThreshold;\r\n\t\t\t\t\t\t#endif\r\n\t\t\t\t\t\t\r\n\t\t\t\t\t\t#if USE_UV_SCALE_BIAS\r\n\t\t\t\t\t\t\r\n\t\t\t\t\t\t\r\n\t\t\t\t\t\to.VFX_VARYING_UV.xy = o.VFX_VARYING_UV.xy * uvScale + uvBias;\r\n\t\t\t\t\t\t#endif\r\n\t\t\t\t\t\t\r\n\t\t\t\t\t\t\r\n\t\t\t\r\n\t\t\t\t\r\n\t\t\t\t\t\t#if USE_FLIPBOOK\r\n\t\t\t\t\t\t\r\n\t\t\t\t\t\t\r\n\t\t\t\t\t\tVFXUVData uvData = GetUVData(flipBookSize, invFlipBookSize, o.VFX_VARYING_UV.xy, texIndex);\r\n\t\t\t\t\t\to.VFX_VARYING_UV.xy = uvData.uvs.xy;\r\n\t\t\t\t\t\t#if USE_FLIPBOOK_INTERPOLATION\r\n\t\t\t\t\t\to.VFX_VARYING_UV.zw = uvData.uvs.zw;\r\n\t\t\t\t\t\to.VFX_VARYING_FRAMEBLEND = uvData.blend;\r\n\t\t\t\t\t\t#endif\r\n\t\t\t\t\t\t#endif\r\n\t\t\t\t\t\t\r\n\t\t\t\r\n\t\t\t\t\r\n\t\t\t\t\t\to.pos = VFXApplyShadowBias(o.pos);\r\n\t\t\t\t\t\t\r\n\t\t\t\t\t\t\r\n\t\t\t\treturn o;\r\n\t\t\t}\r\n\t\t\t\r\n\t\t\t#include \"VisualEffectGraph/Shaders/VFXCommonOutput.cginc\"\r\n\t\t\t\r\n\t\t\t\r\n\t\t\t\t\r\n\t\t\t#pragma fragment frag\r\n\t\t\tfloat frag(ps_input i) : SV_TARGET\r\n\t\t\t{\r\n\t\t\t\tfloat alpha = VFXGetFragmentColor(i).a;\r\n\t\t\t\talpha *= VFXGetTextureColor(VFX_SAMPLER(mainTexture),i).a;\t\t\r\n\t\t\t\tVFXClipFragmentColor(alpha,i);\r\n\t\t\t\treturn 0;\r\n\t\t\t}\r\n\t\t\tENDHLSL\r\n\t\t}\r\n\t\t\r\n\r\n\t}\r\n}\r\n"
=======
    source: "Shader \"Hidden/VFX/ParticleQuads\"\r\n{\r\n\tSubShader\r\n\t{\t\r\n\t\tCull Off\r\n\t\t\r\n\t\tTags { \"Queue\"=\"AlphaTest\" \"IgnoreProjector\"=\"False\" \"RenderType\"=\"Opaque\" }\r\n\t\t\r\n\t\t\r\n\t\t\r\n\t\t\r\n\t\t\r\n\t\t\r\n\t\t\r\n\t\t\r\n\t\t\r\n\t\t\r\n\t\t\r\n\t\t\r\n\t\tZTest LEqual\r\n\t\tZWrite On\r\n\t\tCull Off\r\n\t\t\r\n\t\r\n\t\t\t\r\n\t\tHLSLINCLUDE\r\n\t\t#if !defined(VFX_WORLD_SPACE) && !defined(VFX_LOCAL_SPACE)\r\n\t\t#define VFX_LOCAL_SPACE 1\r\n\t\t#endif\r\n\t\t\r\n\t\t#include \"HLSLSupport.cginc\"\r\n\t\t#define NB_THREADS_PER_GROUP 64\r\n\t\t#define VFX_USE_POSITION_CURRENT 1\r\n\t\t#define VFX_USE_COLOR_CURRENT 1\r\n\t\t#define VFX_USE_ALPHA_CURRENT 1\r\n\t\t#define VFX_USE_ALIVE_CURRENT 1\r\n\t\t#define VFX_USE_AXISX_CURRENT 1\r\n\t\t#define VFX_USE_AXISY_CURRENT 1\r\n\t\t#define VFX_USE_AXISZ_CURRENT 1\r\n\t\t#define VFX_USE_ANGLEX_CURRENT 1\r\n\t\t#define VFX_USE_ANGLEY_CURRENT 1\r\n\t\t#define VFX_USE_ANGLEZ_CURRENT 1\r\n\t\t#define VFX_USE_PIVOT_CURRENT 1\r\n\t\t#define VFX_USE_SIZEX_CURRENT 1\r\n\t\t#define IS_OPAQUE_PARTICLE 1\r\n\t\t#define USE_ALPHA_TEST 1\r\n\t\t#define USE_CAST_SHADOWS_PASS 1\r\n\t\t\r\n\t\t\r\n\t\t\r\n\t\t#define VFX_LOCAL_SPACE 1\r\n\t\t\r\n\r\n\t\tCBUFFER_START(parameters)\r\n\t\t    float alphaThreshold;\r\n\t\t    uint3 PADDING_0;\r\n\t\tCBUFFER_END\r\n\t\tTexture2D mainTexture;\r\n\t\tSamplerState samplermainTexture;\r\n\t\t\r\n\r\n\t\t\r\n\t\t#define VFX_NEEDS_COLOR_INTERPOLATOR (VFX_USE_COLOR_CURRENT || VFX_USE_ALPHA_CURRENT)\r\n\t\t#define IS_TRANSPARENT_PARTICLE (!IS_OPAQUE_PARTICLE)\r\n\t\t\r\n\t\tByteAddressBuffer attributeBuffer;\t\r\n\t\t\r\n\t\t#if VFX_HAS_INDIRECT_DRAW\r\n\t\tStructuredBuffer<uint> indirectBuffer;\t\r\n\t\t#endif\t\r\n\t\t\r\n\t\t#if USE_DEAD_LIST_COUNT\r\n\t\tByteAddressBuffer deadListCount;\r\n\t\t#endif\r\n\t\t\r\n\t\tCBUFFER_START(outputParams)\r\n\t\t\tfloat nbMax;\r\n\t\t\tfloat systemSeed;\r\n\t\tCBUFFER_END\r\n\t\t\r\n\t\tENDHLSL\r\n\t\t\r\n\r\n\t\t// Depth pass\r\n\t\tPass\r\n\t\t{\t\t\r\n\t\t\tTags { \"LightMode\"=\"DepthForwardOnly\" }\r\n\t\t\r\n\t\t\tZWrite On\r\n\t\t\tBlend Off\r\n\t\t\t\r\n\t\t\tHLSLPROGRAM\r\n\t\t\t#pragma target 4.5\r\n\t\t\t\r\n\t\t\tstruct ps_input\r\n\t\t\t{\r\n\t\t\t\tfloat4 pos : SV_POSITION;\r\n\t\t\t\t#if USE_FLIPBOOK_INTERPOLATION\r\n\t\t\t\tfloat4 uv : TEXCOORD0;\r\n\t\t\t\t#else\r\n\t\t\t\tfloat2 uv : TEXCOORD0;\t\r\n\t\t\t\t#endif\r\n\t\t\t\t#if USE_ALPHA_TEST || USE_FLIPBOOK_INTERPOLATION || VFX_USE_ALPHA_CURRENT\r\n\t\t\t\t// x: alpha threshold\r\n\t\t\t\t// y: frame blending factor\r\n\t\t\t\t// z: alpha\r\n\t\t\t\tnointerpolation float3 builtInInterpolants : TEXCOORD1;\r\n\t\t\t\t#endif\r\n\t\t\t};\r\n\t\t\r\n\t\t#define VFX_VARYING_PS_INPUTS ps_input\r\n\t\t#define VFX_VARYING_POSCS pos\r\n\t\t#define VFX_VARYING_ALPHA builtInInterpolants.z\r\n\t\t#define VFX_VARYING_ALPHATHRESHOLD builtInInterpolants.x\r\n\t\t#define VFX_VARYING_FRAMEBLEND builtInInterpolants.y\r\n\t\t#define VFX_VARYING_UV uv\r\n\t\t\t\t\t\t\r\n\t\t\t#if !(defined(VFX_VARYING_PS_INPUTS) && defined(VFX_VARYING_POSCS))\r\n\t\t\t#error VFX_VARYING_PS_INPUTS, VFX_VARYING_POSCS and VFX_VARYING_UV must be defined.\r\n\t\t\t#endif\r\n\t\t\t\r\n\t\t\t#include \"Assets/VFXEditor/Shaders/RenderPipeline/HDRP/VFXCommon.cginc\"\r\n\t\t\t#include \"Assets/VFXEditor/Shaders/VFXCommon.cginc\"\r\n\t\t\t\r\n\r\n\t\t\tvoid Orient_0(inout float3 axisX, inout float3 axisY, inout float3 axisZ) /*mode:FaceCameraPlane */\r\n\t\t\t{\r\n\t\t\t    \r\n\t\t\t    float3x3 viewRot = GetVFXToViewRotMatrix();\r\n\t\t\t    axisX = viewRot[0].xyz;\r\n\t\t\t    axisY = viewRot[1].xyz;\r\n\t\t\t    #if VFX_LOCAL_SPACE // Need to remove potential scale in local transform\r\n\t\t\t    axisX = normalize(axisX);\r\n\t\t\t    axisY = normalize(axisY);\r\n\t\t\t    axisZ = cross(axisX,axisY);\r\n\t\t\t    #else\r\n\t\t\t    axisZ = -viewRot[2].xyz;\r\n\t\t\t    #endif\r\n\t\t\t    \r\n\t\t\t}\r\n\t\t\t\r\n\r\n\t\t\t\r\n\t\t\t#pragma vertex vert\r\n\t\t\tVFX_VARYING_PS_INPUTS vert(uint id : SV_VertexID, uint instanceID : SV_InstanceID)\r\n\t\t\t{\r\n\t\t\t\tuint index = (id >> 2) + instanceID * 2048;\r\n\t\t\t\tVFX_VARYING_PS_INPUTS o = (VFX_VARYING_PS_INPUTS)0;\r\n\t\t\t\t\r\n\t\t\t\t\r\n\t\t\t\t\t\t#if VFX_HAS_INDIRECT_DRAW\r\n\t\t\t\t\t\t#if USE_DEAD_LIST_COUNT\r\n\t\t\t\t\t\t\tif (index >= asuint(nbMax) - deadListCount.Load(0))\r\n\t\t\t\t\t\t\t\treturn o;\r\n\t\t\t\t\t\t#endif\r\n\t\t\t\t\t\t\r\n\t\t\t\t\t\t\tindex = indirectBuffer[index];\r\n\t\t\t\t\t\t\tfloat3 position = asfloat(attributeBuffer.Load3((index * 0x4 + 0x0) << 2));\r\n\t\t\t\t\t\t\tfloat3 color = asfloat(attributeBuffer.Load3((index * 0x4 + 0xC580) << 2));\r\n\t\t\t\t\t\t\tfloat alpha = (float)1;\r\n\t\t\t\t\t\t\tbool alive = (attributeBuffer.Load((index * 0x1 + 0x11480) << 2));\r\n\t\t\t\t\t\t\tfloat3 axisX = float3(1,0,0);\r\n\t\t\t\t\t\t\tfloat3 axisY = float3(0,1,0);\r\n\t\t\t\t\t\t\tfloat3 axisZ = float3(0,0,1);\r\n\t\t\t\t\t\t\tfloat angleX = (float)0;\r\n\t\t\t\t\t\t\tfloat angleY = (float)0;\r\n\t\t\t\t\t\t\tfloat angleZ = (float)0;\r\n\t\t\t\t\t\t\tfloat3 pivot = float3(0,0,0);\r\n\t\t\t\t\t\t\tfloat sizeX = (float)0.1;\r\n\t\t\t\t\t\t\t\r\n\t\t\t\t\r\n\t\t\t\t\t\t#else\r\n\t\t\t\t\t\t\tif (index >= asuint(nbMax))\r\n\t\t\t\t\t\t\t\treturn o;\r\n\t\t\t\t\t\t\t\r\n\t\t\t\t\t\t\tbool alive = (attributeBuffer.Load((index * 0x1 + 0x11480) << 2));\r\n\t\t\t\t\t\t\t\r\n\t\t\t\t\r\n\t\t\t\t\t\t\tif (!alive)\r\n\t\t\t\t\t\t\t\treturn o;\r\n\t\t\t\t\t\t\t\r\n\t\t\t\t\t\t\tfloat3 position = asfloat(attributeBuffer.Load3((index * 0x4 + 0x0) << 2));\r\n\t\t\t\t\t\t\tfloat3 color = asfloat(attributeBuffer.Load3((index * 0x4 + 0xC580) << 2));\r\n\t\t\t\t\t\t\tfloat alpha = (float)1;\r\n\t\t\t\t\t\t\tfloat3 axisX = float3(1,0,0);\r\n\t\t\t\t\t\t\tfloat3 axisY = float3(0,1,0);\r\n\t\t\t\t\t\t\tfloat3 axisZ = float3(0,0,1);\r\n\t\t\t\t\t\t\tfloat angleX = (float)0;\r\n\t\t\t\t\t\t\tfloat angleY = (float)0;\r\n\t\t\t\t\t\t\tfloat angleZ = (float)0;\r\n\t\t\t\t\t\t\tfloat3 pivot = float3(0,0,0);\r\n\t\t\t\t\t\t\tfloat sizeX = (float)0.1;\r\n\t\t\t\t\t\t\t\r\n\t\t\t\t\r\n\t\t\t\t\t\t#endif\r\n\t\t\t\t\t\t\r\n\t\t\t\tOrient_0( /*inout */axisX,  /*inout */axisY,  /*inout */axisZ);\r\n\t\t\t\t\r\n\r\n\t\t\t\t\r\n\t\t\t\tif (!alive)\r\n\t\t\t\t\treturn o;\r\n\t\t\t\t\r\n\t\t\t\to.VFX_VARYING_UV.x = float(id & 1);\r\n\t\t\t\to.VFX_VARYING_UV.y = float((id & 2) >> 1);\r\n\t\t\t\t\r\n\t\t\t\t\r\n\t\t\t\t\t\tfloat3 size = float3(sizeX,sizeX,sizeX);\r\n\t\t\t\t\t\t#if VFX_USE_SIZEY_CURRENT\r\n\t\t\t\t\t\tsize.y = sizeY;\r\n\t\t\t\t\t\t#endif\r\n\t\t\t\t\t\t#if VFX_USE_SIZEZ_CURRENT\r\n\t\t\t\t\t\tsize.z = sizeZ;\r\n\t\t\t\t\t\t#else\r\n\t\t\t\t\t\tsize.z = min(size.x,size.y);\r\n\t\t\t\t\t\t#endif\r\n\t\t\t\t\t\t\r\n\t\t\t\t\r\n\t\t\t\tconst float2 vOffsets = o.VFX_VARYING_UV.xy * 2.0f - 1.0f;\r\n\t\t\t\tconst float4x4 elementToVFX = GetElementToVFXMatrix(axisX,axisY,axisZ,float3(angleX,angleY,angleZ),pivot,size,position);\r\n\t\t\t\tconst float3 vPos = mul(elementToVFX,float4(vOffsets,0.0f,1.0f)).xyz;\r\n\t\t\t\r\n\t\t\t\to.VFX_VARYING_POSCS = TransformPositionVFXToClip(vPos);\r\n\t\t\t\r\n\t\t\t\t\r\n\t\t\t\t\t\t#if VFX_USE_COLOR_CURRENT && defined(VFX_VARYING_COLOR)\r\n\t\t\t\t\t\to.VFX_VARYING_COLOR = color;\r\n\t\t\t\t\t\t#endif\r\n\t\t\t\t\t\t#if VFX_USE_ALPHA_CURRENT && defined(VFX_VARYING_ALPHA) \r\n\t\t\t\t\t\to.VFX_VARYING_ALPHA = alpha;\r\n\t\t\t\t\t\t#endif\r\n\t\t\t\t\t\t\r\n\t\t\t\t\t\t\r\n\t\t\t\t\t\t#if USE_SOFT_PARTICLE && defined(VFX_VARYING_INVSOFTPARTICLEFADEDISTANCE)\r\n\t\t\t\t\t\t\r\n\t\t\t\t\t\to.VFX_VARYING_INVSOFTPARTICLEFADEDISTANCE = invSoftParticlesFadeDistance;\r\n\t\t\t\t\t\t#endif\r\n\t\t\t\t\t\t\r\n\t\t\t\t\t\t#if (VFX_NEEDS_POSSS || USE_SOFT_PARTICLE) && defined(VFX_VARYING_POSSS) && defined(VFX_VARYING_POSCS)\r\n\t\t\t\t\t\to.VFX_VARYING_POSSS = VFXGetPOSSS(o.VFX_VARYING_POSCS);\r\n\t\t\t\t\t\t#endif\r\n\t\t\t\t\t\t\r\n\t\t\t\t\t\t#if USE_ALPHA_TEST && defined(VFX_VARYING_ALPHATHRESHOLD)\r\n\t\t\t\t\t\t\r\n\t\t\t\t\t\to.VFX_VARYING_ALPHATHRESHOLD = alphaThreshold;\r\n\t\t\t\t\t\t#endif\r\n\t\t\t\t\t\t\r\n\t\t\t\t\t\t#if USE_UV_SCALE_BIAS\r\n\t\t\t\t\t\t\r\n\t\t\t\t\t\t\r\n\t\t\t\t\t\to.VFX_VARYING_UV.xy = o.VFX_VARYING_UV.xy * uvScale + uvBias;\r\n\t\t\t\t\t\t#endif\r\n\t\t\t\t\t\t\r\n\t\t\t\t\t\t\r\n\t\t\t\t\r\n\t\t\t\t\r\n\t\t\t\t\t\t#if USE_FLIPBOOK\r\n\t\t\t\t\t\t\r\n\t\t\t\t\t\t\r\n\t\t\t\t\t\tVFXUVData uvData = GetUVData(flipBookSize, invFlipBookSize, o.VFX_VARYING_UV.xy, texIndex);\r\n\t\t\t\t\t\to.VFX_VARYING_UV.xy = uvData.uvs.xy;\r\n\t\t\t\t\t\t#if USE_FLIPBOOK_INTERPOLATION\r\n\t\t\t\t\t\to.VFX_VARYING_UV.zw = uvData.uvs.zw;\r\n\t\t\t\t\t\to.VFX_VARYING_FRAMEBLEND = uvData.blend;\r\n\t\t\t\t\t\t#endif\r\n\t\t\t\t\t\t#endif\r\n\t\t\t\t\t\t\r\n\t\t\t\r\n\t\t\t\t\r\n\t\t\t\r\n\t\t\t\treturn o;\r\n\t\t\t}\r\n\t\t\t\r\n\t\t\t\r\n\t\t\t\r\n\t\t\t\r\n\t\t\t#include \"Assets/VFXEditor/Shaders/VFXCommonOutput.cginc\"\r\n\t\t\t\r\n\t\t\t\t\r\n\t\t\t#pragma fragment frag\r\n\t\t\tfloat frag(ps_input i) : SV_TARGET\r\n\t\t\t{\r\n\t\t\t\tfloat alpha = VFXGetFragmentColor(i).a;\r\n\t\t\t\talpha *= VFXGetTextureColor(VFX_SAMPLER(mainTexture),i).a;\t\t\r\n\t\t\t\tVFXClipFragmentColor(alpha,i);\r\n\t\t\t\treturn 0;\r\n\t\t\t}\r\n\t\t\tENDHLSL\r\n\t\t}\r\n\t\t\r\n\r\n\t\t// Forward pass\r\n\t\tPass\r\n\t\t{\t\t\r\n\t\t\tTags { \"LightMode\"=\"ForwardOnly\" }\r\n\t\t\t\r\n\t\t\tHLSLPROGRAM\r\n\t\t\t#pragma target 4.5\r\n\t\t\t\r\n\t\t\tstruct ps_input\r\n\t\t\t{\r\n\t\t\t\tfloat4 pos : SV_POSITION;\r\n\t\t\t\t#if USE_FLIPBOOK_INTERPOLATION\r\n\t\t\t\tfloat4 uv : TEXCOORD0;\r\n\t\t\t\t#else\r\n\t\t\t\tfloat2 uv : TEXCOORD0;\t\r\n\t\t\t\t#endif\r\n\t\t\t\t#if VFX_NEEDS_COLOR_INTERPOLATOR\r\n\t\t\t\tnointerpolation float4 color : COLOR0;\r\n\t\t\t\t#endif\r\n\t\t\t\t#if USE_SOFT_PARTICLE || USE_ALPHA_TEST || USE_FLIPBOOK_INTERPOLATION\r\n\t\t\t\t// x: inverse soft particles fade distance\r\n\t\t\t\t// y: alpha threshold\r\n\t\t\t\t// z: frame blending factor\r\n\t\t\t\tnointerpolation float3 builtInInterpolants : TEXCOORD1;\r\n\t\t\t\t#endif\r\n\t\t\t\t#if USE_SOFT_PARTICLE\r\n\t\t\t\tfloat4 projPos : TEXCOORD2;\t\t\r\n\t\t\t\t#endif\r\n\t\t\t};\r\n\t\t\t\r\n\t\t\tstruct ps_output\r\n\t\t\t{\r\n\t\t\t\tfloat4 color : SV_Target0;\r\n\t\t\t};\r\n\t\t\r\n\t\t#define VFX_VARYING_PS_INPUTS ps_input\r\n\t\t#define VFX_VARYING_POSCS pos\r\n\t\t#define VFX_VARYING_POSSS projPos\r\n\t\t#define VFX_VARYING_COLOR color.rgb\r\n\t\t#define VFX_VARYING_ALPHA color.a\r\n\t\t#define VFX_VARYING_INVSOFTPARTICLEFADEDISTANCE builtInInterpolants.x\r\n\t\t#define VFX_VARYING_ALPHATHRESHOLD builtInInterpolants.y\r\n\t\t#define VFX_VARYING_FRAMEBLEND builtInInterpolants.z\r\n\t\t#define VFX_VARYING_UV uv\r\n\t\t\t\t\r\n\t\t\t#if !(defined(VFX_VARYING_PS_INPUTS) && defined(VFX_VARYING_POSCS))\r\n\t\t\t#error VFX_VARYING_PS_INPUTS, VFX_VARYING_POSCS and VFX_VARYING_UV must be defined.\r\n\t\t\t#endif\r\n\t\t\t\r\n\t\t\t#include \"Assets/VFXEditor/Shaders/RenderPipeline/HDRP/VFXCommon.cginc\"\r\n\t\t\t#include \"Assets/VFXEditor/Shaders/VFXCommon.cginc\"\r\n\t\t\t\r\n\r\n\t\t\tvoid Orient_0(inout float3 axisX, inout float3 axisY, inout float3 axisZ) /*mode:FaceCameraPlane */\r\n\t\t\t{\r\n\t\t\t    \r\n\t\t\t    float3x3 viewRot = GetVFXToViewRotMatrix();\r\n\t\t\t    axisX = viewRot[0].xyz;\r\n\t\t\t    axisY = viewRot[1].xyz;\r\n\t\t\t    #if VFX_LOCAL_SPACE // Need to remove potential scale in local transform\r\n\t\t\t    axisX = normalize(axisX);\r\n\t\t\t    axisY = normalize(axisY);\r\n\t\t\t    axisZ = cross(axisX,axisY);\r\n\t\t\t    #else\r\n\t\t\t    axisZ = -viewRot[2].xyz;\r\n\t\t\t    #endif\r\n\t\t\t    \r\n\t\t\t}\r\n\t\t\t\r\n\r\n\t\t\t\r\n\t\t\t#pragma vertex vert\r\n\t\t\tVFX_VARYING_PS_INPUTS vert(uint id : SV_VertexID, uint instanceID : SV_InstanceID)\r\n\t\t\t{\r\n\t\t\t\tuint index = (id >> 2) + instanceID * 2048;\r\n\t\t\t\tVFX_VARYING_PS_INPUTS o = (VFX_VARYING_PS_INPUTS)0;\r\n\t\t\t\t\r\n\t\t\t\t\r\n\t\t\t\t\t\t#if VFX_HAS_INDIRECT_DRAW\r\n\t\t\t\t\t\t#if USE_DEAD_LIST_COUNT\r\n\t\t\t\t\t\t\tif (index >= asuint(nbMax) - deadListCount.Load(0))\r\n\t\t\t\t\t\t\t\treturn o;\r\n\t\t\t\t\t\t#endif\r\n\t\t\t\t\t\t\r\n\t\t\t\t\t\t\tindex = indirectBuffer[index];\r\n\t\t\t\t\t\t\tfloat3 position = asfloat(attributeBuffer.Load3((index * 0x4 + 0x0) << 2));\r\n\t\t\t\t\t\t\tfloat3 color = asfloat(attributeBuffer.Load3((index * 0x4 + 0xC580) << 2));\r\n\t\t\t\t\t\t\tfloat alpha = (float)1;\r\n\t\t\t\t\t\t\tbool alive = (attributeBuffer.Load((index * 0x1 + 0x11480) << 2));\r\n\t\t\t\t\t\t\tfloat3 axisX = float3(1,0,0);\r\n\t\t\t\t\t\t\tfloat3 axisY = float3(0,1,0);\r\n\t\t\t\t\t\t\tfloat3 axisZ = float3(0,0,1);\r\n\t\t\t\t\t\t\tfloat angleX = (float)0;\r\n\t\t\t\t\t\t\tfloat angleY = (float)0;\r\n\t\t\t\t\t\t\tfloat angleZ = (float)0;\r\n\t\t\t\t\t\t\tfloat3 pivot = float3(0,0,0);\r\n\t\t\t\t\t\t\tfloat sizeX = (float)0.1;\r\n\t\t\t\t\t\t\t\r\n\t\t\t\t\r\n\t\t\t\t\t\t#else\r\n\t\t\t\t\t\t\tif (index >= asuint(nbMax))\r\n\t\t\t\t\t\t\t\treturn o;\r\n\t\t\t\t\t\t\t\r\n\t\t\t\t\t\t\tbool alive = (attributeBuffer.Load((index * 0x1 + 0x11480) << 2));\r\n\t\t\t\t\t\t\t\r\n\t\t\t\t\r\n\t\t\t\t\t\t\tif (!alive)\r\n\t\t\t\t\t\t\t\treturn o;\r\n\t\t\t\t\t\t\t\r\n\t\t\t\t\t\t\tfloat3 position = asfloat(attributeBuffer.Load3((index * 0x4 + 0x0) << 2));\r\n\t\t\t\t\t\t\tfloat3 color = asfloat(attributeBuffer.Load3((index * 0x4 + 0xC580) << 2));\r\n\t\t\t\t\t\t\tfloat alpha = (float)1;\r\n\t\t\t\t\t\t\tfloat3 axisX = float3(1,0,0);\r\n\t\t\t\t\t\t\tfloat3 axisY = float3(0,1,0);\r\n\t\t\t\t\t\t\tfloat3 axisZ = float3(0,0,1);\r\n\t\t\t\t\t\t\tfloat angleX = (float)0;\r\n\t\t\t\t\t\t\tfloat angleY = (float)0;\r\n\t\t\t\t\t\t\tfloat angleZ = (float)0;\r\n\t\t\t\t\t\t\tfloat3 pivot = float3(0,0,0);\r\n\t\t\t\t\t\t\tfloat sizeX = (float)0.1;\r\n\t\t\t\t\t\t\t\r\n\t\t\t\t\r\n\t\t\t\t\t\t#endif\r\n\t\t\t\t\t\t\r\n\t\t\t\tOrient_0( /*inout */axisX,  /*inout */axisY,  /*inout */axisZ);\r\n\t\t\t\t\r\n\r\n\t\t\t\t\r\n\t\t\t\tif (!alive)\r\n\t\t\t\t\treturn o;\r\n\t\t\t\t\r\n\t\t\t\to.VFX_VARYING_UV.x = float(id & 1);\r\n\t\t\t\to.VFX_VARYING_UV.y = float((id & 2) >> 1);\r\n\t\t\t\t\r\n\t\t\t\t\r\n\t\t\t\t\t\tfloat3 size = float3(sizeX,sizeX,sizeX);\r\n\t\t\t\t\t\t#if VFX_USE_SIZEY_CURRENT\r\n\t\t\t\t\t\tsize.y = sizeY;\r\n\t\t\t\t\t\t#endif\r\n\t\t\t\t\t\t#if VFX_USE_SIZEZ_CURRENT\r\n\t\t\t\t\t\tsize.z = sizeZ;\r\n\t\t\t\t\t\t#else\r\n\t\t\t\t\t\tsize.z = min(size.x,size.y);\r\n\t\t\t\t\t\t#endif\r\n\t\t\t\t\t\t\r\n\t\t\t\t\r\n\t\t\t\tconst float2 vOffsets = o.VFX_VARYING_UV.xy * 2.0f - 1.0f;\r\n\t\t\t\tconst float4x4 elementToVFX = GetElementToVFXMatrix(axisX,axisY,axisZ,float3(angleX,angleY,angleZ),pivot,size,position);\r\n\t\t\t\tconst float3 vPos = mul(elementToVFX,float4(vOffsets,0.0f,1.0f)).xyz;\r\n\t\t\t\r\n\t\t\t\to.VFX_VARYING_POSCS = TransformPositionVFXToClip(vPos);\r\n\t\t\t\r\n\t\t\t\t\r\n\t\t\t\t\t\t#if VFX_USE_COLOR_CURRENT && defined(VFX_VARYING_COLOR)\r\n\t\t\t\t\t\to.VFX_VARYING_COLOR = color;\r\n\t\t\t\t\t\t#endif\r\n\t\t\t\t\t\t#if VFX_USE_ALPHA_CURRENT && defined(VFX_VARYING_ALPHA) \r\n\t\t\t\t\t\to.VFX_VARYING_ALPHA = alpha;\r\n\t\t\t\t\t\t#endif\r\n\t\t\t\t\t\t\r\n\t\t\t\t\t\t\r\n\t\t\t\t\t\t#if USE_SOFT_PARTICLE && defined(VFX_VARYING_INVSOFTPARTICLEFADEDISTANCE)\r\n\t\t\t\t\t\t\r\n\t\t\t\t\t\to.VFX_VARYING_INVSOFTPARTICLEFADEDISTANCE = invSoftParticlesFadeDistance;\r\n\t\t\t\t\t\t#endif\r\n\t\t\t\t\t\t\r\n\t\t\t\t\t\t#if (VFX_NEEDS_POSSS || USE_SOFT_PARTICLE) && defined(VFX_VARYING_POSSS) && defined(VFX_VARYING_POSCS)\r\n\t\t\t\t\t\to.VFX_VARYING_POSSS = VFXGetPOSSS(o.VFX_VARYING_POSCS);\r\n\t\t\t\t\t\t#endif\r\n\t\t\t\t\t\t\r\n\t\t\t\t\t\t#if USE_ALPHA_TEST && defined(VFX_VARYING_ALPHATHRESHOLD)\r\n\t\t\t\t\t\t\r\n\t\t\t\t\t\to.VFX_VARYING_ALPHATHRESHOLD = alphaThreshold;\r\n\t\t\t\t\t\t#endif\r\n\t\t\t\t\t\t\r\n\t\t\t\t\t\t#if USE_UV_SCALE_BIAS\r\n\t\t\t\t\t\t\r\n\t\t\t\t\t\t\r\n\t\t\t\t\t\to.VFX_VARYING_UV.xy = o.VFX_VARYING_UV.xy * uvScale + uvBias;\r\n\t\t\t\t\t\t#endif\r\n\t\t\t\t\t\t\r\n\t\t\t\t\t\t\r\n\t\t\t\t\r\n\t\t\t\t\r\n\t\t\t\t\t\t#if USE_FLIPBOOK\r\n\t\t\t\t\t\t\r\n\t\t\t\t\t\t\r\n\t\t\t\t\t\tVFXUVData uvData = GetUVData(flipBookSize, invFlipBookSize, o.VFX_VARYING_UV.xy, texIndex);\r\n\t\t\t\t\t\to.VFX_VARYING_UV.xy = uvData.uvs.xy;\r\n\t\t\t\t\t\t#if USE_FLIPBOOK_INTERPOLATION\r\n\t\t\t\t\t\to.VFX_VARYING_UV.zw = uvData.uvs.zw;\r\n\t\t\t\t\t\to.VFX_VARYING_FRAMEBLEND = uvData.blend;\r\n\t\t\t\t\t\t#endif\r\n\t\t\t\t\t\t#endif\r\n\t\t\t\t\t\t\r\n\t\t\t\r\n\t\t\t\t\r\n\t\t\t\r\n\t\t\t\treturn o;\r\n\t\t\t}\r\n\t\t\t\r\n\t\t\t\r\n\t\t\t\r\n\t\t\t\r\n\t\t\t#include \"Assets/VFXEditor/Shaders/VFXCommonOutput.cginc\"\r\n\t\t\t\r\n\t\t\t\t\r\n\t\t\t#pragma fragment frag\r\n\t\t\tps_output frag(ps_input i)\r\n\t\t\t{\r\n\t\t\t\tps_output o = (ps_output)0;\r\n\t\t\t\to.color = VFXGetFragmentColor(i);\r\n\t\t\t\to.color *= VFXGetTextureColor(VFX_SAMPLER(mainTexture),i);\t\t\r\n\t\t\t\tVFXClipFragmentColor(o.color.a,i);\r\n\t\t\t\treturn o;\r\n\t\t\t}\r\n\t\t\tENDHLSL\r\n\t\t}\r\n\t\t\r\n\r\n\t\t// Shadow pass\r\n\t\tPass\r\n\t\t{\t\t\r\n\t\t\tTags { \"LightMode\"=\"ShadowCaster\" }\r\n\t\t\r\n\t\t\tZWrite On\r\n\t\t\tBlend Off\r\n\t\t\t\r\n\t\t\tHLSLPROGRAM\r\n\t\t\t#pragma target 4.5\r\n\t\t\t\r\n\t\t\tstruct ps_input\r\n\t\t\t{\r\n\t\t\t\tfloat4 pos : SV_POSITION;\r\n\t\t\t\t#if USE_FLIPBOOK_INTERPOLATION\r\n\t\t\t\tfloat4 uv : TEXCOORD0;\r\n\t\t\t\t#else\r\n\t\t\t\tfloat2 uv : TEXCOORD0;\t\r\n\t\t\t\t#endif\r\n\t\t\t\t#if USE_ALPHA_TEST || USE_FLIPBOOK_INTERPOLATION || VFX_USE_ALPHA_CURRENT\r\n\t\t\t\t// x: alpha threshold\r\n\t\t\t\t// y: frame blending factor\r\n\t\t\t\t// z: alpha\r\n\t\t\t\tnointerpolation float3 builtInInterpolants : TEXCOORD1;\r\n\t\t\t\t#endif\r\n\t\t\t};\r\n\t\t\r\n\t\t#define VFX_VARYING_PS_INPUTS ps_input\r\n\t\t#define VFX_VARYING_POSCS pos\r\n\t\t#define VFX_VARYING_ALPHA builtInInterpolants.z\r\n\t\t#define VFX_VARYING_ALPHATHRESHOLD builtInInterpolants.x\r\n\t\t#define VFX_VARYING_FRAMEBLEND builtInInterpolants.y\r\n\t\t#define VFX_VARYING_UV uv\r\n\t\t\t\t\r\n\t\t\r\n\t\t\r\n\t\t// Needed for HDRP\r\n\t\t#define SHADERPASS SHADERPASS_SHADOWS\r\n\t\t#define USE_LEGACY_UNITY_MATRIX_VARIABLES\r\n\t\t\t\t\r\n\t\t\t#if !(defined(VFX_VARYING_PS_INPUTS) && defined(VFX_VARYING_POSCS))\r\n\t\t\t#error VFX_VARYING_PS_INPUTS, VFX_VARYING_POSCS and VFX_VARYING_UV must be defined.\r\n\t\t\t#endif\r\n\t\t\t\r\n\t\t\t#include \"Assets/VFXEditor/Shaders/RenderPipeline/HDRP/VFXCommon.cginc\"\r\n\t\t\t#include \"Assets/VFXEditor/Shaders/VFXCommon.cginc\"\r\n\t\t\t\r\n\r\n\t\t\tvoid Orient_0(inout float3 axisX, inout float3 axisY, inout float3 axisZ) /*mode:FaceCameraPlane */\r\n\t\t\t{\r\n\t\t\t    \r\n\t\t\t    float3x3 viewRot = GetVFXToViewRotMatrix();\r\n\t\t\t    axisX = viewRot[0].xyz;\r\n\t\t\t    axisY = viewRot[1].xyz;\r\n\t\t\t    #if VFX_LOCAL_SPACE // Need to remove potential scale in local transform\r\n\t\t\t    axisX = normalize(axisX);\r\n\t\t\t    axisY = normalize(axisY);\r\n\t\t\t    axisZ = cross(axisX,axisY);\r\n\t\t\t    #else\r\n\t\t\t    axisZ = -viewRot[2].xyz;\r\n\t\t\t    #endif\r\n\t\t\t    \r\n\t\t\t}\r\n\t\t\t\r\n\r\n\t\t\t\r\n\t\t\t#pragma vertex vert\r\n\t\t\tVFX_VARYING_PS_INPUTS vert(uint id : SV_VertexID, uint instanceID : SV_InstanceID)\r\n\t\t\t{\r\n\t\t\t\tuint index = (id >> 2) + instanceID * 2048;\r\n\t\t\t\tVFX_VARYING_PS_INPUTS o = (VFX_VARYING_PS_INPUTS)0;\r\n\t\t\t\t\r\n\t\t\t\t\r\n\t\t\t\t\t\t#if VFX_HAS_INDIRECT_DRAW\r\n\t\t\t\t\t\t#if USE_DEAD_LIST_COUNT\r\n\t\t\t\t\t\t\tif (index >= asuint(nbMax) - deadListCount.Load(0))\r\n\t\t\t\t\t\t\t\treturn o;\r\n\t\t\t\t\t\t#endif\r\n\t\t\t\t\t\t\r\n\t\t\t\t\t\t\tindex = indirectBuffer[index];\r\n\t\t\t\t\t\t\tfloat3 position = asfloat(attributeBuffer.Load3((index * 0x4 + 0x0) << 2));\r\n\t\t\t\t\t\t\tfloat3 color = asfloat(attributeBuffer.Load3((index * 0x4 + 0xC580) << 2));\r\n\t\t\t\t\t\t\tfloat alpha = (float)1;\r\n\t\t\t\t\t\t\tbool alive = (attributeBuffer.Load((index * 0x1 + 0x11480) << 2));\r\n\t\t\t\t\t\t\tfloat3 axisX = float3(1,0,0);\r\n\t\t\t\t\t\t\tfloat3 axisY = float3(0,1,0);\r\n\t\t\t\t\t\t\tfloat3 axisZ = float3(0,0,1);\r\n\t\t\t\t\t\t\tfloat angleX = (float)0;\r\n\t\t\t\t\t\t\tfloat angleY = (float)0;\r\n\t\t\t\t\t\t\tfloat angleZ = (float)0;\r\n\t\t\t\t\t\t\tfloat3 pivot = float3(0,0,0);\r\n\t\t\t\t\t\t\tfloat sizeX = (float)0.1;\r\n\t\t\t\t\t\t\t\r\n\t\t\t\t\r\n\t\t\t\t\t\t#else\r\n\t\t\t\t\t\t\tif (index >= asuint(nbMax))\r\n\t\t\t\t\t\t\t\treturn o;\r\n\t\t\t\t\t\t\t\r\n\t\t\t\t\t\t\tbool alive = (attributeBuffer.Load((index * 0x1 + 0x11480) << 2));\r\n\t\t\t\t\t\t\t\r\n\t\t\t\t\r\n\t\t\t\t\t\t\tif (!alive)\r\n\t\t\t\t\t\t\t\treturn o;\r\n\t\t\t\t\t\t\t\r\n\t\t\t\t\t\t\tfloat3 position = asfloat(attributeBuffer.Load3((index * 0x4 + 0x0) << 2));\r\n\t\t\t\t\t\t\tfloat3 color = asfloat(attributeBuffer.Load3((index * 0x4 + 0xC580) << 2));\r\n\t\t\t\t\t\t\tfloat alpha = (float)1;\r\n\t\t\t\t\t\t\tfloat3 axisX = float3(1,0,0);\r\n\t\t\t\t\t\t\tfloat3 axisY = float3(0,1,0);\r\n\t\t\t\t\t\t\tfloat3 axisZ = float3(0,0,1);\r\n\t\t\t\t\t\t\tfloat angleX = (float)0;\r\n\t\t\t\t\t\t\tfloat angleY = (float)0;\r\n\t\t\t\t\t\t\tfloat angleZ = (float)0;\r\n\t\t\t\t\t\t\tfloat3 pivot = float3(0,0,0);\r\n\t\t\t\t\t\t\tfloat sizeX = (float)0.1;\r\n\t\t\t\t\t\t\t\r\n\t\t\t\t\r\n\t\t\t\t\t\t#endif\r\n\t\t\t\t\t\t\r\n\t\t\t\tOrient_0( /*inout */axisX,  /*inout */axisY,  /*inout */axisZ);\r\n\t\t\t\t\r\n\r\n\t\t\t\t\r\n\t\t\t\tif (!alive)\r\n\t\t\t\t\treturn o;\r\n\t\t\t\t\r\n\t\t\t\to.VFX_VARYING_UV.x = float(id & 1);\r\n\t\t\t\to.VFX_VARYING_UV.y = float((id & 2) >> 1);\r\n\t\t\t\t\r\n\t\t\t\t\r\n\t\t\t\t\t\tfloat3 size = float3(sizeX,sizeX,sizeX);\r\n\t\t\t\t\t\t#if VFX_USE_SIZEY_CURRENT\r\n\t\t\t\t\t\tsize.y = sizeY;\r\n\t\t\t\t\t\t#endif\r\n\t\t\t\t\t\t#if VFX_USE_SIZEZ_CURRENT\r\n\t\t\t\t\t\tsize.z = sizeZ;\r\n\t\t\t\t\t\t#else\r\n\t\t\t\t\t\tsize.z = min(size.x,size.y);\r\n\t\t\t\t\t\t#endif\r\n\t\t\t\t\t\t\r\n\t\t\t\t\r\n\t\t\t\tconst float2 vOffsets = o.VFX_VARYING_UV.xy * 2.0f - 1.0f;\r\n\t\t\t\tconst float4x4 elementToVFX = GetElementToVFXMatrix(axisX,axisY,axisZ,float3(angleX,angleY,angleZ),pivot,size,position);\r\n\t\t\t\tconst float3 vPos = mul(elementToVFX,float4(vOffsets,0.0f,1.0f)).xyz;\r\n\t\t\t\r\n\t\t\t\to.VFX_VARYING_POSCS = TransformPositionVFXToClip(vPos);\r\n\t\t\t\r\n\t\t\t\t\r\n\t\t\t\t\t\t#if VFX_USE_COLOR_CURRENT && defined(VFX_VARYING_COLOR)\r\n\t\t\t\t\t\to.VFX_VARYING_COLOR = color;\r\n\t\t\t\t\t\t#endif\r\n\t\t\t\t\t\t#if VFX_USE_ALPHA_CURRENT && defined(VFX_VARYING_ALPHA) \r\n\t\t\t\t\t\to.VFX_VARYING_ALPHA = alpha;\r\n\t\t\t\t\t\t#endif\r\n\t\t\t\t\t\t\r\n\t\t\t\t\t\t\r\n\t\t\t\t\t\t#if USE_SOFT_PARTICLE && defined(VFX_VARYING_INVSOFTPARTICLEFADEDISTANCE)\r\n\t\t\t\t\t\t\r\n\t\t\t\t\t\to.VFX_VARYING_INVSOFTPARTICLEFADEDISTANCE = invSoftParticlesFadeDistance;\r\n\t\t\t\t\t\t#endif\r\n\t\t\t\t\t\t\r\n\t\t\t\t\t\t#if (VFX_NEEDS_POSSS || USE_SOFT_PARTICLE) && defined(VFX_VARYING_POSSS) && defined(VFX_VARYING_POSCS)\r\n\t\t\t\t\t\to.VFX_VARYING_POSSS = VFXGetPOSSS(o.VFX_VARYING_POSCS);\r\n\t\t\t\t\t\t#endif\r\n\t\t\t\t\t\t\r\n\t\t\t\t\t\t#if USE_ALPHA_TEST && defined(VFX_VARYING_ALPHATHRESHOLD)\r\n\t\t\t\t\t\t\r\n\t\t\t\t\t\to.VFX_VARYING_ALPHATHRESHOLD = alphaThreshold;\r\n\t\t\t\t\t\t#endif\r\n\t\t\t\t\t\t\r\n\t\t\t\t\t\t#if USE_UV_SCALE_BIAS\r\n\t\t\t\t\t\t\r\n\t\t\t\t\t\t\r\n\t\t\t\t\t\to.VFX_VARYING_UV.xy = o.VFX_VARYING_UV.xy * uvScale + uvBias;\r\n\t\t\t\t\t\t#endif\r\n\t\t\t\t\t\t\r\n\t\t\t\t\t\t\r\n\t\t\t\t\r\n\t\t\t\t\r\n\t\t\t\t\t\t#if USE_FLIPBOOK\r\n\t\t\t\t\t\t\r\n\t\t\t\t\t\t\r\n\t\t\t\t\t\tVFXUVData uvData = GetUVData(flipBookSize, invFlipBookSize, o.VFX_VARYING_UV.xy, texIndex);\r\n\t\t\t\t\t\to.VFX_VARYING_UV.xy = uvData.uvs.xy;\r\n\t\t\t\t\t\t#if USE_FLIPBOOK_INTERPOLATION\r\n\t\t\t\t\t\to.VFX_VARYING_UV.zw = uvData.uvs.zw;\r\n\t\t\t\t\t\to.VFX_VARYING_FRAMEBLEND = uvData.blend;\r\n\t\t\t\t\t\t#endif\r\n\t\t\t\t\t\t#endif\r\n\t\t\t\t\t\t\r\n\t\t\t\r\n\t\t\t\t\r\n\t\t\t\t\t\to.pos = VFXApplyShadowBias(o.pos);\r\n\t\t\t\t\t\t\r\n\t\t\t\r\n\t\t\t\treturn o;\r\n\t\t\t}\r\n\t\t\t\r\n\t\t\t\r\n\t\t\t\r\n\t\t\t\r\n\t\t\t#include \"Assets/VFXEditor/Shaders/VFXCommonOutput.cginc\"\r\n\t\t\t\r\n\t\t\t\t\r\n\t\t\t#pragma fragment frag\r\n\t\t\tfloat frag(ps_input i) : SV_TARGET\r\n\t\t\t{\r\n\t\t\t\tfloat alpha = VFXGetFragmentColor(i).a;\r\n\t\t\t\talpha *= VFXGetTextureColor(VFX_SAMPLER(mainTexture),i).a;\t\t\r\n\t\t\t\tVFXClipFragmentColor(alpha,i);\r\n\t\t\r\n\t\t#ifndef USE_ALPHA_TEST\r\n\t\t\t\tclip(alpha - 1e-5);\r\n\t\t#endif\r\n\t\t\r\n\t\t\t\treturn 0;\r\n\t\t\t}\r\n\t\t\tENDHLSL\r\n\t\t}\r\n\t\t\r\n\r\n\t}\r\n}\r\n"
  - compute: 0
    name: Temp_shader_d_line output_Runtime.shader
    source: "Shader \"Hidden/VFX/ParticleLines\"\r\n{\r\n\tSubShader\r\n\t{\t\r\n\t\tTags { \"Queue\"=\"Geometry\" \"IgnoreProjector\"=\"False\" \"RenderType\"=\"Opaque\" }\r\n\t\t\r\n\t\t\r\n\t\t\r\n\t\t\r\n\t\t\r\n\t\t\r\n\t\t\r\n\t\t\r\n\t\t\r\n\t\t\r\n\t\t\r\n\t\t\r\n\t\tZTest LEqual\r\n\t\tZWrite On\r\n\t\tCull Off\r\n\t\t\r\n\t\r\n\t\t\t\r\n\t\tHLSLINCLUDE\r\n\t\t#if !defined(VFX_WORLD_SPACE) && !defined(VFX_LOCAL_SPACE)\r\n\t\t#define VFX_LOCAL_SPACE 1\r\n\t\t#endif\r\n\t\t\r\n\t\t#include \"HLSLSupport.cginc\"\r\n\t\t#define NB_THREADS_PER_GROUP 64\r\n\t\t#define VFX_USE_POSITION_CURRENT 1\r\n\t\t#define VFX_USE_VELOCITY_CURRENT 1\r\n\t\t#define VFX_USE_COLOR_CURRENT 1\r\n\t\t#define VFX_USE_ALPHA_CURRENT 1\r\n\t\t#define VFX_USE_ALIVE_CURRENT 1\r\n\t\t#define VFX_USE_AXISX_CURRENT 1\r\n\t\t#define VFX_USE_AXISY_CURRENT 1\r\n\t\t#define VFX_USE_AXISZ_CURRENT 1\r\n\t\t#define VFX_USE_ANGLEX_CURRENT 1\r\n\t\t#define VFX_USE_ANGLEY_CURRENT 1\r\n\t\t#define VFX_USE_ANGLEZ_CURRENT 1\r\n\t\t#define VFX_USE_PIVOT_CURRENT 1\r\n\t\t#define VFX_USE_SIZEX_CURRENT 1\r\n\t\t#define VFX_USE_TARGETPOSITION_CURRENT 1\r\n\t\t#define IS_OPAQUE_PARTICLE 1\r\n\t\t#define USE_CAST_SHADOWS_PASS 1\r\n\t\t#define TARGET_FROM_ATTRIBUTES 1\r\n\t\t\r\n\t\t\r\n\t\t\r\n\t\t#define VFX_LOCAL_SPACE 1\r\n\t\t\r\n\r\n\t\tCBUFFER_START(parameters)\r\n\t\t    float3 targetOffset;\r\n\t\t    float uniform_a;\r\n\t\t    float uniform_b;\r\n\t\t    float uniform_c;\r\n\t\t    float uniform_d;\r\n\t\t    uint PADDING_0;\r\n\t\tCBUFFER_END\r\n\t\t\r\n\r\n\t\t\r\n\t\t#define VFX_NEEDS_COLOR_INTERPOLATOR (VFX_USE_COLOR_CURRENT || VFX_USE_ALPHA_CURRENT)\r\n\t\t#define IS_TRANSPARENT_PARTICLE (!IS_OPAQUE_PARTICLE)\r\n\t\t\r\n\t\tByteAddressBuffer attributeBuffer;\t\r\n\t\t\r\n\t\t#if VFX_HAS_INDIRECT_DRAW\r\n\t\tStructuredBuffer<uint> indirectBuffer;\t\r\n\t\t#endif\t\r\n\t\t\r\n\t\t#if USE_DEAD_LIST_COUNT\r\n\t\tByteAddressBuffer deadListCount;\r\n\t\t#endif\r\n\t\t\r\n\t\tCBUFFER_START(outputParams)\r\n\t\t\tfloat nbMax;\r\n\t\t\tfloat systemSeed;\r\n\t\tCBUFFER_END\r\n\t\t\r\n\t\tENDHLSL\r\n\t\t\r\n\r\n\t\t// Depth pass\r\n\t\tPass\r\n\t\t{\t\t\r\n\t\t\tTags { \"LightMode\"=\"DepthForwardOnly\" }\r\n\t\t\r\n\t\t\tZWrite On\r\n\t\t\tBlend Off\r\n\t\t\t\r\n\t\t\tHLSLPROGRAM\r\n\t\t\t#pragma target 4.5\r\n\t\t\t\r\n\t\t\tstruct ps_input\r\n\t\t\t{\r\n\t\t\t\tfloat4 pos : SV_POSITION;\r\n\t\t\t\t#if USE_ALPHA_TEST || VFX_USE_ALPHA_CURRENT\r\n\t\t\t\tnointerpolation float2 builtInInterpolants : TEXCOORD0;\r\n\t\t\t\t#endif\r\n\t\t\t};\r\n\t\t\r\n\t\t#define VFX_VARYING_PS_INPUTS ps_input\r\n\t\t#define VFX_VARYING_POSCS pos\r\n\t\t#define VFX_VARYING_ALPHA builtInInterpolants.y\r\n\t\t#define VFX_VARYING_ALPHATHRESHOLD builtInInterpolants.x\r\n\t\t\t\t\t\t\r\n\t\t\t#if !(defined(VFX_VARYING_PS_INPUTS) && defined(VFX_VARYING_POSCS))\r\n\t\t\t#error VFX_VARYING_PS_INPUTS and VFX_VARYING_POSCS must be defined.\r\n\t\t\t#endif\r\n\t\t\t\r\n\t\t\t#include \"Assets/VFXEditor/Shaders/RenderPipeline/HDRP/VFXCommon.cginc\"\r\n\t\t\t#include \"Assets/VFXEditor/Shaders/VFXCommon.cginc\"\r\n\t\t\t\r\n\r\n\t\t\tvoid Orient_6(inout float3 axisX, inout float3 axisY, inout float3 axisZ, float3 position, float3 velocity) /*mode:AlongVelocity */\r\n\t\t\t{\r\n\t\t\t    \r\n\t\t\t    axisY = normalize(velocity);\r\n\t\t\t    axisZ = position - GetViewVFXPosition();\r\n\t\t\t    axisX = normalize(cross(axisY,axisZ));\r\n\t\t\t    axisZ = cross(axisX,axisY);\r\n\t\t\t    \r\n\t\t\t}\r\n\t\t\tvoid SetAttribute_A064353D(inout float3 position, float3 Position) /*attribute:position Composition:Overwrite Source:Slot Random:Off channels:XYZ */\r\n\t\t\t{\r\n\t\t\t    position = Position;\r\n\t\t\t}\r\n\t\t\t\r\n\r\n\t\t\t\r\n\t\t\t#pragma vertex vert\r\n\t\t\t\r\n\t\t\tVFX_VARYING_PS_INPUTS vert(uint id : SV_VertexID, uint instanceID : SV_InstanceID)\r\n\t\t\t{\r\n\t\t\t\tuint index = (id >> 2) + instanceID * 2048;\r\n\t\t\t\tVFX_VARYING_PS_INPUTS o = (VFX_VARYING_PS_INPUTS)0;\r\n\t\t\t\t\r\n\t\t\t\t\r\n\t\t\t\t\t\t#if VFX_HAS_INDIRECT_DRAW\r\n\t\t\t\t\t\t#if USE_DEAD_LIST_COUNT\r\n\t\t\t\t\t\t\tif (index >= asuint(nbMax) - deadListCount.Load(0))\r\n\t\t\t\t\t\t\t\treturn o;\r\n\t\t\t\t\t\t#endif\r\n\t\t\t\t\t\t\r\n\t\t\t\t\t\t\tindex = indirectBuffer[index];\r\n\t\t\t\t\t\t\tfloat3 position = asfloat(attributeBuffer.Load3((index * 0x4 + 0x0) << 2));\r\n\t\t\t\t\t\t\tfloat3 velocity = asfloat(attributeBuffer.Load3((index * 0x4 + 0x62C0) << 2));\r\n\t\t\t\t\t\t\tfloat3 color = asfloat(attributeBuffer.Load3((index * 0x4 + 0xC580) << 2));\r\n\t\t\t\t\t\t\tfloat alpha = (float)1;\r\n\t\t\t\t\t\t\tbool alive = (attributeBuffer.Load((index * 0x1 + 0x11480) << 2));\r\n\t\t\t\t\t\t\tfloat3 axisX = float3(1,0,0);\r\n\t\t\t\t\t\t\tfloat3 axisY = float3(0,1,0);\r\n\t\t\t\t\t\t\tfloat3 axisZ = float3(0,0,1);\r\n\t\t\t\t\t\t\tfloat angleX = (float)0;\r\n\t\t\t\t\t\t\tfloat angleY = (float)0;\r\n\t\t\t\t\t\t\tfloat angleZ = (float)0;\r\n\t\t\t\t\t\t\tfloat3 pivot = float3(0,0,0);\r\n\t\t\t\t\t\t\tfloat sizeX = (float)0.1;\r\n\t\t\t\t\t\t\tfloat3 targetPosition = float3(0,0,0);\r\n\t\t\t\t\t\t\t\r\n\t\t\t\t\r\n\t\t\t\t\t\t#else\r\n\t\t\t\t\t\t\tif (index >= asuint(nbMax))\r\n\t\t\t\t\t\t\t\treturn o;\r\n\t\t\t\t\t\t\t\r\n\t\t\t\t\t\t\tbool alive = (attributeBuffer.Load((index * 0x1 + 0x11480) << 2));\r\n\t\t\t\t\t\t\t\r\n\t\t\t\t\r\n\t\t\t\t\t\t\tif (!alive)\r\n\t\t\t\t\t\t\t\treturn o;\r\n\t\t\t\t\t\t\t\r\n\t\t\t\t\t\t\tfloat3 position = asfloat(attributeBuffer.Load3((index * 0x4 + 0x0) << 2));\r\n\t\t\t\t\t\t\tfloat3 velocity = asfloat(attributeBuffer.Load3((index * 0x4 + 0x62C0) << 2));\r\n\t\t\t\t\t\t\tfloat3 color = asfloat(attributeBuffer.Load3((index * 0x4 + 0xC580) << 2));\r\n\t\t\t\t\t\t\tfloat alpha = (float)1;\r\n\t\t\t\t\t\t\tfloat3 axisX = float3(1,0,0);\r\n\t\t\t\t\t\t\tfloat3 axisY = float3(0,1,0);\r\n\t\t\t\t\t\t\tfloat3 axisZ = float3(0,0,1);\r\n\t\t\t\t\t\t\tfloat angleX = (float)0;\r\n\t\t\t\t\t\t\tfloat angleY = (float)0;\r\n\t\t\t\t\t\t\tfloat angleZ = (float)0;\r\n\t\t\t\t\t\t\tfloat3 pivot = float3(0,0,0);\r\n\t\t\t\t\t\t\tfloat sizeX = (float)0.1;\r\n\t\t\t\t\t\t\tfloat3 targetPosition = float3(0,0,0);\r\n\t\t\t\t\t\t\t\r\n\t\t\t\t\r\n\t\t\t\t\t\t#endif\r\n\t\t\t\t\t\t\r\n\t\t\t\tOrient_6( /*inout */axisX,  /*inout */axisY,  /*inout */axisZ, position, velocity);\r\n\t\t\t\t{\r\n\t\t\t\t    float tmp_y = position[0];\r\n\t\t\t\t    float tmp_z = position[1];\r\n\t\t\t\t    float tmp_ba = position[2];\r\n\t\t\t\t    float tmp_bb = uniform_a + tmp_ba;\r\n\t\t\t\t    float tmp_bc = tmp_bb + uniform_b;\r\n\t\t\t\t    float tmp_bd = tmp_bc - uniform_c;\r\n\t\t\t\t    float tmp_be = tmp_bd - uniform_d;\r\n\t\t\t\t    float3 tmp_bf = float3(tmp_y, tmp_z, tmp_be);\r\n\t\t\t\t    SetAttribute_A064353D( /*inout */position, tmp_bf);\r\n\t\t\t\t}\r\n\t\t\t\t\r\n\r\n\t\t\t\t\t\t\r\n\t\t\t\tif (!alive)\r\n\t\t\t\t\treturn o;\r\n\t\t\t\r\n\t\t\t\t#if TARGET_FROM_ATTRIBUTES\r\n\t\t\t\t\r\n\t\t\t\t\t\tfloat3 size = float3(sizeX,sizeX,sizeX);\r\n\t\t\t\t\t\t#if VFX_USE_SIZEY_CURRENT\r\n\t\t\t\t\t\tsize.y = sizeY;\r\n\t\t\t\t\t\t#endif\r\n\t\t\t\t\t\t#if VFX_USE_SIZEZ_CURRENT\r\n\t\t\t\t\t\tsize.z = sizeZ;\r\n\t\t\t\t\t\t#else\r\n\t\t\t\t\t\tsize.z = min(size.x,size.y);\r\n\t\t\t\t\t\t#endif\r\n\t\t\t\t\t\t\r\n\t\t\t\tfloat4x4 elementToVFX = GetElementToVFXMatrix(axisX,axisY,axisZ,float3(angleX,angleY,angleZ),pivot,size,position);\r\n\t\t\t\r\n\t\t\t\tposition = mul(elementToVFX,float4(0,0,0,1)).xyz;\r\n\t\t\t\t\r\n\t\t\t\t\r\n\t\t\t\ttargetPosition = mul(elementToVFX,float4(targetOffset * 2.0f,1)).xyz;\r\n\t\t\t\t#endif\r\n\t\t\t\t\t\r\n\t\t\t\tfloat4 pos0 = TransformPositionVFXToClip(position);\r\n\t\t\t\tfloat4 pos1 = TransformPositionVFXToClip(targetPosition);\r\n\t\t\t\t\r\n\t\t\t\tfloat2 ndcPos0 = pos0.xy / pos0.w;\r\n\t\t\t\tfloat2 ndcPos1 = pos1.xy / pos1.w;\r\n\t\t\t\t\r\n\t\t\t\tfloat2 dir = ndcPos0 - ndcPos1;\r\n\t\t\t\tfloat2 normal = normalize(dir.yx * float2(-1,-UNITY_MATRIX_P[1][1] / UNITY_MATRIX_P[0][0]));\r\n\t\t\t\t\r\n\t\t\t#if IS_OPAQUE_PARTICLE\r\n\t\t\t\tconst float thicknessMul = 1.0f; // pixel perfect\r\n\t\t\t#else\r\n\t\t\t\tconst float thicknessMul = 2.0f; // for AA\r\n\t\t\t#endif\r\n\t\t\t\tfloat minThickness = thicknessMul / sqrt(dot(normal * normal,_ScreenParams.xy * _ScreenParams.xy)); // min thickness based on normal orientation and aspect ratio\r\n\t\t\t\tfloat minThickness0 = minThickness * pos0.w;\r\n\t\t\t\tfloat minThickness1 = minThickness * pos1.w;\r\n\t\t\t\t\r\n\t\t\t\tconst float thickness = 0.0f; // tmp\r\n\t\t\t\tfloat4 dPos0 = float4(normal * max(abs(minThickness0),thickness), 0.0f, 0.0f);\r\n\t\t\t\tfloat4 dPos1 = float4(normal * max(abs(minThickness1),thickness), 0.0f, 0.0f);\r\n\t\t\t\tfloat4 vPos[4] = { pos0 + dPos0, pos0 - dPos0, pos1 + dPos1, pos1 - dPos1};\r\n\t\t\t\t\r\n\t\t\t\t#ifdef VFX_VARYING_PIXELOFFSET\r\n\t\t\t\to.VFX_VARYING_PIXELOFFSET = (id & 1) ? -1.0f : 1.0f;\r\n\t\t\t\t#endif\r\n\t\t\t\to.VFX_VARYING_POSCS = vPos[id & 3];\r\n\t\t\t\t\r\n\t\t\t\t\r\n\t\t\t\t\t\t#if VFX_USE_COLOR_CURRENT && defined(VFX_VARYING_COLOR)\r\n\t\t\t\t\t\to.VFX_VARYING_COLOR = color;\r\n\t\t\t\t\t\t#endif\r\n\t\t\t\t\t\t#if VFX_USE_ALPHA_CURRENT && defined(VFX_VARYING_ALPHA) \r\n\t\t\t\t\t\to.VFX_VARYING_ALPHA = alpha;\r\n\t\t\t\t\t\t#endif\r\n\t\t\t\t\t\t\r\n\t\t\t\t\t\t\r\n\t\t\t\t\t\t#if USE_SOFT_PARTICLE && defined(VFX_VARYING_INVSOFTPARTICLEFADEDISTANCE)\r\n\t\t\t\t\t\t\r\n\t\t\t\t\t\to.VFX_VARYING_INVSOFTPARTICLEFADEDISTANCE = invSoftParticlesFadeDistance;\r\n\t\t\t\t\t\t#endif\r\n\t\t\t\t\t\t\r\n\t\t\t\t\t\t#if (VFX_NEEDS_POSSS || USE_SOFT_PARTICLE) && defined(VFX_VARYING_POSSS) && defined(VFX_VARYING_POSCS)\r\n\t\t\t\t\t\to.VFX_VARYING_POSSS = VFXGetPOSSS(o.VFX_VARYING_POSCS);\r\n\t\t\t\t\t\t#endif\r\n\t\t\t\t\t\t\r\n\t\t\t\t\t\t#if USE_ALPHA_TEST && defined(VFX_VARYING_ALPHATHRESHOLD)\r\n\t\t\t\t\t\t\r\n\t\t\t\t\t\to.VFX_VARYING_ALPHATHRESHOLD = alphaThreshold;\r\n\t\t\t\t\t\t#endif\r\n\t\t\t\t\t\t\r\n\t\t\t\t\t\t#if USE_UV_SCALE_BIAS\r\n\t\t\t\t\t\t\r\n\t\t\t\t\t\t\r\n\t\t\t\t\t\to.VFX_VARYING_UV.xy = o.VFX_VARYING_UV.xy * uvScale + uvBias;\r\n\t\t\t\t\t\t#endif\r\n\t\t\t\t\t\t\r\n\t\t\t\t\t\t\r\n\t\t\t\t\r\n\t\t\t\r\n\t\t\t\treturn o;\r\n\t\t\t}\r\n\t\t\t\r\n\t\t\t#include \"Assets/VFXEditor/Shaders/VFXCommonOutput.cginc\"\r\n\t\t\t\r\n\t\t\t\r\n\t\t\t\t\r\n\t\t\t#pragma fragment frag\r\n\t\t\tfloat frag(ps_input i) : SV_TARGET\r\n\t\t\t{\r\n\t\t\t\tfloat alpha = VFXGetFragmentColor(i);\r\n\t\t\t\tVFXClipFragmentColor(alpha,i);\r\n\t\t\t\treturn 0;\r\n\t\t\t}\r\n\t\t\tENDHLSL\r\n\t\t}\r\n\t\t\r\n\r\n\t\t// Forward pass\r\n\t\tPass\r\n\t\t{\t\t\r\n\t\t\tTags { \"LightMode\"=\"ForwardOnly\" }\r\n\t\t\r\n\t\t\tHLSLPROGRAM\r\n\t\t\t#pragma target 4.5\r\n\t\t\t\r\n\t\t\tstruct ps_input\r\n\t\t\t{\r\n\t\t\t\tfloat4 pos : SV_POSITION;\r\n\t\t\t\t#if IS_TRANSPARENT_PARTICLE\r\n\t\t\t\tfloat pixelOffset : TEXCOORD0; // for AA\r\n\t\t\t\t#endif\r\n\t\t\t\t#if VFX_NEEDS_COLOR_INTERPOLATOR\r\n\t\t\t\tnointerpolation float4 color : COLOR0;\r\n\t\t\t\t#endif\r\n\t\t\t\t#if USE_SOFT_PARTICLE || USE_ALPHA_TEST\r\n\t\t\t\tnointerpolation float2 builtInInterpolants : TEXCOORD1;\r\n\t\t\t\t#endif\r\n\t\t\t\t#if USE_SOFT_PARTICLE\r\n\t\t\t\tfloat4 projPos : TEXCOORD2;\t\t\r\n\t\t\t\t#endif\r\n\t\t\t};\r\n\t\t\t\r\n\t\t\tstruct ps_output\r\n\t\t\t{\r\n\t\t\t\tfloat4 color : SV_Target0;\r\n\t\t\t};\r\n\t\t\r\n\t\t#define VFX_VARYING_PS_INPUTS ps_input\r\n\t\t#define VFX_VARYING_POSCS pos\r\n\t\t#define VFX_VARYING_POSSS projPos\r\n\t\t#define VFX_VARYING_COLOR color.rgb\r\n\t\t#define VFX_VARYING_ALPHA color.a\r\n\t\t#define VFX_VARYING_INVSOFTPARTICLEFADEDISTANCE builtInInterpolants.x\r\n\t\t#define VFX_VARYING_ALPHATHRESHOLD builtInInterpolants.y\r\n\t\t#if IS_TRANSPARENT_PARTICLE\r\n\t\t#define VFX_VARYING_PIXELOFFSET pixelOffset\r\n\t\t#endif\r\n\t\t\t\r\n\t\t\t#if !(defined(VFX_VARYING_PS_INPUTS) && defined(VFX_VARYING_POSCS))\r\n\t\t\t#error VFX_VARYING_PS_INPUTS and VFX_VARYING_POSCS must be defined.\r\n\t\t\t#endif\r\n\t\t\t\r\n\t\t\t#include \"Assets/VFXEditor/Shaders/RenderPipeline/HDRP/VFXCommon.cginc\"\r\n\t\t\t#include \"Assets/VFXEditor/Shaders/VFXCommon.cginc\"\r\n\t\t\t\r\n\r\n\t\t\tvoid Orient_6(inout float3 axisX, inout float3 axisY, inout float3 axisZ, float3 position, float3 velocity) /*mode:AlongVelocity */\r\n\t\t\t{\r\n\t\t\t    \r\n\t\t\t    axisY = normalize(velocity);\r\n\t\t\t    axisZ = position - GetViewVFXPosition();\r\n\t\t\t    axisX = normalize(cross(axisY,axisZ));\r\n\t\t\t    axisZ = cross(axisX,axisY);\r\n\t\t\t    \r\n\t\t\t}\r\n\t\t\tvoid SetAttribute_A064353D(inout float3 position, float3 Position) /*attribute:position Composition:Overwrite Source:Slot Random:Off channels:XYZ */\r\n\t\t\t{\r\n\t\t\t    position = Position;\r\n\t\t\t}\r\n\t\t\t\r\n\r\n\t\t\t\r\n\t\t\t#pragma vertex vert\r\n\t\t\t\r\n\t\t\tVFX_VARYING_PS_INPUTS vert(uint id : SV_VertexID, uint instanceID : SV_InstanceID)\r\n\t\t\t{\r\n\t\t\t\tuint index = (id >> 2) + instanceID * 2048;\r\n\t\t\t\tVFX_VARYING_PS_INPUTS o = (VFX_VARYING_PS_INPUTS)0;\r\n\t\t\t\t\r\n\t\t\t\t\r\n\t\t\t\t\t\t#if VFX_HAS_INDIRECT_DRAW\r\n\t\t\t\t\t\t#if USE_DEAD_LIST_COUNT\r\n\t\t\t\t\t\t\tif (index >= asuint(nbMax) - deadListCount.Load(0))\r\n\t\t\t\t\t\t\t\treturn o;\r\n\t\t\t\t\t\t#endif\r\n\t\t\t\t\t\t\r\n\t\t\t\t\t\t\tindex = indirectBuffer[index];\r\n\t\t\t\t\t\t\tfloat3 position = asfloat(attributeBuffer.Load3((index * 0x4 + 0x0) << 2));\r\n\t\t\t\t\t\t\tfloat3 velocity = asfloat(attributeBuffer.Load3((index * 0x4 + 0x62C0) << 2));\r\n\t\t\t\t\t\t\tfloat3 color = asfloat(attributeBuffer.Load3((index * 0x4 + 0xC580) << 2));\r\n\t\t\t\t\t\t\tfloat alpha = (float)1;\r\n\t\t\t\t\t\t\tbool alive = (attributeBuffer.Load((index * 0x1 + 0x11480) << 2));\r\n\t\t\t\t\t\t\tfloat3 axisX = float3(1,0,0);\r\n\t\t\t\t\t\t\tfloat3 axisY = float3(0,1,0);\r\n\t\t\t\t\t\t\tfloat3 axisZ = float3(0,0,1);\r\n\t\t\t\t\t\t\tfloat angleX = (float)0;\r\n\t\t\t\t\t\t\tfloat angleY = (float)0;\r\n\t\t\t\t\t\t\tfloat angleZ = (float)0;\r\n\t\t\t\t\t\t\tfloat3 pivot = float3(0,0,0);\r\n\t\t\t\t\t\t\tfloat sizeX = (float)0.1;\r\n\t\t\t\t\t\t\tfloat3 targetPosition = float3(0,0,0);\r\n\t\t\t\t\t\t\t\r\n\t\t\t\t\r\n\t\t\t\t\t\t#else\r\n\t\t\t\t\t\t\tif (index >= asuint(nbMax))\r\n\t\t\t\t\t\t\t\treturn o;\r\n\t\t\t\t\t\t\t\r\n\t\t\t\t\t\t\tbool alive = (attributeBuffer.Load((index * 0x1 + 0x11480) << 2));\r\n\t\t\t\t\t\t\t\r\n\t\t\t\t\r\n\t\t\t\t\t\t\tif (!alive)\r\n\t\t\t\t\t\t\t\treturn o;\r\n\t\t\t\t\t\t\t\r\n\t\t\t\t\t\t\tfloat3 position = asfloat(attributeBuffer.Load3((index * 0x4 + 0x0) << 2));\r\n\t\t\t\t\t\t\tfloat3 velocity = asfloat(attributeBuffer.Load3((index * 0x4 + 0x62C0) << 2));\r\n\t\t\t\t\t\t\tfloat3 color = asfloat(attributeBuffer.Load3((index * 0x4 + 0xC580) << 2));\r\n\t\t\t\t\t\t\tfloat alpha = (float)1;\r\n\t\t\t\t\t\t\tfloat3 axisX = float3(1,0,0);\r\n\t\t\t\t\t\t\tfloat3 axisY = float3(0,1,0);\r\n\t\t\t\t\t\t\tfloat3 axisZ = float3(0,0,1);\r\n\t\t\t\t\t\t\tfloat angleX = (float)0;\r\n\t\t\t\t\t\t\tfloat angleY = (float)0;\r\n\t\t\t\t\t\t\tfloat angleZ = (float)0;\r\n\t\t\t\t\t\t\tfloat3 pivot = float3(0,0,0);\r\n\t\t\t\t\t\t\tfloat sizeX = (float)0.1;\r\n\t\t\t\t\t\t\tfloat3 targetPosition = float3(0,0,0);\r\n\t\t\t\t\t\t\t\r\n\t\t\t\t\r\n\t\t\t\t\t\t#endif\r\n\t\t\t\t\t\t\r\n\t\t\t\tOrient_6( /*inout */axisX,  /*inout */axisY,  /*inout */axisZ, position, velocity);\r\n\t\t\t\t{\r\n\t\t\t\t    float tmp_y = position[0];\r\n\t\t\t\t    float tmp_z = position[1];\r\n\t\t\t\t    float tmp_ba = position[2];\r\n\t\t\t\t    float tmp_bb = uniform_a + tmp_ba;\r\n\t\t\t\t    float tmp_bc = tmp_bb + uniform_b;\r\n\t\t\t\t    float tmp_bd = tmp_bc - uniform_c;\r\n\t\t\t\t    float tmp_be = tmp_bd - uniform_d;\r\n\t\t\t\t    float3 tmp_bf = float3(tmp_y, tmp_z, tmp_be);\r\n\t\t\t\t    SetAttribute_A064353D( /*inout */position, tmp_bf);\r\n\t\t\t\t}\r\n\t\t\t\t\r\n\r\n\t\t\t\t\t\t\r\n\t\t\t\tif (!alive)\r\n\t\t\t\t\treturn o;\r\n\t\t\t\r\n\t\t\t\t#if TARGET_FROM_ATTRIBUTES\r\n\t\t\t\t\r\n\t\t\t\t\t\tfloat3 size = float3(sizeX,sizeX,sizeX);\r\n\t\t\t\t\t\t#if VFX_USE_SIZEY_CURRENT\r\n\t\t\t\t\t\tsize.y = sizeY;\r\n\t\t\t\t\t\t#endif\r\n\t\t\t\t\t\t#if VFX_USE_SIZEZ_CURRENT\r\n\t\t\t\t\t\tsize.z = sizeZ;\r\n\t\t\t\t\t\t#else\r\n\t\t\t\t\t\tsize.z = min(size.x,size.y);\r\n\t\t\t\t\t\t#endif\r\n\t\t\t\t\t\t\r\n\t\t\t\tfloat4x4 elementToVFX = GetElementToVFXMatrix(axisX,axisY,axisZ,float3(angleX,angleY,angleZ),pivot,size,position);\r\n\t\t\t\r\n\t\t\t\tposition = mul(elementToVFX,float4(0,0,0,1)).xyz;\r\n\t\t\t\t\r\n\t\t\t\t\r\n\t\t\t\ttargetPosition = mul(elementToVFX,float4(targetOffset * 2.0f,1)).xyz;\r\n\t\t\t\t#endif\r\n\t\t\t\t\t\r\n\t\t\t\tfloat4 pos0 = TransformPositionVFXToClip(position);\r\n\t\t\t\tfloat4 pos1 = TransformPositionVFXToClip(targetPosition);\r\n\t\t\t\t\r\n\t\t\t\tfloat2 ndcPos0 = pos0.xy / pos0.w;\r\n\t\t\t\tfloat2 ndcPos1 = pos1.xy / pos1.w;\r\n\t\t\t\t\r\n\t\t\t\tfloat2 dir = ndcPos0 - ndcPos1;\r\n\t\t\t\tfloat2 normal = normalize(dir.yx * float2(-1,-UNITY_MATRIX_P[1][1] / UNITY_MATRIX_P[0][0]));\r\n\t\t\t\t\r\n\t\t\t#if IS_OPAQUE_PARTICLE\r\n\t\t\t\tconst float thicknessMul = 1.0f; // pixel perfect\r\n\t\t\t#else\r\n\t\t\t\tconst float thicknessMul = 2.0f; // for AA\r\n\t\t\t#endif\r\n\t\t\t\tfloat minThickness = thicknessMul / sqrt(dot(normal * normal,_ScreenParams.xy * _ScreenParams.xy)); // min thickness based on normal orientation and aspect ratio\r\n\t\t\t\tfloat minThickness0 = minThickness * pos0.w;\r\n\t\t\t\tfloat minThickness1 = minThickness * pos1.w;\r\n\t\t\t\t\r\n\t\t\t\tconst float thickness = 0.0f; // tmp\r\n\t\t\t\tfloat4 dPos0 = float4(normal * max(abs(minThickness0),thickness), 0.0f, 0.0f);\r\n\t\t\t\tfloat4 dPos1 = float4(normal * max(abs(minThickness1),thickness), 0.0f, 0.0f);\r\n\t\t\t\tfloat4 vPos[4] = { pos0 + dPos0, pos0 - dPos0, pos1 + dPos1, pos1 - dPos1};\r\n\t\t\t\t\r\n\t\t\t\t#ifdef VFX_VARYING_PIXELOFFSET\r\n\t\t\t\to.VFX_VARYING_PIXELOFFSET = (id & 1) ? -1.0f : 1.0f;\r\n\t\t\t\t#endif\r\n\t\t\t\to.VFX_VARYING_POSCS = vPos[id & 3];\r\n\t\t\t\t\r\n\t\t\t\t\r\n\t\t\t\t\t\t#if VFX_USE_COLOR_CURRENT && defined(VFX_VARYING_COLOR)\r\n\t\t\t\t\t\to.VFX_VARYING_COLOR = color;\r\n\t\t\t\t\t\t#endif\r\n\t\t\t\t\t\t#if VFX_USE_ALPHA_CURRENT && defined(VFX_VARYING_ALPHA) \r\n\t\t\t\t\t\to.VFX_VARYING_ALPHA = alpha;\r\n\t\t\t\t\t\t#endif\r\n\t\t\t\t\t\t\r\n\t\t\t\t\t\t\r\n\t\t\t\t\t\t#if USE_SOFT_PARTICLE && defined(VFX_VARYING_INVSOFTPARTICLEFADEDISTANCE)\r\n\t\t\t\t\t\t\r\n\t\t\t\t\t\to.VFX_VARYING_INVSOFTPARTICLEFADEDISTANCE = invSoftParticlesFadeDistance;\r\n\t\t\t\t\t\t#endif\r\n\t\t\t\t\t\t\r\n\t\t\t\t\t\t#if (VFX_NEEDS_POSSS || USE_SOFT_PARTICLE) && defined(VFX_VARYING_POSSS) && defined(VFX_VARYING_POSCS)\r\n\t\t\t\t\t\to.VFX_VARYING_POSSS = VFXGetPOSSS(o.VFX_VARYING_POSCS);\r\n\t\t\t\t\t\t#endif\r\n\t\t\t\t\t\t\r\n\t\t\t\t\t\t#if USE_ALPHA_TEST && defined(VFX_VARYING_ALPHATHRESHOLD)\r\n\t\t\t\t\t\t\r\n\t\t\t\t\t\to.VFX_VARYING_ALPHATHRESHOLD = alphaThreshold;\r\n\t\t\t\t\t\t#endif\r\n\t\t\t\t\t\t\r\n\t\t\t\t\t\t#if USE_UV_SCALE_BIAS\r\n\t\t\t\t\t\t\r\n\t\t\t\t\t\t\r\n\t\t\t\t\t\to.VFX_VARYING_UV.xy = o.VFX_VARYING_UV.xy * uvScale + uvBias;\r\n\t\t\t\t\t\t#endif\r\n\t\t\t\t\t\t\r\n\t\t\t\t\t\t\r\n\t\t\t\t\r\n\t\t\t\r\n\t\t\t\treturn o;\r\n\t\t\t}\r\n\t\t\t\r\n\t\t\t#include \"Assets/VFXEditor/Shaders/VFXCommonOutput.cginc\"\r\n\t\t\t\r\n\t\t\t\r\n\t\t\t\t\r\n\t\t\t#pragma fragment frag\r\n\t\t\tps_output frag(ps_input i)\r\n\t\t\t{\r\n\t\t\t\tps_output o = (ps_output)0;\r\n\t\t\t\to.color = VFXGetFragmentColor(i);\r\n\t\t\t\t\r\n\t\t\t\t// Line AA\r\n\t\t\t\t#if IS_TRANSPARENT_PARTICLE\t\r\n\t\t\t\to.color.a *= 1.0f - abs(i.pixelOffset);\r\n\t\t\t\t#endif\r\n\t\t\t\t\r\n\t\t\t\tVFXClipFragmentColor(o.color.a,i);\r\n\t\t\t\treturn o;\r\n\t\t\t}\r\n\t\t\tENDHLSL\r\n\t\t}\r\n\t\t\r\n\r\n\t\t// Shadow pass\r\n\t\tPass\r\n\t\t{\t\t\r\n\t\t\tTags { \"LightMode\"=\"ShadowCaster\" }\r\n\t\t\r\n\t\t\tZWrite On\r\n\t\t\tBlend Off\r\n\t\t\t\r\n\t\t\tHLSLPROGRAM\r\n\t\t\t#pragma target 4.5\r\n\t\t\t\r\n\t\t\tstruct ps_input\r\n\t\t\t{\r\n\t\t\t\tfloat4 pos : SV_POSITION;\r\n\t\t\t\t#if USE_ALPHA_TEST || VFX_USE_ALPHA_CURRENT\r\n\t\t\t\tnointerpolation float2 builtInInterpolants : TEXCOORD0;\r\n\t\t\t\t#endif\r\n\t\t\t};\r\n\t\t\r\n\t\t#define VFX_VARYING_PS_INPUTS ps_input\r\n\t\t#define VFX_VARYING_POSCS pos\r\n\t\t#define VFX_VARYING_ALPHA builtInInterpolants.y\r\n\t\t#define VFX_VARYING_ALPHATHRESHOLD builtInInterpolants.x\r\n\t\t\t\t\r\n\t\t\t\r\n\t\t\t\r\n\t\t// Needed for HDRP\r\n\t\t#define SHADERPASS SHADERPASS_SHADOWS\r\n\t\t#define USE_LEGACY_UNITY_MATRIX_VARIABLES\r\n\t\t\t\t\r\n\t\t\t#if !(defined(VFX_VARYING_PS_INPUTS) && defined(VFX_VARYING_POSCS))\r\n\t\t\t#error VFX_VARYING_PS_INPUTS and VFX_VARYING_POSCS must be defined.\r\n\t\t\t#endif\r\n\t\t\t\r\n\t\t\t#include \"Assets/VFXEditor/Shaders/RenderPipeline/HDRP/VFXCommon.cginc\"\r\n\t\t\t#include \"Assets/VFXEditor/Shaders/VFXCommon.cginc\"\r\n\t\t\t\r\n\r\n\t\t\tvoid Orient_6(inout float3 axisX, inout float3 axisY, inout float3 axisZ, float3 position, float3 velocity) /*mode:AlongVelocity */\r\n\t\t\t{\r\n\t\t\t    \r\n\t\t\t    axisY = normalize(velocity);\r\n\t\t\t    axisZ = position - GetViewVFXPosition();\r\n\t\t\t    axisX = normalize(cross(axisY,axisZ));\r\n\t\t\t    axisZ = cross(axisX,axisY);\r\n\t\t\t    \r\n\t\t\t}\r\n\t\t\tvoid SetAttribute_A064353D(inout float3 position, float3 Position) /*attribute:position Composition:Overwrite Source:Slot Random:Off channels:XYZ */\r\n\t\t\t{\r\n\t\t\t    position = Position;\r\n\t\t\t}\r\n\t\t\t\r\n\r\n\t\t\t\r\n\t\t\t#pragma vertex vert\r\n\t\t\t\r\n\t\t\tVFX_VARYING_PS_INPUTS vert(uint id : SV_VertexID, uint instanceID : SV_InstanceID)\r\n\t\t\t{\r\n\t\t\t\tuint index = (id >> 2) + instanceID * 2048;\r\n\t\t\t\tVFX_VARYING_PS_INPUTS o = (VFX_VARYING_PS_INPUTS)0;\r\n\t\t\t\t\r\n\t\t\t\t\r\n\t\t\t\t\t\t#if VFX_HAS_INDIRECT_DRAW\r\n\t\t\t\t\t\t#if USE_DEAD_LIST_COUNT\r\n\t\t\t\t\t\t\tif (index >= asuint(nbMax) - deadListCount.Load(0))\r\n\t\t\t\t\t\t\t\treturn o;\r\n\t\t\t\t\t\t#endif\r\n\t\t\t\t\t\t\r\n\t\t\t\t\t\t\tindex = indirectBuffer[index];\r\n\t\t\t\t\t\t\tfloat3 position = asfloat(attributeBuffer.Load3((index * 0x4 + 0x0) << 2));\r\n\t\t\t\t\t\t\tfloat3 velocity = asfloat(attributeBuffer.Load3((index * 0x4 + 0x62C0) << 2));\r\n\t\t\t\t\t\t\tfloat3 color = asfloat(attributeBuffer.Load3((index * 0x4 + 0xC580) << 2));\r\n\t\t\t\t\t\t\tfloat alpha = (float)1;\r\n\t\t\t\t\t\t\tbool alive = (attributeBuffer.Load((index * 0x1 + 0x11480) << 2));\r\n\t\t\t\t\t\t\tfloat3 axisX = float3(1,0,0);\r\n\t\t\t\t\t\t\tfloat3 axisY = float3(0,1,0);\r\n\t\t\t\t\t\t\tfloat3 axisZ = float3(0,0,1);\r\n\t\t\t\t\t\t\tfloat angleX = (float)0;\r\n\t\t\t\t\t\t\tfloat angleY = (float)0;\r\n\t\t\t\t\t\t\tfloat angleZ = (float)0;\r\n\t\t\t\t\t\t\tfloat3 pivot = float3(0,0,0);\r\n\t\t\t\t\t\t\tfloat sizeX = (float)0.1;\r\n\t\t\t\t\t\t\tfloat3 targetPosition = float3(0,0,0);\r\n\t\t\t\t\t\t\t\r\n\t\t\t\t\r\n\t\t\t\t\t\t#else\r\n\t\t\t\t\t\t\tif (index >= asuint(nbMax))\r\n\t\t\t\t\t\t\t\treturn o;\r\n\t\t\t\t\t\t\t\r\n\t\t\t\t\t\t\tbool alive = (attributeBuffer.Load((index * 0x1 + 0x11480) << 2));\r\n\t\t\t\t\t\t\t\r\n\t\t\t\t\r\n\t\t\t\t\t\t\tif (!alive)\r\n\t\t\t\t\t\t\t\treturn o;\r\n\t\t\t\t\t\t\t\r\n\t\t\t\t\t\t\tfloat3 position = asfloat(attributeBuffer.Load3((index * 0x4 + 0x0) << 2));\r\n\t\t\t\t\t\t\tfloat3 velocity = asfloat(attributeBuffer.Load3((index * 0x4 + 0x62C0) << 2));\r\n\t\t\t\t\t\t\tfloat3 color = asfloat(attributeBuffer.Load3((index * 0x4 + 0xC580) << 2));\r\n\t\t\t\t\t\t\tfloat alpha = (float)1;\r\n\t\t\t\t\t\t\tfloat3 axisX = float3(1,0,0);\r\n\t\t\t\t\t\t\tfloat3 axisY = float3(0,1,0);\r\n\t\t\t\t\t\t\tfloat3 axisZ = float3(0,0,1);\r\n\t\t\t\t\t\t\tfloat angleX = (float)0;\r\n\t\t\t\t\t\t\tfloat angleY = (float)0;\r\n\t\t\t\t\t\t\tfloat angleZ = (float)0;\r\n\t\t\t\t\t\t\tfloat3 pivot = float3(0,0,0);\r\n\t\t\t\t\t\t\tfloat sizeX = (float)0.1;\r\n\t\t\t\t\t\t\tfloat3 targetPosition = float3(0,0,0);\r\n\t\t\t\t\t\t\t\r\n\t\t\t\t\r\n\t\t\t\t\t\t#endif\r\n\t\t\t\t\t\t\r\n\t\t\t\tOrient_6( /*inout */axisX,  /*inout */axisY,  /*inout */axisZ, position, velocity);\r\n\t\t\t\t{\r\n\t\t\t\t    float tmp_y = position[0];\r\n\t\t\t\t    float tmp_z = position[1];\r\n\t\t\t\t    float tmp_ba = position[2];\r\n\t\t\t\t    float tmp_bb = uniform_a + tmp_ba;\r\n\t\t\t\t    float tmp_bc = tmp_bb + uniform_b;\r\n\t\t\t\t    float tmp_bd = tmp_bc - uniform_c;\r\n\t\t\t\t    float tmp_be = tmp_bd - uniform_d;\r\n\t\t\t\t    float3 tmp_bf = float3(tmp_y, tmp_z, tmp_be);\r\n\t\t\t\t    SetAttribute_A064353D( /*inout */position, tmp_bf);\r\n\t\t\t\t}\r\n\t\t\t\t\r\n\r\n\t\t\t\t\t\t\r\n\t\t\t\tif (!alive)\r\n\t\t\t\t\treturn o;\r\n\t\t\t\r\n\t\t\t\t#if TARGET_FROM_ATTRIBUTES\r\n\t\t\t\t\r\n\t\t\t\t\t\tfloat3 size = float3(sizeX,sizeX,sizeX);\r\n\t\t\t\t\t\t#if VFX_USE_SIZEY_CURRENT\r\n\t\t\t\t\t\tsize.y = sizeY;\r\n\t\t\t\t\t\t#endif\r\n\t\t\t\t\t\t#if VFX_USE_SIZEZ_CURRENT\r\n\t\t\t\t\t\tsize.z = sizeZ;\r\n\t\t\t\t\t\t#else\r\n\t\t\t\t\t\tsize.z = min(size.x,size.y);\r\n\t\t\t\t\t\t#endif\r\n\t\t\t\t\t\t\r\n\t\t\t\tfloat4x4 elementToVFX = GetElementToVFXMatrix(axisX,axisY,axisZ,float3(angleX,angleY,angleZ),pivot,size,position);\r\n\t\t\t\r\n\t\t\t\tposition = mul(elementToVFX,float4(0,0,0,1)).xyz;\r\n\t\t\t\t\r\n\t\t\t\t\r\n\t\t\t\ttargetPosition = mul(elementToVFX,float4(targetOffset * 2.0f,1)).xyz;\r\n\t\t\t\t#endif\r\n\t\t\t\t\t\r\n\t\t\t\tfloat4 pos0 = TransformPositionVFXToClip(position);\r\n\t\t\t\tfloat4 pos1 = TransformPositionVFXToClip(targetPosition);\r\n\t\t\t\t\r\n\t\t\t\tfloat2 ndcPos0 = pos0.xy / pos0.w;\r\n\t\t\t\tfloat2 ndcPos1 = pos1.xy / pos1.w;\r\n\t\t\t\t\r\n\t\t\t\tfloat2 dir = ndcPos0 - ndcPos1;\r\n\t\t\t\tfloat2 normal = normalize(dir.yx * float2(-1,-UNITY_MATRIX_P[1][1] / UNITY_MATRIX_P[0][0]));\r\n\t\t\t\t\r\n\t\t\t#if IS_OPAQUE_PARTICLE\r\n\t\t\t\tconst float thicknessMul = 1.0f; // pixel perfect\r\n\t\t\t#else\r\n\t\t\t\tconst float thicknessMul = 2.0f; // for AA\r\n\t\t\t#endif\r\n\t\t\t\tfloat minThickness = thicknessMul / sqrt(dot(normal * normal,_ScreenParams.xy * _ScreenParams.xy)); // min thickness based on normal orientation and aspect ratio\r\n\t\t\t\tfloat minThickness0 = minThickness * pos0.w;\r\n\t\t\t\tfloat minThickness1 = minThickness * pos1.w;\r\n\t\t\t\t\r\n\t\t\t\tconst float thickness = 0.0f; // tmp\r\n\t\t\t\tfloat4 dPos0 = float4(normal * max(abs(minThickness0),thickness), 0.0f, 0.0f);\r\n\t\t\t\tfloat4 dPos1 = float4(normal * max(abs(minThickness1),thickness), 0.0f, 0.0f);\r\n\t\t\t\tfloat4 vPos[4] = { pos0 + dPos0, pos0 - dPos0, pos1 + dPos1, pos1 - dPos1};\r\n\t\t\t\t\r\n\t\t\t\t#ifdef VFX_VARYING_PIXELOFFSET\r\n\t\t\t\to.VFX_VARYING_PIXELOFFSET = (id & 1) ? -1.0f : 1.0f;\r\n\t\t\t\t#endif\r\n\t\t\t\to.VFX_VARYING_POSCS = vPos[id & 3];\r\n\t\t\t\t\r\n\t\t\t\t\r\n\t\t\t\t\t\t#if VFX_USE_COLOR_CURRENT && defined(VFX_VARYING_COLOR)\r\n\t\t\t\t\t\to.VFX_VARYING_COLOR = color;\r\n\t\t\t\t\t\t#endif\r\n\t\t\t\t\t\t#if VFX_USE_ALPHA_CURRENT && defined(VFX_VARYING_ALPHA) \r\n\t\t\t\t\t\to.VFX_VARYING_ALPHA = alpha;\r\n\t\t\t\t\t\t#endif\r\n\t\t\t\t\t\t\r\n\t\t\t\t\t\t\r\n\t\t\t\t\t\t#if USE_SOFT_PARTICLE && defined(VFX_VARYING_INVSOFTPARTICLEFADEDISTANCE)\r\n\t\t\t\t\t\t\r\n\t\t\t\t\t\to.VFX_VARYING_INVSOFTPARTICLEFADEDISTANCE = invSoftParticlesFadeDistance;\r\n\t\t\t\t\t\t#endif\r\n\t\t\t\t\t\t\r\n\t\t\t\t\t\t#if (VFX_NEEDS_POSSS || USE_SOFT_PARTICLE) && defined(VFX_VARYING_POSSS) && defined(VFX_VARYING_POSCS)\r\n\t\t\t\t\t\to.VFX_VARYING_POSSS = VFXGetPOSSS(o.VFX_VARYING_POSCS);\r\n\t\t\t\t\t\t#endif\r\n\t\t\t\t\t\t\r\n\t\t\t\t\t\t#if USE_ALPHA_TEST && defined(VFX_VARYING_ALPHATHRESHOLD)\r\n\t\t\t\t\t\t\r\n\t\t\t\t\t\to.VFX_VARYING_ALPHATHRESHOLD = alphaThreshold;\r\n\t\t\t\t\t\t#endif\r\n\t\t\t\t\t\t\r\n\t\t\t\t\t\t#if USE_UV_SCALE_BIAS\r\n\t\t\t\t\t\t\r\n\t\t\t\t\t\t\r\n\t\t\t\t\t\to.VFX_VARYING_UV.xy = o.VFX_VARYING_UV.xy * uvScale + uvBias;\r\n\t\t\t\t\t\t#endif\r\n\t\t\t\t\t\t\r\n\t\t\t\t\t\t\r\n\t\t\t\t\r\n\t\t\t\t\t\t\t\to.pos = VFXApplyShadowBias(o.pos);\r\n\t\t\t\t\t\t\t\r\n\t\t\t\r\n\t\t\t\treturn o;\r\n\t\t\t}\r\n\t\t\t\r\n\t\t\t#include \"Assets/VFXEditor/Shaders/VFXCommonOutput.cginc\"\r\n\t\t\t\r\n\t\t\t\r\n\t\t\t\t\r\n\t\t\t#pragma fragment frag\r\n\t\t\tfloat frag(ps_input i) : SV_TARGET\r\n\t\t\t{\r\n\t\t\t\tfloat alpha = VFXGetFragmentColor(i);\r\n\t\t\t\tVFXClipFragmentColor(alpha,i);\r\n\t\t\t\treturn 0;\r\n\t\t\t}\r\n\t\t\tENDHLSL\r\n\t\t}\r\n\t\t\r\n\r\n\t}\r\n}\r\n"
  - compute: 0
    name: Temp_shader_e_point output_Runtime.shader
    source: "Shader \"Hidden/VFX/ParticlePoints\"\r\n{\r\n\tSubShader\r\n\t{\t\r\n\t\tTags { \"Queue\"=\"Geometry\" \"IgnoreProjector\"=\"False\" \"RenderType\"=\"Opaque\" }\r\n\t\t\r\n\t\t\r\n\t\t\r\n\t\t\r\n\t\t\r\n\t\t\r\n\t\t\r\n\t\t\r\n\t\t\r\n\t\t\r\n\t\t\r\n\t\t\r\n\t\tZTest LEqual\r\n\t\tZWrite On\r\n\t\tCull Off\r\n\t\t\r\n\t\r\n\t\t\t\r\n\t\tHLSLINCLUDE\r\n\t\t#if !defined(VFX_WORLD_SPACE) && !defined(VFX_LOCAL_SPACE)\r\n\t\t#define VFX_LOCAL_SPACE 1\r\n\t\t#endif\r\n\t\t\r\n\t\t#include \"HLSLSupport.cginc\"\r\n\t\t#define NB_THREADS_PER_GROUP 64\r\n\t\t#define VFX_USE_POSITION_CURRENT 1\r\n\t\t#define VFX_USE_COLOR_CURRENT 1\r\n\t\t#define VFX_USE_ALPHA_CURRENT 1\r\n\t\t#define VFX_USE_ALIVE_CURRENT 1\r\n\t\t#define IS_OPAQUE_PARTICLE 1\r\n\t\t#define USE_CAST_SHADOWS_PASS 1\r\n\t\t\r\n\t\t\r\n\t\t\r\n\t\t#define VFX_LOCAL_SPACE 1\r\n\t\t\r\n\r\n\t\tCBUFFER_START(parameters)\r\n\t\t    float uniform_a;\r\n\t\t    float uniform_b;\r\n\t\t    float uniform_c;\r\n\t\t    float uniform_d;\r\n\t\tCBUFFER_END\r\n\t\t\r\n\r\n\t\t\r\n\t\t#define VFX_NEEDS_COLOR_INTERPOLATOR (VFX_USE_COLOR_CURRENT || VFX_USE_ALPHA_CURRENT)\r\n\t\t#define IS_TRANSPARENT_PARTICLE (!IS_OPAQUE_PARTICLE)\r\n\t\t\r\n\t\tByteAddressBuffer attributeBuffer;\t\r\n\t\t\r\n\t\t#if VFX_HAS_INDIRECT_DRAW\r\n\t\tStructuredBuffer<uint> indirectBuffer;\t\r\n\t\t#endif\t\r\n\t\t\r\n\t\t#if USE_DEAD_LIST_COUNT\r\n\t\tByteAddressBuffer deadListCount;\r\n\t\t#endif\r\n\t\t\r\n\t\tCBUFFER_START(outputParams)\r\n\t\t\tfloat nbMax;\r\n\t\t\tfloat systemSeed;\r\n\t\tCBUFFER_END\r\n\t\t\r\n\t\tENDHLSL\r\n\t\t\r\n\r\n\t\t// Depth pass\r\n\t\tPass\r\n\t\t{\t\t\r\n\t\t\tTags { \"LightMode\"=\"DepthForwardOnly\" }\r\n\t\t\t\r\n\t\t\tZWrite On\r\n\t\t\tBlend Off\r\n\t\t\r\n\t\t\tHLSLPROGRAM\r\n\t\t\t#pragma target 4.5\r\n\t\t\t\r\n\t\t\tstruct ps_input\r\n\t\t\t{\r\n\t\t\t\tfloat4 pos : SV_POSITION;\r\n\t\t\t\t#if USE_ALPHA_TEST || VFX_USE_ALPHA_CURRENT\r\n\t\t\t\tnointerpolation float2 builtInInterpolants : TEXCOORD0;\r\n\t\t\t\t#endif\r\n\t\t\t};\r\n\t\t\r\n\t\t#define VFX_VARYING_PS_INPUTS ps_input\r\n\t\t#define VFX_VARYING_POSCS pos\r\n\t\t#undef VFX_VARYING_POSSS\r\n\t\t#undef VFX_VARYING_COLOR // Not used\r\n\t\t#define VFX_VARYING_ALPHA builtInInterpolants.x\r\n\t\t#undef VFX_VARYING_INVSOFTPARTICLEFADEDISTANCE\r\n\t\t#define VFX_VARYING_ALPHATHRESHOLD builtInInterpolants.y\r\n\t\t\r\n\t\t\t#if !(defined(VFX_VARYING_PS_INPUTS) && defined(VFX_VARYING_POSCS))\r\n\t\t\t#error VFX_VARYING_PS_INPUTS and VFX_VARYING_POSCS must be defined.\r\n\t\t\t#endif\r\n\t\t\t\r\n\t\t\t#include \"Assets/VFXEditor/Shaders/RenderPipeline/HDRP/VFXCommon.cginc\"\r\n\t\t\t#include \"Assets/VFXEditor/Shaders/VFXCommon.cginc\"\r\n\t\t\t\r\n\r\n\t\t\tvoid SetAttribute_A064353D(inout float3 position, float3 Position) /*attribute:position Composition:Overwrite Source:Slot Random:Off channels:XYZ */\r\n\t\t\t{\r\n\t\t\t    position = Position;\r\n\t\t\t}\r\n\t\t\t\r\n\r\n\t\t\t\r\n\t\t\t#pragma vertex vert\r\n\t\t\t\r\n\t\t\tVFX_VARYING_PS_INPUTS vert(uint id : SV_VertexID, uint instanceID : SV_InstanceID)\r\n\t\t\t{\r\n\t\t\t\tuint index = id;\r\n\t\t\t\tVFX_VARYING_PS_INPUTS o = (VFX_VARYING_PS_INPUTS)0;\r\n\t\t\t\t\r\n\t\t\t\t\r\n\t\t\t\t\t\t#if VFX_HAS_INDIRECT_DRAW\r\n\t\t\t\t\t\t#if USE_DEAD_LIST_COUNT\r\n\t\t\t\t\t\t\tif (index >= asuint(nbMax) - deadListCount.Load(0))\r\n\t\t\t\t\t\t\t\treturn o;\r\n\t\t\t\t\t\t#endif\r\n\t\t\t\t\t\t\r\n\t\t\t\t\t\t\tindex = indirectBuffer[index];\r\n\t\t\t\t\t\t\tfloat3 position = asfloat(attributeBuffer.Load3((index * 0x4 + 0x0) << 2));\r\n\t\t\t\t\t\t\tfloat3 color = asfloat(attributeBuffer.Load3((index * 0x4 + 0xC580) << 2));\r\n\t\t\t\t\t\t\tfloat alpha = (float)1;\r\n\t\t\t\t\t\t\tbool alive = (attributeBuffer.Load((index * 0x1 + 0x11480) << 2));\r\n\t\t\t\t\t\t\t\r\n\t\t\t\t\r\n\t\t\t\t\t\t#else\r\n\t\t\t\t\t\t\tif (index >= asuint(nbMax))\r\n\t\t\t\t\t\t\t\treturn o;\r\n\t\t\t\t\t\t\t\r\n\t\t\t\t\t\t\tbool alive = (attributeBuffer.Load((index * 0x1 + 0x11480) << 2));\r\n\t\t\t\t\t\t\t\r\n\t\t\t\t\r\n\t\t\t\t\t\t\tif (!alive)\r\n\t\t\t\t\t\t\t\treturn o;\r\n\t\t\t\t\t\t\t\r\n\t\t\t\t\t\t\tfloat3 position = asfloat(attributeBuffer.Load3((index * 0x4 + 0x0) << 2));\r\n\t\t\t\t\t\t\tfloat3 color = asfloat(attributeBuffer.Load3((index * 0x4 + 0xC580) << 2));\r\n\t\t\t\t\t\t\tfloat alpha = (float)1;\r\n\t\t\t\t\t\t\t\r\n\t\t\t\t\r\n\t\t\t\t\t\t#endif\r\n\t\t\t\t\t\t\r\n\t\t\t\t{\r\n\t\t\t\t    float tmp_x = position[0];\r\n\t\t\t\t    float tmp_y = position[1];\r\n\t\t\t\t    float tmp_z = position[2];\r\n\t\t\t\t    float tmp_ba = uniform_a + tmp_z;\r\n\t\t\t\t    float tmp_bb = tmp_ba + uniform_b;\r\n\t\t\t\t    float tmp_bc = tmp_bb + uniform_c;\r\n\t\t\t\t    float tmp_bd = tmp_bc + uniform_d;\r\n\t\t\t\t    float3 tmp_be = float3(tmp_x, tmp_y, tmp_bd);\r\n\t\t\t\t    SetAttribute_A064353D( /*inout */position, tmp_be);\r\n\t\t\t\t}\r\n\t\t\t\t\r\n\r\n\t\t\t\t\t\t\r\n\t\t\t\tif (!alive)\r\n\t\t\t\t\treturn o;\r\n\t\t\t\t\t\t\t\t\r\n\t\t\t\to.VFX_VARYING_POSCS = TransformPositionVFXToClip(position);\r\n\t\t\t\r\n\t\t\t\t\r\n\t\t\t\t\t\t#if VFX_USE_COLOR_CURRENT && defined(VFX_VARYING_COLOR)\r\n\t\t\t\t\t\to.VFX_VARYING_COLOR = color;\r\n\t\t\t\t\t\t#endif\r\n\t\t\t\t\t\t#if VFX_USE_ALPHA_CURRENT && defined(VFX_VARYING_ALPHA) \r\n\t\t\t\t\t\to.VFX_VARYING_ALPHA = alpha;\r\n\t\t\t\t\t\t#endif\r\n\t\t\t\t\t\t\r\n\t\t\t\t\t\t\r\n\t\t\t\t\t\t#if USE_SOFT_PARTICLE && defined(VFX_VARYING_INVSOFTPARTICLEFADEDISTANCE)\r\n\t\t\t\t\t\t\r\n\t\t\t\t\t\to.VFX_VARYING_INVSOFTPARTICLEFADEDISTANCE = invSoftParticlesFadeDistance;\r\n\t\t\t\t\t\t#endif\r\n\t\t\t\t\t\t\r\n\t\t\t\t\t\t#if (VFX_NEEDS_POSSS || USE_SOFT_PARTICLE) && defined(VFX_VARYING_POSSS) && defined(VFX_VARYING_POSCS)\r\n\t\t\t\t\t\to.VFX_VARYING_POSSS = VFXGetPOSSS(o.VFX_VARYING_POSCS);\r\n\t\t\t\t\t\t#endif\r\n\t\t\t\t\t\t\r\n\t\t\t\t\t\t#if USE_ALPHA_TEST && defined(VFX_VARYING_ALPHATHRESHOLD)\r\n\t\t\t\t\t\t\r\n\t\t\t\t\t\to.VFX_VARYING_ALPHATHRESHOLD = alphaThreshold;\r\n\t\t\t\t\t\t#endif\r\n\t\t\t\t\t\t\r\n\t\t\t\t\t\t#if USE_UV_SCALE_BIAS\r\n\t\t\t\t\t\t\r\n\t\t\t\t\t\t\r\n\t\t\t\t\t\to.VFX_VARYING_UV.xy = o.VFX_VARYING_UV.xy * uvScale + uvBias;\r\n\t\t\t\t\t\t#endif\r\n\t\t\t\t\t\t\r\n\t\t\t\t\t\t\r\n\t\t\t\t\r\n\t\t\t\t\t\t\r\n\t\t\t\treturn o;\r\n\t\t\t}\r\n\t\t\t\r\n\t\t\t#include \"Assets/VFXEditor/Shaders/VFXCommonOutput.cginc\"\r\n\t\t\t\r\n\t\t\t\r\n\t\t\t\t\r\n\t\t\t#pragma fragment frag\r\n\t\t\tfloat frag(ps_input i) : SV_TARGET\r\n\t\t\t{\r\n\t\t\t\tfloat alpha = VFXGetFragmentColor(i).a;\r\n\t\t\t\tVFXClipFragmentColor(alpha,i);\r\n\t\t\t\treturn 0;\r\n\t\t\t}\r\n\t\t\tENDHLSL\r\n\t\t}\r\n\t\t\r\n\r\n\t\t// Forward pass\r\n\t\tPass\r\n\t\t{\t\t\r\n\t\t\tTags { \"LightMode\"=\"ForwardOnly\" }\r\n\t\t\r\n\t\t\tHLSLPROGRAM\r\n\t\t\t#pragma target 4.5\r\n\t\t\t\r\n\t\t\tstruct ps_input\r\n\t\t\t{\r\n\t\t\t\tfloat4 pos : SV_POSITION;\r\n\t\t\t\t#if VFX_NEEDS_COLOR_INTERPOLATOR\r\n\t\t\t\tnointerpolation float4 color : COLOR0;\r\n\t\t\t\t#endif\r\n\t\t\t\t#if USE_SOFT_PARTICLE || USE_ALPHA_TEST\r\n\t\t\t\tnointerpolation float2 builtInInterpolants : TEXCOORD0;\r\n\t\t\t\t#endif\r\n\t\t\t\t#if USE_SOFT_PARTICLE\r\n\t\t\t\tfloat4 projPos : TEXCOORD1;\t\t\r\n\t\t\t\t#endif\r\n\t\t\t};\r\n\t\t\t\r\n\t\t\tstruct ps_output\r\n\t\t\t{\r\n\t\t\t\tfloat4 color : SV_Target0;\r\n\t\t\t};\r\n\t\t\r\n\t\t#define VFX_VARYING_PS_INPUTS ps_input\r\n\t\t#define VFX_VARYING_POSCS pos\r\n\t\t#define VFX_VARYING_POSSS projPos\r\n\t\t#define VFX_VARYING_COLOR color.rgb\r\n\t\t#define VFX_VARYING_ALPHA color.a\r\n\t\t#define VFX_VARYING_INVSOFTPARTICLEFADEDISTANCE builtInInterpolants.x\r\n\t\t#define VFX_VARYING_ALPHATHRESHOLD builtInInterpolants.y\r\n\t\t\t\r\n\t\t\t#if !(defined(VFX_VARYING_PS_INPUTS) && defined(VFX_VARYING_POSCS))\r\n\t\t\t#error VFX_VARYING_PS_INPUTS and VFX_VARYING_POSCS must be defined.\r\n\t\t\t#endif\r\n\t\t\t\r\n\t\t\t#include \"Assets/VFXEditor/Shaders/RenderPipeline/HDRP/VFXCommon.cginc\"\r\n\t\t\t#include \"Assets/VFXEditor/Shaders/VFXCommon.cginc\"\r\n\t\t\t\r\n\r\n\t\t\tvoid SetAttribute_A064353D(inout float3 position, float3 Position) /*attribute:position Composition:Overwrite Source:Slot Random:Off channels:XYZ */\r\n\t\t\t{\r\n\t\t\t    position = Position;\r\n\t\t\t}\r\n\t\t\t\r\n\r\n\t\t\t\r\n\t\t\t#pragma vertex vert\r\n\t\t\t\r\n\t\t\tVFX_VARYING_PS_INPUTS vert(uint id : SV_VertexID, uint instanceID : SV_InstanceID)\r\n\t\t\t{\r\n\t\t\t\tuint index = id;\r\n\t\t\t\tVFX_VARYING_PS_INPUTS o = (VFX_VARYING_PS_INPUTS)0;\r\n\t\t\t\t\r\n\t\t\t\t\r\n\t\t\t\t\t\t#if VFX_HAS_INDIRECT_DRAW\r\n\t\t\t\t\t\t#if USE_DEAD_LIST_COUNT\r\n\t\t\t\t\t\t\tif (index >= asuint(nbMax) - deadListCount.Load(0))\r\n\t\t\t\t\t\t\t\treturn o;\r\n\t\t\t\t\t\t#endif\r\n\t\t\t\t\t\t\r\n\t\t\t\t\t\t\tindex = indirectBuffer[index];\r\n\t\t\t\t\t\t\tfloat3 position = asfloat(attributeBuffer.Load3((index * 0x4 + 0x0) << 2));\r\n\t\t\t\t\t\t\tfloat3 color = asfloat(attributeBuffer.Load3((index * 0x4 + 0xC580) << 2));\r\n\t\t\t\t\t\t\tfloat alpha = (float)1;\r\n\t\t\t\t\t\t\tbool alive = (attributeBuffer.Load((index * 0x1 + 0x11480) << 2));\r\n\t\t\t\t\t\t\t\r\n\t\t\t\t\r\n\t\t\t\t\t\t#else\r\n\t\t\t\t\t\t\tif (index >= asuint(nbMax))\r\n\t\t\t\t\t\t\t\treturn o;\r\n\t\t\t\t\t\t\t\r\n\t\t\t\t\t\t\tbool alive = (attributeBuffer.Load((index * 0x1 + 0x11480) << 2));\r\n\t\t\t\t\t\t\t\r\n\t\t\t\t\r\n\t\t\t\t\t\t\tif (!alive)\r\n\t\t\t\t\t\t\t\treturn o;\r\n\t\t\t\t\t\t\t\r\n\t\t\t\t\t\t\tfloat3 position = asfloat(attributeBuffer.Load3((index * 0x4 + 0x0) << 2));\r\n\t\t\t\t\t\t\tfloat3 color = asfloat(attributeBuffer.Load3((index * 0x4 + 0xC580) << 2));\r\n\t\t\t\t\t\t\tfloat alpha = (float)1;\r\n\t\t\t\t\t\t\t\r\n\t\t\t\t\r\n\t\t\t\t\t\t#endif\r\n\t\t\t\t\t\t\r\n\t\t\t\t{\r\n\t\t\t\t    float tmp_x = position[0];\r\n\t\t\t\t    float tmp_y = position[1];\r\n\t\t\t\t    float tmp_z = position[2];\r\n\t\t\t\t    float tmp_ba = uniform_a + tmp_z;\r\n\t\t\t\t    float tmp_bb = tmp_ba + uniform_b;\r\n\t\t\t\t    float tmp_bc = tmp_bb + uniform_c;\r\n\t\t\t\t    float tmp_bd = tmp_bc + uniform_d;\r\n\t\t\t\t    float3 tmp_be = float3(tmp_x, tmp_y, tmp_bd);\r\n\t\t\t\t    SetAttribute_A064353D( /*inout */position, tmp_be);\r\n\t\t\t\t}\r\n\t\t\t\t\r\n\r\n\t\t\t\t\t\t\r\n\t\t\t\tif (!alive)\r\n\t\t\t\t\treturn o;\r\n\t\t\t\t\t\t\t\t\r\n\t\t\t\to.VFX_VARYING_POSCS = TransformPositionVFXToClip(position);\r\n\t\t\t\r\n\t\t\t\t\r\n\t\t\t\t\t\t#if VFX_USE_COLOR_CURRENT && defined(VFX_VARYING_COLOR)\r\n\t\t\t\t\t\to.VFX_VARYING_COLOR = color;\r\n\t\t\t\t\t\t#endif\r\n\t\t\t\t\t\t#if VFX_USE_ALPHA_CURRENT && defined(VFX_VARYING_ALPHA) \r\n\t\t\t\t\t\to.VFX_VARYING_ALPHA = alpha;\r\n\t\t\t\t\t\t#endif\r\n\t\t\t\t\t\t\r\n\t\t\t\t\t\t\r\n\t\t\t\t\t\t#if USE_SOFT_PARTICLE && defined(VFX_VARYING_INVSOFTPARTICLEFADEDISTANCE)\r\n\t\t\t\t\t\t\r\n\t\t\t\t\t\to.VFX_VARYING_INVSOFTPARTICLEFADEDISTANCE = invSoftParticlesFadeDistance;\r\n\t\t\t\t\t\t#endif\r\n\t\t\t\t\t\t\r\n\t\t\t\t\t\t#if (VFX_NEEDS_POSSS || USE_SOFT_PARTICLE) && defined(VFX_VARYING_POSSS) && defined(VFX_VARYING_POSCS)\r\n\t\t\t\t\t\to.VFX_VARYING_POSSS = VFXGetPOSSS(o.VFX_VARYING_POSCS);\r\n\t\t\t\t\t\t#endif\r\n\t\t\t\t\t\t\r\n\t\t\t\t\t\t#if USE_ALPHA_TEST && defined(VFX_VARYING_ALPHATHRESHOLD)\r\n\t\t\t\t\t\t\r\n\t\t\t\t\t\to.VFX_VARYING_ALPHATHRESHOLD = alphaThreshold;\r\n\t\t\t\t\t\t#endif\r\n\t\t\t\t\t\t\r\n\t\t\t\t\t\t#if USE_UV_SCALE_BIAS\r\n\t\t\t\t\t\t\r\n\t\t\t\t\t\t\r\n\t\t\t\t\t\to.VFX_VARYING_UV.xy = o.VFX_VARYING_UV.xy * uvScale + uvBias;\r\n\t\t\t\t\t\t#endif\r\n\t\t\t\t\t\t\r\n\t\t\t\t\t\t\r\n\t\t\t\t\r\n\t\t\t\t\t\t\r\n\t\t\t\treturn o;\r\n\t\t\t}\r\n\t\t\t\r\n\t\t\t#include \"Assets/VFXEditor/Shaders/VFXCommonOutput.cginc\"\r\n\t\t\t\r\n\t\t\t\r\n\t\t\t\t\r\n\t\t\t#pragma fragment frag\r\n\t\t\tps_output frag(ps_input i)\r\n\t\t\t{\r\n\t\t\t\tps_output o = (ps_output)0;\r\n\t\t\t\to.color = VFXGetFragmentColor(i);\r\n\t\t\t\tVFXClipFragmentColor(o.color.a,i);\r\n\t\t\t\treturn o;\r\n\t\t\t}\r\n\t\t\tENDHLSL\r\n\t\t}\r\n\t\t\r\n\r\n\t\t\r\n\t\t// Shadow pass\r\n\t\tPass\r\n\t\t{\t\t\r\n\t\t\tTags { \"LightMode\"=\"ShadowCaster\" }\r\n\t\t\t\r\n\t\t\tZWrite On\r\n\t\t\tBlend Off\r\n\t\t\r\n\t\t\tHLSLPROGRAM\r\n\t\t\t#pragma target 4.5\r\n\t\t\t\r\n\t\t\tstruct ps_input\r\n\t\t\t{\r\n\t\t\t\tfloat4 pos : SV_POSITION;\r\n\t\t\t\t#if USE_ALPHA_TEST || VFX_USE_ALPHA_CURRENT\r\n\t\t\t\tnointerpolation float2 builtInInterpolants : TEXCOORD0;\r\n\t\t\t\t#endif\r\n\t\t\t};\r\n\t\t\r\n\t\t#define VFX_VARYING_PS_INPUTS ps_input\r\n\t\t#define VFX_VARYING_POSCS pos\r\n\t\t#define VFX_VARYING_ALPHA builtInInterpolants.x\r\n\t\t#define VFX_VARYING_ALPHATHRESHOLD builtInInterpolants.y\r\n\t\t\t\r\n\t\t\r\n\t\t\r\n\t\t// Needed for HDRP\r\n\t\t#define SHADERPASS SHADERPASS_SHADOWS\r\n\t\t#define USE_LEGACY_UNITY_MATRIX_VARIABLES\r\n\t\t\r\n\t\t\t#if !(defined(VFX_VARYING_PS_INPUTS) && defined(VFX_VARYING_POSCS))\r\n\t\t\t#error VFX_VARYING_PS_INPUTS and VFX_VARYING_POSCS must be defined.\r\n\t\t\t#endif\r\n\t\t\t\r\n\t\t\t#include \"Assets/VFXEditor/Shaders/RenderPipeline/HDRP/VFXCommon.cginc\"\r\n\t\t\t#include \"Assets/VFXEditor/Shaders/VFXCommon.cginc\"\r\n\t\t\t\r\n\r\n\t\t\tvoid SetAttribute_A064353D(inout float3 position, float3 Position) /*attribute:position Composition:Overwrite Source:Slot Random:Off channels:XYZ */\r\n\t\t\t{\r\n\t\t\t    position = Position;\r\n\t\t\t}\r\n\t\t\t\r\n\r\n\t\t\t\r\n\t\t\t#pragma vertex vert\r\n\t\t\t\r\n\t\t\tVFX_VARYING_PS_INPUTS vert(uint id : SV_VertexID, uint instanceID : SV_InstanceID)\r\n\t\t\t{\r\n\t\t\t\tuint index = id;\r\n\t\t\t\tVFX_VARYING_PS_INPUTS o = (VFX_VARYING_PS_INPUTS)0;\r\n\t\t\t\t\r\n\t\t\t\t\r\n\t\t\t\t\t\t#if VFX_HAS_INDIRECT_DRAW\r\n\t\t\t\t\t\t#if USE_DEAD_LIST_COUNT\r\n\t\t\t\t\t\t\tif (index >= asuint(nbMax) - deadListCount.Load(0))\r\n\t\t\t\t\t\t\t\treturn o;\r\n\t\t\t\t\t\t#endif\r\n\t\t\t\t\t\t\r\n\t\t\t\t\t\t\tindex = indirectBuffer[index];\r\n\t\t\t\t\t\t\tfloat3 position = asfloat(attributeBuffer.Load3((index * 0x4 + 0x0) << 2));\r\n\t\t\t\t\t\t\tfloat3 color = asfloat(attributeBuffer.Load3((index * 0x4 + 0xC580) << 2));\r\n\t\t\t\t\t\t\tfloat alpha = (float)1;\r\n\t\t\t\t\t\t\tbool alive = (attributeBuffer.Load((index * 0x1 + 0x11480) << 2));\r\n\t\t\t\t\t\t\t\r\n\t\t\t\t\r\n\t\t\t\t\t\t#else\r\n\t\t\t\t\t\t\tif (index >= asuint(nbMax))\r\n\t\t\t\t\t\t\t\treturn o;\r\n\t\t\t\t\t\t\t\r\n\t\t\t\t\t\t\tbool alive = (attributeBuffer.Load((index * 0x1 + 0x11480) << 2));\r\n\t\t\t\t\t\t\t\r\n\t\t\t\t\r\n\t\t\t\t\t\t\tif (!alive)\r\n\t\t\t\t\t\t\t\treturn o;\r\n\t\t\t\t\t\t\t\r\n\t\t\t\t\t\t\tfloat3 position = asfloat(attributeBuffer.Load3((index * 0x4 + 0x0) << 2));\r\n\t\t\t\t\t\t\tfloat3 color = asfloat(attributeBuffer.Load3((index * 0x4 + 0xC580) << 2));\r\n\t\t\t\t\t\t\tfloat alpha = (float)1;\r\n\t\t\t\t\t\t\t\r\n\t\t\t\t\r\n\t\t\t\t\t\t#endif\r\n\t\t\t\t\t\t\r\n\t\t\t\t{\r\n\t\t\t\t    float tmp_x = position[0];\r\n\t\t\t\t    float tmp_y = position[1];\r\n\t\t\t\t    float tmp_z = position[2];\r\n\t\t\t\t    float tmp_ba = uniform_a + tmp_z;\r\n\t\t\t\t    float tmp_bb = tmp_ba + uniform_b;\r\n\t\t\t\t    float tmp_bc = tmp_bb + uniform_c;\r\n\t\t\t\t    float tmp_bd = tmp_bc + uniform_d;\r\n\t\t\t\t    float3 tmp_be = float3(tmp_x, tmp_y, tmp_bd);\r\n\t\t\t\t    SetAttribute_A064353D( /*inout */position, tmp_be);\r\n\t\t\t\t}\r\n\t\t\t\t\r\n\r\n\t\t\t\t\t\t\r\n\t\t\t\tif (!alive)\r\n\t\t\t\t\treturn o;\r\n\t\t\t\t\t\t\t\t\r\n\t\t\t\to.VFX_VARYING_POSCS = TransformPositionVFXToClip(position);\r\n\t\t\t\r\n\t\t\t\t\r\n\t\t\t\t\t\t#if VFX_USE_COLOR_CURRENT && defined(VFX_VARYING_COLOR)\r\n\t\t\t\t\t\to.VFX_VARYING_COLOR = color;\r\n\t\t\t\t\t\t#endif\r\n\t\t\t\t\t\t#if VFX_USE_ALPHA_CURRENT && defined(VFX_VARYING_ALPHA) \r\n\t\t\t\t\t\to.VFX_VARYING_ALPHA = alpha;\r\n\t\t\t\t\t\t#endif\r\n\t\t\t\t\t\t\r\n\t\t\t\t\t\t\r\n\t\t\t\t\t\t#if USE_SOFT_PARTICLE && defined(VFX_VARYING_INVSOFTPARTICLEFADEDISTANCE)\r\n\t\t\t\t\t\t\r\n\t\t\t\t\t\to.VFX_VARYING_INVSOFTPARTICLEFADEDISTANCE = invSoftParticlesFadeDistance;\r\n\t\t\t\t\t\t#endif\r\n\t\t\t\t\t\t\r\n\t\t\t\t\t\t#if (VFX_NEEDS_POSSS || USE_SOFT_PARTICLE) && defined(VFX_VARYING_POSSS) && defined(VFX_VARYING_POSCS)\r\n\t\t\t\t\t\to.VFX_VARYING_POSSS = VFXGetPOSSS(o.VFX_VARYING_POSCS);\r\n\t\t\t\t\t\t#endif\r\n\t\t\t\t\t\t\r\n\t\t\t\t\t\t#if USE_ALPHA_TEST && defined(VFX_VARYING_ALPHATHRESHOLD)\r\n\t\t\t\t\t\t\r\n\t\t\t\t\t\to.VFX_VARYING_ALPHATHRESHOLD = alphaThreshold;\r\n\t\t\t\t\t\t#endif\r\n\t\t\t\t\t\t\r\n\t\t\t\t\t\t#if USE_UV_SCALE_BIAS\r\n\t\t\t\t\t\t\r\n\t\t\t\t\t\t\r\n\t\t\t\t\t\to.VFX_VARYING_UV.xy = o.VFX_VARYING_UV.xy * uvScale + uvBias;\r\n\t\t\t\t\t\t#endif\r\n\t\t\t\t\t\t\r\n\t\t\t\t\t\t\r\n\t\t\t\t\r\n\t\t\t\t\t\to.pos = VFXApplyShadowBias(o.pos);\r\n\t\t\t\t\t\t\r\n\t\t\t\t\t\t\r\n\t\t\t\treturn o;\r\n\t\t\t}\r\n\t\t\t\r\n\t\t\t#include \"Assets/VFXEditor/Shaders/VFXCommonOutput.cginc\"\r\n\t\t\t\r\n\t\t\t\r\n\t\t\t\t\r\n\t\t\t#pragma fragment frag\r\n\t\t\tfloat frag(ps_input i) : SV_TARGET\r\n\t\t\t{\r\n\t\t\t\tfloat alpha = VFXGetFragmentColor(i).a;\r\n\t\t\t\tVFXClipFragmentColor(alpha,i);\r\n\t\t\t\treturn 0;\r\n\t\t\t}\r\n\t\t\tENDHLSL\r\n\t\t}\r\n\t\t\r\n\r\n\t}\r\n}\r\n"
  - compute: 0
    name: Temp_shader_f_mesh output_Runtime.shader
    source: "Shader \"Hidden/VFX/ParticleMeshes\"\r\n{\r\n\tSubShader\r\n\t{\t\r\n\t\tCull Off\r\n\t\t\r\n\t\tTags { \"Queue\"=\"Transparent\" \"IgnoreProjector\"=\"True\" \"RenderType\"=\"Transparent\" }\r\n\t\t\r\n\t\t\r\n\t\t\r\n\t\t\r\n\t\t\r\n\t\t\r\n\t\t\r\n\t\t\r\n\t\t\r\n\t\t\r\n\t\t\r\n\t\t\r\n\t\tBlend SrcAlpha OneMinusSrcAlpha\r\n\t\tZTest LEqual\r\n\t\tZWrite Off\r\n\t\tCull Back\r\n\t\t\r\n\t\r\n\t\t\t\r\n\t\tHLSLINCLUDE\r\n\t\t#if !defined(VFX_WORLD_SPACE) && !defined(VFX_LOCAL_SPACE)\r\n\t\t#define VFX_LOCAL_SPACE 1\r\n\t\t#endif\r\n\t\t\r\n\t\t#include \"HLSLSupport.cginc\"\r\n\t\t#define NB_THREADS_PER_GROUP 64\r\n\t\t#define VFX_USE_POSITION_CURRENT 1\r\n\t\t#define VFX_USE_COLOR_CURRENT 1\r\n\t\t#define VFX_USE_ALPHA_CURRENT 1\r\n\t\t#define VFX_USE_ALIVE_CURRENT 1\r\n\t\t#define VFX_USE_AXISX_CURRENT 1\r\n\t\t#define VFX_USE_AXISY_CURRENT 1\r\n\t\t#define VFX_USE_AXISZ_CURRENT 1\r\n\t\t#define VFX_USE_ANGLEX_CURRENT 1\r\n\t\t#define VFX_USE_ANGLEY_CURRENT 1\r\n\t\t#define VFX_USE_ANGLEZ_CURRENT 1\r\n\t\t#define VFX_USE_PIVOT_CURRENT 1\r\n\t\t#define VFX_USE_SIZEX_CURRENT 1\r\n\t\t#define USE_CAST_SHADOWS_PASS 1\r\n\t\t#define VFX_HAS_INDIRECT_DRAW 1\r\n\t\t\r\n\t\t\r\n\t\t\r\n\t\t#define VFX_LOCAL_SPACE 1\r\n\t\t\r\n\r\n\t\tCBUFFER_START(parameters)\r\n\t\t    float uniform_a;\r\n\t\t    float uniform_b;\r\n\t\t    float uniform_c;\r\n\t\t    uint PADDING_0;\r\n\t\tCBUFFER_END\r\n\t\tTexture2D mainTexture;\r\n\t\tSamplerState samplermainTexture;\r\n\t\t\r\n\r\n\t\t\r\n\t\t#define VFX_NEEDS_COLOR_INTERPOLATOR (VFX_USE_COLOR_CURRENT || VFX_USE_ALPHA_CURRENT)\r\n\t\t#define IS_TRANSPARENT_PARTICLE (!IS_OPAQUE_PARTICLE)\r\n\t\t\r\n\t\tByteAddressBuffer attributeBuffer;\t\r\n\t\t\r\n\t\t#if VFX_HAS_INDIRECT_DRAW\r\n\t\tStructuredBuffer<uint> indirectBuffer;\t\r\n\t\t#endif\t\r\n\t\t\r\n\t\t#if USE_DEAD_LIST_COUNT\r\n\t\tByteAddressBuffer deadListCount;\r\n\t\t#endif\r\n\t\t\r\n\t\tCBUFFER_START(outputParams)\r\n\t\t\tfloat nbMax;\r\n\t\t\tfloat systemSeed;\r\n\t\tCBUFFER_END\r\n\t\t\r\n\t\tENDHLSL\r\n\t\t\r\n\r\n\t\t\r\n\t\t// Forward pass\r\n\t\tPass\r\n\t\t{\t\t\r\n\t\t\tTags { \"LightMode\"=\"ForwardOnly\" }\r\n\t\t\t\r\n\t\t\tHLSLPROGRAM\r\n\t\t\t#pragma target 4.5\r\n\t\t\t\r\n\t\t\tstruct ps_input\r\n\t\t\t{\r\n\t\t\t\tfloat4 pos : SV_POSITION;\r\n\t\t\t\t#if USE_FLIPBOOK_INTERPOLATION\r\n\t\t\t\tfloat4 uv : TEXCOORD0;\r\n\t\t\t\t#else\r\n\t\t\t\tfloat2 uv : TEXCOORD0;\t\r\n\t\t\t\t#endif\r\n\t\t\t\t#if VFX_NEEDS_COLOR_INTERPOLATOR\r\n\t\t\t\tnointerpolation float4 color : COLOR0;\r\n\t\t\t\t#endif\r\n\t\t\t\t#if USE_SOFT_PARTICLE || USE_ALPHA_TEST || USE_FLIPBOOK_INTERPOLATION\r\n\t\t\t\t// x: inverse soft particles fade distance\r\n\t\t\t\t// y: alpha threshold\r\n\t\t\t\t// z: frame blending factor\r\n\t\t\t\tnointerpolation float3 builtInInterpolants : TEXCOORD1;\r\n\t\t\t\t#endif\r\n\t\t\t\t#if USE_SOFT_PARTICLE\r\n\t\t\t\tfloat4 projPos : TEXCOORD2;\t\t\r\n\t\t\t\t#endif\r\n\t\t\t};\r\n\t\t\t\r\n\t\t\tstruct ps_output\r\n\t\t\t{\r\n\t\t\t\tfloat4 color : SV_Target0;\r\n\t\t\t};\r\n\t\t\r\n\t\t#define VFX_VARYING_PS_INPUTS ps_input\r\n\t\t#define VFX_VARYING_POSCS pos\r\n\t\t#define VFX_VARYING_POSSS projPos\r\n\t\t#define VFX_VARYING_COLOR color.rgb\r\n\t\t#define VFX_VARYING_ALPHA color.a\r\n\t\t#define VFX_VARYING_INVSOFTPARTICLEFADEDISTANCE builtInInterpolants.x\r\n\t\t#define VFX_VARYING_ALPHATHRESHOLD builtInInterpolants.y\r\n\t\t#define VFX_VARYING_FRAMEBLEND builtInInterpolants.z\r\n\t\t#define VFX_VARYING_UV uv\r\n\t\t\t\t\r\n\t\t\t#if !(defined(VFX_VARYING_PS_INPUTS) && defined(VFX_VARYING_POSCS))\r\n\t\t\t#error VFX_VARYING_PS_INPUTS, VFX_VARYING_POSCS and VFX_VARYING_UV must be defined.\r\n\t\t\t#endif\r\n\t\t\t\r\n\t\t\t#include \"Assets/VFXEditor/Shaders/RenderPipeline/HDRP/VFXCommon.cginc\"\r\n\t\t\t#include \"Assets/VFXEditor/Shaders/VFXCommon.cginc\"\r\n\t\t\t\r\n\r\n\t\t\tvoid SetAttribute_A064353D(inout float3 position, float3 Position) /*attribute:position Composition:Overwrite Source:Slot Random:Off channels:XYZ */\r\n\t\t\t{\r\n\t\t\t    position = Position;\r\n\t\t\t}\r\n\t\t\t\r\n\r\n\t\t\t\r\n\t\t\tstruct vs_input\r\n\t\t\t{\r\n\t\t\t\tfloat3 pos : POSITION;\r\n\t\t\t\tfloat2 uv : TEXCOORD0;\r\n\t\t\t};\r\n\t\t\t\r\n\t\t\t#pragma vertex vert\r\n\t\t\tVFX_VARYING_PS_INPUTS vert(vs_input i, uint instanceID : SV_InstanceID)\r\n\t\t\t{\r\n\t\t\t\tuint index = instanceID;\r\n\t\t\t\tVFX_VARYING_PS_INPUTS o = (VFX_VARYING_PS_INPUTS)0;\r\n\t\t\t\r\n\t\t\t\t\r\n\t\t\t\t\t\t#if VFX_HAS_INDIRECT_DRAW\r\n\t\t\t\t\t\t#if USE_DEAD_LIST_COUNT\r\n\t\t\t\t\t\t\tif (index >= asuint(nbMax) - deadListCount.Load(0))\r\n\t\t\t\t\t\t\t\treturn o;\r\n\t\t\t\t\t\t#endif\r\n\t\t\t\t\t\t\r\n\t\t\t\t\t\t\tindex = indirectBuffer[index];\r\n\t\t\t\t\t\t\tfloat3 position = asfloat(attributeBuffer.Load3((index * 0x4 + 0x0) << 2));\r\n\t\t\t\t\t\t\tfloat3 color = asfloat(attributeBuffer.Load3((index * 0x4 + 0xC580) << 2));\r\n\t\t\t\t\t\t\tfloat alpha = (float)1;\r\n\t\t\t\t\t\t\tbool alive = (attributeBuffer.Load((index * 0x1 + 0x11480) << 2));\r\n\t\t\t\t\t\t\tfloat3 axisX = float3(1,0,0);\r\n\t\t\t\t\t\t\tfloat3 axisY = float3(0,1,0);\r\n\t\t\t\t\t\t\tfloat3 axisZ = float3(0,0,1);\r\n\t\t\t\t\t\t\tfloat angleX = (float)0;\r\n\t\t\t\t\t\t\tfloat angleY = (float)0;\r\n\t\t\t\t\t\t\tfloat angleZ = (float)0;\r\n\t\t\t\t\t\t\tfloat3 pivot = float3(0,0,0);\r\n\t\t\t\t\t\t\tfloat sizeX = (float)0.1;\r\n\t\t\t\t\t\t\t\r\n\t\t\t\t\r\n\t\t\t\t\t\t#else\r\n\t\t\t\t\t\t\tif (index >= asuint(nbMax))\r\n\t\t\t\t\t\t\t\treturn o;\r\n\t\t\t\t\t\t\t\r\n\t\t\t\t\t\t\tbool alive = (attributeBuffer.Load((index * 0x1 + 0x11480) << 2));\r\n\t\t\t\t\t\t\t\r\n\t\t\t\t\r\n\t\t\t\t\t\t\tif (!alive)\r\n\t\t\t\t\t\t\t\treturn o;\r\n\t\t\t\t\t\t\t\r\n\t\t\t\t\t\t\tfloat3 position = asfloat(attributeBuffer.Load3((index * 0x4 + 0x0) << 2));\r\n\t\t\t\t\t\t\tfloat3 color = asfloat(attributeBuffer.Load3((index * 0x4 + 0xC580) << 2));\r\n\t\t\t\t\t\t\tfloat alpha = (float)1;\r\n\t\t\t\t\t\t\tfloat3 axisX = float3(1,0,0);\r\n\t\t\t\t\t\t\tfloat3 axisY = float3(0,1,0);\r\n\t\t\t\t\t\t\tfloat3 axisZ = float3(0,0,1);\r\n\t\t\t\t\t\t\tfloat angleX = (float)0;\r\n\t\t\t\t\t\t\tfloat angleY = (float)0;\r\n\t\t\t\t\t\t\tfloat angleZ = (float)0;\r\n\t\t\t\t\t\t\tfloat3 pivot = float3(0,0,0);\r\n\t\t\t\t\t\t\tfloat sizeX = (float)0.1;\r\n\t\t\t\t\t\t\t\r\n\t\t\t\t\r\n\t\t\t\t\t\t#endif\r\n\t\t\t\t\t\t\r\n\t\t\t\t{\r\n\t\t\t\t    float tmp_x = position[0];\r\n\t\t\t\t    float tmp_y = position[1];\r\n\t\t\t\t    float tmp_z = position[2];\r\n\t\t\t\t    float tmp_ba = uniform_a + tmp_z;\r\n\t\t\t\t    float tmp_bb = tmp_ba + uniform_b;\r\n\t\t\t\t    float tmp_bc = tmp_bb - uniform_c;\r\n\t\t\t\t    float3 tmp_bd = float3(tmp_x, tmp_y, tmp_bc);\r\n\t\t\t\t    SetAttribute_A064353D( /*inout */position, tmp_bd);\r\n\t\t\t\t}\r\n\t\t\t\t\r\n\r\n\t\t\t\t\t\t\r\n\t\t\t\tif (!alive)\r\n\t\t\t\t\treturn o;\r\n\t\t\t\t\r\n\t\t\t\to.VFX_VARYING_UV.xy = i.uv;\r\n\t\t\t\t\r\n\t\t\t\t\r\n\t\t\t\t\t\tfloat3 size = float3(sizeX,sizeX,sizeX);\r\n\t\t\t\t\t\t#if VFX_USE_SIZEY_CURRENT\r\n\t\t\t\t\t\tsize.y = sizeY;\r\n\t\t\t\t\t\t#endif\r\n\t\t\t\t\t\t#if VFX_USE_SIZEZ_CURRENT\r\n\t\t\t\t\t\tsize.z = sizeZ;\r\n\t\t\t\t\t\t#else\r\n\t\t\t\t\t\tsize.z = min(size.x,size.y);\r\n\t\t\t\t\t\t#endif\r\n\t\t\t\t\t\t\r\n\t\t\t\t\r\n\t\t\t\tfloat4x4 elementToVFX = GetElementToVFXMatrix(axisX,axisY,axisZ,float3(angleX,angleY,angleZ),pivot,size,position);\r\n\t\t\t\tfloat3 vPos = mul(elementToVFX,float4(i.pos,1.0f)).xyz;\r\n\t\t\t\r\n\t\t\t\to.VFX_VARYING_POSCS = TransformPositionVFXToClip(vPos);\r\n\t\t\t\r\n\t\t\t\t\r\n\t\t\t\t\t\t#if VFX_USE_COLOR_CURRENT && defined(VFX_VARYING_COLOR)\r\n\t\t\t\t\t\to.VFX_VARYING_COLOR = color;\r\n\t\t\t\t\t\t#endif\r\n\t\t\t\t\t\t#if VFX_USE_ALPHA_CURRENT && defined(VFX_VARYING_ALPHA) \r\n\t\t\t\t\t\to.VFX_VARYING_ALPHA = alpha;\r\n\t\t\t\t\t\t#endif\r\n\t\t\t\t\t\t\r\n\t\t\t\t\t\t\r\n\t\t\t\t\t\t#if USE_SOFT_PARTICLE && defined(VFX_VARYING_INVSOFTPARTICLEFADEDISTANCE)\r\n\t\t\t\t\t\t\r\n\t\t\t\t\t\to.VFX_VARYING_INVSOFTPARTICLEFADEDISTANCE = invSoftParticlesFadeDistance;\r\n\t\t\t\t\t\t#endif\r\n\t\t\t\t\t\t\r\n\t\t\t\t\t\t#if (VFX_NEEDS_POSSS || USE_SOFT_PARTICLE) && defined(VFX_VARYING_POSSS) && defined(VFX_VARYING_POSCS)\r\n\t\t\t\t\t\to.VFX_VARYING_POSSS = VFXGetPOSSS(o.VFX_VARYING_POSCS);\r\n\t\t\t\t\t\t#endif\r\n\t\t\t\t\t\t\r\n\t\t\t\t\t\t#if USE_ALPHA_TEST && defined(VFX_VARYING_ALPHATHRESHOLD)\r\n\t\t\t\t\t\t\r\n\t\t\t\t\t\to.VFX_VARYING_ALPHATHRESHOLD = alphaThreshold;\r\n\t\t\t\t\t\t#endif\r\n\t\t\t\t\t\t\r\n\t\t\t\t\t\t#if USE_UV_SCALE_BIAS\r\n\t\t\t\t\t\t\r\n\t\t\t\t\t\t\r\n\t\t\t\t\t\to.VFX_VARYING_UV.xy = o.VFX_VARYING_UV.xy * uvScale + uvBias;\r\n\t\t\t\t\t\t#endif\r\n\t\t\t\t\t\t\r\n\t\t\t\t\t\t\r\n\t\t\t\r\n\t\t\t\t\r\n\t\t\t\t\t\t#if USE_FLIPBOOK\r\n\t\t\t\t\t\t\r\n\t\t\t\t\t\t\r\n\t\t\t\t\t\tVFXUVData uvData = GetUVData(flipBookSize, invFlipBookSize, o.VFX_VARYING_UV.xy, texIndex);\r\n\t\t\t\t\t\to.VFX_VARYING_UV.xy = uvData.uvs.xy;\r\n\t\t\t\t\t\t#if USE_FLIPBOOK_INTERPOLATION\r\n\t\t\t\t\t\to.VFX_VARYING_UV.zw = uvData.uvs.zw;\r\n\t\t\t\t\t\to.VFX_VARYING_FRAMEBLEND = uvData.blend;\r\n\t\t\t\t\t\t#endif\r\n\t\t\t\t\t\t#endif\r\n\t\t\t\t\t\t\r\n\t\t\t\r\n\t\t\t\t\r\n\t\t\t\t\t\t\r\n\t\t\t\treturn o;\r\n\t\t\t}\r\n\t\t\t\r\n\t\t\t#include \"Assets/VFXEditor/Shaders/VFXCommonOutput.cginc\"\r\n\t\t\t\r\n\t\t\t\r\n\t\t\t\t\r\n\t\t\t#pragma fragment frag\r\n\t\t\tps_output frag(ps_input i)\r\n\t\t\t{\r\n\t\t\t\tps_output o = (ps_output)0;\r\n\t\t\t\to.color = VFXGetFragmentColor(i);\r\n\t\t\t\to.color *= VFXGetTextureColor(VFX_SAMPLER(mainTexture),i);\r\n\t\t\t\tVFXClipFragmentColor(o.color.a,i);\r\n\t\t\t\treturn o;\r\n\t\t\t}\r\n\t\t\tENDHLSL\r\n\t\t}\r\n\t\t\r\n\r\n\t\t// Shadow pass\r\n\t\tPass\r\n\t\t{\t\t\r\n\t\t\tTags { \"LightMode\"=\"ShadowCaster\" }\r\n\t\t\r\n\t\t\tZWrite On\r\n\t\t\tBlend Off\r\n\t\t\t\r\n\t\t\tHLSLPROGRAM\r\n\t\t\t#pragma target 4.5\r\n\t\t\t\r\n\t\t\tstruct ps_input\r\n\t\t\t{\r\n\t\t\t\tfloat4 pos : SV_POSITION;\r\n\t\t\t\t#if USE_FLIPBOOK_INTERPOLATION\r\n\t\t\t\tfloat4 uv : TEXCOORD0;\r\n\t\t\t\t#else\r\n\t\t\t\tfloat2 uv : TEXCOORD0;\t\r\n\t\t\t\t#endif\r\n\t\t\t\t#if USE_ALPHA_TEST || USE_FLIPBOOK_INTERPOLATION || VFX_USE_ALPHA_CURRENT\r\n\t\t\t\t// x: alpha threshold\r\n\t\t\t\t// y: frame blending factor\r\n\t\t\t\t// z: alpha\r\n\t\t\t\tnointerpolation float3 builtInInterpolants : TEXCOORD1;\r\n\t\t\t\t#endif\r\n\t\t\t};\r\n\t\t\r\n\t\t#define VFX_VARYING_PS_INPUTS ps_input\r\n\t\t#define VFX_VARYING_POSCS pos\r\n\t\t#define VFX_VARYING_ALPHA builtInInterpolants.z\r\n\t\t#define VFX_VARYING_ALPHATHRESHOLD builtInInterpolants.x\r\n\t\t#define VFX_VARYING_FRAMEBLEND builtInInterpolants.y\r\n\t\t#define VFX_VARYING_UV uv\r\n\t\t\t\t\r\n\t\t\r\n\t\t\r\n\t\t// Needed for HDRP\r\n\t\t#define SHADERPASS SHADERPASS_SHADOWS\r\n\t\t#define USE_LEGACY_UNITY_MATRIX_VARIABLES\r\n\t\t\t\t\r\n\t\t\t#if !(defined(VFX_VARYING_PS_INPUTS) && defined(VFX_VARYING_POSCS))\r\n\t\t\t#error VFX_VARYING_PS_INPUTS, VFX_VARYING_POSCS and VFX_VARYING_UV must be defined.\r\n\t\t\t#endif\r\n\t\t\t\r\n\t\t\t#include \"Assets/VFXEditor/Shaders/RenderPipeline/HDRP/VFXCommon.cginc\"\r\n\t\t\t#include \"Assets/VFXEditor/Shaders/VFXCommon.cginc\"\r\n\t\t\t\r\n\r\n\t\t\tvoid SetAttribute_A064353D(inout float3 position, float3 Position) /*attribute:position Composition:Overwrite Source:Slot Random:Off channels:XYZ */\r\n\t\t\t{\r\n\t\t\t    position = Position;\r\n\t\t\t}\r\n\t\t\t\r\n\r\n\t\t\t\r\n\t\t\tstruct vs_input\r\n\t\t\t{\r\n\t\t\t\tfloat3 pos : POSITION;\r\n\t\t\t\tfloat2 uv : TEXCOORD0;\r\n\t\t\t};\r\n\t\t\t\r\n\t\t\t#pragma vertex vert\r\n\t\t\tVFX_VARYING_PS_INPUTS vert(vs_input i, uint instanceID : SV_InstanceID)\r\n\t\t\t{\r\n\t\t\t\tuint index = instanceID;\r\n\t\t\t\tVFX_VARYING_PS_INPUTS o = (VFX_VARYING_PS_INPUTS)0;\r\n\t\t\t\r\n\t\t\t\t\r\n\t\t\t\t\t\t#if VFX_HAS_INDIRECT_DRAW\r\n\t\t\t\t\t\t#if USE_DEAD_LIST_COUNT\r\n\t\t\t\t\t\t\tif (index >= asuint(nbMax) - deadListCount.Load(0))\r\n\t\t\t\t\t\t\t\treturn o;\r\n\t\t\t\t\t\t#endif\r\n\t\t\t\t\t\t\r\n\t\t\t\t\t\t\tindex = indirectBuffer[index];\r\n\t\t\t\t\t\t\tfloat3 position = asfloat(attributeBuffer.Load3((index * 0x4 + 0x0) << 2));\r\n\t\t\t\t\t\t\tfloat3 color = asfloat(attributeBuffer.Load3((index * 0x4 + 0xC580) << 2));\r\n\t\t\t\t\t\t\tfloat alpha = (float)1;\r\n\t\t\t\t\t\t\tbool alive = (attributeBuffer.Load((index * 0x1 + 0x11480) << 2));\r\n\t\t\t\t\t\t\tfloat3 axisX = float3(1,0,0);\r\n\t\t\t\t\t\t\tfloat3 axisY = float3(0,1,0);\r\n\t\t\t\t\t\t\tfloat3 axisZ = float3(0,0,1);\r\n\t\t\t\t\t\t\tfloat angleX = (float)0;\r\n\t\t\t\t\t\t\tfloat angleY = (float)0;\r\n\t\t\t\t\t\t\tfloat angleZ = (float)0;\r\n\t\t\t\t\t\t\tfloat3 pivot = float3(0,0,0);\r\n\t\t\t\t\t\t\tfloat sizeX = (float)0.1;\r\n\t\t\t\t\t\t\t\r\n\t\t\t\t\r\n\t\t\t\t\t\t#else\r\n\t\t\t\t\t\t\tif (index >= asuint(nbMax))\r\n\t\t\t\t\t\t\t\treturn o;\r\n\t\t\t\t\t\t\t\r\n\t\t\t\t\t\t\tbool alive = (attributeBuffer.Load((index * 0x1 + 0x11480) << 2));\r\n\t\t\t\t\t\t\t\r\n\t\t\t\t\r\n\t\t\t\t\t\t\tif (!alive)\r\n\t\t\t\t\t\t\t\treturn o;\r\n\t\t\t\t\t\t\t\r\n\t\t\t\t\t\t\tfloat3 position = asfloat(attributeBuffer.Load3((index * 0x4 + 0x0) << 2));\r\n\t\t\t\t\t\t\tfloat3 color = asfloat(attributeBuffer.Load3((index * 0x4 + 0xC580) << 2));\r\n\t\t\t\t\t\t\tfloat alpha = (float)1;\r\n\t\t\t\t\t\t\tfloat3 axisX = float3(1,0,0);\r\n\t\t\t\t\t\t\tfloat3 axisY = float3(0,1,0);\r\n\t\t\t\t\t\t\tfloat3 axisZ = float3(0,0,1);\r\n\t\t\t\t\t\t\tfloat angleX = (float)0;\r\n\t\t\t\t\t\t\tfloat angleY = (float)0;\r\n\t\t\t\t\t\t\tfloat angleZ = (float)0;\r\n\t\t\t\t\t\t\tfloat3 pivot = float3(0,0,0);\r\n\t\t\t\t\t\t\tfloat sizeX = (float)0.1;\r\n\t\t\t\t\t\t\t\r\n\t\t\t\t\r\n\t\t\t\t\t\t#endif\r\n\t\t\t\t\t\t\r\n\t\t\t\t{\r\n\t\t\t\t    float tmp_x = position[0];\r\n\t\t\t\t    float tmp_y = position[1];\r\n\t\t\t\t    float tmp_z = position[2];\r\n\t\t\t\t    float tmp_ba = uniform_a + tmp_z;\r\n\t\t\t\t    float tmp_bb = tmp_ba + uniform_b;\r\n\t\t\t\t    float tmp_bc = tmp_bb - uniform_c;\r\n\t\t\t\t    float3 tmp_bd = float3(tmp_x, tmp_y, tmp_bc);\r\n\t\t\t\t    SetAttribute_A064353D( /*inout */position, tmp_bd);\r\n\t\t\t\t}\r\n\t\t\t\t\r\n\r\n\t\t\t\t\t\t\r\n\t\t\t\tif (!alive)\r\n\t\t\t\t\treturn o;\r\n\t\t\t\t\r\n\t\t\t\to.VFX_VARYING_UV.xy = i.uv;\r\n\t\t\t\t\r\n\t\t\t\t\r\n\t\t\t\t\t\tfloat3 size = float3(sizeX,sizeX,sizeX);\r\n\t\t\t\t\t\t#if VFX_USE_SIZEY_CURRENT\r\n\t\t\t\t\t\tsize.y = sizeY;\r\n\t\t\t\t\t\t#endif\r\n\t\t\t\t\t\t#if VFX_USE_SIZEZ_CURRENT\r\n\t\t\t\t\t\tsize.z = sizeZ;\r\n\t\t\t\t\t\t#else\r\n\t\t\t\t\t\tsize.z = min(size.x,size.y);\r\n\t\t\t\t\t\t#endif\r\n\t\t\t\t\t\t\r\n\t\t\t\t\r\n\t\t\t\tfloat4x4 elementToVFX = GetElementToVFXMatrix(axisX,axisY,axisZ,float3(angleX,angleY,angleZ),pivot,size,position);\r\n\t\t\t\tfloat3 vPos = mul(elementToVFX,float4(i.pos,1.0f)).xyz;\r\n\t\t\t\r\n\t\t\t\to.VFX_VARYING_POSCS = TransformPositionVFXToClip(vPos);\r\n\t\t\t\r\n\t\t\t\t\r\n\t\t\t\t\t\t#if VFX_USE_COLOR_CURRENT && defined(VFX_VARYING_COLOR)\r\n\t\t\t\t\t\to.VFX_VARYING_COLOR = color;\r\n\t\t\t\t\t\t#endif\r\n\t\t\t\t\t\t#if VFX_USE_ALPHA_CURRENT && defined(VFX_VARYING_ALPHA) \r\n\t\t\t\t\t\to.VFX_VARYING_ALPHA = alpha;\r\n\t\t\t\t\t\t#endif\r\n\t\t\t\t\t\t\r\n\t\t\t\t\t\t\r\n\t\t\t\t\t\t#if USE_SOFT_PARTICLE && defined(VFX_VARYING_INVSOFTPARTICLEFADEDISTANCE)\r\n\t\t\t\t\t\t\r\n\t\t\t\t\t\to.VFX_VARYING_INVSOFTPARTICLEFADEDISTANCE = invSoftParticlesFadeDistance;\r\n\t\t\t\t\t\t#endif\r\n\t\t\t\t\t\t\r\n\t\t\t\t\t\t#if (VFX_NEEDS_POSSS || USE_SOFT_PARTICLE) && defined(VFX_VARYING_POSSS) && defined(VFX_VARYING_POSCS)\r\n\t\t\t\t\t\to.VFX_VARYING_POSSS = VFXGetPOSSS(o.VFX_VARYING_POSCS);\r\n\t\t\t\t\t\t#endif\r\n\t\t\t\t\t\t\r\n\t\t\t\t\t\t#if USE_ALPHA_TEST && defined(VFX_VARYING_ALPHATHRESHOLD)\r\n\t\t\t\t\t\t\r\n\t\t\t\t\t\to.VFX_VARYING_ALPHATHRESHOLD = alphaThreshold;\r\n\t\t\t\t\t\t#endif\r\n\t\t\t\t\t\t\r\n\t\t\t\t\t\t#if USE_UV_SCALE_BIAS\r\n\t\t\t\t\t\t\r\n\t\t\t\t\t\t\r\n\t\t\t\t\t\to.VFX_VARYING_UV.xy = o.VFX_VARYING_UV.xy * uvScale + uvBias;\r\n\t\t\t\t\t\t#endif\r\n\t\t\t\t\t\t\r\n\t\t\t\t\t\t\r\n\t\t\t\r\n\t\t\t\t\r\n\t\t\t\t\t\t#if USE_FLIPBOOK\r\n\t\t\t\t\t\t\r\n\t\t\t\t\t\t\r\n\t\t\t\t\t\tVFXUVData uvData = GetUVData(flipBookSize, invFlipBookSize, o.VFX_VARYING_UV.xy, texIndex);\r\n\t\t\t\t\t\to.VFX_VARYING_UV.xy = uvData.uvs.xy;\r\n\t\t\t\t\t\t#if USE_FLIPBOOK_INTERPOLATION\r\n\t\t\t\t\t\to.VFX_VARYING_UV.zw = uvData.uvs.zw;\r\n\t\t\t\t\t\to.VFX_VARYING_FRAMEBLEND = uvData.blend;\r\n\t\t\t\t\t\t#endif\r\n\t\t\t\t\t\t#endif\r\n\t\t\t\t\t\t\r\n\t\t\t\r\n\t\t\t\t\r\n\t\t\t\t\t\to.pos = VFXApplyShadowBias(o.pos);\r\n\t\t\t\t\t\t\r\n\t\t\t\t\t\t\r\n\t\t\t\treturn o;\r\n\t\t\t}\r\n\t\t\t\r\n\t\t\t#include \"Assets/VFXEditor/Shaders/VFXCommonOutput.cginc\"\r\n\t\t\t\r\n\t\t\t\r\n\t\t\t\t\r\n\t\t\t#pragma fragment frag\r\n\t\t\tfloat frag(ps_input i) : SV_TARGET\r\n\t\t\t{\r\n\t\t\t\tfloat alpha = VFXGetFragmentColor(i).a;\r\n\t\t\t\talpha *= VFXGetTextureColor(VFX_SAMPLER(mainTexture),i).a;\t\t\r\n\t\t\t\tVFXClipFragmentColor(alpha,i);\r\n\t\t\t\treturn 0;\r\n\t\t\t}\r\n\t\t\tENDHLSL\r\n\t\t}\r\n\t\t\r\n\r\n\t}\r\n}\r\n"
>>>>>>> a3eabf5f
  - compute: 1
    name: Temp_compute_g_camerasort_Runtime.compute
    source: "#pragma kernel CSMain\r\n#include \"HLSLSupport.cginc\"\r\n#define NB_THREADS_PER_GROUP 64\r\n#define VFX_USE_POSITION_CURRENT 1\r\n#define USE_DEAD_LIST_COUNT 1\r\n#define VFX_LOCAL_SPACE 1\r\n\r\n\r\nCBUFFER_START(parameters)\r\n    float4x4 localToWorld;\r\nCBUFFER_END\r\n\r\n\r\n#include \"VisualEffectGraph/Shaders/Common/VFXCommonCompute.cginc\"\r\n#include \"VisualEffectGraph/Shaders/VFXCommon.cginc\"\r\n\r\n\r\n\r\nCBUFFER_START(params)\r\n    uint nbMax;\r\nCBUFFER_END\r\n\r\nCBUFFER_START(cameraParams)\r\n    float3 cameraPosition;\r\nCBUFFER_END\r\n\r\nByteAddressBuffer attributeBuffer;\r\nStructuredBuffer<uint> inputBuffer;\r\n\r\n#if USE_DEAD_LIST_COUNT\r\nByteAddressBuffer deadListCount;\r\n#endif\r\n\r\nstruct Kvp\r\n{\r\n\tfloat sortKey;\r\n\tuint index;\r\n};\r\n\r\nRWStructuredBuffer<Kvp> outputBuffer;\r\n\r\n[numthreads(NB_THREADS_PER_GROUP,1,1)]\r\nvoid CSMain(uint3 id : SV_DispatchThreadID)\r\n{\r\n\tuint threshold = nbMax;\r\n#if USE_DEAD_LIST_COUNT\r\n\tthreshold -= deadListCount.Load(0);\r\n#endif\t\r\n\tif (id.x < threshold)\r\n\t{\r\n\t\tuint index = inputBuffer[id.x];\r\n\t\tfloat3 position = asfloat(attributeBuffer.Load3((index * 0x4 + 0x0) << 2));\r\n\t\t\r\n\r\n\t\t\r\n#if VFX_LOCAL_SPACE\r\n\t\tfloat3 wPos = mul(localToWorld,float4(position,1.0f)).xyz;\r\n#else\r\n\t\tfloat3 wPos = position;\r\n#endif\r\n\t\tfloat3 camToPos = wPos - cameraPosition;\r\n\t\t\r\n\t\tKvp kvp;\r\n\t\tkvp.sortKey = dot(camToPos,camToPos); // sqr distance to the camera\r\n\t\tkvp.index = index;\r\n\r\n\t\toutputBuffer[id.x] = kvp;\r\n\t}\r\n}\r\n"
  m_Infos:
    m_Expressions:
      m_Expressions:
      - op: 1
        valueIndex: 0
        data[0]: -1
        data[1]: -1
        data[2]: -1
        data[3]: 1
      - op: 1
        valueIndex: 1
        data[0]: -1
        data[1]: -1
        data[2]: -1
        data[3]: 1
      - op: 1
        valueIndex: 2
        data[0]: -1
        data[1]: -1
        data[2]: -1
        data[3]: 1
      - op: 1
        valueIndex: 3
        data[0]: -1
        data[1]: -1
        data[2]: -1
        data[3]: 1
      - op: 1
        valueIndex: 4
        data[0]: -1
        data[1]: -1
        data[2]: -1
        data[3]: 1
      - op: 1
        valueIndex: 5
        data[0]: -1
        data[1]: -1
        data[2]: -1
        data[3]: 1
      - op: 1
        valueIndex: 6
        data[0]: -1
        data[1]: -1
        data[2]: -1
        data[3]: 1
      - op: 1
        valueIndex: 7
        data[0]: -1
        data[1]: -1
        data[2]: -1
        data[3]: 14
      - op: 1
        valueIndex: 8
        data[0]: -1
        data[1]: -1
        data[2]: -1
        data[3]: 3
      - op: 1
        valueIndex: 11
        data[0]: -1
        data[1]: -1
        data[2]: -1
        data[3]: 1
      - op: 1
        valueIndex: 12
        data[0]: -1
        data[1]: -1
        data[2]: -1
        data[3]: 4
      - op: 45
        valueIndex: 16
        data[0]: 7
        data[1]: -1
        data[2]: -1
        data[3]: 0
      - op: 1
        valueIndex: 17
        data[0]: -1
        data[1]: -1
        data[2]: -1
        data[3]: 7
      - op: 9
        valueIndex: 19
        data[0]: -1
        data[1]: -1
        data[2]: -1
        data[3]: -1
      - op: 1
        valueIndex: 35
        data[0]: -1
        data[1]: -1
        data[2]: -1
        data[3]: 3
      - op: 1
        valueIndex: 38
        data[0]: -1
        data[1]: -1
        data[2]: -1
        data[3]: 1
      - op: 1
        valueIndex: 39
        data[0]: -1
        data[1]: -1
        data[2]: -1
        data[3]: 7
      - op: 1
        valueIndex: 41
        data[0]: -1
        data[1]: -1
        data[2]: -1
        data[3]: 3
      - op: 1
        valueIndex: 44
        data[0]: -1
        data[1]: -1
        data[2]: -1
        data[3]: 6
      - op: 1
        valueIndex: 45
        data[0]: -1
        data[1]: -1
        data[2]: -1
        data[3]: 3
      - op: 1
        valueIndex: 48
        data[0]: -1
        data[1]: -1
        data[2]: -1
        data[3]: 1
      - op: 1
        valueIndex: 49
        data[0]: -1
        data[1]: -1
        data[2]: -1
        data[3]: 3
      - op: 1
        valueIndex: 52
        data[0]: -1
        data[1]: -1
        data[2]: -1
        data[3]: 3
      - op: 1
        valueIndex: 55
        data[0]: -1
        data[1]: -1
        data[2]: -1
        data[3]: 15
      - op: 1
        valueIndex: 57
        data[0]: -1
        data[1]: -1
        data[2]: -1
        data[3]: 3
      - op: 6
        valueIndex: 60
        data[0]: -1
        data[1]: -1
        data[2]: -1
        data[3]: -1
      - op: 1
        valueIndex: 61
        data[0]: -1
        data[1]: -1
        data[2]: -1
        data[3]: 3
      - op: 1
        valueIndex: 64
        data[0]: -1
        data[1]: -1
        data[2]: -1
        data[3]: 1
      - op: 1
        valueIndex: 65
        data[0]: -1
        data[1]: -1
        data[2]: -1
        data[3]: 1
      - op: 1
        valueIndex: 66
        data[0]: -1
        data[1]: -1
        data[2]: -1
        data[3]: 1
      m_NeedsLocalToWorld: 1
      m_NeedsWorldToLocal: 0
    m_PropertySheet:
      m_Float:
        m_Array:
        - m_ExpressionIndex: 0
          m_Value: 1000
        - m_ExpressionIndex: 1
          m_Value: 6.29
        - m_ExpressionIndex: 2
          m_Value: 1
        - m_ExpressionIndex: 3
          m_Value: 0.5
        - m_ExpressionIndex: 4
          m_Value: 6
        - m_ExpressionIndex: 5
          m_Value: 2
        - m_ExpressionIndex: 6
          m_Value: 9
        - m_ExpressionIndex: 9
          m_Value: 0.8
        - m_ExpressionIndex: 15
          m_Value: 0.3
        - m_ExpressionIndex: 20
          m_Value: 0.2
        - m_ExpressionIndex: 27
          m_Value: 6.2831855
        - m_ExpressionIndex: 28
          m_Value: 0
        - m_ExpressionIndex: 29
          m_Value: 5
      m_Vector2f:
        m_Array: []
      m_Vector3f:
        m_Array:
        - m_ExpressionIndex: 8
          m_Value: {x: 0.5, y: 0.5, z: 0.5}
        - m_ExpressionIndex: 14
          m_Value: {x: 0, y: 1, z: 0}
        - m_ExpressionIndex: 17
          m_Value: {x: 0.09950372, y: 0.99503714, z: 0}
        - m_ExpressionIndex: 19
          m_Value: {x: 0, y: 0, z: 0}
        - m_ExpressionIndex: 21
          m_Value: {x: 4.885887, y: -1.3755774, z: 3.918522}
        - m_ExpressionIndex: 22
          m_Value: {x: 12.022391, y: 3.7653685, z: 14.423418}
        - m_ExpressionIndex: 24
          m_Value: {x: 0, y: -9.81, z: 0}
        - m_ExpressionIndex: 26
          m_Value: {x: 0, y: -2, z: 0}
      m_Vector4f:
        m_Array:
        - m_ExpressionIndex: 10
          m_Value: {x: 0.09950372, y: 0.99503714, z: 0, w: -1.9900743}
      m_Uint:
        m_Array:
        - m_ExpressionIndex: 18
          m_Value: 4294967295
      m_Int:
        m_Array: []
      m_Matrix4x4f:
        m_Array: []
      m_AnimationCurve:
        m_Array: []
      m_Gradient:
        m_Array:
        - m_ExpressionIndex: 7
          m_Value:
            serializedVersion: 2
            key0: {r: 0.02799191, g: 0.17647058, b: 0, a: 1}
            key1: {r: 0, g: 1, b: 0.54482746, a: 1}
            key2: {r: 0, g: 1, b: 0.09019608, a: 0}
            key3: {r: 1, g: 1, b: 1, a: 0}
            key4: {r: 0.8206897, g: 1, b: 0, a: 0}
            key5: {r: 0, g: 0, b: 0, a: 0}
            key6: {r: 0, g: 0, b: 0, a: 0}
            key7: {r: 0, g: 0, b: 0, a: 0}
            ctime0: 0
            ctime1: 31554
            ctime2: 42234
            ctime3: 56085
            ctime4: 65535
            ctime5: 0
            ctime6: 0
            ctime7: 0
            atime0: 0
            atime1: 65535
            atime2: 0
            atime3: 0
            atime4: 0
            atime5: 0
            atime6: 0
            atime7: 0
            m_Mode: 0
            m_NumColorKeys: 5
            m_NumAlphaKeys: 2
      m_NamedObject:
        m_Array:
        - m_ExpressionIndex: 12
          m_Value: {fileID: 0}
        - m_ExpressionIndex: 16
          m_Value: {fileID: 2800000, guid: d01d8874889eebc4ab0cde7f2b3309de, type: 3}
        - m_ExpressionIndex: 23
          m_Value: {fileID: 10202, guid: 0000000000000000e000000000000000, type: 0}
      m_Bool:
        m_Array: []
    m_ExposedExpressions: []
    m_Buffers:
    - type: 1
      size: 75840
      layout:
      - name: position
        type: 3
        offset:
          bucket: 0
          structure: 4
          element: 0
      - name: lifetime
        type: 1
        offset:
          bucket: 20224
          structure: 1
          element: 0
      - name: velocity
        type: 3
        offset:
          bucket: 25280
          structure: 4
          element: 0
      - name: age
        type: 1
        offset:
          bucket: 45504
          structure: 1
          element: 0
      - name: color
        type: 3
        offset:
          bucket: 50560
          structure: 4
          element: 0
      - name: alive
        type: 17
        offset:
          bucket: 70784
          structure: 1
          element: 0
      capacity: 5056
      stride: 4
    - type: 1
      size: 75840
      layout:
      - name: position
        type: 3
        offset:
          bucket: 0
          structure: 4
          element: 0
      - name: lifetime
        type: 1
        offset:
          bucket: 20224
          structure: 1
          element: 0
      - name: velocity
        type: 3
        offset:
          bucket: 25280
          structure: 4
          element: 0
      - name: age
        type: 1
        offset:
          bucket: 45504
          structure: 1
          element: 0
      - name: color
        type: 3
        offset:
          bucket: 50560
          structure: 4
          element: 0
      - name: alive
        type: 17
        offset:
          bucket: 70784
          structure: 1
          element: 0
      capacity: 5056
      stride: 4
    - type: 1
      size: 1
      layout:
      - name: spawnCount
        type: 1
        offset:
          bucket: 0
          structure: 1
          element: 0
      capacity: 1
      stride: 4
    - type: 2
      size: 5056
      layout: []
      capacity: 0
      stride: 4
    - type: 1
      size: 1
      layout: []
      capacity: 0
      stride: 4
    - type: 2
      size: 5056
      layout: []
      capacity: 0
      stride: 4
    - type: 0
      size: 5056
      layout: []
      capacity: 0
      stride: 8
    - type: 0
      size: 5056
      layout: []
      capacity: 0
      stride: 8
    m_CPUBuffers:
    - capacity: 1
      stride: 1
      layout:
      - name: spawnCount
        type: 1
        offset:
          bucket: 0
          structure: 1
          element: 0
      initialData:
        data: 00000000
    - capacity: 1
      stride: 1
      layout:
      - name: spawnCount
        type: 1
        offset:
          bucket: 0
          structure: 1
          element: 0
      initialData:
        data: 00000000
    m_Events:
    - name: OnPlay
      playSystems: 00000000
      stopSystems: 
    - name: OnStop
      playSystems: 
      stopSystems: 00000000
    m_RuntimeVersion: 5
    m_RendererSettings:
      motionVectorGenerationMode: 0
      shadowCastingMode: 1
      receiveShadows: 0
      reflectionProbeUsage: 0
      lightProbeUsage: 0
    m_CullingFlags: 3
    m_UpdateMode: 0
  m_Systems:
  - type: 0
    flags: 0
    capacity: 0
    layer: 4294967295
    buffers:
    - nameId: spawner_output
      index: 1
    values: []
    tasks:
    - type: 268435456
      buffers: []
      values:
      - nameId: Rate
        index: 0
      params: []
      shaderSourceIndex: -1
  - type: 1
    flags: 3
    capacity: 5056
    layer: 4294967295
    buffers:
    - nameId: attributeBuffer
      index: 0
    - nameId: sourceAttributeBuffer
      index: 2
    - nameId: deadList
      index: 3
    - nameId: deadListCount
      index: 4
    - nameId: spawner_input
      index: 1
    - nameId: indirectBuffer
      index: 5
    - nameId: sortBufferA
      index: 6
    - nameId: sortBufferB
      index: 7
    values:
    - nameId: bounds_center
      index: 21
    - nameId: bounds_size
      index: 22
    tasks:
    - type: 536870912
      buffers:
      - nameId: attributeBuffer
        index: 0
      - nameId: deadListIn
        index: 3
      - nameId: deadListCount
        index: 4
      - nameId: sourceAttributeBuffer
        index: 2
      values: []
      params:
      - nameId: bounds_center
        index: 21
      - nameId: bounds_size
        index: 22
      shaderSourceIndex: 0
    - type: 805306368
      buffers:
      - nameId: attributeBuffer
        index: 0
      - nameId: deadListOut
        index: 3
      - nameId: indirectBuffer
        index: 5
      values:
      - nameId: deltaTime_a
        index: 25
      - nameId: gradient_c
        index: 11
      params: []
      shaderSourceIndex: 1
    - type: 805306369
      buffers:
      - nameId: attributeBuffer
        index: 0
      - nameId: inputBuffer
        index: 5
      - nameId: outputBuffer
        index: 6
      - nameId: deadListCount
        index: 4
      values:
      - nameId: localToWorld
        index: 13
      params: []
      shaderSourceIndex: 6
    - type: 1073741826
      buffers:
      - nameId: attributeBuffer
        index: 0
      values:
      - nameId: mainTexture
        index: 16
      params:
      - nameId: sortPriority
        index: 0
      shaderSourceIndex: 2
    - type: 1073741824
      buffers:
      - nameId: attributeBuffer
        index: 0
      values: []
      params:
      - nameId: sortPriority
        index: 0
      shaderSourceIndex: 4
    - type: 1073741826
      buffers:
      - nameId: attributeBuffer
        index: 0
      values: []
      params:
      - nameId: sortPriority
        index: 0
      shaderSourceIndex: 3
    - type: 1073741828
      buffers:
      - nameId: attributeBuffer
        index: 0
      - nameId: indirectBuffer
        index: 5
      values:
      - nameId: mainTexture
        index: 12
      params:
      - nameId: mesh
        index: 23
      - nameId: subMeshMask
        index: 18
      - nameId: sortPriority
        index: 0
      - nameId: indirectDraw
        index: 1
      shaderSourceIndex: 5
--- !u!114 &8926484042661614529
MonoBehaviour:
  m_ObjectHideFlags: 0
  m_CorrespondingSourceObject: {fileID: 0}
  m_PrefabInternal: {fileID: 0}
  m_GameObject: {fileID: 0}
  m_Enabled: 1
  m_EditorHideFlags: 0
  m_Script: {fileID: 11500000, guid: b8ee8a7543fa09e42a7c8616f60d2ad7, type: 3}
  m_Name: 
  m_EditorClassIdentifier: 
  m_Parent: {fileID: 114838466200305200}
  m_Children: []
  m_UIPosition: {x: 1054.9335, y: 1057.2772}
  m_UICollapsed: 0
  m_UISuperCollapsed: 0
  m_InputSlots:
  - {fileID: 8926484042661614530}
  - {fileID: 8926484042661614534}
  m_OutputSlots:
  - {fileID: 8926484042661614535}
  m_Operands:
  - name: a
    type:
      m_SerializableType: UnityEngine.Vector3, UnityEngine.CoreModule, Version=0.0.0.0, Culture=neutral, PublicKeyToken=null
  - name: b
    type:
      m_SerializableType: System.Single, mscorlib, Version=2.0.0.0, Culture=neutral, PublicKeyToken=b77a5c561934e089
--- !u!114 &8926484042661614530
MonoBehaviour:
  m_ObjectHideFlags: 0
  m_CorrespondingSourceObject: {fileID: 0}
  m_PrefabInternal: {fileID: 0}
  m_GameObject: {fileID: 0}
  m_Enabled: 1
  m_EditorHideFlags: 0
  m_Script: {fileID: 11500000, guid: ac39bd03fca81b849929b9c966f1836a, type: 3}
  m_Name: 
  m_EditorClassIdentifier: 
  m_Parent: {fileID: 0}
  m_Children:
  - {fileID: 8926484042661614531}
  - {fileID: 8926484042661614532}
  - {fileID: 8926484042661614533}
  m_UIPosition: {x: 0, y: 0}
  m_UICollapsed: 1
  m_UISuperCollapsed: 0
  m_MasterSlot: {fileID: 8926484042661614530}
  m_MasterData:
    m_Owner: {fileID: 8926484042661614529}
    m_Value:
      m_Type:
        m_SerializableType: UnityEngine.Vector3, UnityEngine.CoreModule, Version=0.0.0.0, Culture=neutral, PublicKeyToken=null
      m_SerializableObject: '{"x":1.0,"y":1.0,"z":1.0}'
    m_Space: 2147483647
  m_Property:
    name: a
    m_serializedType:
      m_SerializableType: UnityEngine.Vector3, UnityEngine.CoreModule, Version=0.0.0.0, Culture=neutral, PublicKeyToken=null
    attributes: []
  m_Direction: 0
  m_LinkedSlots:
  - {fileID: 8926484042661614544}
--- !u!114 &8926484042661614531
MonoBehaviour:
  m_ObjectHideFlags: 0
  m_CorrespondingSourceObject: {fileID: 0}
  m_PrefabInternal: {fileID: 0}
  m_GameObject: {fileID: 0}
  m_Enabled: 1
  m_EditorHideFlags: 0
  m_Script: {fileID: 11500000, guid: f780aa281814f9842a7c076d436932e7, type: 3}
  m_Name: 
  m_EditorClassIdentifier: 
  m_Parent: {fileID: 8926484042661614530}
  m_Children: []
  m_UIPosition: {x: 0, y: 0}
  m_UICollapsed: 1
  m_UISuperCollapsed: 0
  m_MasterSlot: {fileID: 8926484042661614530}
  m_MasterData:
    m_Owner: {fileID: 0}
    m_Value:
      m_Type:
        m_SerializableType: 
      m_SerializableObject: 
    m_Space: 2147483647
  m_Property:
    name: x
    m_serializedType:
      m_SerializableType: System.Single, mscorlib, Version=2.0.0.0, Culture=neutral, PublicKeyToken=b77a5c561934e089
    attributes: []
  m_Direction: 0
  m_LinkedSlots: []
--- !u!114 &8926484042661614532
MonoBehaviour:
  m_ObjectHideFlags: 0
  m_CorrespondingSourceObject: {fileID: 0}
  m_PrefabInternal: {fileID: 0}
  m_GameObject: {fileID: 0}
  m_Enabled: 1
  m_EditorHideFlags: 0
  m_Script: {fileID: 11500000, guid: f780aa281814f9842a7c076d436932e7, type: 3}
  m_Name: 
  m_EditorClassIdentifier: 
  m_Parent: {fileID: 8926484042661614530}
  m_Children: []
  m_UIPosition: {x: 0, y: 0}
  m_UICollapsed: 1
  m_UISuperCollapsed: 0
  m_MasterSlot: {fileID: 8926484042661614530}
  m_MasterData:
    m_Owner: {fileID: 0}
    m_Value:
      m_Type:
        m_SerializableType: 
      m_SerializableObject: 
    m_Space: 2147483647
  m_Property:
    name: y
    m_serializedType:
      m_SerializableType: System.Single, mscorlib, Version=2.0.0.0, Culture=neutral, PublicKeyToken=b77a5c561934e089
    attributes: []
  m_Direction: 0
  m_LinkedSlots: []
--- !u!114 &8926484042661614533
MonoBehaviour:
  m_ObjectHideFlags: 0
  m_CorrespondingSourceObject: {fileID: 0}
  m_PrefabInternal: {fileID: 0}
  m_GameObject: {fileID: 0}
  m_Enabled: 1
  m_EditorHideFlags: 0
  m_Script: {fileID: 11500000, guid: f780aa281814f9842a7c076d436932e7, type: 3}
  m_Name: 
  m_EditorClassIdentifier: 
  m_Parent: {fileID: 8926484042661614530}
  m_Children: []
  m_UIPosition: {x: 0, y: 0}
  m_UICollapsed: 1
  m_UISuperCollapsed: 0
  m_MasterSlot: {fileID: 8926484042661614530}
  m_MasterData:
    m_Owner: {fileID: 0}
    m_Value:
      m_Type:
        m_SerializableType: 
      m_SerializableObject: 
    m_Space: 2147483647
  m_Property:
    name: z
    m_serializedType:
      m_SerializableType: System.Single, mscorlib, Version=2.0.0.0, Culture=neutral, PublicKeyToken=b77a5c561934e089
    attributes: []
  m_Direction: 0
  m_LinkedSlots: []
--- !u!114 &8926484042661614534
MonoBehaviour:
  m_ObjectHideFlags: 0
  m_CorrespondingSourceObject: {fileID: 0}
  m_PrefabInternal: {fileID: 0}
  m_GameObject: {fileID: 0}
  m_Enabled: 1
  m_EditorHideFlags: 0
  m_Script: {fileID: 11500000, guid: f780aa281814f9842a7c076d436932e7, type: 3}
  m_Name: 
  m_EditorClassIdentifier: 
  m_Parent: {fileID: 0}
  m_Children: []
  m_UIPosition: {x: 0, y: 0}
  m_UICollapsed: 1
  m_UISuperCollapsed: 0
  m_MasterSlot: {fileID: 8926484042661614534}
  m_MasterData:
    m_Owner: {fileID: 8926484042661614529}
    m_Value:
      m_Type:
        m_SerializableType: System.Single, mscorlib, Version=2.0.0.0, Culture=neutral, PublicKeyToken=b77a5c561934e089
      m_SerializableObject: 0.5
    m_Space: 2147483647
  m_Property:
    name: b
    m_serializedType:
      m_SerializableType: System.Single, mscorlib, Version=2.0.0.0, Culture=neutral, PublicKeyToken=b77a5c561934e089
    attributes: []
  m_Direction: 0
  m_LinkedSlots: []
--- !u!114 &8926484042661614535
MonoBehaviour:
  m_ObjectHideFlags: 0
  m_CorrespondingSourceObject: {fileID: 0}
  m_PrefabInternal: {fileID: 0}
  m_GameObject: {fileID: 0}
  m_Enabled: 1
  m_EditorHideFlags: 0
  m_Script: {fileID: 11500000, guid: ac39bd03fca81b849929b9c966f1836a, type: 3}
  m_Name: 
  m_EditorClassIdentifier: 
  m_Parent: {fileID: 0}
  m_Children:
  - {fileID: 8926484042661614536}
  - {fileID: 8926484042661614537}
  - {fileID: 8926484042661614538}
  m_UIPosition: {x: 0, y: 0}
  m_UICollapsed: 1
  m_UISuperCollapsed: 0
  m_MasterSlot: {fileID: 8926484042661614535}
  m_MasterData:
    m_Owner: {fileID: 8926484042661614529}
    m_Value:
      m_Type:
        m_SerializableType: UnityEngine.Vector3, UnityEngine.CoreModule, Version=0.0.0.0, Culture=neutral, PublicKeyToken=null
      m_SerializableObject: 
    m_Space: 2147483647
  m_Property:
    name: 
    m_serializedType:
      m_SerializableType: UnityEngine.Vector3, UnityEngine.CoreModule, Version=0.0.0.0, Culture=neutral, PublicKeyToken=null
    attributes: []
  m_Direction: 1
  m_LinkedSlots:
  - {fileID: 114319447012074328}
--- !u!114 &8926484042661614536
MonoBehaviour:
  m_ObjectHideFlags: 0
  m_CorrespondingSourceObject: {fileID: 0}
  m_PrefabInternal: {fileID: 0}
  m_GameObject: {fileID: 0}
  m_Enabled: 1
  m_EditorHideFlags: 0
  m_Script: {fileID: 11500000, guid: f780aa281814f9842a7c076d436932e7, type: 3}
  m_Name: 
  m_EditorClassIdentifier: 
  m_Parent: {fileID: 8926484042661614535}
  m_Children: []
  m_UIPosition: {x: 0, y: 0}
  m_UICollapsed: 1
  m_UISuperCollapsed: 0
  m_MasterSlot: {fileID: 8926484042661614535}
  m_MasterData:
    m_Owner: {fileID: 0}
    m_Value:
      m_Type:
        m_SerializableType: 
      m_SerializableObject: 
    m_Space: 2147483647
  m_Property:
    name: x
    m_serializedType:
      m_SerializableType: System.Single, mscorlib, Version=2.0.0.0, Culture=neutral, PublicKeyToken=b77a5c561934e089
    attributes: []
  m_Direction: 1
  m_LinkedSlots: []
--- !u!114 &8926484042661614537
MonoBehaviour:
  m_ObjectHideFlags: 0
  m_CorrespondingSourceObject: {fileID: 0}
  m_PrefabInternal: {fileID: 0}
  m_GameObject: {fileID: 0}
  m_Enabled: 1
  m_EditorHideFlags: 0
  m_Script: {fileID: 11500000, guid: f780aa281814f9842a7c076d436932e7, type: 3}
  m_Name: 
  m_EditorClassIdentifier: 
  m_Parent: {fileID: 8926484042661614535}
  m_Children: []
  m_UIPosition: {x: 0, y: 0}
  m_UICollapsed: 1
  m_UISuperCollapsed: 0
  m_MasterSlot: {fileID: 8926484042661614535}
  m_MasterData:
    m_Owner: {fileID: 0}
    m_Value:
      m_Type:
        m_SerializableType: 
      m_SerializableObject: 
    m_Space: 2147483647
  m_Property:
    name: y
    m_serializedType:
      m_SerializableType: System.Single, mscorlib, Version=2.0.0.0, Culture=neutral, PublicKeyToken=b77a5c561934e089
    attributes: []
  m_Direction: 1
  m_LinkedSlots: []
--- !u!114 &8926484042661614538
MonoBehaviour:
  m_ObjectHideFlags: 0
  m_CorrespondingSourceObject: {fileID: 0}
  m_PrefabInternal: {fileID: 0}
  m_GameObject: {fileID: 0}
  m_Enabled: 1
  m_EditorHideFlags: 0
  m_Script: {fileID: 11500000, guid: f780aa281814f9842a7c076d436932e7, type: 3}
  m_Name: 
  m_EditorClassIdentifier: 
  m_Parent: {fileID: 8926484042661614535}
  m_Children: []
  m_UIPosition: {x: 0, y: 0}
  m_UICollapsed: 1
  m_UISuperCollapsed: 0
  m_MasterSlot: {fileID: 8926484042661614535}
  m_MasterData:
    m_Owner: {fileID: 0}
    m_Value:
      m_Type:
        m_SerializableType: 
      m_SerializableObject: 
    m_Space: 2147483647
  m_Property:
    name: z
    m_serializedType:
      m_SerializableType: System.Single, mscorlib, Version=2.0.0.0, Culture=neutral, PublicKeyToken=b77a5c561934e089
    attributes: []
  m_Direction: 1
  m_LinkedSlots: []
--- !u!114 &8926484042661614539
MonoBehaviour:
  m_ObjectHideFlags: 0
  m_CorrespondingSourceObject: {fileID: 0}
  m_PrefabInternal: {fileID: 0}
  m_GameObject: {fileID: 0}
  m_Enabled: 1
  m_EditorHideFlags: 0
  m_Script: {fileID: 11500000, guid: 3022e18cf9c74cc49be91d7f5cb63567, type: 3}
  m_Name: 
  m_EditorClassIdentifier: 
  m_Parent: {fileID: 114838466200305200}
  m_Children: []
  m_UIPosition: {x: 827.34906, y: 857.9223}
  m_UICollapsed: 1
  m_UISuperCollapsed: 0
  m_InputSlots:
  - {fileID: 8926484042661614540}
  m_OutputSlots:
  - {fileID: 8926484042661614544}
  m_Type:
    m_SerializableType: UnityEngine.Vector3, UnityEngine.CoreModule, Version=0.0.0.0, Culture=neutral, PublicKeyToken=null
--- !u!114 &8926484042661614540
MonoBehaviour:
  m_ObjectHideFlags: 0
  m_CorrespondingSourceObject: {fileID: 0}
  m_PrefabInternal: {fileID: 0}
  m_GameObject: {fileID: 0}
  m_Enabled: 1
  m_EditorHideFlags: 0
  m_Script: {fileID: 11500000, guid: ac39bd03fca81b849929b9c966f1836a, type: 3}
  m_Name: 
  m_EditorClassIdentifier: 
  m_Parent: {fileID: 0}
  m_Children:
  - {fileID: 8926484042661614541}
  - {fileID: 8926484042661614542}
  - {fileID: 8926484042661614543}
  m_UIPosition: {x: 0, y: 0}
  m_UICollapsed: 1
  m_UISuperCollapsed: 0
  m_MasterSlot: {fileID: 8926484042661614540}
  m_MasterData:
    m_Owner: {fileID: 8926484042661614539}
    m_Value:
      m_Type:
        m_SerializableType: UnityEngine.Vector3, UnityEngine.CoreModule, Version=0.0.0.0, Culture=neutral, PublicKeyToken=null
      m_SerializableObject: '{"x":1.0,"y":1.0,"z":1.0}'
    m_Space: 2147483647
  m_Property:
    name: x
    m_serializedType:
      m_SerializableType: UnityEngine.Vector3, UnityEngine.CoreModule, Version=0.0.0.0, Culture=neutral, PublicKeyToken=null
    attributes: []
  m_Direction: 0
  m_LinkedSlots:
  - {fileID: 8926484042661614569}
--- !u!114 &8926484042661614541
MonoBehaviour:
  m_ObjectHideFlags: 0
  m_CorrespondingSourceObject: {fileID: 0}
  m_PrefabInternal: {fileID: 0}
  m_GameObject: {fileID: 0}
  m_Enabled: 1
  m_EditorHideFlags: 0
  m_Script: {fileID: 11500000, guid: f780aa281814f9842a7c076d436932e7, type: 3}
  m_Name: 
  m_EditorClassIdentifier: 
  m_Parent: {fileID: 8926484042661614540}
  m_Children: []
  m_UIPosition: {x: 0, y: 0}
  m_UICollapsed: 1
  m_UISuperCollapsed: 0
  m_MasterSlot: {fileID: 8926484042661614540}
  m_MasterData:
    m_Owner: {fileID: 0}
    m_Value:
      m_Type:
        m_SerializableType: 
      m_SerializableObject: 
    m_Space: 2147483647
  m_Property:
    name: x
    m_serializedType:
      m_SerializableType: System.Single, mscorlib, Version=2.0.0.0, Culture=neutral, PublicKeyToken=b77a5c561934e089
    attributes: []
  m_Direction: 0
  m_LinkedSlots: []
--- !u!114 &8926484042661614542
MonoBehaviour:
  m_ObjectHideFlags: 0
  m_CorrespondingSourceObject: {fileID: 0}
  m_PrefabInternal: {fileID: 0}
  m_GameObject: {fileID: 0}
  m_Enabled: 1
  m_EditorHideFlags: 0
  m_Script: {fileID: 11500000, guid: f780aa281814f9842a7c076d436932e7, type: 3}
  m_Name: 
  m_EditorClassIdentifier: 
  m_Parent: {fileID: 8926484042661614540}
  m_Children: []
  m_UIPosition: {x: 0, y: 0}
  m_UICollapsed: 1
  m_UISuperCollapsed: 0
  m_MasterSlot: {fileID: 8926484042661614540}
  m_MasterData:
    m_Owner: {fileID: 0}
    m_Value:
      m_Type:
        m_SerializableType: 
      m_SerializableObject: 
    m_Space: 2147483647
  m_Property:
    name: y
    m_serializedType:
      m_SerializableType: System.Single, mscorlib, Version=2.0.0.0, Culture=neutral, PublicKeyToken=b77a5c561934e089
    attributes: []
  m_Direction: 0
  m_LinkedSlots: []
--- !u!114 &8926484042661614543
MonoBehaviour:
  m_ObjectHideFlags: 0
  m_CorrespondingSourceObject: {fileID: 0}
  m_PrefabInternal: {fileID: 0}
  m_GameObject: {fileID: 0}
  m_Enabled: 1
  m_EditorHideFlags: 0
  m_Script: {fileID: 11500000, guid: f780aa281814f9842a7c076d436932e7, type: 3}
  m_Name: 
  m_EditorClassIdentifier: 
  m_Parent: {fileID: 8926484042661614540}
  m_Children: []
  m_UIPosition: {x: 0, y: 0}
  m_UICollapsed: 1
  m_UISuperCollapsed: 0
  m_MasterSlot: {fileID: 8926484042661614540}
  m_MasterData:
    m_Owner: {fileID: 0}
    m_Value:
      m_Type:
        m_SerializableType: 
      m_SerializableObject: 
    m_Space: 2147483647
  m_Property:
    name: z
    m_serializedType:
      m_SerializableType: System.Single, mscorlib, Version=2.0.0.0, Culture=neutral, PublicKeyToken=b77a5c561934e089
    attributes: []
  m_Direction: 0
  m_LinkedSlots: []
--- !u!114 &8926484042661614544
MonoBehaviour:
  m_ObjectHideFlags: 0
  m_CorrespondingSourceObject: {fileID: 0}
  m_PrefabInternal: {fileID: 0}
  m_GameObject: {fileID: 0}
  m_Enabled: 1
  m_EditorHideFlags: 0
  m_Script: {fileID: 11500000, guid: ac39bd03fca81b849929b9c966f1836a, type: 3}
  m_Name: 
  m_EditorClassIdentifier: 
  m_Parent: {fileID: 0}
  m_Children:
  - {fileID: 8926484042661614545}
  - {fileID: 8926484042661614546}
  - {fileID: 8926484042661614547}
  m_UIPosition: {x: 0, y: 0}
  m_UICollapsed: 1
  m_UISuperCollapsed: 0
  m_MasterSlot: {fileID: 8926484042661614544}
  m_MasterData:
    m_Owner: {fileID: 8926484042661614539}
    m_Value:
      m_Type:
        m_SerializableType: UnityEngine.Vector3, UnityEngine.CoreModule, Version=0.0.0.0, Culture=neutral, PublicKeyToken=null
      m_SerializableObject: 
    m_Space: 2147483647
  m_Property:
    name: 
    m_serializedType:
      m_SerializableType: UnityEngine.Vector3, UnityEngine.CoreModule, Version=0.0.0.0, Culture=neutral, PublicKeyToken=null
    attributes: []
  m_Direction: 1
  m_LinkedSlots:
  - {fileID: 8926484042661614530}
--- !u!114 &8926484042661614545
MonoBehaviour:
  m_ObjectHideFlags: 0
  m_CorrespondingSourceObject: {fileID: 0}
  m_PrefabInternal: {fileID: 0}
  m_GameObject: {fileID: 0}
  m_Enabled: 1
  m_EditorHideFlags: 0
  m_Script: {fileID: 11500000, guid: f780aa281814f9842a7c076d436932e7, type: 3}
  m_Name: 
  m_EditorClassIdentifier: 
  m_Parent: {fileID: 8926484042661614544}
  m_Children: []
  m_UIPosition: {x: 0, y: 0}
  m_UICollapsed: 1
  m_UISuperCollapsed: 0
  m_MasterSlot: {fileID: 8926484042661614544}
  m_MasterData:
    m_Owner: {fileID: 0}
    m_Value:
      m_Type:
        m_SerializableType: 
      m_SerializableObject: 
    m_Space: 2147483647
  m_Property:
    name: x
    m_serializedType:
      m_SerializableType: System.Single, mscorlib, Version=2.0.0.0, Culture=neutral, PublicKeyToken=b77a5c561934e089
    attributes: []
  m_Direction: 1
  m_LinkedSlots: []
--- !u!114 &8926484042661614546
MonoBehaviour:
  m_ObjectHideFlags: 0
  m_CorrespondingSourceObject: {fileID: 0}
  m_PrefabInternal: {fileID: 0}
  m_GameObject: {fileID: 0}
  m_Enabled: 1
  m_EditorHideFlags: 0
  m_Script: {fileID: 11500000, guid: f780aa281814f9842a7c076d436932e7, type: 3}
  m_Name: 
  m_EditorClassIdentifier: 
  m_Parent: {fileID: 8926484042661614544}
  m_Children: []
  m_UIPosition: {x: 0, y: 0}
  m_UICollapsed: 1
  m_UISuperCollapsed: 0
  m_MasterSlot: {fileID: 8926484042661614544}
  m_MasterData:
    m_Owner: {fileID: 0}
    m_Value:
      m_Type:
        m_SerializableType: 
      m_SerializableObject: 
    m_Space: 2147483647
  m_Property:
    name: y
    m_serializedType:
      m_SerializableType: System.Single, mscorlib, Version=2.0.0.0, Culture=neutral, PublicKeyToken=b77a5c561934e089
    attributes: []
  m_Direction: 1
  m_LinkedSlots: []
--- !u!114 &8926484042661614547
MonoBehaviour:
  m_ObjectHideFlags: 0
  m_CorrespondingSourceObject: {fileID: 0}
  m_PrefabInternal: {fileID: 0}
  m_GameObject: {fileID: 0}
  m_Enabled: 1
  m_EditorHideFlags: 0
  m_Script: {fileID: 11500000, guid: f780aa281814f9842a7c076d436932e7, type: 3}
  m_Name: 
  m_EditorClassIdentifier: 
  m_Parent: {fileID: 8926484042661614544}
  m_Children: []
  m_UIPosition: {x: 0, y: 0}
  m_UICollapsed: 1
  m_UISuperCollapsed: 0
  m_MasterSlot: {fileID: 8926484042661614544}
  m_MasterData:
    m_Owner: {fileID: 0}
    m_Value:
      m_Type:
        m_SerializableType: 
      m_SerializableObject: 
    m_Space: 2147483647
  m_Property:
    name: z
    m_serializedType:
      m_SerializableType: System.Single, mscorlib, Version=2.0.0.0, Culture=neutral, PublicKeyToken=b77a5c561934e089
    attributes: []
  m_Direction: 1
  m_LinkedSlots: []
--- !u!114 &8926484042661614548
MonoBehaviour:
  m_ObjectHideFlags: 0
  m_CorrespondingSourceObject: {fileID: 0}
  m_PrefabInternal: {fileID: 0}
  m_GameObject: {fileID: 0}
  m_Enabled: 1
  m_EditorHideFlags: 0
  m_Script: {fileID: 11500000, guid: c7acf5424f3655744af4b8f63298fa0f, type: 3}
  m_Name: 
  m_EditorClassIdentifier: 
  m_Parent: {fileID: 114838466200305200}
  m_Children: []
  m_UIPosition: {x: 893.2918, y: 2516.5044}
  m_UICollapsed: 1
  m_UISuperCollapsed: 0
  m_InputSlots:
  - {fileID: 8926484042661614549}
  - {fileID: 8926484042661614550}
  - {fileID: 8926484042661614551}
  m_OutputSlots:
  - {fileID: 8926484042661614552}
  m_Operands:
  - name: a
    type:
      m_SerializableType: System.Single, mscorlib, Version=2.0.0.0, Culture=neutral, PublicKeyToken=b77a5c561934e089
  - name: b
    type:
      m_SerializableType: System.Single, mscorlib, Version=2.0.0.0, Culture=neutral, PublicKeyToken=b77a5c561934e089
  - name: c
    type:
      m_SerializableType: System.Single, mscorlib, Version=2.0.0.0, Culture=neutral, PublicKeyToken=b77a5c561934e089
--- !u!114 &8926484042661614549
MonoBehaviour:
  m_ObjectHideFlags: 0
  m_CorrespondingSourceObject: {fileID: 0}
  m_PrefabInternal: {fileID: 0}
  m_GameObject: {fileID: 0}
  m_Enabled: 1
  m_EditorHideFlags: 0
  m_Script: {fileID: 11500000, guid: f780aa281814f9842a7c076d436932e7, type: 3}
  m_Name: 
  m_EditorClassIdentifier: 
  m_Parent: {fileID: 0}
  m_Children: []
  m_UIPosition: {x: 0, y: 0}
  m_UICollapsed: 1
  m_UISuperCollapsed: 0
  m_MasterSlot: {fileID: 8926484042661614549}
  m_MasterData:
    m_Owner: {fileID: 8926484042661614548}
    m_Value:
      m_Type:
        m_SerializableType: System.Single, mscorlib, Version=2.0.0.0, Culture=neutral, PublicKeyToken=b77a5c561934e089
      m_SerializableObject: 0
    m_Space: 2147483647
  m_Property:
    name: a
    m_serializedType:
      m_SerializableType: System.Single, mscorlib, Version=2.0.0.0, Culture=neutral, PublicKeyToken=b77a5c561934e089
    attributes: []
  m_Direction: 0
  m_LinkedSlots:
  - {fileID: 8926484042661614577}
--- !u!114 &8926484042661614550
MonoBehaviour:
  m_ObjectHideFlags: 0
  m_CorrespondingSourceObject: {fileID: 0}
  m_PrefabInternal: {fileID: 0}
  m_GameObject: {fileID: 0}
  m_Enabled: 1
  m_EditorHideFlags: 0
  m_Script: {fileID: 11500000, guid: f780aa281814f9842a7c076d436932e7, type: 3}
  m_Name: 
  m_EditorClassIdentifier: 
  m_Parent: {fileID: 0}
  m_Children: []
  m_UIPosition: {x: 0, y: 0}
  m_UICollapsed: 1
  m_UISuperCollapsed: 0
  m_MasterSlot: {fileID: 8926484042661614550}
  m_MasterData:
    m_Owner: {fileID: 8926484042661614548}
    m_Value:
      m_Type:
        m_SerializableType: System.Single, mscorlib, Version=2.0.0.0, Culture=neutral, PublicKeyToken=b77a5c561934e089
      m_SerializableObject: 0
    m_Space: 2147483647
  m_Property:
    name: b
    m_serializedType:
      m_SerializableType: System.Single, mscorlib, Version=2.0.0.0, Culture=neutral, PublicKeyToken=b77a5c561934e089
    attributes: []
  m_Direction: 0
  m_LinkedSlots:
  - {fileID: 114586265036585470}
--- !u!114 &8926484042661614551
MonoBehaviour:
  m_ObjectHideFlags: 0
  m_CorrespondingSourceObject: {fileID: 0}
  m_PrefabInternal: {fileID: 0}
  m_GameObject: {fileID: 0}
  m_Enabled: 1
  m_EditorHideFlags: 0
  m_Script: {fileID: 11500000, guid: f780aa281814f9842a7c076d436932e7, type: 3}
  m_Name: 
  m_EditorClassIdentifier: 
  m_Parent: {fileID: 0}
  m_Children: []
  m_UIPosition: {x: 0, y: 0}
  m_UICollapsed: 1
  m_UISuperCollapsed: 0
  m_MasterSlot: {fileID: 8926484042661614551}
  m_MasterData:
    m_Owner: {fileID: 8926484042661614548}
    m_Value:
      m_Type:
        m_SerializableType: System.Single, mscorlib, Version=2.0.0.0, Culture=neutral, PublicKeyToken=b77a5c561934e089
      m_SerializableObject: 0
    m_Space: 2147483647
  m_Property:
    name: c
    m_serializedType:
      m_SerializableType: System.Single, mscorlib, Version=2.0.0.0, Culture=neutral, PublicKeyToken=b77a5c561934e089
    attributes: []
  m_Direction: 0
  m_LinkedSlots: []
--- !u!114 &8926484042661614552
MonoBehaviour:
  m_ObjectHideFlags: 0
  m_CorrespondingSourceObject: {fileID: 0}
  m_PrefabInternal: {fileID: 0}
  m_GameObject: {fileID: 0}
  m_Enabled: 1
  m_EditorHideFlags: 0
  m_Script: {fileID: 11500000, guid: f780aa281814f9842a7c076d436932e7, type: 3}
  m_Name: 
  m_EditorClassIdentifier: 
  m_Parent: {fileID: 0}
  m_Children: []
  m_UIPosition: {x: 0, y: 0}
  m_UICollapsed: 1
  m_UISuperCollapsed: 0
  m_MasterSlot: {fileID: 8926484042661614552}
  m_MasterData:
    m_Owner: {fileID: 8926484042661614548}
    m_Value:
      m_Type:
        m_SerializableType: System.Single, mscorlib, Version=2.0.0.0, Culture=neutral, PublicKeyToken=b77a5c561934e089
      m_SerializableObject: 
    m_Space: 2147483647
  m_Property:
    name: 
    m_serializedType:
      m_SerializableType: System.Single, mscorlib, Version=2.0.0.0, Culture=neutral, PublicKeyToken=b77a5c561934e089
    attributes: []
  m_Direction: 1
  m_LinkedSlots:
  - {fileID: 114196596270692822}
--- !u!114 &8926484042661614553
MonoBehaviour:
  m_ObjectHideFlags: 0
  m_CorrespondingSourceObject: {fileID: 0}
  m_PrefabInternal: {fileID: 0}
  m_GameObject: {fileID: 0}
  m_Enabled: 1
  m_EditorHideFlags: 0
  m_Script: {fileID: 11500000, guid: 0155ae97d9a75e3449c6d0603b79c2f4, type: 3}
  m_Name: 
  m_EditorClassIdentifier: 
  m_Parent: {fileID: 114838466200305200}
  m_Children: []
  m_UIPosition: {x: 896.3746, y: 2424.1938}
  m_UICollapsed: 1
  m_UISuperCollapsed: 0
  m_InputSlots:
  - {fileID: 8926484042661614554}
  - {fileID: 8926484042661614555}
  - {fileID: 8926484042661614556}
  m_OutputSlots:
  - {fileID: 8926484042661614557}
  m_Operands:
  - name: a
    type:
      m_SerializableType: System.Single, mscorlib, Version=2.0.0.0, Culture=neutral, PublicKeyToken=b77a5c561934e089
  - name: b
    type:
      m_SerializableType: System.Single, mscorlib, Version=2.0.0.0, Culture=neutral, PublicKeyToken=b77a5c561934e089
  - name: c
    type:
      m_SerializableType: System.Single, mscorlib, Version=2.0.0.0, Culture=neutral, PublicKeyToken=b77a5c561934e089
--- !u!114 &8926484042661614554
MonoBehaviour:
  m_ObjectHideFlags: 0
  m_CorrespondingSourceObject: {fileID: 0}
  m_PrefabInternal: {fileID: 0}
  m_GameObject: {fileID: 0}
  m_Enabled: 1
  m_EditorHideFlags: 0
  m_Script: {fileID: 11500000, guid: f780aa281814f9842a7c076d436932e7, type: 3}
  m_Name: 
  m_EditorClassIdentifier: 
  m_Parent: {fileID: 0}
  m_Children: []
  m_UIPosition: {x: 0, y: 0}
  m_UICollapsed: 1
  m_UISuperCollapsed: 0
  m_MasterSlot: {fileID: 8926484042661614554}
  m_MasterData:
    m_Owner: {fileID: 8926484042661614553}
    m_Value:
      m_Type:
        m_SerializableType: System.Single, mscorlib, Version=2.0.0.0, Culture=neutral, PublicKeyToken=b77a5c561934e089
      m_SerializableObject: 0
    m_Space: 2147483647
  m_Property:
    name: a
    m_serializedType:
      m_SerializableType: System.Single, mscorlib, Version=2.0.0.0, Culture=neutral, PublicKeyToken=b77a5c561934e089
    attributes: []
  m_Direction: 0
  m_LinkedSlots:
  - {fileID: 8926484042661614577}
--- !u!114 &8926484042661614555
MonoBehaviour:
  m_ObjectHideFlags: 0
  m_CorrespondingSourceObject: {fileID: 0}
  m_PrefabInternal: {fileID: 0}
  m_GameObject: {fileID: 0}
  m_Enabled: 1
  m_EditorHideFlags: 0
  m_Script: {fileID: 11500000, guid: f780aa281814f9842a7c076d436932e7, type: 3}
  m_Name: 
  m_EditorClassIdentifier: 
  m_Parent: {fileID: 0}
  m_Children: []
  m_UIPosition: {x: 0, y: 0}
  m_UICollapsed: 1
  m_UISuperCollapsed: 0
  m_MasterSlot: {fileID: 8926484042661614555}
  m_MasterData:
    m_Owner: {fileID: 8926484042661614553}
    m_Value:
      m_Type:
        m_SerializableType: System.Single, mscorlib, Version=2.0.0.0, Culture=neutral, PublicKeyToken=b77a5c561934e089
      m_SerializableObject: 0
    m_Space: 2147483647
  m_Property:
    name: b
    m_serializedType:
      m_SerializableType: System.Single, mscorlib, Version=2.0.0.0, Culture=neutral, PublicKeyToken=b77a5c561934e089
    attributes: []
  m_Direction: 0
  m_LinkedSlots:
  - {fileID: 114586265036585470}
--- !u!114 &8926484042661614556
MonoBehaviour:
  m_ObjectHideFlags: 0
  m_CorrespondingSourceObject: {fileID: 0}
  m_PrefabInternal: {fileID: 0}
  m_GameObject: {fileID: 0}
  m_Enabled: 1
  m_EditorHideFlags: 0
  m_Script: {fileID: 11500000, guid: f780aa281814f9842a7c076d436932e7, type: 3}
  m_Name: 
  m_EditorClassIdentifier: 
  m_Parent: {fileID: 0}
  m_Children: []
  m_UIPosition: {x: 0, y: 0}
  m_UICollapsed: 1
  m_UISuperCollapsed: 0
  m_MasterSlot: {fileID: 8926484042661614556}
  m_MasterData:
    m_Owner: {fileID: 8926484042661614553}
    m_Value:
      m_Type:
        m_SerializableType: System.Single, mscorlib, Version=2.0.0.0, Culture=neutral, PublicKeyToken=b77a5c561934e089
      m_SerializableObject: 0
    m_Space: 2147483647
  m_Property:
    name: c
    m_serializedType:
      m_SerializableType: System.Single, mscorlib, Version=2.0.0.0, Culture=neutral, PublicKeyToken=b77a5c561934e089
    attributes: []
  m_Direction: 0
  m_LinkedSlots: []
--- !u!114 &8926484042661614557
MonoBehaviour:
  m_ObjectHideFlags: 0
  m_CorrespondingSourceObject: {fileID: 0}
  m_PrefabInternal: {fileID: 0}
  m_GameObject: {fileID: 0}
  m_Enabled: 1
  m_EditorHideFlags: 0
  m_Script: {fileID: 11500000, guid: f780aa281814f9842a7c076d436932e7, type: 3}
  m_Name: 
  m_EditorClassIdentifier: 
  m_Parent: {fileID: 0}
  m_Children: []
  m_UIPosition: {x: 0, y: 0}
  m_UICollapsed: 1
  m_UISuperCollapsed: 0
  m_MasterSlot: {fileID: 8926484042661614557}
  m_MasterData:
    m_Owner: {fileID: 8926484042661614553}
    m_Value:
      m_Type:
        m_SerializableType: System.Single, mscorlib, Version=2.0.0.0, Culture=neutral, PublicKeyToken=b77a5c561934e089
      m_SerializableObject: 
    m_Space: 2147483647
  m_Property:
    name: 
    m_serializedType:
      m_SerializableType: System.Single, mscorlib, Version=2.0.0.0, Culture=neutral, PublicKeyToken=b77a5c561934e089
    attributes: []
  m_Direction: 1
  m_LinkedSlots:
  - {fileID: 114947515181473238}
--- !u!114 &8926484042661614558
MonoBehaviour:
  m_ObjectHideFlags: 0
  m_CorrespondingSourceObject: {fileID: 0}
  m_PrefabInternal: {fileID: 0}
  m_GameObject: {fileID: 0}
  m_Enabled: 1
  m_EditorHideFlags: 0
  m_Script: {fileID: 11500000, guid: 0155ae97d9a75e3449c6d0603b79c2f4, type: 3}
  m_Name: 
  m_EditorClassIdentifier: 
  m_Parent: {fileID: 114838466200305200}
  m_Children: []
  m_UIPosition: {x: 889.47217, y: 2310.112}
  m_UICollapsed: 0
  m_UISuperCollapsed: 0
  m_InputSlots:
  - {fileID: 8926484042661614559}
  - {fileID: 8926484042661614560}
  m_OutputSlots:
  - {fileID: 8926484042661614561}
  m_Operands:
  - name: a
    type:
      m_SerializableType: System.Single, mscorlib, Version=2.0.0.0, Culture=neutral, PublicKeyToken=b77a5c561934e089
  - name: b
    type:
      m_SerializableType: System.Single, mscorlib, Version=2.0.0.0, Culture=neutral, PublicKeyToken=b77a5c561934e089
--- !u!114 &8926484042661614559
MonoBehaviour:
  m_ObjectHideFlags: 0
  m_CorrespondingSourceObject: {fileID: 0}
  m_PrefabInternal: {fileID: 0}
  m_GameObject: {fileID: 0}
  m_Enabled: 1
  m_EditorHideFlags: 0
  m_Script: {fileID: 11500000, guid: f780aa281814f9842a7c076d436932e7, type: 3}
  m_Name: 
  m_EditorClassIdentifier: 
  m_Parent: {fileID: 0}
  m_Children: []
  m_UIPosition: {x: 0, y: 0}
  m_UICollapsed: 1
  m_UISuperCollapsed: 0
  m_MasterSlot: {fileID: 8926484042661614559}
  m_MasterData:
    m_Owner: {fileID: 8926484042661614558}
    m_Value:
      m_Type:
        m_SerializableType: System.Single, mscorlib, Version=2.0.0.0, Culture=neutral, PublicKeyToken=b77a5c561934e089
      m_SerializableObject: 0
    m_Space: 2147483647
  m_Property:
    name: a
    m_serializedType:
      m_SerializableType: System.Single, mscorlib, Version=2.0.0.0, Culture=neutral, PublicKeyToken=b77a5c561934e089
    attributes: []
  m_Direction: 0
  m_LinkedSlots:
  - {fileID: 8926484042661614577}
--- !u!114 &8926484042661614560
MonoBehaviour:
  m_ObjectHideFlags: 0
  m_CorrespondingSourceObject: {fileID: 0}
  m_PrefabInternal: {fileID: 0}
  m_GameObject: {fileID: 0}
  m_Enabled: 1
  m_EditorHideFlags: 0
  m_Script: {fileID: 11500000, guid: f780aa281814f9842a7c076d436932e7, type: 3}
  m_Name: 
  m_EditorClassIdentifier: 
  m_Parent: {fileID: 0}
  m_Children: []
  m_UIPosition: {x: 0, y: 0}
  m_UICollapsed: 1
  m_UISuperCollapsed: 0
  m_MasterSlot: {fileID: 8926484042661614560}
  m_MasterData:
    m_Owner: {fileID: 8926484042661614558}
    m_Value:
      m_Type:
        m_SerializableType: System.Single, mscorlib, Version=2.0.0.0, Culture=neutral, PublicKeyToken=b77a5c561934e089
      m_SerializableObject: 9
    m_Space: 2147483647
  m_Property:
    name: b
    m_serializedType:
      m_SerializableType: System.Single, mscorlib, Version=2.0.0.0, Culture=neutral, PublicKeyToken=b77a5c561934e089
    attributes: []
  m_Direction: 0
  m_LinkedSlots: []
--- !u!114 &8926484042661614561
MonoBehaviour:
  m_ObjectHideFlags: 0
  m_CorrespondingSourceObject: {fileID: 0}
  m_PrefabInternal: {fileID: 0}
  m_GameObject: {fileID: 0}
  m_Enabled: 1
  m_EditorHideFlags: 0
  m_Script: {fileID: 11500000, guid: f780aa281814f9842a7c076d436932e7, type: 3}
  m_Name: 
  m_EditorClassIdentifier: 
  m_Parent: {fileID: 0}
  m_Children: []
  m_UIPosition: {x: 0, y: 0}
  m_UICollapsed: 1
  m_UISuperCollapsed: 0
  m_MasterSlot: {fileID: 8926484042661614561}
  m_MasterData:
    m_Owner: {fileID: 8926484042661614558}
    m_Value:
      m_Type:
        m_SerializableType: System.Single, mscorlib, Version=2.0.0.0, Culture=neutral, PublicKeyToken=b77a5c561934e089
      m_SerializableObject: 
    m_Space: 2147483647
  m_Property:
    name: 
    m_serializedType:
      m_SerializableType: System.Single, mscorlib, Version=2.0.0.0, Culture=neutral, PublicKeyToken=b77a5c561934e089
    attributes: []
  m_Direction: 1
  m_LinkedSlots:
  - {fileID: 114786253860938156}
--- !u!114 &8926484042661614565
MonoBehaviour:
  m_ObjectHideFlags: 0
  m_CorrespondingSourceObject: {fileID: 0}
  m_PrefabInternal: {fileID: 0}
  m_GameObject: {fileID: 0}
  m_Enabled: 1
  m_EditorHideFlags: 0
  m_Script: {fileID: 11500000, guid: 2c66572cdc8398640a4565f21c392a26, type: 3}
  m_Name: 
  m_EditorClassIdentifier: 
  m_Parent: {fileID: 114838466200305200}
  m_Children: []
  m_UIPosition: {x: 594.26416, y: 801.37177}
  m_UICollapsed: 1
  m_UISuperCollapsed: 0
  m_InputSlots:
  - {fileID: 8926484042661614566}
  - {fileID: 8926484042661614567}
  - {fileID: 8926484042661614568}
  m_OutputSlots:
  - {fileID: 8926484042661614569}
  m_Operands:
  - name: a
    type:
      m_SerializableType: System.Single, mscorlib, Version=2.0.0.0, Culture=neutral, PublicKeyToken=b77a5c561934e089
  - name: b
    type:
      m_SerializableType: System.Single, mscorlib, Version=2.0.0.0, Culture=neutral, PublicKeyToken=b77a5c561934e089
  - name: c
    type:
      m_SerializableType: System.Single, mscorlib, Version=2.0.0.0, Culture=neutral, PublicKeyToken=b77a5c561934e089
--- !u!114 &8926484042661614566
MonoBehaviour:
  m_ObjectHideFlags: 0
  m_CorrespondingSourceObject: {fileID: 0}
  m_PrefabInternal: {fileID: 0}
  m_GameObject: {fileID: 0}
  m_Enabled: 1
  m_EditorHideFlags: 0
  m_Script: {fileID: 11500000, guid: f780aa281814f9842a7c076d436932e7, type: 3}
  m_Name: 
  m_EditorClassIdentifier: 
  m_Parent: {fileID: 0}
  m_Children: []
  m_UIPosition: {x: 0, y: 0}
  m_UICollapsed: 1
  m_UISuperCollapsed: 0
  m_MasterSlot: {fileID: 8926484042661614566}
  m_MasterData:
    m_Owner: {fileID: 8926484042661614565}
    m_Value:
      m_Type:
        m_SerializableType: System.Single, mscorlib, Version=2.0.0.0, Culture=neutral, PublicKeyToken=b77a5c561934e089
      m_SerializableObject: 0
    m_Space: 2147483647
  m_Property:
    name: a
    m_serializedType:
      m_SerializableType: System.Single, mscorlib, Version=2.0.0.0, Culture=neutral, PublicKeyToken=b77a5c561934e089
    attributes: []
  m_Direction: 0
  m_LinkedSlots:
  - {fileID: 8926484042661614580}
--- !u!114 &8926484042661614567
MonoBehaviour:
  m_ObjectHideFlags: 0
  m_CorrespondingSourceObject: {fileID: 0}
  m_PrefabInternal: {fileID: 0}
  m_GameObject: {fileID: 0}
  m_Enabled: 1
  m_EditorHideFlags: 0
  m_Script: {fileID: 11500000, guid: f780aa281814f9842a7c076d436932e7, type: 3}
  m_Name: 
  m_EditorClassIdentifier: 
  m_Parent: {fileID: 0}
  m_Children: []
  m_UIPosition: {x: 0, y: 0}
  m_UICollapsed: 1
  m_UISuperCollapsed: 0
  m_MasterSlot: {fileID: 8926484042661614567}
  m_MasterData:
    m_Owner: {fileID: 8926484042661614565}
    m_Value:
      m_Type:
        m_SerializableType: System.Single, mscorlib, Version=2.0.0.0, Culture=neutral, PublicKeyToken=b77a5c561934e089
      m_SerializableObject: 0
    m_Space: 2147483647
  m_Property:
    name: b
    m_serializedType:
      m_SerializableType: System.Single, mscorlib, Version=2.0.0.0, Culture=neutral, PublicKeyToken=b77a5c561934e089
    attributes: []
  m_Direction: 0
  m_LinkedSlots:
  - {fileID: 114757265932841848}
--- !u!114 &8926484042661614568
MonoBehaviour:
  m_ObjectHideFlags: 0
  m_CorrespondingSourceObject: {fileID: 0}
  m_PrefabInternal: {fileID: 0}
  m_GameObject: {fileID: 0}
  m_Enabled: 1
  m_EditorHideFlags: 0
  m_Script: {fileID: 11500000, guid: f780aa281814f9842a7c076d436932e7, type: 3}
  m_Name: 
  m_EditorClassIdentifier: 
  m_Parent: {fileID: 0}
  m_Children: []
  m_UIPosition: {x: 0, y: 0}
  m_UICollapsed: 1
  m_UISuperCollapsed: 0
  m_MasterSlot: {fileID: 8926484042661614568}
  m_MasterData:
    m_Owner: {fileID: 8926484042661614565}
    m_Value:
      m_Type:
        m_SerializableType: System.Single, mscorlib, Version=2.0.0.0, Culture=neutral, PublicKeyToken=b77a5c561934e089
      m_SerializableObject: 0
    m_Space: 2147483647
  m_Property:
    name: c
    m_serializedType:
      m_SerializableType: System.Single, mscorlib, Version=2.0.0.0, Culture=neutral, PublicKeyToken=b77a5c561934e089
    attributes: []
  m_Direction: 0
  m_LinkedSlots:
  - {fileID: 8926484042661614583}
--- !u!114 &8926484042661614569
MonoBehaviour:
  m_ObjectHideFlags: 0
  m_CorrespondingSourceObject: {fileID: 0}
  m_PrefabInternal: {fileID: 0}
  m_GameObject: {fileID: 0}
  m_Enabled: 1
  m_EditorHideFlags: 0
  m_Script: {fileID: 11500000, guid: ac39bd03fca81b849929b9c966f1836a, type: 3}
  m_Name: 
  m_EditorClassIdentifier: 
  m_Parent: {fileID: 0}
  m_Children:
  - {fileID: 8926484042661614570}
  - {fileID: 8926484042661614571}
  - {fileID: 8926484042661614572}
  m_UIPosition: {x: 0, y: 0}
  m_UICollapsed: 1
  m_UISuperCollapsed: 0
  m_MasterSlot: {fileID: 8926484042661614569}
  m_MasterData:
    m_Owner: {fileID: 8926484042661614565}
    m_Value:
      m_Type:
        m_SerializableType: UnityEngine.Vector3, UnityEngine.CoreModule, Version=0.0.0.0, Culture=neutral, PublicKeyToken=null
      m_SerializableObject: '{"x":0.0,"y":0.0,"z":0.0}'
    m_Space: 2147483647
  m_Property:
    name: 
    m_serializedType:
      m_SerializableType: UnityEngine.Vector3, UnityEngine.CoreModule, Version=0.0.0.0, Culture=neutral, PublicKeyToken=null
    attributes: []
  m_Direction: 1
  m_LinkedSlots:
  - {fileID: 8926484042661614540}
--- !u!114 &8926484042661614570
MonoBehaviour:
  m_ObjectHideFlags: 0
  m_CorrespondingSourceObject: {fileID: 0}
  m_PrefabInternal: {fileID: 0}
  m_GameObject: {fileID: 0}
  m_Enabled: 1
  m_EditorHideFlags: 0
  m_Script: {fileID: 11500000, guid: f780aa281814f9842a7c076d436932e7, type: 3}
  m_Name: 
  m_EditorClassIdentifier: 
  m_Parent: {fileID: 8926484042661614569}
  m_Children: []
  m_UIPosition: {x: 0, y: 0}
  m_UICollapsed: 1
  m_UISuperCollapsed: 0
  m_MasterSlot: {fileID: 8926484042661614569}
  m_MasterData:
    m_Owner: {fileID: 0}
    m_Value:
      m_Type:
        m_SerializableType: 
      m_SerializableObject: 
    m_Space: 2147483647
  m_Property:
    name: x
    m_serializedType:
      m_SerializableType: System.Single, mscorlib, Version=2.0.0.0, Culture=neutral, PublicKeyToken=b77a5c561934e089
    attributes: []
  m_Direction: 1
  m_LinkedSlots: []
--- !u!114 &8926484042661614571
MonoBehaviour:
  m_ObjectHideFlags: 0
  m_CorrespondingSourceObject: {fileID: 0}
  m_PrefabInternal: {fileID: 0}
  m_GameObject: {fileID: 0}
  m_Enabled: 1
  m_EditorHideFlags: 0
  m_Script: {fileID: 11500000, guid: f780aa281814f9842a7c076d436932e7, type: 3}
  m_Name: 
  m_EditorClassIdentifier: 
  m_Parent: {fileID: 8926484042661614569}
  m_Children: []
  m_UIPosition: {x: 0, y: 0}
  m_UICollapsed: 1
  m_UISuperCollapsed: 0
  m_MasterSlot: {fileID: 8926484042661614569}
  m_MasterData:
    m_Owner: {fileID: 0}
    m_Value:
      m_Type:
        m_SerializableType: 
      m_SerializableObject: 
    m_Space: 2147483647
  m_Property:
    name: y
    m_serializedType:
      m_SerializableType: System.Single, mscorlib, Version=2.0.0.0, Culture=neutral, PublicKeyToken=b77a5c561934e089
    attributes: []
  m_Direction: 1
  m_LinkedSlots: []
--- !u!114 &8926484042661614572
MonoBehaviour:
  m_ObjectHideFlags: 0
  m_CorrespondingSourceObject: {fileID: 0}
  m_PrefabInternal: {fileID: 0}
  m_GameObject: {fileID: 0}
  m_Enabled: 1
  m_EditorHideFlags: 0
  m_Script: {fileID: 11500000, guid: f780aa281814f9842a7c076d436932e7, type: 3}
  m_Name: 
  m_EditorClassIdentifier: 
  m_Parent: {fileID: 8926484042661614569}
  m_Children: []
  m_UIPosition: {x: 0, y: 0}
  m_UICollapsed: 1
  m_UISuperCollapsed: 0
  m_MasterSlot: {fileID: 8926484042661614569}
  m_MasterData:
    m_Owner: {fileID: 0}
    m_Value:
      m_Type:
        m_SerializableType: 
      m_SerializableObject: 
    m_Space: 2147483647
  m_Property:
    name: z
    m_serializedType:
      m_SerializableType: System.Single, mscorlib, Version=2.0.0.0, Culture=neutral, PublicKeyToken=b77a5c561934e089
    attributes: []
  m_Direction: 1
  m_LinkedSlots: []
--- !u!114 &8926484042661614573
MonoBehaviour:
  m_ObjectHideFlags: 0
  m_CorrespondingSourceObject: {fileID: 0}
  m_PrefabInternal: {fileID: 0}
  m_GameObject: {fileID: 0}
  m_Enabled: 1
  m_EditorHideFlags: 0
  m_Script: {fileID: 11500000, guid: c7acf5424f3655744af4b8f63298fa0f, type: 3}
  m_Name: 
  m_EditorClassIdentifier: 
  m_Parent: {fileID: 114838466200305200}
  m_Children: []
  m_UIPosition: {x: 553.1892, y: 2529.259}
  m_UICollapsed: 1
  m_UISuperCollapsed: 0
  m_InputSlots:
  - {fileID: 8926484042661614574}
  - {fileID: 8926484042661614575}
  - {fileID: 8926484042661614576}
  m_OutputSlots:
  - {fileID: 8926484042661614577}
  m_Operands:
  - name: a
    type:
      m_SerializableType: System.Single, mscorlib, Version=2.0.0.0, Culture=neutral, PublicKeyToken=b77a5c561934e089
  - name: b
    type:
      m_SerializableType: System.Single, mscorlib, Version=2.0.0.0, Culture=neutral, PublicKeyToken=b77a5c561934e089
  - name: c
    type:
      m_SerializableType: System.Single, mscorlib, Version=2.0.0.0, Culture=neutral, PublicKeyToken=b77a5c561934e089
--- !u!114 &8926484042661614574
MonoBehaviour:
  m_ObjectHideFlags: 0
  m_CorrespondingSourceObject: {fileID: 0}
  m_PrefabInternal: {fileID: 0}
  m_GameObject: {fileID: 0}
  m_Enabled: 1
  m_EditorHideFlags: 0
  m_Script: {fileID: 11500000, guid: f780aa281814f9842a7c076d436932e7, type: 3}
  m_Name: 
  m_EditorClassIdentifier: 
  m_Parent: {fileID: 0}
  m_Children: []
  m_UIPosition: {x: 0, y: 0}
  m_UICollapsed: 1
  m_UISuperCollapsed: 0
  m_MasterSlot: {fileID: 8926484042661614574}
  m_MasterData:
    m_Owner: {fileID: 8926484042661614573}
    m_Value:
      m_Type:
        m_SerializableType: System.Single, mscorlib, Version=2.0.0.0, Culture=neutral, PublicKeyToken=b77a5c561934e089
      m_SerializableObject: 0
    m_Space: 2147483647
  m_Property:
    name: a
    m_serializedType:
      m_SerializableType: System.Single, mscorlib, Version=2.0.0.0, Culture=neutral, PublicKeyToken=b77a5c561934e089
    attributes: []
  m_Direction: 0
  m_LinkedSlots:
  - {fileID: 114417416619547874}
--- !u!114 &8926484042661614575
MonoBehaviour:
  m_ObjectHideFlags: 0
  m_CorrespondingSourceObject: {fileID: 0}
  m_PrefabInternal: {fileID: 0}
  m_GameObject: {fileID: 0}
  m_Enabled: 1
  m_EditorHideFlags: 0
  m_Script: {fileID: 11500000, guid: f780aa281814f9842a7c076d436932e7, type: 3}
  m_Name: 
  m_EditorClassIdentifier: 
  m_Parent: {fileID: 0}
  m_Children: []
  m_UIPosition: {x: 0, y: 0}
  m_UICollapsed: 1
  m_UISuperCollapsed: 0
  m_MasterSlot: {fileID: 8926484042661614575}
  m_MasterData:
    m_Owner: {fileID: 8926484042661614573}
    m_Value:
      m_Type:
        m_SerializableType: System.Single, mscorlib, Version=2.0.0.0, Culture=neutral, PublicKeyToken=b77a5c561934e089
      m_SerializableObject: 0
    m_Space: 2147483647
  m_Property:
    name: b
    m_serializedType:
      m_SerializableType: System.Single, mscorlib, Version=2.0.0.0, Culture=neutral, PublicKeyToken=b77a5c561934e089
    attributes: []
  m_Direction: 0
  m_LinkedSlots:
  - {fileID: 114679430565138046}
--- !u!114 &8926484042661614576
MonoBehaviour:
  m_ObjectHideFlags: 0
  m_CorrespondingSourceObject: {fileID: 0}
  m_PrefabInternal: {fileID: 0}
  m_GameObject: {fileID: 0}
  m_Enabled: 1
  m_EditorHideFlags: 0
  m_Script: {fileID: 11500000, guid: f780aa281814f9842a7c076d436932e7, type: 3}
  m_Name: 
  m_EditorClassIdentifier: 
  m_Parent: {fileID: 0}
  m_Children: []
  m_UIPosition: {x: 0, y: 0}
  m_UICollapsed: 1
  m_UISuperCollapsed: 0
  m_MasterSlot: {fileID: 8926484042661614576}
  m_MasterData:
    m_Owner: {fileID: 8926484042661614573}
    m_Value:
      m_Type:
        m_SerializableType: System.Single, mscorlib, Version=2.0.0.0, Culture=neutral, PublicKeyToken=b77a5c561934e089
      m_SerializableObject: 0
    m_Space: 2147483647
  m_Property:
    name: c
    m_serializedType:
      m_SerializableType: System.Single, mscorlib, Version=2.0.0.0, Culture=neutral, PublicKeyToken=b77a5c561934e089
    attributes: []
  m_Direction: 0
  m_LinkedSlots: []
--- !u!114 &8926484042661614577
MonoBehaviour:
  m_ObjectHideFlags: 0
  m_CorrespondingSourceObject: {fileID: 0}
  m_PrefabInternal: {fileID: 0}
  m_GameObject: {fileID: 0}
  m_Enabled: 1
  m_EditorHideFlags: 0
  m_Script: {fileID: 11500000, guid: f780aa281814f9842a7c076d436932e7, type: 3}
  m_Name: 
  m_EditorClassIdentifier: 
  m_Parent: {fileID: 0}
  m_Children: []
  m_UIPosition: {x: 0, y: 0}
  m_UICollapsed: 1
  m_UISuperCollapsed: 0
  m_MasterSlot: {fileID: 8926484042661614577}
  m_MasterData:
    m_Owner: {fileID: 8926484042661614573}
    m_Value:
      m_Type:
        m_SerializableType: System.Single, mscorlib, Version=2.0.0.0, Culture=neutral, PublicKeyToken=b77a5c561934e089
      m_SerializableObject: 
    m_Space: 2147483647
  m_Property:
    name: 
    m_serializedType:
      m_SerializableType: System.Single, mscorlib, Version=2.0.0.0, Culture=neutral, PublicKeyToken=b77a5c561934e089
    attributes: []
  m_Direction: 1
  m_LinkedSlots:
  - {fileID: 8926484042661614549}
  - {fileID: 8926484042661614554}
  - {fileID: 8926484042661614559}
--- !u!114 &8926484042661614578
MonoBehaviour:
  m_ObjectHideFlags: 0
  m_CorrespondingSourceObject: {fileID: 0}
  m_PrefabInternal: {fileID: 0}
  m_GameObject: {fileID: 0}
  m_Enabled: 1
  m_EditorHideFlags: 0
  m_Script: {fileID: 11500000, guid: 4f150242c8f19db4680474a515401981, type: 3}
  m_Name: 
  m_EditorClassIdentifier: 
  m_Parent: {fileID: 114838466200305200}
  m_Children: []
  m_UIPosition: {x: 170, y: 680}
  m_UICollapsed: 1
  m_UISuperCollapsed: 0
  m_InputSlots:
  - {fileID: 8926484042661614579}
  m_OutputSlots:
  - {fileID: 8926484042661614580}
  m_Type:
    m_SerializableType: System.Single, mscorlib, Version=2.0.0.0, Culture=neutral, PublicKeyToken=b77a5c561934e089
--- !u!114 &8926484042661614579
MonoBehaviour:
  m_ObjectHideFlags: 0
  m_CorrespondingSourceObject: {fileID: 0}
  m_PrefabInternal: {fileID: 0}
  m_GameObject: {fileID: 0}
  m_Enabled: 1
  m_EditorHideFlags: 0
  m_Script: {fileID: 11500000, guid: f780aa281814f9842a7c076d436932e7, type: 3}
  m_Name: 
  m_EditorClassIdentifier: 
  m_Parent: {fileID: 0}
  m_Children: []
  m_UIPosition: {x: 0, y: 0}
  m_UICollapsed: 1
  m_UISuperCollapsed: 0
  m_MasterSlot: {fileID: 8926484042661614579}
  m_MasterData:
    m_Owner: {fileID: 8926484042661614578}
    m_Value:
      m_Type:
        m_SerializableType: System.Single, mscorlib, Version=2.0.0.0, Culture=neutral, PublicKeyToken=b77a5c561934e089
      m_SerializableObject: 0
    m_Space: 2147483647
  m_Property:
    name: x
    m_serializedType:
      m_SerializableType: System.Single, mscorlib, Version=2.0.0.0, Culture=neutral, PublicKeyToken=b77a5c561934e089
    attributes: []
  m_Direction: 0
  m_LinkedSlots:
  - {fileID: 8926484042661614587}
--- !u!114 &8926484042661614580
MonoBehaviour:
  m_ObjectHideFlags: 0
  m_CorrespondingSourceObject: {fileID: 0}
  m_PrefabInternal: {fileID: 0}
  m_GameObject: {fileID: 0}
  m_Enabled: 1
  m_EditorHideFlags: 0
  m_Script: {fileID: 11500000, guid: f780aa281814f9842a7c076d436932e7, type: 3}
  m_Name: 
  m_EditorClassIdentifier: 
  m_Parent: {fileID: 0}
  m_Children: []
  m_UIPosition: {x: 0, y: 0}
  m_UICollapsed: 1
  m_UISuperCollapsed: 0
  m_MasterSlot: {fileID: 8926484042661614580}
  m_MasterData:
    m_Owner: {fileID: 8926484042661614578}
    m_Value:
      m_Type:
        m_SerializableType: System.Single, mscorlib, Version=2.0.0.0, Culture=neutral, PublicKeyToken=b77a5c561934e089
      m_SerializableObject: 
    m_Space: 2147483647
  m_Property:
    name: 
    m_serializedType:
      m_SerializableType: System.Single, mscorlib, Version=2.0.0.0, Culture=neutral, PublicKeyToken=b77a5c561934e089
    attributes: []
  m_Direction: 1
  m_LinkedSlots:
  - {fileID: 8926484042661614566}
--- !u!114 &8926484042661614581
MonoBehaviour:
  m_ObjectHideFlags: 0
  m_CorrespondingSourceObject: {fileID: 0}
  m_PrefabInternal: {fileID: 0}
  m_GameObject: {fileID: 0}
  m_Enabled: 1
  m_EditorHideFlags: 0
  m_Script: {fileID: 11500000, guid: d1847decbcc406c41b56205a65871167, type: 3}
  m_Name: 
  m_EditorClassIdentifier: 
  m_Parent: {fileID: 114838466200305200}
  m_Children: []
  m_UIPosition: {x: 193.34396, y: 810.9858}
  m_UICollapsed: 1
  m_UISuperCollapsed: 0
  m_InputSlots:
  - {fileID: 8926484042661614582}
  m_OutputSlots:
  - {fileID: 8926484042661614583}
  m_Type:
    m_SerializableType: System.Single, mscorlib, Version=2.0.0.0, Culture=neutral, PublicKeyToken=b77a5c561934e089
--- !u!114 &8926484042661614582
MonoBehaviour:
  m_ObjectHideFlags: 0
  m_CorrespondingSourceObject: {fileID: 0}
  m_PrefabInternal: {fileID: 0}
  m_GameObject: {fileID: 0}
  m_Enabled: 1
  m_EditorHideFlags: 0
  m_Script: {fileID: 11500000, guid: f780aa281814f9842a7c076d436932e7, type: 3}
  m_Name: 
  m_EditorClassIdentifier: 
  m_Parent: {fileID: 0}
  m_Children: []
  m_UIPosition: {x: 0, y: 0}
  m_UICollapsed: 1
  m_UISuperCollapsed: 0
  m_MasterSlot: {fileID: 8926484042661614582}
  m_MasterData:
    m_Owner: {fileID: 8926484042661614581}
    m_Value:
      m_Type:
        m_SerializableType: System.Single, mscorlib, Version=2.0.0.0, Culture=neutral, PublicKeyToken=b77a5c561934e089
      m_SerializableObject: 0
    m_Space: 2147483647
  m_Property:
    name: x
    m_serializedType:
      m_SerializableType: System.Single, mscorlib, Version=2.0.0.0, Culture=neutral, PublicKeyToken=b77a5c561934e089
    attributes: []
  m_Direction: 0
  m_LinkedSlots:
  - {fileID: 8926484042661614587}
--- !u!114 &8926484042661614583
MonoBehaviour:
  m_ObjectHideFlags: 0
  m_CorrespondingSourceObject: {fileID: 0}
  m_PrefabInternal: {fileID: 0}
  m_GameObject: {fileID: 0}
  m_Enabled: 1
  m_EditorHideFlags: 0
  m_Script: {fileID: 11500000, guid: f780aa281814f9842a7c076d436932e7, type: 3}
  m_Name: 
  m_EditorClassIdentifier: 
  m_Parent: {fileID: 0}
  m_Children: []
  m_UIPosition: {x: 0, y: 0}
  m_UICollapsed: 1
  m_UISuperCollapsed: 0
  m_MasterSlot: {fileID: 8926484042661614583}
  m_MasterData:
    m_Owner: {fileID: 8926484042661614581}
    m_Value:
      m_Type:
        m_SerializableType: System.Single, mscorlib, Version=2.0.0.0, Culture=neutral, PublicKeyToken=b77a5c561934e089
      m_SerializableObject: 
    m_Space: 2147483647
  m_Property:
    name: 
    m_serializedType:
      m_SerializableType: System.Single, mscorlib, Version=2.0.0.0, Culture=neutral, PublicKeyToken=b77a5c561934e089
    attributes: []
  m_Direction: 1
  m_LinkedSlots:
  - {fileID: 8926484042661614568}
--- !u!114 &8926484042661614584
MonoBehaviour:
  m_ObjectHideFlags: 0
  m_CorrespondingSourceObject: {fileID: 0}
  m_PrefabInternal: {fileID: 0}
  m_GameObject: {fileID: 0}
  m_Enabled: 1
  m_EditorHideFlags: 0
  m_Script: {fileID: 11500000, guid: b8ee8a7543fa09e42a7c8616f60d2ad7, type: 3}
  m_Name: 
  m_EditorClassIdentifier: 
  m_Parent: {fileID: 114838466200305200}
  m_Children: []
  m_UIPosition: {x: -172.8831, y: 733.2632}
  m_UICollapsed: 0
  m_UISuperCollapsed: 0
  m_InputSlots:
  - {fileID: 8926484042661614585}
  - {fileID: 8926484042661614586}
  m_OutputSlots:
  - {fileID: 8926484042661614587}
  m_Operands:
  - name: a
    type:
      m_SerializableType: System.Single, mscorlib, Version=2.0.0.0, Culture=neutral, PublicKeyToken=b77a5c561934e089
  - name: b
    type:
      m_SerializableType: System.Single, mscorlib, Version=2.0.0.0, Culture=neutral, PublicKeyToken=b77a5c561934e089
--- !u!114 &8926484042661614585
MonoBehaviour:
  m_ObjectHideFlags: 0
  m_CorrespondingSourceObject: {fileID: 0}
  m_PrefabInternal: {fileID: 0}
  m_GameObject: {fileID: 0}
  m_Enabled: 1
  m_EditorHideFlags: 0
  m_Script: {fileID: 11500000, guid: f780aa281814f9842a7c076d436932e7, type: 3}
  m_Name: 
  m_EditorClassIdentifier: 
  m_Parent: {fileID: 0}
  m_Children: []
  m_UIPosition: {x: 0, y: 0}
  m_UICollapsed: 1
  m_UISuperCollapsed: 0
  m_MasterSlot: {fileID: 8926484042661614585}
  m_MasterData:
    m_Owner: {fileID: 8926484042661614584}
    m_Value:
      m_Type:
        m_SerializableType: System.Single, mscorlib, Version=2.0.0.0, Culture=neutral, PublicKeyToken=b77a5c561934e089
      m_SerializableObject: 1
    m_Space: 2147483647
  m_Property:
    name: a
    m_serializedType:
      m_SerializableType: System.Single, mscorlib, Version=2.0.0.0, Culture=neutral, PublicKeyToken=b77a5c561934e089
    attributes: []
  m_Direction: 0
  m_LinkedSlots:
  - {fileID: 8926484042661614592}
--- !u!114 &8926484042661614586
MonoBehaviour:
  m_ObjectHideFlags: 0
  m_CorrespondingSourceObject: {fileID: 0}
  m_PrefabInternal: {fileID: 0}
  m_GameObject: {fileID: 0}
  m_Enabled: 1
  m_EditorHideFlags: 0
  m_Script: {fileID: 11500000, guid: f780aa281814f9842a7c076d436932e7, type: 3}
  m_Name: 
  m_EditorClassIdentifier: 
  m_Parent: {fileID: 0}
  m_Children: []
  m_UIPosition: {x: 0, y: 0}
  m_UICollapsed: 1
  m_UISuperCollapsed: 0
  m_MasterSlot: {fileID: 8926484042661614586}
  m_MasterData:
    m_Owner: {fileID: 8926484042661614584}
    m_Value:
      m_Type:
        m_SerializableType: System.Single, mscorlib, Version=2.0.0.0, Culture=neutral, PublicKeyToken=b77a5c561934e089
      m_SerializableObject: 6.29
    m_Space: 2147483647
  m_Property:
    name: b
    m_serializedType:
      m_SerializableType: System.Single, mscorlib, Version=2.0.0.0, Culture=neutral, PublicKeyToken=b77a5c561934e089
    attributes: []
  m_Direction: 0
  m_LinkedSlots: []
--- !u!114 &8926484042661614587
MonoBehaviour:
  m_ObjectHideFlags: 0
  m_CorrespondingSourceObject: {fileID: 0}
  m_PrefabInternal: {fileID: 0}
  m_GameObject: {fileID: 0}
  m_Enabled: 1
  m_EditorHideFlags: 0
  m_Script: {fileID: 11500000, guid: f780aa281814f9842a7c076d436932e7, type: 3}
  m_Name: 
  m_EditorClassIdentifier: 
  m_Parent: {fileID: 0}
  m_Children: []
  m_UIPosition: {x: 0, y: 0}
  m_UICollapsed: 1
  m_UISuperCollapsed: 0
  m_MasterSlot: {fileID: 8926484042661614587}
  m_MasterData:
    m_Owner: {fileID: 8926484042661614584}
    m_Value:
      m_Type:
        m_SerializableType: System.Single, mscorlib, Version=2.0.0.0, Culture=neutral, PublicKeyToken=b77a5c561934e089
      m_SerializableObject: 
    m_Space: 2147483647
  m_Property:
    name: 
    m_serializedType:
      m_SerializableType: System.Single, mscorlib, Version=2.0.0.0, Culture=neutral, PublicKeyToken=b77a5c561934e089
    attributes: []
  m_Direction: 1
  m_LinkedSlots:
  - {fileID: 8926484042661614579}
  - {fileID: 8926484042661614582}
--- !u!114 &8926484042661614588
MonoBehaviour:
  m_ObjectHideFlags: 0
  m_CorrespondingSourceObject: {fileID: 0}
  m_PrefabInternal: {fileID: 0}
  m_GameObject: {fileID: 0}
  m_Enabled: 1
  m_EditorHideFlags: 0
  m_Script: {fileID: 11500000, guid: 39201e37c9a341c45bace12065f0cb90, type: 3}
  m_Name: 
  m_EditorClassIdentifier: 
  m_Parent: {fileID: 114838466200305200}
  m_Children: []
  m_UIPosition: {x: -319.9727, y: 778.2802}
  m_UICollapsed: 1
  m_UISuperCollapsed: 0
  m_InputSlots:
  - {fileID: 8926484042661614589}
  - {fileID: 8926484042661614590}
  - {fileID: 8926484042661614591}
  m_OutputSlots:
  - {fileID: 8926484042661614592}
  m_Operands:
  - name: a
    type:
      m_SerializableType: System.UInt32, mscorlib, Version=2.0.0.0, Culture=neutral, PublicKeyToken=b77a5c561934e089
  - name: b
    type:
      m_SerializableType: System.Single, mscorlib, Version=2.0.0.0, Culture=neutral, PublicKeyToken=b77a5c561934e089
  - name: c
    type:
      m_SerializableType: System.Single, mscorlib, Version=2.0.0.0, Culture=neutral, PublicKeyToken=b77a5c561934e089
--- !u!114 &8926484042661614589
MonoBehaviour:
  m_ObjectHideFlags: 0
  m_CorrespondingSourceObject: {fileID: 0}
  m_PrefabInternal: {fileID: 0}
  m_GameObject: {fileID: 0}
  m_Enabled: 1
  m_EditorHideFlags: 0
  m_Script: {fileID: 11500000, guid: c52d920e7fff73b498050a6b3c4404ca, type: 3}
  m_Name: 
  m_EditorClassIdentifier: 
  m_Parent: {fileID: 0}
  m_Children: []
  m_UIPosition: {x: 0, y: 0}
  m_UICollapsed: 1
  m_UISuperCollapsed: 0
  m_MasterSlot: {fileID: 8926484042661614589}
  m_MasterData:
    m_Owner: {fileID: 8926484042661614588}
    m_Value:
      m_Type:
        m_SerializableType: System.UInt32, mscorlib, Version=2.0.0.0, Culture=neutral, PublicKeyToken=b77a5c561934e089
      m_SerializableObject: 1
    m_Space: 2147483647
  m_Property:
    name: a
    m_serializedType:
      m_SerializableType: System.UInt32, mscorlib, Version=2.0.0.0, Culture=neutral, PublicKeyToken=b77a5c561934e089
    attributes: []
  m_Direction: 0
  m_LinkedSlots:
  - {fileID: 114884166776834908}
--- !u!114 &8926484042661614590
MonoBehaviour:
  m_ObjectHideFlags: 0
  m_CorrespondingSourceObject: {fileID: 0}
  m_PrefabInternal: {fileID: 0}
  m_GameObject: {fileID: 0}
  m_Enabled: 1
  m_EditorHideFlags: 0
  m_Script: {fileID: 11500000, guid: f780aa281814f9842a7c076d436932e7, type: 3}
  m_Name: 
  m_EditorClassIdentifier: 
  m_Parent: {fileID: 0}
  m_Children: []
  m_UIPosition: {x: 0, y: 0}
  m_UICollapsed: 1
  m_UISuperCollapsed: 0
  m_MasterSlot: {fileID: 8926484042661614590}
  m_MasterData:
    m_Owner: {fileID: 8926484042661614588}
    m_Value:
      m_Type:
        m_SerializableType: System.Single, mscorlib, Version=2.0.0.0, Culture=neutral, PublicKeyToken=b77a5c561934e089
      m_SerializableObject: 1
    m_Space: 2147483647
  m_Property:
    name: b
    m_serializedType:
      m_SerializableType: System.Single, mscorlib, Version=2.0.0.0, Culture=neutral, PublicKeyToken=b77a5c561934e089
    attributes: []
  m_Direction: 0
  m_LinkedSlots:
  - {fileID: 114283240058233450}
--- !u!114 &8926484042661614591
MonoBehaviour:
  m_ObjectHideFlags: 0
  m_CorrespondingSourceObject: {fileID: 0}
  m_PrefabInternal: {fileID: 0}
  m_GameObject: {fileID: 0}
  m_Enabled: 1
  m_EditorHideFlags: 0
  m_Script: {fileID: 11500000, guid: f780aa281814f9842a7c076d436932e7, type: 3}
  m_Name: 
  m_EditorClassIdentifier: 
  m_Parent: {fileID: 0}
  m_Children: []
  m_UIPosition: {x: 0, y: 0}
  m_UICollapsed: 1
  m_UISuperCollapsed: 0
  m_MasterSlot: {fileID: 8926484042661614591}
  m_MasterData:
    m_Owner: {fileID: 8926484042661614588}
    m_Value:
      m_Type:
        m_SerializableType: System.Single, mscorlib, Version=2.0.0.0, Culture=neutral, PublicKeyToken=b77a5c561934e089
      m_SerializableObject: 1
    m_Space: 2147483647
  m_Property:
    name: c
    m_serializedType:
      m_SerializableType: System.Single, mscorlib, Version=2.0.0.0, Culture=neutral, PublicKeyToken=b77a5c561934e089
    attributes: []
  m_Direction: 0
  m_LinkedSlots: []
--- !u!114 &8926484042661614592
MonoBehaviour:
  m_ObjectHideFlags: 0
  m_CorrespondingSourceObject: {fileID: 0}
  m_PrefabInternal: {fileID: 0}
  m_GameObject: {fileID: 0}
  m_Enabled: 1
  m_EditorHideFlags: 0
  m_Script: {fileID: 11500000, guid: f780aa281814f9842a7c076d436932e7, type: 3}
  m_Name: 
  m_EditorClassIdentifier: 
  m_Parent: {fileID: 0}
  m_Children: []
  m_UIPosition: {x: 0, y: 0}
  m_UICollapsed: 1
  m_UISuperCollapsed: 0
  m_MasterSlot: {fileID: 8926484042661614592}
  m_MasterData:
    m_Owner: {fileID: 8926484042661614588}
    m_Value:
      m_Type:
        m_SerializableType: System.Single, mscorlib, Version=2.0.0.0, Culture=neutral, PublicKeyToken=b77a5c561934e089
      m_SerializableObject: 
    m_Space: 2147483647
  m_Property:
    name: 
    m_serializedType:
      m_SerializableType: System.Single, mscorlib, Version=2.0.0.0, Culture=neutral, PublicKeyToken=b77a5c561934e089
    attributes: []
  m_Direction: 1
  m_LinkedSlots:
  - {fileID: 8926484042661614585}<|MERGE_RESOLUTION|>--- conflicted
+++ resolved
@@ -239,13 +239,13 @@
     m_Owner: {fileID: 114215031371574852}
     m_Value:
       m_Type:
-        m_SerializableType: UnityEditor.VFX.AABox, Unity.VisualEffectGraph.Editor-testable, Version=0.0.0.0, Culture=neutral, PublicKeyToken=null
+        m_SerializableType: UnityEditor.VFX.AABox, Assembly-CSharp-Editor-testable, Version=0.0.0.0, Culture=neutral, PublicKeyToken=null
       m_SerializableObject: '{"space":0,"center":{"x":4.885887145996094,"y":-1.375577449798584,"z":3.9185218811035158},"size":{"x":12.022391319274903,"y":3.7653684616088869,"z":14.423418045043946}}'
     m_Space: 0
   m_Property:
     name: bounds
     m_serializedType:
-      m_SerializableType: UnityEditor.VFX.AABox, Unity.VisualEffectGraph.Editor-testable, Version=0.0.0.0, Culture=neutral, PublicKeyToken=null
+      m_SerializableType: UnityEditor.VFX.AABox, Assembly-CSharp-Editor-testable, Version=0.0.0.0, Culture=neutral, PublicKeyToken=null
     attributes: []
   m_Direction: 0
   m_LinkedSlots: []
@@ -347,7 +347,6 @@
   sortPriority: 0
   sort: 0
   indirectDraw: 0
-  castShadows: 1
   preRefraction: 0
 --- !u!114 &114149745243873572
 MonoBehaviour:
@@ -396,10 +395,10 @@
   categories: []
   uiBounds:
     serializedVersion: 2
-    x: -796
-    y: 416
-    width: 3630
-    height: 2483
+    x: 0
+    y: 0
+    width: 0
+    height: 0
 --- !u!114 &114154661306603660
 MonoBehaviour:
   m_ObjectHideFlags: 1
@@ -877,7 +876,7 @@
   m_Property:
     name: sphere
     m_serializedType:
-      m_SerializableType: UnityEditor.VFX.Sphere, Unity.VisualEffectGraph.Editor-testable, Version=0.0.0.0, Culture=neutral, PublicKeyToken=null
+      m_SerializableType: UnityEditor.VFX.Sphere, Assembly-CSharp-Editor-testable, Version=0.0.0.0, Culture=neutral, PublicKeyToken=null
     attributes: []
   m_Direction: 0
   m_LinkedSlots: []
@@ -1001,15 +1000,15 @@
   m_EditorClassIdentifier: 
   m_Parent: {fileID: 114838466200305200}
   m_Children: []
-  m_UIPosition: {x: 0, y: 0}
+  m_UIPosition: {x: -795.9518, y: 530.9413}
   m_UICollapsed: 0
   m_UISuperCollapsed: 0
   m_InputSlots: []
   m_OutputSlots:
   - {fileID: 114283240058233450}
-  m_exposedName: exposedName 1
+  m_exposedName: exposedName
   m_exposed: 0
-  m_Order: 1
+  m_Order: 0
   m_Category: 
   m_Min:
     m_Type:
@@ -1019,16 +1018,7 @@
     m_Type:
       m_SerializableType: 
     m_SerializableObject: 
-  m_Nodes:
-  - m_Id: 0
-    linkedSlots:
-    - outputSlot: {fileID: 114283240058233450}
-      inputSlot: {fileID: 114728954793436396}
-    - outputSlot: {fileID: 114283240058233450}
-      inputSlot: {fileID: 8926484042661614590}
-    position: {x: -795.9518, y: 530.9413}
-    expandedSlots: []
-    expanded: 0
+  m_Nodes: []
 --- !u!114 &114361518839833050
 MonoBehaviour:
   m_ObjectHideFlags: 1
@@ -1067,7 +1057,6 @@
   sortPriority: 0
   sort: 0
   indirectDraw: 0
-  castShadows: 1
   preRefraction: 0
 --- !u!114 &114369422258304014
 MonoBehaviour:
@@ -1302,7 +1291,6 @@
   sortPriority: 0
   sort: 0
   indirectDraw: 0
-  castShadows: 1
   preRefraction: 0
   targetFromAttributes: 1
   useNativeLines: 0
@@ -1551,13 +1539,13 @@
     m_Owner: {fileID: 114783699175263644}
     m_Value:
       m_Type:
-        m_SerializableType: UnityEditor.VFX.Plane, Unity.VisualEffectGraph.Editor-testable, Version=0.0.0.0, Culture=neutral, PublicKeyToken=null
+        m_SerializableType: UnityEditor.VFX.Plane, Assembly-CSharp-Editor-testable, Version=0.0.0.0, Culture=neutral, PublicKeyToken=null
       m_SerializableObject: '{"space":0,"position":{"x":0.0,"y":-2.0,"z":0.0},"normal":{"x":0.10000000149011612,"y":1.0,"z":0.0}}'
     m_Space: 0
   m_Property:
     name: Plane
     m_serializedType:
-      m_SerializableType: UnityEditor.VFX.Plane, Unity.VisualEffectGraph.Editor-testable, Version=0.0.0.0, Culture=neutral, PublicKeyToken=null
+      m_SerializableType: UnityEditor.VFX.Plane, Assembly-CSharp-Editor-testable, Version=0.0.0.0, Culture=neutral, PublicKeyToken=null
     attributes:
     - m_Type: 3
       m_Min: -Infinity
@@ -1820,13 +1808,13 @@
     m_Owner: {fileID: 114447498594171424}
     m_Value:
       m_Type:
-        m_SerializableType: UnityEditor.VFX.ArcSphere, Unity.VisualEffectGraph.Editor-testable, Version=0.0.0.0, Culture=neutral, PublicKeyToken=null
+        m_SerializableType: UnityEditor.VFX.ArcSphere, Assembly-CSharp-Editor-testable, Version=0.0.0.0, Culture=neutral, PublicKeyToken=null
       m_SerializableObject: '{"sphere":{"space":0,"center":{"x":0.0,"y":0.0,"z":0.0},"radius":0.20000000298023225},"arc":6.2831854820251469}'
     m_Space: 0
   m_Property:
     name: ArcSphere
     m_serializedType:
-      m_SerializableType: UnityEditor.VFX.ArcSphere, Unity.VisualEffectGraph.Editor-testable, Version=0.0.0.0, Culture=neutral, PublicKeyToken=null
+      m_SerializableType: UnityEditor.VFX.ArcSphere, Assembly-CSharp-Editor-testable, Version=0.0.0.0, Culture=neutral, PublicKeyToken=null
     attributes:
     - m_Type: 3
       m_Min: -Infinity
@@ -2397,15 +2385,15 @@
   m_EditorClassIdentifier: 
   m_Parent: {fileID: 114838466200305200}
   m_Children: []
-  m_UIPosition: {x: 0, y: 0}
+  m_UIPosition: {x: -37.95901, y: 2337.223}
   m_UICollapsed: 0
   m_UISuperCollapsed: 0
   m_InputSlots: []
   m_OutputSlots:
   - {fileID: 114605936197091038}
-  m_exposedName: exposedName 2
+  m_exposedName: exposedName
   m_exposed: 0
-  m_Order: 2
+  m_Order: 0
   m_Category: 
   m_Min:
     m_Type:
@@ -2415,19 +2403,7 @@
     m_Type:
       m_SerializableType: 
     m_SerializableObject: 
-  m_Nodes:
-  - m_Id: 0
-    linkedSlots:
-    - outputSlot: {fileID: 114417416619547874}
-      inputSlot: {fileID: 8926484042661614574}
-    - outputSlot: {fileID: 114586265036585470}
-      inputSlot: {fileID: 8926484042661614550}
-    - outputSlot: {fileID: 114586265036585470}
-      inputSlot: {fileID: 8926484042661614555}
-    position: {x: -37.95901, y: 2337.223}
-    expandedSlots:
-    - {fileID: 114605936197091038}
-    expanded: 0
+  m_Nodes: []
 --- !u!114 &114768175125361842
 MonoBehaviour:
   m_ObjectHideFlags: 1
@@ -2549,7 +2525,6 @@
   sortPriority: 0
   sort: 0
   indirectDraw: 0
-  castShadows: 1
   preRefraction: 0
   useGeometryShader: 0
 --- !u!114 &114786253860938156
@@ -3188,7 +3163,7 @@
   m_EditorClassIdentifier: 
   m_Parent: {fileID: 114838466200305200}
   m_Children: []
-  m_UIPosition: {x: 0, y: 0}
+  m_UIPosition: {x: -6.6213818, y: 935.1517}
   m_UICollapsed: 0
   m_UISuperCollapsed: 0
   m_InputSlots: []
@@ -3206,14 +3181,7 @@
     m_Type:
       m_SerializableType: 
     m_SerializableObject: 
-  m_Nodes:
-  - m_Id: 0
-    linkedSlots:
-    - outputSlot: {fileID: 114757265932841848}
-      inputSlot: {fileID: 8926484042661614567}
-    position: {x: -6.6213818, y: 935.1517}
-    expandedSlots: []
-    expanded: 0
+  m_Nodes: []
 --- !u!2058629511 &8926484042661614527
 VisualEffectResource:
   m_ObjectHideFlags: 0
@@ -3224,24 +3192,12 @@
   m_ShaderSources:
   - compute: 1
     name: Temp_compute_a_initialize_Runtime.compute
-    source: "#pragma kernel CSMain\r\n#include \"HLSLSupport.cginc\"\r\n#define NB_THREADS_PER_GROUP 64\r\n#define VFX_USE_POSITION_CURRENT 1\r\n#define VFX_USE_SEED_CURRENT 1\r\n#define VFX_USE_DIRECTION_CURRENT 1\r\n#define VFX_USE_LIFETIME_CURRENT 1\r\n#define VFX_USE_VELOCITY_CURRENT 1\r\n#define VFX_USE_PARTICLEID_CURRENT 1\r\n#define VFX_USE_AGE_CURRENT 1\r\n#define VFX_USE_COLOR_CURRENT 1\r\n#define VFX_USE_ALIVE_CURRENT 1\r\n#define VFX_LOCAL_SPACE 1\r\n\r\n\r\n\r\n#include \"VisualEffectGraph/Shaders/Common/VFXCommonCompute.cginc\"\r\n#include \"VisualEffectGraph/Shaders/VFXCommon.cginc\"\r\n\r\n\r\n\r\nRWByteAddressBuffer attributeBuffer;\r\nByteAddressBuffer sourceAttributeBuffer;\r\n\r\nCBUFFER_START(initParams)\r\n#if !VFX_USE_SPAWNER_FROM_GPU\r\n    uint nbSpawned;\t\t\t\t\t// Numbers of particle spawned\r\n    uint spawnIndex;\t\t\t\t// Index of the first particle spawned\r\n#else\r\n    uint offsetInAdditionalOutput;\r\n\tuint nbMax;\r\n#endif\r\n\tuint systemSeed;\r\nCBUFFER_END\r\n\r\n#if VFX_USE_ALIVE_CURRENT\r\nConsumeStructuredBuffer<uint> deadListIn;\r\nByteAddressBuffer deadListCount; // This is bad to use a SRV to fetch deadList count but Unity API currently prevent from copying to CB\r\n#endif\r\n\r\n#if VFX_USE_SPAWNER_FROM_GPU\r\nStructuredBuffer<uint> eventList;\r\nByteAddressBuffer inputAdditional;\r\n#endif\r\n\r\nvoid PositionSphere_18D(inout float3 position, inout uint seed, inout float3 direction, float3 ArcSphere_sphere_center, float ArcSphere_sphere_radius, float ArcSphere_arc, float volumeFactor) /*positionMode:Volume spawnMode:Randomized */\r\n{\r\n    float cosPhi = 2.0f * RAND - 1.0f;float theta = ArcSphere_arc * RAND;\r\n    float rNorm = pow(volumeFactor + (1 - volumeFactor) * RAND, 1.0f / 3.0f);\r\n    \r\n    float2 sincosTheta;\r\n    sincos(theta, sincosTheta.x, sincosTheta.y);\r\n    sincosTheta *= sqrt(1.0f - cosPhi * cosPhi);\r\n    \r\n    direction = float3(sincosTheta, cosPhi);\r\n    position += direction * (rNorm * ArcSphere_sphere_radius) + ArcSphere_sphere_center;\r\n    \r\n}\r\nvoid SetAttribute_2466D9DD(inout float lifetime, float Lifetime) /*attribute:lifetime Composition:Overwrite Source:Slot Random:Off channels:XYZ */\r\n{\r\n    lifetime = Lifetime;\r\n}\r\nvoid SetAttribute_212B9229(inout float3 velocity, float3 Velocity) /*attribute:velocity Composition:Overwrite Source:Slot Random:Off channels:XYZ */\r\n{\r\n    velocity = Velocity;\r\n}\r\n\r\n\r\n\r\n[numthreads(NB_THREADS_PER_GROUP,1,1)]\r\nvoid CSMain(uint3 id : SV_DispatchThreadID)\r\n{\r\n#if VFX_USE_SPAWNER_FROM_GPU\r\n    uint maxThreadId = inputAdditional.Load((offsetInAdditionalOutput * 2 + 0) << 2);\r\n    uint currentSpawnIndex = inputAdditional.Load((offsetInAdditionalOutput * 2 + 1) << 2) - maxThreadId;\r\n#else\r\n    uint maxThreadId = nbSpawned;\r\n    uint currentSpawnIndex = spawnIndex;\r\n#endif\r\n\r\n#if VFX_USE_ALIVE_CURRENT\r\n    maxThreadId = min(maxThreadId, deadListCount.Load(0x0));\r\n#elif VFX_USE_SPAWNER_FROM_GPU\r\n    maxThreadId = min(maxThreadId, nbMax); //otherwise, nbSpawned already clamped on CPU\r\n#endif\r\n\r\n    if (id.x < maxThreadId)\r\n    {\r\n#if VFX_USE_SPAWNER_FROM_GPU\r\n        int sourceIndex = eventList[id.x];\r\n#endif\r\n        uint particleIndex = id.x + currentSpawnIndex;\r\n\t\t\r\n#if !VFX_USE_SPAWNER_FROM_GPU\r\n        int sourceIndex = 0;\r\n        /*//Loop with 1 iteration generate a wrong IL Assembly (and actually, useless code)\r\n        uint currentSumSpawnCount = 0u;\r\n        for (sourceIndex=0; sourceIndex<1; sourceIndex++)\r\n        {\r\n            currentSumSpawnCount += uint(asfloat(sourceAttributeBuffer.Load((sourceIndex * 0x1 + 0x0) << 2)));\r\n            if (id.x < currentSumSpawnCount)\r\n            {\r\n                break;\r\n            }\r\n        }\r\n        */\r\n        \r\n\r\n#endif\r\n        float3 position = float3(0,0,0);\r\n        uint seed = (uint)0;\r\n        float3 direction = float3(0,0,1);\r\n        float lifetime = (float)0;\r\n        float3 velocity = float3(0,0,0);\r\n        uint particleId = (uint)0;\r\n        float age = (float)0;\r\n        float3 color = float3(1,1,1);\r\n        bool alive = (bool)true;\r\n        \r\n\r\n#if VFX_USE_PARTICLEID_CURRENT\r\n         particleId = particleIndex;\r\n#endif\r\n#if VFX_USE_SEED_CURRENT\r\n        seed = WangHash(particleIndex ^ systemSeed);\r\n#endif\r\n        \r\n        {\r\n            PositionSphere_18D( /*inout */position,  /*inout */seed,  /*inout */direction, float3(0,0,0), (float)0.2, (float)6.283185, (float)0);\r\n        }\r\n        {\r\n            SetAttribute_2466D9DD( /*inout */lifetime, (float)5);\r\n        }\r\n        {\r\n            float tmp_t = (float)particleId;\r\n            float tmp_v = tmp_t / (float)1000;\r\n            float tmp_x = tmp_v * (float)6.29;\r\n            float tmp_y = cos(tmp_x);\r\n            float tmp_ba = sin(tmp_x);\r\n            float3 tmp_bb = float3(tmp_y, (float)1, tmp_ba);\r\n            float3 tmp_bc = tmp_bb * tmp_bb;\r\n            float tmp_bd = tmp_bc[2];\r\n            float tmp_be = tmp_bc[1];\r\n            float tmp_bf = tmp_bd + tmp_be;\r\n            float tmp_bg = tmp_bc[0];\r\n            float tmp_bh = tmp_bf + tmp_bg;\r\n            float tmp_bj = pow(tmp_bh, (float)0.5);\r\n            float tmp_bk = (float)1 / tmp_bj;\r\n            float3 tmp_bl = float3(tmp_bk, tmp_bk, tmp_bk);\r\n            float3 tmp_bm = tmp_bb * tmp_bl;\r\n            float3 tmp_bo = tmp_bm * float3(0.5,0.5,0.5);\r\n            SetAttribute_212B9229( /*inout */velocity, tmp_bo);\r\n        }\r\n        \r\n\r\n\r\n#if VFX_USE_ALIVE_CURRENT\r\n        if (alive)\r\n        {\r\n            uint index = deadListIn.Consume();\r\n            attributeBuffer.Store3((index * 0x4 + 0x0) << 2,asuint(position));\r\n            attributeBuffer.Store((index * 0x1 + 0x4F00) << 2,asuint(lifetime));\r\n            attributeBuffer.Store3((index * 0x4 + 0x62C0) << 2,asuint(velocity));\r\n            attributeBuffer.Store((index * 0x1 + 0xB1C0) << 2,asuint(age));\r\n            attributeBuffer.Store3((index * 0x4 + 0xC580) << 2,asuint(color));\r\n            attributeBuffer.Store((index * 0x1 + 0x11480) << 2,uint(alive));\r\n            \r\n\r\n        }\r\n#else\r\n        uint index = particleIndex;\r\n        attributeBuffer.Store3((index * 0x4 + 0x0) << 2,asuint(position));\r\n        attributeBuffer.Store((index * 0x1 + 0x4F00) << 2,asuint(lifetime));\r\n        attributeBuffer.Store3((index * 0x4 + 0x62C0) << 2,asuint(velocity));\r\n        attributeBuffer.Store((index * 0x1 + 0xB1C0) << 2,asuint(age));\r\n        attributeBuffer.Store3((index * 0x4 + 0xC580) << 2,asuint(color));\r\n        attributeBuffer.Store((index * 0x1 + 0x11480) << 2,uint(alive));\r\n        \r\n\r\n#endif\r\n    }\r\n}"
+    source: "#pragma kernel CSMain\r\n#include \"HLSLSupport.cginc\"\r\n#define NB_THREADS_PER_GROUP 64\r\n#define VFX_USE_POSITION_CURRENT 1\r\n#define VFX_USE_SEED_CURRENT 1\r\n#define VFX_USE_DIRECTION_CURRENT 1\r\n#define VFX_USE_LIFETIME_CURRENT 1\r\n#define VFX_USE_VELOCITY_CURRENT 1\r\n#define VFX_USE_PARTICLEID_CURRENT 1\r\n#define VFX_USE_AGE_CURRENT 1\r\n#define VFX_USE_COLOR_CURRENT 1\r\n#define VFX_USE_ALIVE_CURRENT 1\r\n#define VFX_LOCAL_SPACE 1\r\n\r\n\r\nCBUFFER_START(parameters)\r\n    float3 ArcSphere_sphere_center_a;\r\n    float ArcSphere_sphere_radius_a;\r\n    float3 uniform_i;\r\n    float ArcSphere_arc_a;\r\n    float Lifetime_b;\r\n    float uniform_e;\r\n    float uniform_f;\r\n    float uniform_g;\r\n    float uniform_h;\r\n    uint3 PADDING_0;\r\nCBUFFER_END\r\n\r\n\r\n#include \"Assets/VFXEditor/Shaders/Common/VFXCommonCompute.cginc\"\r\n#include \"Assets/VFXEditor/Shaders/VFXCommon.cginc\"\r\n\r\n\r\n\r\nRWByteAddressBuffer attributeBuffer;\r\nByteAddressBuffer sourceAttributeBuffer;\r\n\r\nCBUFFER_START(initParams)\r\n#if !VFX_USE_SPAWNER_FROM_GPU\r\n    uint nbSpawned;\t\t\t\t\t// Numbers of particle spawned\r\n    uint spawnIndex;\t\t\t\t// Index of the first particle spawned\r\n#else\r\n    uint offsetInAdditionalOutput;\r\n\tuint nbMax;\r\n#endif\r\n\tuint systemSeed;\r\nCBUFFER_END\r\n\r\n#if VFX_USE_ALIVE_CURRENT\r\nConsumeStructuredBuffer<uint> deadListIn;\r\nByteAddressBuffer deadListCount; // This is bad to use a SRV to fetch deadList count but Unity API currently prevent from copying to CB\r\n#endif\r\n\r\n#if VFX_USE_SPAWNER_FROM_GPU\r\nStructuredBuffer<uint> eventList;\r\nByteAddressBuffer inputAdditional;\r\n#endif\r\n\r\nvoid PositionSphere_18D(inout float3 position, inout uint seed, inout float3 direction, float3 ArcSphere_sphere_center, float ArcSphere_sphere_radius, float ArcSphere_arc, float volumeFactor) /*positionMode:Volume spawnMode:Randomized */\r\n{\r\n    float cosPhi = 2.0f * RAND - 1.0f;float theta = ArcSphere_arc * RAND;\r\n    float rNorm = pow(volumeFactor + (1 - volumeFactor) * RAND, 1.0f / 3.0f);\r\n    \r\n    float2 sincosTheta;\r\n    sincos(theta, sincosTheta.x, sincosTheta.y);\r\n    sincosTheta *= sqrt(1.0f - cosPhi * cosPhi);\r\n    \r\n    direction = float3(sincosTheta, cosPhi);\r\n    position += direction * (rNorm * ArcSphere_sphere_radius) + ArcSphere_sphere_center;\r\n    \r\n}\r\nvoid SetAttribute_2466D9DD(inout float lifetime, float Lifetime) /*attribute:lifetime Composition:Overwrite Source:Slot Random:Off channels:XYZ */\r\n{\r\n    lifetime = Lifetime;\r\n}\r\nvoid SetAttribute_212B9229(inout float3 velocity, float3 Velocity) /*attribute:velocity Composition:Overwrite Source:Slot Random:Off channels:XYZ */\r\n{\r\n    velocity = Velocity;\r\n}\r\n\r\n\r\n\r\n[numthreads(NB_THREADS_PER_GROUP,1,1)]\r\nvoid CSMain(uint3 id : SV_DispatchThreadID)\r\n{\r\n#if VFX_USE_SPAWNER_FROM_GPU\r\n    uint maxThreadId = inputAdditional.Load((offsetInAdditionalOutput * 2 + 0) << 2);\r\n    uint currentSpawnIndex = inputAdditional.Load((offsetInAdditionalOutput * 2 + 1) << 2) - maxThreadId;\r\n#else\r\n    uint maxThreadId = nbSpawned;\r\n    uint currentSpawnIndex = spawnIndex;\r\n#endif\r\n\r\n#if VFX_USE_ALIVE_CURRENT\r\n    maxThreadId = min(maxThreadId, deadListCount.Load(0x0));\r\n#elif VFX_USE_SPAWNER_FROM_GPU\r\n    maxThreadId = min(maxThreadId, nbMax); //otherwise, nbSpawned already clamped on CPU\r\n#endif\r\n\r\n    if (id.x < maxThreadId)\r\n    {\r\n#if VFX_USE_SPAWNER_FROM_GPU\r\n        int sourceIndex = eventList[id.x];\r\n#endif\r\n        uint particleIndex = id.x + currentSpawnIndex;\r\n\t\t\r\n#if !VFX_USE_SPAWNER_FROM_GPU\r\n        int sourceIndex = 0;\r\n        /*//Loop with 1 iteration generate a wrong IL Assembly (and actually, useless code)\r\n        uint currentSumSpawnCount = 0u;\r\n        for (sourceIndex=0; sourceIndex<1; sourceIndex++)\r\n        {\r\n            currentSumSpawnCount += uint(asfloat(sourceAttributeBuffer.Load((sourceIndex * 0x1 + 0x0) << 2)));\r\n            if (id.x < currentSumSpawnCount)\r\n            {\r\n                break;\r\n            }\r\n        }\r\n        */\r\n        \r\n\r\n#endif\r\n        float3 position = float3(0,0,0);\r\n        uint seed = (uint)0;\r\n        float3 direction = float3(0,0,1);\r\n        float lifetime = (float)0;\r\n        float3 velocity = float3(0,0,0);\r\n        uint particleId = (uint)0;\r\n        float age = (float)0;\r\n        float3 color = float3(1,1,1);\r\n        bool alive = (bool)true;\r\n        \r\n\r\n#if VFX_USE_PARTICLEID_CURRENT\r\n         particleId = particleIndex;\r\n#endif\r\n#if VFX_USE_SEED_CURRENT\r\n        seed = WangHash(particleIndex ^ systemSeed);\r\n#endif\r\n        \r\n        {\r\n            PositionSphere_18D( /*inout */position,  /*inout */seed,  /*inout */direction, ArcSphere_sphere_center_a, ArcSphere_sphere_radius_a, ArcSphere_arc_a, (float)0);\r\n        }\r\n        SetAttribute_2466D9DD( /*inout */lifetime, Lifetime_b);\r\n        {\r\n            float tmp_bc = (float)particleId;\r\n            float tmp_bd = tmp_bc / uniform_e;\r\n            float tmp_be = tmp_bd / uniform_f;\r\n            float tmp_bf = tmp_be * uniform_g;\r\n            float tmp_bg = cos(tmp_bf);\r\n            float tmp_bh = sin(tmp_bf);\r\n            float3 tmp_bi = float3(tmp_bg, uniform_h, tmp_bh);\r\n            float3 tmp_bk = tmp_bi * tmp_bi;\r\n            float tmp_bl = tmp_bk[2];\r\n            float tmp_bm = tmp_bk[1];\r\n            float tmp_bn = tmp_bl + tmp_bm;\r\n            float tmp_bo = tmp_bk[0];\r\n            float tmp_bp = tmp_bn + tmp_bo;\r\n            float tmp_br = pow(tmp_bp, (float)0.5);\r\n            float tmp_bs = (float)1 / tmp_br;\r\n            float3 tmp_bt = float3(tmp_bs, tmp_bs, tmp_bs);\r\n            float3 tmp_bu = tmp_bi * tmp_bt;\r\n            float3 tmp_bv = tmp_bu * uniform_i;\r\n            SetAttribute_212B9229( /*inout */velocity, tmp_bv);\r\n        }\r\n        \r\n\r\n\r\n#if VFX_USE_ALIVE_CURRENT\r\n        if (alive)\r\n        {\r\n            uint index = deadListIn.Consume();\r\n            attributeBuffer.Store3((index * 0x4 + 0x0) << 2,asuint(position));\r\n            attributeBuffer.Store((index * 0x1 + 0x4F00) << 2,asuint(lifetime));\r\n            attributeBuffer.Store3((index * 0x4 + 0x62C0) << 2,asuint(velocity));\r\n            attributeBuffer.Store((index * 0x1 + 0xB1C0) << 2,asuint(age));\r\n            attributeBuffer.Store3((index * 0x4 + 0xC580) << 2,asuint(color));\r\n            attributeBuffer.Store((index * 0x1 + 0x11480) << 2,uint(alive));\r\n            \r\n\r\n        }\r\n#else\r\n        uint index = particleIndex;\r\n        attributeBuffer.Store3((index * 0x4 + 0x0) << 2,asuint(position));\r\n        attributeBuffer.Store((index * 0x1 + 0x4F00) << 2,asuint(lifetime));\r\n        attributeBuffer.Store3((index * 0x4 + 0x62C0) << 2,asuint(velocity));\r\n        attributeBuffer.Store((index * 0x1 + 0xB1C0) << 2,asuint(age));\r\n        attributeBuffer.Store3((index * 0x4 + 0xC580) << 2,asuint(color));\r\n        attributeBuffer.Store((index * 0x1 + 0x11480) << 2,uint(alive));\r\n        \r\n\r\n#endif\r\n    }\r\n}"
   - compute: 1
     name: Temp_compute_b_update_Runtime.compute
-    source: "#pragma kernel CSMain\r\n#include \"HLSLSupport.cginc\"\r\n#define NB_THREADS_PER_GROUP 64\r\n#define VFX_USE_POSITION_CURRENT 1\r\n#define VFX_USE_LIFETIME_CURRENT 1\r\n#define VFX_USE_VELOCITY_CURRENT 1\r\n#define VFX_USE_AGE_CURRENT 1\r\n#define VFX_USE_COLOR_CURRENT 1\r\n#define VFX_USE_ALIVE_CURRENT 1\r\n#define VFX_HAS_INDIRECT_DRAW 1\r\n#define VFX_LOCAL_SPACE 1\r\n\r\n\r\nCBUFFER_START(parameters)\r\n    float deltaTime_a;\r\n    float gradient_c;\r\n    uint2 PADDING_0;\r\nCBUFFER_END\r\n\r\n\r\n#include \"VisualEffectGraph/Shaders/Common/VFXCommonCompute.cginc\"\r\n#include \"VisualEffectGraph/Shaders/VFXCommon.cginc\"\r\n\r\n\r\n\r\nRWByteAddressBuffer attributeBuffer;\r\n\r\n#if VFX_USE_ALIVE_CURRENT\r\nAppendStructuredBuffer<uint> deadListOut;\r\n#endif\r\n\r\n#if VFX_HAS_INDIRECT_DRAW\r\nAppendStructuredBuffer<uint> indirectBuffer;\r\n#endif\r\n\r\nCBUFFER_START(updateParams)\r\n    uint nbMax;\r\n\tuint systemSeed;\r\nCBUFFER_END\r\n\r\nvoid Gravity(inout float3 velocity, float3 GravityVector, float deltaTime)\r\n{\r\n    velocity += GravityVector * deltaTime;\r\n}\r\nvoid CollisionPlane_0(inout float3 position, inout float3 velocity, inout float age, float lifetime, float3 Plane_position, float3 Plane_normal, float Elasticity, float Friction, float LifetimeLoss, float deltaTime, float colliderSign, float radius, float4 plane) /*mode:Solid radiusMode:None roughSurface:False */\r\n{\r\n    \r\n    float3 nextPos = position + velocity * deltaTime;\r\n    float3 n = plane.xyz; // plane.xyz is already multiplied by collider sign\r\n    float w = plane.w;\r\n    float distToPlane = dot(nextPos, n) - w - radius;\r\n    if (distToPlane < 0.0f)\r\n    {\r\n        position -= n * distToPlane;\r\n    \r\n        float projVelocity = dot(n, velocity);\r\n    \r\n        float3 normalVelocity = projVelocity * n;\r\n        float3 tangentVelocity = velocity - normalVelocity;\r\n    \r\n        if (projVelocity < 0)\r\n            velocity -= ((1 + Elasticity) * projVelocity) * n;\r\n        velocity -= Friction * tangentVelocity;\r\n    \r\n        age += (LifetimeLoss * lifetime);\r\n    \r\n    }\r\n}\r\nvoid ColorOverLife_267AB(float age, float lifetime, inout float3 color, float gradient) /*mode:Color ColorComposition:Overwrite AlphaComposition:Scale */\r\n{\r\n    \r\n    float4 sampledColor = SampleGradient(gradient, age/lifetime);\r\n    color = sampledColor.rgb;\r\n    \r\n}\r\nvoid EulerIntegration(inout float3 position, float3 velocity, float deltaTime)\r\n{\r\n    position += velocity * deltaTime;\r\n}\r\nvoid Age(inout float age, float deltaTime)\r\n{\r\n    age += deltaTime;\r\n}\r\nvoid Reap(float age, float lifetime, inout bool alive)\r\n{\r\n    if(age > lifetime) { alive = false; }\r\n}\r\n\r\n\r\n\r\n[numthreads(NB_THREADS_PER_GROUP,1,1)]\r\nvoid CSMain(uint3 id : SV_DispatchThreadID, uint3 groupId : SV_GroupThreadID)\r\n{\r\n    uint index = id.x;\r\n\tif (id.x < nbMax)\r\n\t{\r\n#if VFX_USE_ALIVE_CURRENT\r\n\t\tbool alive = (attributeBuffer.Load((index * 0x1 + 0x11480) << 2));\r\n\t\t\r\n\r\n\t\tif (alive)\r\n\t\t{\r\n\t\t\tfloat3 position = asfloat(attributeBuffer.Load3((index * 0x4 + 0x0) << 2));\r\n\t\t\tfloat lifetime = asfloat(attributeBuffer.Load((index * 0x1 + 0x4F00) << 2));\r\n\t\t\tfloat3 velocity = asfloat(attributeBuffer.Load3((index * 0x4 + 0x62C0) << 2));\r\n\t\t\tfloat age = asfloat(attributeBuffer.Load((index * 0x1 + 0xB1C0) << 2));\r\n\t\t\tfloat3 color = asfloat(attributeBuffer.Load3((index * 0x4 + 0xC580) << 2));\r\n\t\t\t\r\n\r\n\t\t\t\r\n#if VFX_USE_OLDPOSITION_CURRENT\r\n\t\t\toldPosition = position;\r\n#endif\r\n\t\t\t\r\n\t\t\t{\r\n\t\t\t    Gravity( /*inout */velocity, float3(0,-9.81,0), deltaTime_a);\r\n\t\t\t}\r\n\t\t\t{\r\n\t\t\t    CollisionPlane_0( /*inout */position,  /*inout */velocity,  /*inout */age, lifetime, float3(0,-2,0), float3(0.09950372,0.9950371,0), (float)0.8, (float)0.2, (float)0, deltaTime_a, (float)1, (float)0, float4(0.09950372,0.9950371,0,-1.990074));\r\n\t\t\t}\r\n\t\t\tColorOverLife_267AB(age, lifetime,  /*inout */color, gradient_c);\r\n\t\t\tEulerIntegration( /*inout */position, velocity, deltaTime_a);\r\n\t\t\tAge( /*inout */age, deltaTime_a);\r\n\t\t\tReap(age, lifetime,  /*inout */alive);\r\n\t\t\t\r\n\r\n\t\t\tif (alive)\r\n\t\t\t{\r\n\t\t\t\tattributeBuffer.Store3((index * 0x4 + 0x0) << 2,asuint(position));\r\n\t\t\t\tattributeBuffer.Store3((index * 0x4 + 0x62C0) << 2,asuint(velocity));\r\n\t\t\t\tattributeBuffer.Store((index * 0x1 + 0xB1C0) << 2,asuint(age));\r\n\t\t\t\tattributeBuffer.Store3((index * 0x4 + 0xC580) << 2,asuint(color));\r\n\t\t\t\t\r\n\r\n#if VFX_HAS_INDIRECT_DRAW\r\n\t\t\t\tindirectBuffer.Append(index);\r\n#endif\r\n\t\t\t}\r\n\t\t\telse\r\n\t\t\t{\r\n\t\t\t\tattributeBuffer.Store((index * 0x1 + 0x11480) << 2,uint(alive));\r\n\t\t\t\t\r\n\r\n\t\t\t\tdeadListOut.Append(index);\r\n\t\t\t}\r\n\t\t}\r\n#else\r\n\t\tfloat3 position = asfloat(attributeBuffer.Load3((index * 0x4 + 0x0) << 2));\r\n\t\tfloat lifetime = asfloat(attributeBuffer.Load((index * 0x1 + 0x4F00) << 2));\r\n\t\tfloat3 velocity = asfloat(attributeBuffer.Load3((index * 0x4 + 0x62C0) << 2));\r\n\t\tfloat age = asfloat(attributeBuffer.Load((index * 0x1 + 0xB1C0) << 2));\r\n\t\tfloat3 color = asfloat(attributeBuffer.Load3((index * 0x4 + 0xC580) << 2));\r\n\t\tbool alive = (attributeBuffer.Load((index * 0x1 + 0x11480) << 2));\r\n\t\t\r\n\r\n\t\t\r\n#if VFX_USE_OLDPOSITION_CURRENT\r\n\t\toldPosition = position;\r\n#endif\r\n\t\t\r\n\t\t{\r\n\t\t    Gravity( /*inout */velocity, float3(0,-9.81,0), deltaTime_a);\r\n\t\t}\r\n\t\t{\r\n\t\t    CollisionPlane_0( /*inout */position,  /*inout */velocity,  /*inout */age, lifetime, float3(0,-2,0), float3(0.09950372,0.9950371,0), (float)0.8, (float)0.2, (float)0, deltaTime_a, (float)1, (float)0, float4(0.09950372,0.9950371,0,-1.990074));\r\n\t\t}\r\n\t\tColorOverLife_267AB(age, lifetime,  /*inout */color, gradient_c);\r\n\t\tEulerIntegration( /*inout */position, velocity, deltaTime_a);\r\n\t\tAge( /*inout */age, deltaTime_a);\r\n\t\tReap(age, lifetime,  /*inout */alive);\r\n\t\t\r\n\r\n\t\tattributeBuffer.Store3((index * 0x4 + 0x0) << 2,asuint(position));\r\n\t\tattributeBuffer.Store3((index * 0x4 + 0x62C0) << 2,asuint(velocity));\r\n\t\tattributeBuffer.Store((index * 0x1 + 0xB1C0) << 2,asuint(age));\r\n\t\tattributeBuffer.Store3((index * 0x4 + 0xC580) << 2,asuint(color));\r\n\t\tattributeBuffer.Store((index * 0x1 + 0x11480) << 2,uint(alive));\r\n\t\t\r\n\r\n#if VFX_HAS_INDIRECT_DRAW\r\n\t\tindirectBuffer.Append(index);\r\n#endif\r\n#endif\r\n\t}\r\n}"
+    source: "#pragma kernel CSMain\r\n#include \"HLSLSupport.cginc\"\r\n#define NB_THREADS_PER_GROUP 64\r\n#define VFX_USE_POSITION_CURRENT 1\r\n#define VFX_USE_LIFETIME_CURRENT 1\r\n#define VFX_USE_VELOCITY_CURRENT 1\r\n#define VFX_USE_AGE_CURRENT 1\r\n#define VFX_USE_COLOR_CURRENT 1\r\n#define VFX_USE_ALIVE_CURRENT 1\r\n#define VFX_HAS_INDIRECT_DRAW 1\r\n#define VFX_LOCAL_SPACE 1\r\n\r\n\r\nCBUFFER_START(parameters)\r\n    float4 plane_b;\r\n    float3 GravityVector_a;\r\n    float deltaTime_a;\r\n    float3 Plane_position_b;\r\n    float Elasticity_b;\r\n    float3 Plane_normal_b;\r\n    float Friction_b;\r\n    float LifetimeLoss_b;\r\n    float gradient_c;\r\n    uint2 PADDING_0;\r\nCBUFFER_END\r\n\r\n\r\n#include \"Assets/VFXEditor/Shaders/Common/VFXCommonCompute.cginc\"\r\n#include \"Assets/VFXEditor/Shaders/VFXCommon.cginc\"\r\n\r\n\r\n\r\nRWByteAddressBuffer attributeBuffer;\r\n\r\n#if VFX_USE_ALIVE_CURRENT\r\nAppendStructuredBuffer<uint> deadListOut;\r\n#endif\r\n\r\n#if VFX_HAS_INDIRECT_DRAW\r\nAppendStructuredBuffer<uint> indirectBuffer;\r\n#endif\r\n\r\nCBUFFER_START(updateParams)\r\n    uint nbMax;\r\n\tuint systemSeed;\r\nCBUFFER_END\r\n\r\nvoid Gravity(inout float3 velocity, float3 GravityVector, float deltaTime)\r\n{\r\n    velocity += GravityVector * deltaTime;\r\n}\r\nvoid CollisionPlane_0(inout float3 position, inout float3 velocity, inout float age, float lifetime, float3 Plane_position, float3 Plane_normal, float Elasticity, float Friction, float LifetimeLoss, float deltaTime, float colliderSign, float radius, float4 plane) /*mode:Solid radiusMode:None roughSurface:False */\r\n{\r\n    \r\n    float3 nextPos = position + velocity * deltaTime;\r\n    float3 n = plane.xyz; // plane.xyz is already multiplied by collider sign\r\n    float w = plane.w;\r\n    float distToPlane = dot(nextPos, n) - w - radius;\r\n    if (distToPlane < 0.0f)\r\n    {\r\n        position -= n * distToPlane;\r\n    \r\n        float projVelocity = dot(n, velocity);\r\n    \r\n        float3 normalVelocity = projVelocity * n;\r\n        float3 tangentVelocity = velocity - normalVelocity;\r\n    \r\n        if (projVelocity < 0)\r\n            velocity -= ((1 + Elasticity) * projVelocity) * n;\r\n        velocity -= Friction * tangentVelocity;\r\n    \r\n        age += (LifetimeLoss * lifetime);\r\n    \r\n    }\r\n}\r\nvoid ColorOverLife_267AB(float age, float lifetime, inout float3 color, float gradient) /*mode:Color ColorComposition:Overwrite AlphaComposition:Scale */\r\n{\r\n    \r\n    float4 sampledColor = SampleGradient(gradient, age/lifetime);\r\n    color = sampledColor.rgb;\r\n    \r\n}\r\nvoid EulerIntegration(inout float3 position, float3 velocity, float deltaTime)\r\n{\r\n    position += velocity * deltaTime;\r\n}\r\nvoid Age(inout float age, float deltaTime)\r\n{\r\n    age += deltaTime;\r\n}\r\nvoid Reap(float age, float lifetime, inout bool alive)\r\n{\r\n    if(age > lifetime) { alive = false; }\r\n}\r\n\r\n\r\n\r\n[numthreads(NB_THREADS_PER_GROUP,1,1)]\r\nvoid CSMain(uint3 id : SV_DispatchThreadID, uint3 groupId : SV_GroupThreadID)\r\n{\r\n    uint index = id.x;\r\n\tif (id.x < nbMax)\r\n\t{\r\n#if VFX_USE_ALIVE_CURRENT\r\n\t\tbool alive = (attributeBuffer.Load((index * 0x1 + 0x11480) << 2));\r\n\t\t\r\n\r\n\t\tif (alive)\r\n\t\t{\r\n\t\t\tfloat3 position = asfloat(attributeBuffer.Load3((index * 0x4 + 0x0) << 2));\r\n\t\t\tfloat lifetime = asfloat(attributeBuffer.Load((index * 0x1 + 0x4F00) << 2));\r\n\t\t\tfloat3 velocity = asfloat(attributeBuffer.Load3((index * 0x4 + 0x62C0) << 2));\r\n\t\t\tfloat age = asfloat(attributeBuffer.Load((index * 0x1 + 0xB1C0) << 2));\r\n\t\t\tfloat3 color = asfloat(attributeBuffer.Load3((index * 0x4 + 0xC580) << 2));\r\n\t\t\t\r\n\r\n\t\t\t\r\n#if VFX_USE_OLDPOSITION_CURRENT\r\n\t\t\toldPosition = position;\r\n#endif\r\n\t\t\t\r\n\t\t\tGravity( /*inout */velocity, GravityVector_a, deltaTime_a);\r\n\t\t\t{\r\n\t\t\t    CollisionPlane_0( /*inout */position,  /*inout */velocity,  /*inout */age, lifetime, Plane_position_b, Plane_normal_b, Elasticity_b, Friction_b, LifetimeLoss_b, deltaTime_a, (float)1, (float)0, plane_b);\r\n\t\t\t}\r\n\t\t\tColorOverLife_267AB(age, lifetime,  /*inout */color, gradient_c);\r\n\t\t\tEulerIntegration( /*inout */position, velocity, deltaTime_a);\r\n\t\t\tAge( /*inout */age, deltaTime_a);\r\n\t\t\tReap(age, lifetime,  /*inout */alive);\r\n\t\t\t\r\n\r\n\t\t\tif (alive)\r\n\t\t\t{\r\n\t\t\t\tattributeBuffer.Store3((index * 0x4 + 0x0) << 2,asuint(position));\r\n\t\t\t\tattributeBuffer.Store3((index * 0x4 + 0x62C0) << 2,asuint(velocity));\r\n\t\t\t\tattributeBuffer.Store((index * 0x1 + 0xB1C0) << 2,asuint(age));\r\n\t\t\t\tattributeBuffer.Store3((index * 0x4 + 0xC580) << 2,asuint(color));\r\n\t\t\t\t\r\n\r\n#if VFX_HAS_INDIRECT_DRAW\r\n\t\t\t\tindirectBuffer.Append(index);\r\n#endif\r\n\t\t\t}\r\n\t\t\telse\r\n\t\t\t{\r\n\t\t\t\tattributeBuffer.Store((index * 0x1 + 0x11480) << 2,uint(alive));\r\n\t\t\t\t\r\n\r\n\t\t\t\tdeadListOut.Append(index);\r\n\t\t\t}\r\n\t\t}\r\n#else\r\n\t\tfloat3 position = asfloat(attributeBuffer.Load3((index * 0x4 + 0x0) << 2));\r\n\t\tfloat lifetime = asfloat(attributeBuffer.Load((index * 0x1 + 0x4F00) << 2));\r\n\t\tfloat3 velocity = asfloat(attributeBuffer.Load3((index * 0x4 + 0x62C0) << 2));\r\n\t\tfloat age = asfloat(attributeBuffer.Load((index * 0x1 + 0xB1C0) << 2));\r\n\t\tfloat3 color = asfloat(attributeBuffer.Load3((index * 0x4 + 0xC580) << 2));\r\n\t\tbool alive = (attributeBuffer.Load((index * 0x1 + 0x11480) << 2));\r\n\t\t\r\n\r\n\t\t\r\n#if VFX_USE_OLDPOSITION_CURRENT\r\n\t\toldPosition = position;\r\n#endif\r\n\t\t\r\n\t\tGravity( /*inout */velocity, GravityVector_a, deltaTime_a);\r\n\t\t{\r\n\t\t    CollisionPlane_0( /*inout */position,  /*inout */velocity,  /*inout */age, lifetime, Plane_position_b, Plane_normal_b, Elasticity_b, Friction_b, LifetimeLoss_b, deltaTime_a, (float)1, (float)0, plane_b);\r\n\t\t}\r\n\t\tColorOverLife_267AB(age, lifetime,  /*inout */color, gradient_c);\r\n\t\tEulerIntegration( /*inout */position, velocity, deltaTime_a);\r\n\t\tAge( /*inout */age, deltaTime_a);\r\n\t\tReap(age, lifetime,  /*inout */alive);\r\n\t\t\r\n\r\n\t\tattributeBuffer.Store3((index * 0x4 + 0x0) << 2,asuint(position));\r\n\t\tattributeBuffer.Store3((index * 0x4 + 0x62C0) << 2,asuint(velocity));\r\n\t\tattributeBuffer.Store((index * 0x1 + 0xB1C0) << 2,asuint(age));\r\n\t\tattributeBuffer.Store3((index * 0x4 + 0xC580) << 2,asuint(color));\r\n\t\tattributeBuffer.Store((index * 0x1 + 0x11480) << 2,uint(alive));\r\n\t\t\r\n\r\n#if VFX_HAS_INDIRECT_DRAW\r\n\t\tindirectBuffer.Append(index);\r\n#endif\r\n#endif\r\n\t}\r\n}"
   - compute: 0
     name: Temp_shader_c_quad output_Runtime.shader
-<<<<<<< HEAD
-    source: "Shader \"Hidden/VFX/ParticleQuads\"\r\n{\r\n\tSubShader\r\n\t{\t\r\n\t\tCull Off\r\n\t\t\r\n\t\tTags { \"Queue\"=\"AlphaTest\" \"IgnoreProjector\"=\"False\" \"RenderType\"=\"Opaque\" }\r\n\t\t\r\n\t\t\r\n\t\t\r\n\t\t\r\n\t\t\r\n\t\t\r\n\t\t\r\n\t\t\r\n\t\t\r\n\t\t\r\n\t\t\r\n\t\t\r\n\t\tZTest LEqual\r\n\t\tZWrite On\r\n\t\tCull Off\r\n\t\t\r\n\t\r\n\t\t\t\r\n\t\tHLSLINCLUDE\r\n\t\t#if !defined(VFX_WORLD_SPACE) && !defined(VFX_LOCAL_SPACE)\r\n\t\t#define VFX_LOCAL_SPACE 1\r\n\t\t#endif\r\n\t\t\r\n\t\t#include \"HLSLSupport.cginc\"\r\n\t\t#define NB_THREADS_PER_GROUP 64\r\n\t\t#define VFX_USE_POSITION_CURRENT 1\r\n\t\t#define VFX_USE_COLOR_CURRENT 1\r\n\t\t#define VFX_USE_ALPHA_CURRENT 1\r\n\t\t#define VFX_USE_ALIVE_CURRENT 1\r\n\t\t#define VFX_USE_AXISX_CURRENT 1\r\n\t\t#define VFX_USE_AXISY_CURRENT 1\r\n\t\t#define VFX_USE_AXISZ_CURRENT 1\r\n\t\t#define VFX_USE_ANGLEX_CURRENT 1\r\n\t\t#define VFX_USE_ANGLEY_CURRENT 1\r\n\t\t#define VFX_USE_ANGLEZ_CURRENT 1\r\n\t\t#define VFX_USE_PIVOT_CURRENT 1\r\n\t\t#define VFX_USE_SIZEX_CURRENT 1\r\n\t\t#define IS_OPAQUE_PARTICLE 1\r\n\t\t#define USE_ALPHA_TEST 1\r\n\t\t#define USE_CAST_SHADOWS_PASS 1\r\n\t\t\r\n\t\t\r\n\t\t#define VFX_LOCAL_SPACE 1\r\n\t\t\r\n\r\n\t\tTexture2D mainTexture;\r\n\t\tSamplerState samplermainTexture;\r\n\t\t\r\n\r\n\t\t\r\n\t\t#define VFX_NEEDS_COLOR_INTERPOLATOR (VFX_USE_COLOR_CURRENT || VFX_USE_ALPHA_CURRENT)\r\n\t\t#define IS_TRANSPARENT_PARTICLE (!IS_OPAQUE_PARTICLE)\r\n\t\t\r\n\t\tByteAddressBuffer attributeBuffer;\t\r\n\t\t\r\n\t\t#if VFX_HAS_INDIRECT_DRAW\r\n\t\tStructuredBuffer<uint> indirectBuffer;\t\r\n\t\t#endif\t\r\n\t\t\r\n\t\t#if USE_DEAD_LIST_COUNT\r\n\t\tByteAddressBuffer deadListCount;\r\n\t\t#endif\r\n\t\t\r\n\t\tCBUFFER_START(outputParams)\r\n\t\t\tfloat nbMax;\r\n\t\t\tfloat systemSeed;\r\n\t\tCBUFFER_END\r\n\t\t\r\n\t\tENDHLSL\r\n\t\t\r\n\r\n\t\t// Forward pass\r\n\t\tPass\r\n\t\t{\t\t\r\n\t\t\tTags { \"LightMode\"=\"ForwardBase\" }\r\n\t\t\t\r\n\t\t\tHLSLPROGRAM\r\n\t\t\t#pragma target 4.5\r\n\t\t\t\r\n\t\t\tstruct ps_input\r\n\t\t\t{\r\n\t\t\t\tfloat4 pos : SV_POSITION;\r\n\t\t\t\t#if USE_FLIPBOOK_INTERPOLATION\r\n\t\t\t\tfloat4 uv : TEXCOORD0;\r\n\t\t\t\t#else\r\n\t\t\t\tfloat2 uv : TEXCOORD0;\t\r\n\t\t\t\t#endif\r\n\t\t\t\t#if VFX_NEEDS_COLOR_INTERPOLATOR\r\n\t\t\t\tnointerpolation float4 color : COLOR0;\r\n\t\t\t\t#endif\r\n\t\t\t\t#if USE_SOFT_PARTICLE || USE_ALPHA_TEST || USE_FLIPBOOK_INTERPOLATION\r\n\t\t\t\t// x: inverse soft particles fade distance\r\n\t\t\t\t// y: alpha threshold\r\n\t\t\t\t// z: frame blending factor\r\n\t\t\t\tnointerpolation float3 builtInInterpolants : TEXCOORD1;\r\n\t\t\t\t#endif\r\n\t\t\t\t#if USE_SOFT_PARTICLE\r\n\t\t\t\tfloat4 projPos : TEXCOORD2;\t\t\r\n\t\t\t\t#endif\r\n\t\t\t};\r\n\t\t\t\r\n\t\t\tstruct ps_output\r\n\t\t\t{\r\n\t\t\t\tfloat4 color : SV_Target0;\r\n\t\t\t};\r\n\t\t\r\n\t\t#define VFX_VARYING_PS_INPUTS ps_input\r\n\t\t#define VFX_VARYING_POSCS pos\r\n\t\t#define VFX_VARYING_POSSS projPos\r\n\t\t#define VFX_VARYING_COLOR color.rgb\r\n\t\t#define VFX_VARYING_ALPHA color.a\r\n\t\t#define VFX_VARYING_INVSOFTPARTICLEFADEDISTANCE builtInInterpolants.x\r\n\t\t#define VFX_VARYING_ALPHATHRESHOLD builtInInterpolants.y\r\n\t\t#define VFX_VARYING_FRAMEBLEND builtInInterpolants.z\r\n\t\t#define VFX_VARYING_UV uv\r\n\t\t\t\t\r\n\t\t\t#if !(defined(VFX_VARYING_PS_INPUTS) && defined(VFX_VARYING_POSCS))\r\n\t\t\t#error VFX_VARYING_PS_INPUTS, VFX_VARYING_POSCS and VFX_VARYING_UV must be defined.\r\n\t\t\t#endif\r\n\t\t\t\r\n\t\t\t#include \"/VisualEffectGraph/Shaders/RenderPipeline/Legacy/VFXCommon.cginc\"\r\n\t\t\t#include \"VisualEffectGraph/Shaders/VFXCommon.cginc\"\r\n\t\t\t\r\n\r\n\t\t\tvoid Orient_0(inout float3 axisX, inout float3 axisY, inout float3 axisZ) /*mode:FaceCameraPlane */\r\n\t\t\t{\r\n\t\t\t    \r\n\t\t\t    float3x3 viewRot = GetVFXToViewRotMatrix();\r\n\t\t\t    axisX = viewRot[0].xyz;\r\n\t\t\t    axisY = viewRot[1].xyz;\r\n\t\t\t    #if VFX_LOCAL_SPACE // Need to remove potential scale in local transform\r\n\t\t\t    axisX = normalize(axisX);\r\n\t\t\t    axisY = normalize(axisY);\r\n\t\t\t    axisZ = cross(axisX,axisY);\r\n\t\t\t    #else\r\n\t\t\t    axisZ = -viewRot[2].xyz;\r\n\t\t\t    #endif\r\n\t\t\t    \r\n\t\t\t}\r\n\t\t\t\r\n\r\n\t\t\t\r\n\t\t\t#pragma vertex vert\r\n\t\t\tVFX_VARYING_PS_INPUTS vert(uint id : SV_VertexID, uint instanceID : SV_InstanceID)\r\n\t\t\t{\r\n\t\t\t\tuint index = (id >> 2) + instanceID * 2048;\r\n\t\t\t\tVFX_VARYING_PS_INPUTS o = (VFX_VARYING_PS_INPUTS)0;\r\n\t\t\t\t\r\n\t\t\t\t\r\n\t\t\t\t\t\t#if VFX_HAS_INDIRECT_DRAW\r\n\t\t\t\t\t\t#if USE_DEAD_LIST_COUNT\r\n\t\t\t\t\t\t\tif (index >= asuint(nbMax) - deadListCount.Load(0))\r\n\t\t\t\t\t\t\t\treturn o;\r\n\t\t\t\t\t\t#endif\r\n\t\t\t\t\t\t\r\n\t\t\t\t\t\t\tindex = indirectBuffer[index];\r\n\t\t\t\t\t\t\tfloat3 position = asfloat(attributeBuffer.Load3((index * 0x4 + 0x0) << 2));\r\n\t\t\t\t\t\t\tfloat3 color = asfloat(attributeBuffer.Load3((index * 0x4 + 0xC580) << 2));\r\n\t\t\t\t\t\t\tfloat alpha = (float)1;\r\n\t\t\t\t\t\t\tbool alive = (attributeBuffer.Load((index * 0x1 + 0x11480) << 2));\r\n\t\t\t\t\t\t\tfloat3 axisX = float3(1,0,0);\r\n\t\t\t\t\t\t\tfloat3 axisY = float3(0,1,0);\r\n\t\t\t\t\t\t\tfloat3 axisZ = float3(0,0,1);\r\n\t\t\t\t\t\t\tfloat angleX = (float)0;\r\n\t\t\t\t\t\t\tfloat angleY = (float)0;\r\n\t\t\t\t\t\t\tfloat angleZ = (float)0;\r\n\t\t\t\t\t\t\tfloat3 pivot = float3(0,0,0);\r\n\t\t\t\t\t\t\tfloat sizeX = (float)0.1;\r\n\t\t\t\t\t\t\t\r\n\t\t\t\t\r\n\t\t\t\t\t\t#else\r\n\t\t\t\t\t\t\tif (index >= asuint(nbMax))\r\n\t\t\t\t\t\t\t\treturn o;\r\n\t\t\t\t\t\t\t\r\n\t\t\t\t\t\t\tbool alive = (attributeBuffer.Load((index * 0x1 + 0x11480) << 2));\r\n\t\t\t\t\t\t\t\r\n\t\t\t\t\r\n\t\t\t\t\t\t\tif (!alive)\r\n\t\t\t\t\t\t\t\treturn o;\r\n\t\t\t\t\t\t\t\r\n\t\t\t\t\t\t\tfloat3 position = asfloat(attributeBuffer.Load3((index * 0x4 + 0x0) << 2));\r\n\t\t\t\t\t\t\tfloat3 color = asfloat(attributeBuffer.Load3((index * 0x4 + 0xC580) << 2));\r\n\t\t\t\t\t\t\tfloat alpha = (float)1;\r\n\t\t\t\t\t\t\tfloat3 axisX = float3(1,0,0);\r\n\t\t\t\t\t\t\tfloat3 axisY = float3(0,1,0);\r\n\t\t\t\t\t\t\tfloat3 axisZ = float3(0,0,1);\r\n\t\t\t\t\t\t\tfloat angleX = (float)0;\r\n\t\t\t\t\t\t\tfloat angleY = (float)0;\r\n\t\t\t\t\t\t\tfloat angleZ = (float)0;\r\n\t\t\t\t\t\t\tfloat3 pivot = float3(0,0,0);\r\n\t\t\t\t\t\t\tfloat sizeX = (float)0.1;\r\n\t\t\t\t\t\t\t\r\n\t\t\t\t\r\n\t\t\t\t\t\t#endif\r\n\t\t\t\t\t\t\r\n\t\t\t\tOrient_0( /*inout */axisX,  /*inout */axisY,  /*inout */axisZ);\r\n\t\t\t\t\r\n\r\n\t\t\t\t\r\n\t\t\t\tif (!alive)\r\n\t\t\t\t\treturn o;\r\n\t\t\t\t\r\n\t\t\t\to.VFX_VARYING_UV.x = float(id & 1);\r\n\t\t\t\to.VFX_VARYING_UV.y = float((id & 2) >> 1);\r\n\t\t\t\t\r\n\t\t\t\t\r\n\t\t\t\t\t\tfloat3 size = float3(sizeX,sizeX,sizeX);\r\n\t\t\t\t\t\t#if VFX_USE_SIZEY_CURRENT\r\n\t\t\t\t\t\tsize.y = sizeY;\r\n\t\t\t\t\t\t#endif\r\n\t\t\t\t\t\t#if VFX_USE_SIZEZ_CURRENT\r\n\t\t\t\t\t\tsize.z = sizeZ;\r\n\t\t\t\t\t\t#else\r\n\t\t\t\t\t\tsize.z = min(size.x,size.y);\r\n\t\t\t\t\t\t#endif\r\n\t\t\t\t\t\t\r\n\t\t\t\t\r\n\t\t\t\tfloat4x4 elementToVFX = GetElementToVFXMatrix(axisX,axisY,axisZ,float3(angleX,angleY,angleZ),pivot,size,position);\r\n\t\t\t\tfloat3 vPos = mul(elementToVFX,float4(o.VFX_VARYING_UV.xy * 2.0f - 1.0f,0.0f,1.0f)).xyz;\r\n\t\t\t\r\n\t\t\t\to.VFX_VARYING_POSCS = TransformPositionVFXToClip(vPos);\r\n\t\t\t\r\n\t\t\t\t\r\n\t\t\t\t\t\t#if VFX_USE_COLOR_CURRENT && defined(VFX_VARYING_COLOR)\r\n\t\t\t\t\t\to.VFX_VARYING_COLOR = color;\r\n\t\t\t\t\t\t#endif\r\n\t\t\t\t\t\t#if VFX_USE_ALPHA_CURRENT && defined(VFX_VARYING_ALPHA) \r\n\t\t\t\t\t\to.VFX_VARYING_ALPHA = alpha;\r\n\t\t\t\t\t\t#endif\r\n\t\t\t\t\t\t\r\n\t\t\t\t\t\t\r\n\t\t\t\t\t\t#if USE_SOFT_PARTICLE && defined(VFX_VARYING_INVSOFTPARTICLEFADEDISTANCE)\r\n\t\t\t\t\t\t\r\n\t\t\t\t\t\to.VFX_VARYING_INVSOFTPARTICLEFADEDISTANCE = invSoftParticlesFadeDistance;\r\n\t\t\t\t\t\t#endif\r\n\t\t\t\t\t\t\r\n\t\t\t\t\t\t#if (VFX_NEEDS_POSSS || USE_SOFT_PARTICLE) && defined(VFX_VARYING_POSSS) && defined(VFX_VARYING_POSCS)\r\n\t\t\t\t\t\to.VFX_VARYING_POSSS = VFXGetPOSSS(o.VFX_VARYING_POSCS);\r\n\t\t\t\t\t\t#endif\r\n\t\t\t\t\t\t\r\n\t\t\t\t\t\t#if USE_ALPHA_TEST && defined(VFX_VARYING_ALPHATHRESHOLD)\r\n\t\t\t\t\t\tfloat alphaThreshold = (float)0;\r\n\t\t\t\t\t\t{\r\n\t\t\t\t\t\t    \r\n\t\t\t\t\t\t    alphaThreshold = (float)0.3;\r\n\t\t\t\t\t\t}\r\n\t\t\t\t\t\t\r\n\t\t\t\t\r\n\t\t\t\t\t\to.VFX_VARYING_ALPHATHRESHOLD = alphaThreshold;\r\n\t\t\t\t\t\t#endif\r\n\t\t\t\t\t\t\r\n\t\t\t\t\t\t#if USE_UV_SCALE_BIAS\r\n\t\t\t\t\t\t\r\n\t\t\t\t\t\t\r\n\t\t\t\t\t\to.VFX_VARYING_UV.xy = o.VFX_VARYING_UV.xy * uvScale + uvBias;\r\n\t\t\t\t\t\t#endif\r\n\t\t\t\t\t\t\r\n\t\t\t\t\t\t\r\n\t\t\t\t\r\n\t\t\t\t\r\n\t\t\t\t\t\t#if USE_FLIPBOOK\r\n\t\t\t\t\t\t\r\n\t\t\t\t\t\t\r\n\t\t\t\t\t\tVFXUVData uvData = GetUVData(flipBookSize, invFlipBookSize, o.VFX_VARYING_UV.xy, texIndex);\r\n\t\t\t\t\t\to.VFX_VARYING_UV.xy = uvData.uvs.xy;\r\n\t\t\t\t\t\t#if USE_FLIPBOOK_INTERPOLATION\r\n\t\t\t\t\t\to.VFX_VARYING_UV.zw = uvData.uvs.zw;\r\n\t\t\t\t\t\to.VFX_VARYING_FRAMEBLEND = uvData.blend;\r\n\t\t\t\t\t\t#endif\r\n\t\t\t\t\t\t#endif\r\n\t\t\t\t\t\t\r\n\t\t\t\r\n\t\t\t\t\r\n\t\t\t\r\n\t\t\t\treturn o;\r\n\t\t\t}\r\n\t\t\t\r\n\t\t\t\r\n\t\t\t\r\n\t\t\t\r\n\t\t\t#include \"VisualEffectGraph/Shaders/VFXCommonOutput.cginc\"\r\n\t\t\t\r\n\t\t\t\t\r\n\t\t\t#pragma fragment frag\r\n\t\t\tps_output frag(ps_input i)\r\n\t\t\t{\r\n\t\t\t\tps_output o = (ps_output)0;\r\n\t\t\t\to.color = VFXGetFragmentColor(i);\r\n\t\t\t\to.color *= VFXGetTextureColor(VFX_SAMPLER(mainTexture),i);\t\t\r\n\t\t\t\tVFXClipFragmentColor(o.color.a,i);\r\n\t\t\t\treturn o;\r\n\t\t\t}\r\n\t\t\tENDHLSL\r\n\t\t}\r\n\t\t\r\n\r\n\t\t// Shadow pass\r\n\t\tPass\r\n\t\t{\t\t\r\n\t\t\tTags { \"LightMode\"=\"ShadowCaster\" }\r\n\t\t\r\n\t\t\tZWrite On\r\n\t\t\tBlend Off\r\n\t\t\t\r\n\t\t\tHLSLPROGRAM\r\n\t\t\t#pragma target 4.5\r\n\t\t\t\r\n\t\t\tstruct ps_input\r\n\t\t\t{\r\n\t\t\t\tfloat4 pos : SV_POSITION;\r\n\t\t\t\t#if USE_FLIPBOOK_INTERPOLATION\r\n\t\t\t\tfloat4 uv : TEXCOORD0;\r\n\t\t\t\t#else\r\n\t\t\t\tfloat2 uv : TEXCOORD0;\t\r\n\t\t\t\t#endif\r\n\t\t\t\t#if USE_ALPHA_TEST || USE_FLIPBOOK_INTERPOLATION || VFX_USE_ALPHA_CURRENT\r\n\t\t\t\t// x: alpha threshold\r\n\t\t\t\t// y: frame blending factor\r\n\t\t\t\t// z: alpha\r\n\t\t\t\tnointerpolation float3 builtInInterpolants : TEXCOORD1;\r\n\t\t\t\t#endif\r\n\t\t\t};\r\n\t\t\r\n\t\t#define VFX_VARYING_PS_INPUTS ps_input\r\n\t\t#define VFX_VARYING_POSCS pos\r\n\t\t#define VFX_VARYING_ALPHA builtInInterpolants.z\r\n\t\t#define VFX_VARYING_ALPHATHRESHOLD builtInInterpolants.x\r\n\t\t#define VFX_VARYING_FRAMEBLEND builtInInterpolants.y\r\n\t\t#define VFX_VARYING_UV uv\r\n\t\t\t\t\r\n\t\t\r\n\t\t\r\n\t\t// Needed for HDRP\r\n\t\t#define SHADERPASS SHADERPASS_SHADOWS\r\n\t\t#define USE_LEGACY_UNITY_MATRIX_VARIABLES\r\n\t\t\t\t\r\n\t\t\t#if !(defined(VFX_VARYING_PS_INPUTS) && defined(VFX_VARYING_POSCS))\r\n\t\t\t#error VFX_VARYING_PS_INPUTS, VFX_VARYING_POSCS and VFX_VARYING_UV must be defined.\r\n\t\t\t#endif\r\n\t\t\t\r\n\t\t\t#include \"/VisualEffectGraph/Shaders/RenderPipeline/Legacy/VFXCommon.cginc\"\r\n\t\t\t#include \"VisualEffectGraph/Shaders/VFXCommon.cginc\"\r\n\t\t\t\r\n\r\n\t\t\tvoid Orient_0(inout float3 axisX, inout float3 axisY, inout float3 axisZ) /*mode:FaceCameraPlane */\r\n\t\t\t{\r\n\t\t\t    \r\n\t\t\t    float3x3 viewRot = GetVFXToViewRotMatrix();\r\n\t\t\t    axisX = viewRot[0].xyz;\r\n\t\t\t    axisY = viewRot[1].xyz;\r\n\t\t\t    #if VFX_LOCAL_SPACE // Need to remove potential scale in local transform\r\n\t\t\t    axisX = normalize(axisX);\r\n\t\t\t    axisY = normalize(axisY);\r\n\t\t\t    axisZ = cross(axisX,axisY);\r\n\t\t\t    #else\r\n\t\t\t    axisZ = -viewRot[2].xyz;\r\n\t\t\t    #endif\r\n\t\t\t    \r\n\t\t\t}\r\n\t\t\t\r\n\r\n\t\t\t\r\n\t\t\t#pragma vertex vert\r\n\t\t\tVFX_VARYING_PS_INPUTS vert(uint id : SV_VertexID, uint instanceID : SV_InstanceID)\r\n\t\t\t{\r\n\t\t\t\tuint index = (id >> 2) + instanceID * 2048;\r\n\t\t\t\tVFX_VARYING_PS_INPUTS o = (VFX_VARYING_PS_INPUTS)0;\r\n\t\t\t\t\r\n\t\t\t\t\r\n\t\t\t\t\t\t#if VFX_HAS_INDIRECT_DRAW\r\n\t\t\t\t\t\t#if USE_DEAD_LIST_COUNT\r\n\t\t\t\t\t\t\tif (index >= asuint(nbMax) - deadListCount.Load(0))\r\n\t\t\t\t\t\t\t\treturn o;\r\n\t\t\t\t\t\t#endif\r\n\t\t\t\t\t\t\r\n\t\t\t\t\t\t\tindex = indirectBuffer[index];\r\n\t\t\t\t\t\t\tfloat3 position = asfloat(attributeBuffer.Load3((index * 0x4 + 0x0) << 2));\r\n\t\t\t\t\t\t\tfloat3 color = asfloat(attributeBuffer.Load3((index * 0x4 + 0xC580) << 2));\r\n\t\t\t\t\t\t\tfloat alpha = (float)1;\r\n\t\t\t\t\t\t\tbool alive = (attributeBuffer.Load((index * 0x1 + 0x11480) << 2));\r\n\t\t\t\t\t\t\tfloat3 axisX = float3(1,0,0);\r\n\t\t\t\t\t\t\tfloat3 axisY = float3(0,1,0);\r\n\t\t\t\t\t\t\tfloat3 axisZ = float3(0,0,1);\r\n\t\t\t\t\t\t\tfloat angleX = (float)0;\r\n\t\t\t\t\t\t\tfloat angleY = (float)0;\r\n\t\t\t\t\t\t\tfloat angleZ = (float)0;\r\n\t\t\t\t\t\t\tfloat3 pivot = float3(0,0,0);\r\n\t\t\t\t\t\t\tfloat sizeX = (float)0.1;\r\n\t\t\t\t\t\t\t\r\n\t\t\t\t\r\n\t\t\t\t\t\t#else\r\n\t\t\t\t\t\t\tif (index >= asuint(nbMax))\r\n\t\t\t\t\t\t\t\treturn o;\r\n\t\t\t\t\t\t\t\r\n\t\t\t\t\t\t\tbool alive = (attributeBuffer.Load((index * 0x1 + 0x11480) << 2));\r\n\t\t\t\t\t\t\t\r\n\t\t\t\t\r\n\t\t\t\t\t\t\tif (!alive)\r\n\t\t\t\t\t\t\t\treturn o;\r\n\t\t\t\t\t\t\t\r\n\t\t\t\t\t\t\tfloat3 position = asfloat(attributeBuffer.Load3((index * 0x4 + 0x0) << 2));\r\n\t\t\t\t\t\t\tfloat3 color = asfloat(attributeBuffer.Load3((index * 0x4 + 0xC580) << 2));\r\n\t\t\t\t\t\t\tfloat alpha = (float)1;\r\n\t\t\t\t\t\t\tfloat3 axisX = float3(1,0,0);\r\n\t\t\t\t\t\t\tfloat3 axisY = float3(0,1,0);\r\n\t\t\t\t\t\t\tfloat3 axisZ = float3(0,0,1);\r\n\t\t\t\t\t\t\tfloat angleX = (float)0;\r\n\t\t\t\t\t\t\tfloat angleY = (float)0;\r\n\t\t\t\t\t\t\tfloat angleZ = (float)0;\r\n\t\t\t\t\t\t\tfloat3 pivot = float3(0,0,0);\r\n\t\t\t\t\t\t\tfloat sizeX = (float)0.1;\r\n\t\t\t\t\t\t\t\r\n\t\t\t\t\r\n\t\t\t\t\t\t#endif\r\n\t\t\t\t\t\t\r\n\t\t\t\tOrient_0( /*inout */axisX,  /*inout */axisY,  /*inout */axisZ);\r\n\t\t\t\t\r\n\r\n\t\t\t\t\r\n\t\t\t\tif (!alive)\r\n\t\t\t\t\treturn o;\r\n\t\t\t\t\r\n\t\t\t\to.VFX_VARYING_UV.x = float(id & 1);\r\n\t\t\t\to.VFX_VARYING_UV.y = float((id & 2) >> 1);\r\n\t\t\t\t\r\n\t\t\t\t\r\n\t\t\t\t\t\tfloat3 size = float3(sizeX,sizeX,sizeX);\r\n\t\t\t\t\t\t#if VFX_USE_SIZEY_CURRENT\r\n\t\t\t\t\t\tsize.y = sizeY;\r\n\t\t\t\t\t\t#endif\r\n\t\t\t\t\t\t#if VFX_USE_SIZEZ_CURRENT\r\n\t\t\t\t\t\tsize.z = sizeZ;\r\n\t\t\t\t\t\t#else\r\n\t\t\t\t\t\tsize.z = min(size.x,size.y);\r\n\t\t\t\t\t\t#endif\r\n\t\t\t\t\t\t\r\n\t\t\t\t\r\n\t\t\t\tfloat4x4 elementToVFX = GetElementToVFXMatrix(axisX,axisY,axisZ,float3(angleX,angleY,angleZ),pivot,size,position);\r\n\t\t\t\tfloat3 vPos = mul(elementToVFX,float4(o.VFX_VARYING_UV.xy * 2.0f - 1.0f,0.0f,1.0f)).xyz;\r\n\t\t\t\r\n\t\t\t\to.VFX_VARYING_POSCS = TransformPositionVFXToClip(vPos);\r\n\t\t\t\r\n\t\t\t\t\r\n\t\t\t\t\t\t#if VFX_USE_COLOR_CURRENT && defined(VFX_VARYING_COLOR)\r\n\t\t\t\t\t\to.VFX_VARYING_COLOR = color;\r\n\t\t\t\t\t\t#endif\r\n\t\t\t\t\t\t#if VFX_USE_ALPHA_CURRENT && defined(VFX_VARYING_ALPHA) \r\n\t\t\t\t\t\to.VFX_VARYING_ALPHA = alpha;\r\n\t\t\t\t\t\t#endif\r\n\t\t\t\t\t\t\r\n\t\t\t\t\t\t\r\n\t\t\t\t\t\t#if USE_SOFT_PARTICLE && defined(VFX_VARYING_INVSOFTPARTICLEFADEDISTANCE)\r\n\t\t\t\t\t\t\r\n\t\t\t\t\t\to.VFX_VARYING_INVSOFTPARTICLEFADEDISTANCE = invSoftParticlesFadeDistance;\r\n\t\t\t\t\t\t#endif\r\n\t\t\t\t\t\t\r\n\t\t\t\t\t\t#if (VFX_NEEDS_POSSS || USE_SOFT_PARTICLE) && defined(VFX_VARYING_POSSS) && defined(VFX_VARYING_POSCS)\r\n\t\t\t\t\t\to.VFX_VARYING_POSSS = VFXGetPOSSS(o.VFX_VARYING_POSCS);\r\n\t\t\t\t\t\t#endif\r\n\t\t\t\t\t\t\r\n\t\t\t\t\t\t#if USE_ALPHA_TEST && defined(VFX_VARYING_ALPHATHRESHOLD)\r\n\t\t\t\t\t\tfloat alphaThreshold = (float)0;\r\n\t\t\t\t\t\t{\r\n\t\t\t\t\t\t    \r\n\t\t\t\t\t\t    alphaThreshold = (float)0.3;\r\n\t\t\t\t\t\t}\r\n\t\t\t\t\t\t\r\n\t\t\t\t\r\n\t\t\t\t\t\to.VFX_VARYING_ALPHATHRESHOLD = alphaThreshold;\r\n\t\t\t\t\t\t#endif\r\n\t\t\t\t\t\t\r\n\t\t\t\t\t\t#if USE_UV_SCALE_BIAS\r\n\t\t\t\t\t\t\r\n\t\t\t\t\t\t\r\n\t\t\t\t\t\to.VFX_VARYING_UV.xy = o.VFX_VARYING_UV.xy * uvScale + uvBias;\r\n\t\t\t\t\t\t#endif\r\n\t\t\t\t\t\t\r\n\t\t\t\t\t\t\r\n\t\t\t\t\r\n\t\t\t\t\r\n\t\t\t\t\t\t#if USE_FLIPBOOK\r\n\t\t\t\t\t\t\r\n\t\t\t\t\t\t\r\n\t\t\t\t\t\tVFXUVData uvData = GetUVData(flipBookSize, invFlipBookSize, o.VFX_VARYING_UV.xy, texIndex);\r\n\t\t\t\t\t\to.VFX_VARYING_UV.xy = uvData.uvs.xy;\r\n\t\t\t\t\t\t#if USE_FLIPBOOK_INTERPOLATION\r\n\t\t\t\t\t\to.VFX_VARYING_UV.zw = uvData.uvs.zw;\r\n\t\t\t\t\t\to.VFX_VARYING_FRAMEBLEND = uvData.blend;\r\n\t\t\t\t\t\t#endif\r\n\t\t\t\t\t\t#endif\r\n\t\t\t\t\t\t\r\n\t\t\t\r\n\t\t\t\t\r\n\t\t\t\t\t\to.pos = VFXApplyShadowBias(o.pos);\r\n\t\t\t\t\t\t\r\n\t\t\t\r\n\t\t\t\treturn o;\r\n\t\t\t}\r\n\t\t\t\r\n\t\t\t\r\n\t\t\t\r\n\t\t\t\r\n\t\t\t#include \"VisualEffectGraph/Shaders/VFXCommonOutput.cginc\"\r\n\t\t\t\r\n\t\t\t\t\r\n\t\t\t#pragma fragment frag\r\n\t\t\tfloat frag(ps_input i) : SV_TARGET\r\n\t\t\t{\r\n\t\t\t\tfloat alpha = VFXGetFragmentColor(i).a;\r\n\t\t\t\talpha *= VFXGetTextureColor(VFX_SAMPLER(mainTexture),i).a;\t\t\r\n\t\t\t\tVFXClipFragmentColor(alpha,i);\r\n\t\t\r\n\t\t#ifndef USE_ALPHA_TEST\r\n\t\t\t\tclip(alpha - 1e-5);\r\n\t\t#endif\r\n\t\t\r\n\t\t\t\treturn 0;\r\n\t\t\t}\r\n\t\t\tENDHLSL\r\n\t\t}\r\n\t\t\r\n\r\n\t}\r\n}\r\n"
-  - compute: 0
-    name: Temp_shader_d_line output_Runtime.shader
-    source: "Shader \"Hidden/VFX/ParticleLines\"\r\n{\r\n\tSubShader\r\n\t{\t\r\n\t\tTags { \"Queue\"=\"Geometry\" \"IgnoreProjector\"=\"False\" \"RenderType\"=\"Opaque\" }\r\n\t\t\r\n\t\t\r\n\t\t\r\n\t\t\r\n\t\t\r\n\t\t\r\n\t\t\r\n\t\t\r\n\t\t\r\n\t\t\r\n\t\t\r\n\t\t\r\n\t\tZTest LEqual\r\n\t\tZWrite On\r\n\t\tCull Off\r\n\t\t\r\n\t\r\n\t\t\t\r\n\t\tHLSLINCLUDE\r\n\t\t#if !defined(VFX_WORLD_SPACE) && !defined(VFX_LOCAL_SPACE)\r\n\t\t#define VFX_LOCAL_SPACE 1\r\n\t\t#endif\r\n\t\t\r\n\t\t#include \"HLSLSupport.cginc\"\r\n\t\t#define NB_THREADS_PER_GROUP 64\r\n\t\t#define VFX_USE_POSITION_CURRENT 1\r\n\t\t#define VFX_USE_VELOCITY_CURRENT 1\r\n\t\t#define VFX_USE_COLOR_CURRENT 1\r\n\t\t#define VFX_USE_ALPHA_CURRENT 1\r\n\t\t#define VFX_USE_ALIVE_CURRENT 1\r\n\t\t#define VFX_USE_AXISX_CURRENT 1\r\n\t\t#define VFX_USE_AXISY_CURRENT 1\r\n\t\t#define VFX_USE_AXISZ_CURRENT 1\r\n\t\t#define VFX_USE_ANGLEX_CURRENT 1\r\n\t\t#define VFX_USE_ANGLEY_CURRENT 1\r\n\t\t#define VFX_USE_ANGLEZ_CURRENT 1\r\n\t\t#define VFX_USE_PIVOT_CURRENT 1\r\n\t\t#define VFX_USE_SIZEX_CURRENT 1\r\n\t\t#define VFX_USE_TARGETPOSITION_CURRENT 1\r\n\t\t#define IS_OPAQUE_PARTICLE 1\r\n\t\t#define USE_CAST_SHADOWS_PASS 1\r\n\t\t#define TARGET_FROM_ATTRIBUTES 1\r\n\t\t\r\n\t\t\r\n\t\t#define VFX_LOCAL_SPACE 1\r\n\t\t\r\n\r\n\t\t\r\n\t\t\r\n\t\t#define VFX_NEEDS_COLOR_INTERPOLATOR (VFX_USE_COLOR_CURRENT || VFX_USE_ALPHA_CURRENT)\r\n\t\t#define IS_TRANSPARENT_PARTICLE (!IS_OPAQUE_PARTICLE)\r\n\t\t\r\n\t\tByteAddressBuffer attributeBuffer;\t\r\n\t\t\r\n\t\t#if VFX_HAS_INDIRECT_DRAW\r\n\t\tStructuredBuffer<uint> indirectBuffer;\t\r\n\t\t#endif\t\r\n\t\t\r\n\t\t#if USE_DEAD_LIST_COUNT\r\n\t\tByteAddressBuffer deadListCount;\r\n\t\t#endif\r\n\t\t\r\n\t\tCBUFFER_START(outputParams)\r\n\t\t\tfloat nbMax;\r\n\t\t\tfloat systemSeed;\r\n\t\tCBUFFER_END\r\n\t\t\r\n\t\tENDHLSL\r\n\t\t\r\n\r\n\t\t// Forward pass\r\n\t\tPass\r\n\t\t{\t\t\r\n\t\t\tTags { \"LightMode\"=\"ForwardBase\" }\r\n\t\t\r\n\t\t\tHLSLPROGRAM\r\n\t\t\t#pragma target 4.5\r\n\t\t\t\r\n\t\t\tstruct ps_input\r\n\t\t\t{\r\n\t\t\t\tfloat4 pos : SV_POSITION;\r\n\t\t\t\t#if IS_TRANSPARENT_PARTICLE\r\n\t\t\t\tfloat pixelOffset : TEXCOORD0; // for AA\r\n\t\t\t\t#endif\r\n\t\t\t\t#if VFX_NEEDS_COLOR_INTERPOLATOR\r\n\t\t\t\tnointerpolation float4 color : COLOR0;\r\n\t\t\t\t#endif\r\n\t\t\t\t#if USE_SOFT_PARTICLE || USE_ALPHA_TEST\r\n\t\t\t\tnointerpolation float2 builtInInterpolants : TEXCOORD1;\r\n\t\t\t\t#endif\r\n\t\t\t\t#if USE_SOFT_PARTICLE\r\n\t\t\t\tfloat4 projPos : TEXCOORD2;\t\t\r\n\t\t\t\t#endif\r\n\t\t\t};\r\n\t\t\t\r\n\t\t\tstruct ps_output\r\n\t\t\t{\r\n\t\t\t\tfloat4 color : SV_Target0;\r\n\t\t\t};\r\n\t\t\r\n\t\t#define VFX_VARYING_PS_INPUTS ps_input\r\n\t\t#define VFX_VARYING_POSCS pos\r\n\t\t#define VFX_VARYING_POSSS projPos\r\n\t\t#define VFX_VARYING_COLOR color.rgb\r\n\t\t#define VFX_VARYING_ALPHA color.a\r\n\t\t#define VFX_VARYING_INVSOFTPARTICLEFADEDISTANCE builtInInterpolants.x\r\n\t\t#define VFX_VARYING_ALPHATHRESHOLD builtInInterpolants.y\r\n\t\t#if IS_TRANSPARENT_PARTICLE\r\n\t\t#define VFX_VARYING_PIXELOFFSET pixelOffset\r\n\t\t#endif\r\n\t\t\t\r\n\t\t\t#if !(defined(VFX_VARYING_PS_INPUTS) && defined(VFX_VARYING_POSCS))\r\n\t\t\t#error VFX_VARYING_PS_INPUTS and VFX_VARYING_POSCS must be defined.\r\n\t\t\t#endif\r\n\t\t\t\r\n\t\t\t#include \"/VisualEffectGraph/Shaders/RenderPipeline/Legacy/VFXCommon.cginc\"\r\n\t\t\t#include \"VisualEffectGraph/Shaders/VFXCommon.cginc\"\r\n\t\t\t\r\n\r\n\t\t\tvoid Orient_6(inout float3 axisX, inout float3 axisY, inout float3 axisZ, float3 position, float3 velocity) /*mode:AlongVelocity */\r\n\t\t\t{\r\n\t\t\t    \r\n\t\t\t    axisY = normalize(velocity);\r\n\t\t\t    axisZ = position - GetViewVFXPosition();\r\n\t\t\t    axisX = normalize(cross(axisY,axisZ));\r\n\t\t\t    axisZ = cross(axisX,axisY);\r\n\t\t\t    \r\n\t\t\t}\r\n\t\t\tvoid SetAttribute_A064353D(inout float3 position, float3 Position) /*attribute:position Composition:Overwrite Source:Slot Random:Off channels:XYZ */\r\n\t\t\t{\r\n\t\t\t    position = Position;\r\n\t\t\t}\r\n\t\t\t\r\n\r\n\t\t\t\r\n\t\t\t#pragma vertex vert\r\n\t\t\t\r\n\t\t\tVFX_VARYING_PS_INPUTS vert(uint id : SV_VertexID, uint instanceID : SV_InstanceID)\r\n\t\t\t{\r\n\t\t\t\tuint index = (id >> 2) + instanceID * 2048;\r\n\t\t\t\tVFX_VARYING_PS_INPUTS o = (VFX_VARYING_PS_INPUTS)0;\r\n\t\t\t\t\r\n\t\t\t\t\r\n\t\t\t\t\t\t#if VFX_HAS_INDIRECT_DRAW\r\n\t\t\t\t\t\t#if USE_DEAD_LIST_COUNT\r\n\t\t\t\t\t\t\tif (index >= asuint(nbMax) - deadListCount.Load(0))\r\n\t\t\t\t\t\t\t\treturn o;\r\n\t\t\t\t\t\t#endif\r\n\t\t\t\t\t\t\r\n\t\t\t\t\t\t\tindex = indirectBuffer[index];\r\n\t\t\t\t\t\t\tfloat3 position = asfloat(attributeBuffer.Load3((index * 0x4 + 0x0) << 2));\r\n\t\t\t\t\t\t\tfloat3 velocity = asfloat(attributeBuffer.Load3((index * 0x4 + 0x62C0) << 2));\r\n\t\t\t\t\t\t\tfloat3 color = asfloat(attributeBuffer.Load3((index * 0x4 + 0xC580) << 2));\r\n\t\t\t\t\t\t\tfloat alpha = (float)1;\r\n\t\t\t\t\t\t\tbool alive = (attributeBuffer.Load((index * 0x1 + 0x11480) << 2));\r\n\t\t\t\t\t\t\tfloat3 axisX = float3(1,0,0);\r\n\t\t\t\t\t\t\tfloat3 axisY = float3(0,1,0);\r\n\t\t\t\t\t\t\tfloat3 axisZ = float3(0,0,1);\r\n\t\t\t\t\t\t\tfloat angleX = (float)0;\r\n\t\t\t\t\t\t\tfloat angleY = (float)0;\r\n\t\t\t\t\t\t\tfloat angleZ = (float)0;\r\n\t\t\t\t\t\t\tfloat3 pivot = float3(0,0,0);\r\n\t\t\t\t\t\t\tfloat sizeX = (float)0.1;\r\n\t\t\t\t\t\t\tfloat3 targetPosition = float3(0,0,0);\r\n\t\t\t\t\t\t\t\r\n\t\t\t\t\r\n\t\t\t\t\t\t#else\r\n\t\t\t\t\t\t\tif (index >= asuint(nbMax))\r\n\t\t\t\t\t\t\t\treturn o;\r\n\t\t\t\t\t\t\t\r\n\t\t\t\t\t\t\tbool alive = (attributeBuffer.Load((index * 0x1 + 0x11480) << 2));\r\n\t\t\t\t\t\t\t\r\n\t\t\t\t\r\n\t\t\t\t\t\t\tif (!alive)\r\n\t\t\t\t\t\t\t\treturn o;\r\n\t\t\t\t\t\t\t\r\n\t\t\t\t\t\t\tfloat3 position = asfloat(attributeBuffer.Load3((index * 0x4 + 0x0) << 2));\r\n\t\t\t\t\t\t\tfloat3 velocity = asfloat(attributeBuffer.Load3((index * 0x4 + 0x62C0) << 2));\r\n\t\t\t\t\t\t\tfloat3 color = asfloat(attributeBuffer.Load3((index * 0x4 + 0xC580) << 2));\r\n\t\t\t\t\t\t\tfloat alpha = (float)1;\r\n\t\t\t\t\t\t\tfloat3 axisX = float3(1,0,0);\r\n\t\t\t\t\t\t\tfloat3 axisY = float3(0,1,0);\r\n\t\t\t\t\t\t\tfloat3 axisZ = float3(0,0,1);\r\n\t\t\t\t\t\t\tfloat angleX = (float)0;\r\n\t\t\t\t\t\t\tfloat angleY = (float)0;\r\n\t\t\t\t\t\t\tfloat angleZ = (float)0;\r\n\t\t\t\t\t\t\tfloat3 pivot = float3(0,0,0);\r\n\t\t\t\t\t\t\tfloat sizeX = (float)0.1;\r\n\t\t\t\t\t\t\tfloat3 targetPosition = float3(0,0,0);\r\n\t\t\t\t\t\t\t\r\n\t\t\t\t\r\n\t\t\t\t\t\t#endif\r\n\t\t\t\t\t\t\r\n\t\t\t\tOrient_6( /*inout */axisX,  /*inout */axisY,  /*inout */axisZ, position, velocity);\r\n\t\t\t\t{\r\n\t\t\t\t    float tmp_t = position[0];\r\n\t\t\t\t    float tmp_u = position[1];\r\n\t\t\t\t    float tmp_w = position[2];\r\n\t\t\t\t    float tmp_x = (float)6 + tmp_w;\r\n\t\t\t\t    float tmp_z = tmp_x - (float)2;\r\n\t\t\t\t    float3 tmp_ba = float3(tmp_t, tmp_u, tmp_z);\r\n\t\t\t\t    SetAttribute_A064353D( /*inout */position, tmp_ba);\r\n\t\t\t\t}\r\n\t\t\t\t\r\n\r\n\t\t\t\t\t\t\r\n\t\t\t\tif (!alive)\r\n\t\t\t\t\treturn o;\r\n\t\t\t\r\n\t\t\t\t#if TARGET_FROM_ATTRIBUTES\r\n\t\t\t\t\r\n\t\t\t\t\t\tfloat3 size = float3(sizeX,sizeX,sizeX);\r\n\t\t\t\t\t\t#if VFX_USE_SIZEY_CURRENT\r\n\t\t\t\t\t\tsize.y = sizeY;\r\n\t\t\t\t\t\t#endif\r\n\t\t\t\t\t\t#if VFX_USE_SIZEZ_CURRENT\r\n\t\t\t\t\t\tsize.z = sizeZ;\r\n\t\t\t\t\t\t#else\r\n\t\t\t\t\t\tsize.z = min(size.x,size.y);\r\n\t\t\t\t\t\t#endif\r\n\t\t\t\t\t\t\r\n\t\t\t\tfloat4x4 elementToVFX = GetElementToVFXMatrix(axisX,axisY,axisZ,float3(angleX,angleY,angleZ),pivot,size,position);\r\n\t\t\t\r\n\t\t\t\tposition = mul(elementToVFX,float4(0,0,0,1)).xyz;\r\n\t\t\t\t\r\n\t\t\t\tfloat3 targetOffset = (float3)0;\r\n\t\t\t\t{\r\n\t\t\t\t    \r\n\t\t\t\t    targetOffset = float3(0,1,0);\r\n\t\t\t\t}\r\n\t\t\t\t\r\n\r\n\t\t\t\ttargetPosition = mul(elementToVFX,float4(targetOffset * 2.0f,1)).xyz;\r\n\t\t\t\t#endif\r\n\t\t\t\t\t\r\n\t\t\t\tfloat4 pos0 = TransformPositionVFXToClip(position);\r\n\t\t\t\tfloat4 pos1 = TransformPositionVFXToClip(targetPosition);\r\n\t\t\t\t\r\n\t\t\t\tfloat2 ndcPos0 = pos0.xy / pos0.w;\r\n\t\t\t\tfloat2 ndcPos1 = pos1.xy / pos1.w;\r\n\t\t\t\t\r\n\t\t\t\tfloat2 dir = ndcPos0 - ndcPos1;\r\n\t\t\t\tfloat2 normal = normalize(dir.yx * float2(-1,-UNITY_MATRIX_P[1][1] / UNITY_MATRIX_P[0][0]));\r\n\t\t\t\t\r\n\t\t\t#if IS_OPAQUE_PARTICLE\r\n\t\t\t\tconst float thicknessMul = 1.0f; // pixel perfect\r\n\t\t\t#else\r\n\t\t\t\tconst float thicknessMul = 2.0f; // for AA\r\n\t\t\t#endif\r\n\t\t\t\tfloat minThickness = thicknessMul / sqrt(dot(normal * normal,_ScreenParams.xy * _ScreenParams.xy)); // min thickness based on normal orientation and aspect ratio\r\n\t\t\t\tfloat minThickness0 = minThickness * pos0.w;\r\n\t\t\t\tfloat minThickness1 = minThickness * pos1.w;\r\n\t\t\t\t\r\n\t\t\t\tconst float thickness = 0.0f; // tmp\r\n\t\t\t\tfloat4 dPos0 = float4(normal * max(abs(minThickness0),thickness), 0.0f, 0.0f);\r\n\t\t\t\tfloat4 dPos1 = float4(normal * max(abs(minThickness1),thickness), 0.0f, 0.0f);\r\n\t\t\t\tfloat4 vPos[4] = { pos0 + dPos0, pos0 - dPos0, pos1 + dPos1, pos1 - dPos1};\r\n\t\t\t\t\r\n\t\t\t\t#ifdef VFX_VARYING_PIXELOFFSET\r\n\t\t\t\to.VFX_VARYING_PIXELOFFSET = (id & 1) ? -1.0f : 1.0f;\r\n\t\t\t\t#endif\r\n\t\t\t\to.VFX_VARYING_POSCS = vPos[id & 3];\r\n\t\t\t\t\r\n\t\t\t\t\r\n\t\t\t\t\t\t#if VFX_USE_COLOR_CURRENT && defined(VFX_VARYING_COLOR)\r\n\t\t\t\t\t\to.VFX_VARYING_COLOR = color;\r\n\t\t\t\t\t\t#endif\r\n\t\t\t\t\t\t#if VFX_USE_ALPHA_CURRENT && defined(VFX_VARYING_ALPHA) \r\n\t\t\t\t\t\to.VFX_VARYING_ALPHA = alpha;\r\n\t\t\t\t\t\t#endif\r\n\t\t\t\t\t\t\r\n\t\t\t\t\t\t\r\n\t\t\t\t\t\t#if USE_SOFT_PARTICLE && defined(VFX_VARYING_INVSOFTPARTICLEFADEDISTANCE)\r\n\t\t\t\t\t\t\r\n\t\t\t\t\t\to.VFX_VARYING_INVSOFTPARTICLEFADEDISTANCE = invSoftParticlesFadeDistance;\r\n\t\t\t\t\t\t#endif\r\n\t\t\t\t\t\t\r\n\t\t\t\t\t\t#if (VFX_NEEDS_POSSS || USE_SOFT_PARTICLE) && defined(VFX_VARYING_POSSS) && defined(VFX_VARYING_POSCS)\r\n\t\t\t\t\t\to.VFX_VARYING_POSSS = VFXGetPOSSS(o.VFX_VARYING_POSCS);\r\n\t\t\t\t\t\t#endif\r\n\t\t\t\t\t\t\r\n\t\t\t\t\t\t#if USE_ALPHA_TEST && defined(VFX_VARYING_ALPHATHRESHOLD)\r\n\t\t\t\t\t\t\r\n\t\t\t\t\t\to.VFX_VARYING_ALPHATHRESHOLD = alphaThreshold;\r\n\t\t\t\t\t\t#endif\r\n\t\t\t\t\t\t\r\n\t\t\t\t\t\t#if USE_UV_SCALE_BIAS\r\n\t\t\t\t\t\t\r\n\t\t\t\t\t\t\r\n\t\t\t\t\t\to.VFX_VARYING_UV.xy = o.VFX_VARYING_UV.xy * uvScale + uvBias;\r\n\t\t\t\t\t\t#endif\r\n\t\t\t\t\t\t\r\n\t\t\t\t\t\t\r\n\t\t\t\t\r\n\t\t\t\r\n\t\t\t\treturn o;\r\n\t\t\t}\r\n\t\t\t\r\n\t\t\t#include \"VisualEffectGraph/Shaders/VFXCommonOutput.cginc\"\r\n\t\t\t\r\n\t\t\t\r\n\t\t\t\t\r\n\t\t\t#pragma fragment frag\r\n\t\t\tps_output frag(ps_input i)\r\n\t\t\t{\r\n\t\t\t\tps_output o = (ps_output)0;\r\n\t\t\t\to.color = VFXGetFragmentColor(i);\r\n\t\t\t\t\r\n\t\t\t\t// Line AA\r\n\t\t\t\t#if IS_TRANSPARENT_PARTICLE\t\r\n\t\t\t\to.color.a *= 1.0f - abs(i.pixelOffset);\r\n\t\t\t\t#endif\r\n\t\t\t\t\r\n\t\t\t\tVFXClipFragmentColor(o.color.a,i);\r\n\t\t\t\treturn o;\r\n\t\t\t}\r\n\t\t\tENDHLSL\r\n\t\t}\r\n\t\t\r\n\r\n\t\t// Shadow pass\r\n\t\tPass\r\n\t\t{\t\t\r\n\t\t\tTags { \"LightMode\"=\"ShadowCaster\" }\r\n\t\t\r\n\t\t\tZWrite On\r\n\t\t\tBlend Off\r\n\t\t\t\r\n\t\t\tHLSLPROGRAM\r\n\t\t\t#pragma target 4.5\r\n\t\t\t\r\n\t\t\tstruct ps_input\r\n\t\t\t{\r\n\t\t\t\tfloat4 pos : SV_POSITION;\r\n\t\t\t\t#if USE_ALPHA_TEST || VFX_USE_ALPHA_CURRENT\r\n\t\t\t\tnointerpolation float2 builtInInterpolants : TEXCOORD0;\r\n\t\t\t\t#endif\r\n\t\t\t};\r\n\t\t\r\n\t\t#define VFX_VARYING_PS_INPUTS ps_input\r\n\t\t#define VFX_VARYING_POSCS pos\r\n\t\t#define VFX_VARYING_ALPHA builtInInterpolants.y\r\n\t\t#define VFX_VARYING_ALPHATHRESHOLD builtInInterpolants.x\r\n\t\t\t\t\r\n\t\t\t\r\n\t\t\t\r\n\t\t// Needed for HDRP\r\n\t\t#define SHADERPASS SHADERPASS_SHADOWS\r\n\t\t#define USE_LEGACY_UNITY_MATRIX_VARIABLES\r\n\t\t\t\t\r\n\t\t\t#if !(defined(VFX_VARYING_PS_INPUTS) && defined(VFX_VARYING_POSCS))\r\n\t\t\t#error VFX_VARYING_PS_INPUTS and VFX_VARYING_POSCS must be defined.\r\n\t\t\t#endif\r\n\t\t\t\r\n\t\t\t#include \"/VisualEffectGraph/Shaders/RenderPipeline/Legacy/VFXCommon.cginc\"\r\n\t\t\t#include \"VisualEffectGraph/Shaders/VFXCommon.cginc\"\r\n\t\t\t\r\n\r\n\t\t\tvoid Orient_6(inout float3 axisX, inout float3 axisY, inout float3 axisZ, float3 position, float3 velocity) /*mode:AlongVelocity */\r\n\t\t\t{\r\n\t\t\t    \r\n\t\t\t    axisY = normalize(velocity);\r\n\t\t\t    axisZ = position - GetViewVFXPosition();\r\n\t\t\t    axisX = normalize(cross(axisY,axisZ));\r\n\t\t\t    axisZ = cross(axisX,axisY);\r\n\t\t\t    \r\n\t\t\t}\r\n\t\t\tvoid SetAttribute_A064353D(inout float3 position, float3 Position) /*attribute:position Composition:Overwrite Source:Slot Random:Off channels:XYZ */\r\n\t\t\t{\r\n\t\t\t    position = Position;\r\n\t\t\t}\r\n\t\t\t\r\n\r\n\t\t\t\r\n\t\t\t#pragma vertex vert\r\n\t\t\t\r\n\t\t\tVFX_VARYING_PS_INPUTS vert(uint id : SV_VertexID, uint instanceID : SV_InstanceID)\r\n\t\t\t{\r\n\t\t\t\tuint index = (id >> 2) + instanceID * 2048;\r\n\t\t\t\tVFX_VARYING_PS_INPUTS o = (VFX_VARYING_PS_INPUTS)0;\r\n\t\t\t\t\r\n\t\t\t\t\r\n\t\t\t\t\t\t#if VFX_HAS_INDIRECT_DRAW\r\n\t\t\t\t\t\t#if USE_DEAD_LIST_COUNT\r\n\t\t\t\t\t\t\tif (index >= asuint(nbMax) - deadListCount.Load(0))\r\n\t\t\t\t\t\t\t\treturn o;\r\n\t\t\t\t\t\t#endif\r\n\t\t\t\t\t\t\r\n\t\t\t\t\t\t\tindex = indirectBuffer[index];\r\n\t\t\t\t\t\t\tfloat3 position = asfloat(attributeBuffer.Load3((index * 0x4 + 0x0) << 2));\r\n\t\t\t\t\t\t\tfloat3 velocity = asfloat(attributeBuffer.Load3((index * 0x4 + 0x62C0) << 2));\r\n\t\t\t\t\t\t\tfloat3 color = asfloat(attributeBuffer.Load3((index * 0x4 + 0xC580) << 2));\r\n\t\t\t\t\t\t\tfloat alpha = (float)1;\r\n\t\t\t\t\t\t\tbool alive = (attributeBuffer.Load((index * 0x1 + 0x11480) << 2));\r\n\t\t\t\t\t\t\tfloat3 axisX = float3(1,0,0);\r\n\t\t\t\t\t\t\tfloat3 axisY = float3(0,1,0);\r\n\t\t\t\t\t\t\tfloat3 axisZ = float3(0,0,1);\r\n\t\t\t\t\t\t\tfloat angleX = (float)0;\r\n\t\t\t\t\t\t\tfloat angleY = (float)0;\r\n\t\t\t\t\t\t\tfloat angleZ = (float)0;\r\n\t\t\t\t\t\t\tfloat3 pivot = float3(0,0,0);\r\n\t\t\t\t\t\t\tfloat sizeX = (float)0.1;\r\n\t\t\t\t\t\t\tfloat3 targetPosition = float3(0,0,0);\r\n\t\t\t\t\t\t\t\r\n\t\t\t\t\r\n\t\t\t\t\t\t#else\r\n\t\t\t\t\t\t\tif (index >= asuint(nbMax))\r\n\t\t\t\t\t\t\t\treturn o;\r\n\t\t\t\t\t\t\t\r\n\t\t\t\t\t\t\tbool alive = (attributeBuffer.Load((index * 0x1 + 0x11480) << 2));\r\n\t\t\t\t\t\t\t\r\n\t\t\t\t\r\n\t\t\t\t\t\t\tif (!alive)\r\n\t\t\t\t\t\t\t\treturn o;\r\n\t\t\t\t\t\t\t\r\n\t\t\t\t\t\t\tfloat3 position = asfloat(attributeBuffer.Load3((index * 0x4 + 0x0) << 2));\r\n\t\t\t\t\t\t\tfloat3 velocity = asfloat(attributeBuffer.Load3((index * 0x4 + 0x62C0) << 2));\r\n\t\t\t\t\t\t\tfloat3 color = asfloat(attributeBuffer.Load3((index * 0x4 + 0xC580) << 2));\r\n\t\t\t\t\t\t\tfloat alpha = (float)1;\r\n\t\t\t\t\t\t\tfloat3 axisX = float3(1,0,0);\r\n\t\t\t\t\t\t\tfloat3 axisY = float3(0,1,0);\r\n\t\t\t\t\t\t\tfloat3 axisZ = float3(0,0,1);\r\n\t\t\t\t\t\t\tfloat angleX = (float)0;\r\n\t\t\t\t\t\t\tfloat angleY = (float)0;\r\n\t\t\t\t\t\t\tfloat angleZ = (float)0;\r\n\t\t\t\t\t\t\tfloat3 pivot = float3(0,0,0);\r\n\t\t\t\t\t\t\tfloat sizeX = (float)0.1;\r\n\t\t\t\t\t\t\tfloat3 targetPosition = float3(0,0,0);\r\n\t\t\t\t\t\t\t\r\n\t\t\t\t\r\n\t\t\t\t\t\t#endif\r\n\t\t\t\t\t\t\r\n\t\t\t\tOrient_6( /*inout */axisX,  /*inout */axisY,  /*inout */axisZ, position, velocity);\r\n\t\t\t\t{\r\n\t\t\t\t    float tmp_t = position[0];\r\n\t\t\t\t    float tmp_u = position[1];\r\n\t\t\t\t    float tmp_w = position[2];\r\n\t\t\t\t    float tmp_x = (float)6 + tmp_w;\r\n\t\t\t\t    float tmp_z = tmp_x - (float)2;\r\n\t\t\t\t    float3 tmp_ba = float3(tmp_t, tmp_u, tmp_z);\r\n\t\t\t\t    SetAttribute_A064353D( /*inout */position, tmp_ba);\r\n\t\t\t\t}\r\n\t\t\t\t\r\n\r\n\t\t\t\t\t\t\r\n\t\t\t\tif (!alive)\r\n\t\t\t\t\treturn o;\r\n\t\t\t\r\n\t\t\t\t#if TARGET_FROM_ATTRIBUTES\r\n\t\t\t\t\r\n\t\t\t\t\t\tfloat3 size = float3(sizeX,sizeX,sizeX);\r\n\t\t\t\t\t\t#if VFX_USE_SIZEY_CURRENT\r\n\t\t\t\t\t\tsize.y = sizeY;\r\n\t\t\t\t\t\t#endif\r\n\t\t\t\t\t\t#if VFX_USE_SIZEZ_CURRENT\r\n\t\t\t\t\t\tsize.z = sizeZ;\r\n\t\t\t\t\t\t#else\r\n\t\t\t\t\t\tsize.z = min(size.x,size.y);\r\n\t\t\t\t\t\t#endif\r\n\t\t\t\t\t\t\r\n\t\t\t\tfloat4x4 elementToVFX = GetElementToVFXMatrix(axisX,axisY,axisZ,float3(angleX,angleY,angleZ),pivot,size,position);\r\n\t\t\t\r\n\t\t\t\tposition = mul(elementToVFX,float4(0,0,0,1)).xyz;\r\n\t\t\t\t\r\n\t\t\t\tfloat3 targetOffset = (float3)0;\r\n\t\t\t\t{\r\n\t\t\t\t    \r\n\t\t\t\t    targetOffset = float3(0,1,0);\r\n\t\t\t\t}\r\n\t\t\t\t\r\n\r\n\t\t\t\ttargetPosition = mul(elementToVFX,float4(targetOffset * 2.0f,1)).xyz;\r\n\t\t\t\t#endif\r\n\t\t\t\t\t\r\n\t\t\t\tfloat4 pos0 = TransformPositionVFXToClip(position);\r\n\t\t\t\tfloat4 pos1 = TransformPositionVFXToClip(targetPosition);\r\n\t\t\t\t\r\n\t\t\t\tfloat2 ndcPos0 = pos0.xy / pos0.w;\r\n\t\t\t\tfloat2 ndcPos1 = pos1.xy / pos1.w;\r\n\t\t\t\t\r\n\t\t\t\tfloat2 dir = ndcPos0 - ndcPos1;\r\n\t\t\t\tfloat2 normal = normalize(dir.yx * float2(-1,-UNITY_MATRIX_P[1][1] / UNITY_MATRIX_P[0][0]));\r\n\t\t\t\t\r\n\t\t\t#if IS_OPAQUE_PARTICLE\r\n\t\t\t\tconst float thicknessMul = 1.0f; // pixel perfect\r\n\t\t\t#else\r\n\t\t\t\tconst float thicknessMul = 2.0f; // for AA\r\n\t\t\t#endif\r\n\t\t\t\tfloat minThickness = thicknessMul / sqrt(dot(normal * normal,_ScreenParams.xy * _ScreenParams.xy)); // min thickness based on normal orientation and aspect ratio\r\n\t\t\t\tfloat minThickness0 = minThickness * pos0.w;\r\n\t\t\t\tfloat minThickness1 = minThickness * pos1.w;\r\n\t\t\t\t\r\n\t\t\t\tconst float thickness = 0.0f; // tmp\r\n\t\t\t\tfloat4 dPos0 = float4(normal * max(abs(minThickness0),thickness), 0.0f, 0.0f);\r\n\t\t\t\tfloat4 dPos1 = float4(normal * max(abs(minThickness1),thickness), 0.0f, 0.0f);\r\n\t\t\t\tfloat4 vPos[4] = { pos0 + dPos0, pos0 - dPos0, pos1 + dPos1, pos1 - dPos1};\r\n\t\t\t\t\r\n\t\t\t\t#ifdef VFX_VARYING_PIXELOFFSET\r\n\t\t\t\to.VFX_VARYING_PIXELOFFSET = (id & 1) ? -1.0f : 1.0f;\r\n\t\t\t\t#endif\r\n\t\t\t\to.VFX_VARYING_POSCS = vPos[id & 3];\r\n\t\t\t\t\r\n\t\t\t\t\r\n\t\t\t\t\t\t#if VFX_USE_COLOR_CURRENT && defined(VFX_VARYING_COLOR)\r\n\t\t\t\t\t\to.VFX_VARYING_COLOR = color;\r\n\t\t\t\t\t\t#endif\r\n\t\t\t\t\t\t#if VFX_USE_ALPHA_CURRENT && defined(VFX_VARYING_ALPHA) \r\n\t\t\t\t\t\to.VFX_VARYING_ALPHA = alpha;\r\n\t\t\t\t\t\t#endif\r\n\t\t\t\t\t\t\r\n\t\t\t\t\t\t\r\n\t\t\t\t\t\t#if USE_SOFT_PARTICLE && defined(VFX_VARYING_INVSOFTPARTICLEFADEDISTANCE)\r\n\t\t\t\t\t\t\r\n\t\t\t\t\t\to.VFX_VARYING_INVSOFTPARTICLEFADEDISTANCE = invSoftParticlesFadeDistance;\r\n\t\t\t\t\t\t#endif\r\n\t\t\t\t\t\t\r\n\t\t\t\t\t\t#if (VFX_NEEDS_POSSS || USE_SOFT_PARTICLE) && defined(VFX_VARYING_POSSS) && defined(VFX_VARYING_POSCS)\r\n\t\t\t\t\t\to.VFX_VARYING_POSSS = VFXGetPOSSS(o.VFX_VARYING_POSCS);\r\n\t\t\t\t\t\t#endif\r\n\t\t\t\t\t\t\r\n\t\t\t\t\t\t#if USE_ALPHA_TEST && defined(VFX_VARYING_ALPHATHRESHOLD)\r\n\t\t\t\t\t\t\r\n\t\t\t\t\t\to.VFX_VARYING_ALPHATHRESHOLD = alphaThreshold;\r\n\t\t\t\t\t\t#endif\r\n\t\t\t\t\t\t\r\n\t\t\t\t\t\t#if USE_UV_SCALE_BIAS\r\n\t\t\t\t\t\t\r\n\t\t\t\t\t\t\r\n\t\t\t\t\t\to.VFX_VARYING_UV.xy = o.VFX_VARYING_UV.xy * uvScale + uvBias;\r\n\t\t\t\t\t\t#endif\r\n\t\t\t\t\t\t\r\n\t\t\t\t\t\t\r\n\t\t\t\t\r\n\t\t\t\t\t\t\t\to.pos = VFXApplyShadowBias(o.pos);\r\n\t\t\t\t\t\t\t\r\n\t\t\t\r\n\t\t\t\treturn o;\r\n\t\t\t}\r\n\t\t\t\r\n\t\t\t#include \"VisualEffectGraph/Shaders/VFXCommonOutput.cginc\"\r\n\t\t\t\r\n\t\t\t\r\n\t\t\t\t\r\n\t\t\t#pragma fragment frag\r\n\t\t\tfloat frag(ps_input i) : SV_TARGET\r\n\t\t\t{\r\n\t\t\t\tfloat alpha = VFXGetFragmentColor(i);\r\n\t\t\t\tVFXClipFragmentColor(alpha,i);\r\n\t\t\t\treturn 0;\r\n\t\t\t}\r\n\t\t\tENDHLSL\r\n\t\t}\r\n\t\t\r\n\r\n\t}\r\n}\r\n"
-  - compute: 0
-    name: Temp_shader_e_point output_Runtime.shader
-    source: "Shader \"Hidden/VFX/ParticlePoints\"\r\n{\r\n\tSubShader\r\n\t{\t\r\n\t\tTags { \"Queue\"=\"Geometry\" \"IgnoreProjector\"=\"False\" \"RenderType\"=\"Opaque\" }\r\n\t\t\r\n\t\t\r\n\t\t\r\n\t\t\r\n\t\t\r\n\t\t\r\n\t\t\r\n\t\t\r\n\t\t\r\n\t\t\r\n\t\t\r\n\t\t\r\n\t\tZTest LEqual\r\n\t\tZWrite On\r\n\t\tCull Off\r\n\t\t\r\n\t\r\n\t\t\t\r\n\t\tHLSLINCLUDE\r\n\t\t#if !defined(VFX_WORLD_SPACE) && !defined(VFX_LOCAL_SPACE)\r\n\t\t#define VFX_LOCAL_SPACE 1\r\n\t\t#endif\r\n\t\t\r\n\t\t#include \"HLSLSupport.cginc\"\r\n\t\t#define NB_THREADS_PER_GROUP 64\r\n\t\t#define VFX_USE_POSITION_CURRENT 1\r\n\t\t#define VFX_USE_COLOR_CURRENT 1\r\n\t\t#define VFX_USE_ALPHA_CURRENT 1\r\n\t\t#define VFX_USE_ALIVE_CURRENT 1\r\n\t\t#define IS_OPAQUE_PARTICLE 1\r\n\t\t#define USE_CAST_SHADOWS_PASS 1\r\n\t\t\r\n\t\t\r\n\t\t#define VFX_LOCAL_SPACE 1\r\n\t\t\r\n\r\n\t\t\r\n\t\t\r\n\t\t#define VFX_NEEDS_COLOR_INTERPOLATOR (VFX_USE_COLOR_CURRENT || VFX_USE_ALPHA_CURRENT)\r\n\t\t#define IS_TRANSPARENT_PARTICLE (!IS_OPAQUE_PARTICLE)\r\n\t\t\r\n\t\tByteAddressBuffer attributeBuffer;\t\r\n\t\t\r\n\t\t#if VFX_HAS_INDIRECT_DRAW\r\n\t\tStructuredBuffer<uint> indirectBuffer;\t\r\n\t\t#endif\t\r\n\t\t\r\n\t\t#if USE_DEAD_LIST_COUNT\r\n\t\tByteAddressBuffer deadListCount;\r\n\t\t#endif\r\n\t\t\r\n\t\tCBUFFER_START(outputParams)\r\n\t\t\tfloat nbMax;\r\n\t\t\tfloat systemSeed;\r\n\t\tCBUFFER_END\r\n\t\t\r\n\t\tENDHLSL\r\n\t\t\r\n\r\n\t\t\r\n\t\t// Forward pass\r\n\t\tPass\r\n\t\t{\t\t\r\n\t\t\tTags { \"LightMode\"=\"ForwardBase\" }\r\n\t\t\r\n\t\t\tHLSLPROGRAM\r\n\t\t\t#pragma target 4.5\r\n\t\t\t\r\n\t\t\tstruct ps_input\r\n\t\t\t{\r\n\t\t\t\tfloat4 pos : SV_POSITION;\r\n\t\t\t\t#if VFX_NEEDS_COLOR_INTERPOLATOR\r\n\t\t\t\tnointerpolation float4 color : COLOR0;\r\n\t\t\t\t#endif\r\n\t\t\t\t#if USE_SOFT_PARTICLE || USE_ALPHA_TEST\r\n\t\t\t\tnointerpolation float2 builtInInterpolants : TEXCOORD0;\r\n\t\t\t\t#endif\r\n\t\t\t\t#if USE_SOFT_PARTICLE\r\n\t\t\t\tfloat4 projPos : TEXCOORD1;\t\t\r\n\t\t\t\t#endif\r\n\t\t\t};\r\n\t\t\t\r\n\t\t\tstruct ps_output\r\n\t\t\t{\r\n\t\t\t\tfloat4 color : SV_Target0;\r\n\t\t\t};\r\n\t\t\r\n\t\t#define VFX_VARYING_PS_INPUTS ps_input\r\n\t\t#define VFX_VARYING_POSCS pos\r\n\t\t#define VFX_VARYING_POSSS projPos\r\n\t\t#define VFX_VARYING_COLOR color.rgb\r\n\t\t#define VFX_VARYING_ALPHA color.a\r\n\t\t#define VFX_VARYING_INVSOFTPARTICLEFADEDISTANCE builtInInterpolants.x\r\n\t\t#define VFX_VARYING_ALPHATHRESHOLD builtInInterpolants.y\r\n\t\t\t\r\n\t\t\t#if !(defined(VFX_VARYING_PS_INPUTS) && defined(VFX_VARYING_POSCS))\r\n\t\t\t#error VFX_VARYING_PS_INPUTS and VFX_VARYING_POSCS must be defined.\r\n\t\t\t#endif\r\n\t\t\t\r\n\t\t\t#include \"/VisualEffectGraph/Shaders/RenderPipeline/Legacy/VFXCommon.cginc\"\r\n\t\t\t#include \"VisualEffectGraph/Shaders/VFXCommon.cginc\"\r\n\t\t\t\r\n\r\n\t\t\tvoid SetAttribute_A064353D(inout float3 position, float3 Position) /*attribute:position Composition:Overwrite Source:Slot Random:Off channels:XYZ */\r\n\t\t\t{\r\n\t\t\t    position = Position;\r\n\t\t\t}\r\n\t\t\t\r\n\r\n\t\t\t\r\n\t\t\t#pragma vertex vert\r\n\t\t\t\r\n\t\t\tVFX_VARYING_PS_INPUTS vert(uint id : SV_VertexID, uint instanceID : SV_InstanceID)\r\n\t\t\t{\r\n\t\t\t\tuint index = id;\r\n\t\t\t\tVFX_VARYING_PS_INPUTS o = (VFX_VARYING_PS_INPUTS)0;\r\n\t\t\t\t\r\n\t\t\t\t\r\n\t\t\t\t\t\t#if VFX_HAS_INDIRECT_DRAW\r\n\t\t\t\t\t\t#if USE_DEAD_LIST_COUNT\r\n\t\t\t\t\t\t\tif (index >= asuint(nbMax) - deadListCount.Load(0))\r\n\t\t\t\t\t\t\t\treturn o;\r\n\t\t\t\t\t\t#endif\r\n\t\t\t\t\t\t\r\n\t\t\t\t\t\t\tindex = indirectBuffer[index];\r\n\t\t\t\t\t\t\tfloat3 position = asfloat(attributeBuffer.Load3((index * 0x4 + 0x0) << 2));\r\n\t\t\t\t\t\t\tfloat3 color = asfloat(attributeBuffer.Load3((index * 0x4 + 0xC580) << 2));\r\n\t\t\t\t\t\t\tfloat alpha = (float)1;\r\n\t\t\t\t\t\t\tbool alive = (attributeBuffer.Load((index * 0x1 + 0x11480) << 2));\r\n\t\t\t\t\t\t\t\r\n\t\t\t\t\r\n\t\t\t\t\t\t#else\r\n\t\t\t\t\t\t\tif (index >= asuint(nbMax))\r\n\t\t\t\t\t\t\t\treturn o;\r\n\t\t\t\t\t\t\t\r\n\t\t\t\t\t\t\tbool alive = (attributeBuffer.Load((index * 0x1 + 0x11480) << 2));\r\n\t\t\t\t\t\t\t\r\n\t\t\t\t\r\n\t\t\t\t\t\t\tif (!alive)\r\n\t\t\t\t\t\t\t\treturn o;\r\n\t\t\t\t\t\t\t\r\n\t\t\t\t\t\t\tfloat3 position = asfloat(attributeBuffer.Load3((index * 0x4 + 0x0) << 2));\r\n\t\t\t\t\t\t\tfloat3 color = asfloat(attributeBuffer.Load3((index * 0x4 + 0xC580) << 2));\r\n\t\t\t\t\t\t\tfloat alpha = (float)1;\r\n\t\t\t\t\t\t\t\r\n\t\t\t\t\r\n\t\t\t\t\t\t#endif\r\n\t\t\t\t\t\t\r\n\t\t\t\t{\r\n\t\t\t\t    float tmp_t = position[0];\r\n\t\t\t\t    float tmp_u = position[1];\r\n\t\t\t\t    float tmp_w = position[2];\r\n\t\t\t\t    float tmp_x = (float)6 + tmp_w;\r\n\t\t\t\t    float tmp_z = tmp_x + (float)2;\r\n\t\t\t\t    float3 tmp_ba = float3(tmp_t, tmp_u, tmp_z);\r\n\t\t\t\t    SetAttribute_A064353D( /*inout */position, tmp_ba);\r\n\t\t\t\t}\r\n\t\t\t\t\r\n\r\n\t\t\t\t\t\t\r\n\t\t\t\tif (!alive)\r\n\t\t\t\t\treturn o;\r\n\t\t\t\t\t\t\t\t\r\n\t\t\t\to.VFX_VARYING_POSCS = TransformPositionVFXToClip(position);\r\n\t\t\t\r\n\t\t\t\t\r\n\t\t\t\t\t\t#if VFX_USE_COLOR_CURRENT && defined(VFX_VARYING_COLOR)\r\n\t\t\t\t\t\to.VFX_VARYING_COLOR = color;\r\n\t\t\t\t\t\t#endif\r\n\t\t\t\t\t\t#if VFX_USE_ALPHA_CURRENT && defined(VFX_VARYING_ALPHA) \r\n\t\t\t\t\t\to.VFX_VARYING_ALPHA = alpha;\r\n\t\t\t\t\t\t#endif\r\n\t\t\t\t\t\t\r\n\t\t\t\t\t\t\r\n\t\t\t\t\t\t#if USE_SOFT_PARTICLE && defined(VFX_VARYING_INVSOFTPARTICLEFADEDISTANCE)\r\n\t\t\t\t\t\t\r\n\t\t\t\t\t\to.VFX_VARYING_INVSOFTPARTICLEFADEDISTANCE = invSoftParticlesFadeDistance;\r\n\t\t\t\t\t\t#endif\r\n\t\t\t\t\t\t\r\n\t\t\t\t\t\t#if (VFX_NEEDS_POSSS || USE_SOFT_PARTICLE) && defined(VFX_VARYING_POSSS) && defined(VFX_VARYING_POSCS)\r\n\t\t\t\t\t\to.VFX_VARYING_POSSS = VFXGetPOSSS(o.VFX_VARYING_POSCS);\r\n\t\t\t\t\t\t#endif\r\n\t\t\t\t\t\t\r\n\t\t\t\t\t\t#if USE_ALPHA_TEST && defined(VFX_VARYING_ALPHATHRESHOLD)\r\n\t\t\t\t\t\t\r\n\t\t\t\t\t\to.VFX_VARYING_ALPHATHRESHOLD = alphaThreshold;\r\n\t\t\t\t\t\t#endif\r\n\t\t\t\t\t\t\r\n\t\t\t\t\t\t#if USE_UV_SCALE_BIAS\r\n\t\t\t\t\t\t\r\n\t\t\t\t\t\t\r\n\t\t\t\t\t\to.VFX_VARYING_UV.xy = o.VFX_VARYING_UV.xy * uvScale + uvBias;\r\n\t\t\t\t\t\t#endif\r\n\t\t\t\t\t\t\r\n\t\t\t\t\t\t\r\n\t\t\t\t\r\n\t\t\t\t\t\t\r\n\t\t\t\treturn o;\r\n\t\t\t}\r\n\t\t\t\r\n\t\t\t#include \"VisualEffectGraph/Shaders/VFXCommonOutput.cginc\"\r\n\t\t\t\r\n\t\t\t\r\n\t\t\t\t\r\n\t\t\t#pragma fragment frag\r\n\t\t\tps_output frag(ps_input i)\r\n\t\t\t{\r\n\t\t\t\tps_output o = (ps_output)0;\r\n\t\t\t\to.color = VFXGetFragmentColor(i);\r\n\t\t\t\tVFXClipFragmentColor(o.color.a,i);\r\n\t\t\t\treturn o;\r\n\t\t\t}\r\n\t\t\tENDHLSL\r\n\t\t}\r\n\t\t\r\n\r\n\t\t\r\n\t\t// Shadow pass\r\n\t\tPass\r\n\t\t{\t\t\r\n\t\t\tTags { \"LightMode\"=\"ShadowCaster\" }\r\n\t\t\t\r\n\t\t\tZWrite On\r\n\t\t\tBlend Off\r\n\t\t\r\n\t\t\tHLSLPROGRAM\r\n\t\t\t#pragma target 4.5\r\n\t\t\t\r\n\t\t\tstruct ps_input\r\n\t\t\t{\r\n\t\t\t\tfloat4 pos : SV_POSITION;\r\n\t\t\t\t#if USE_ALPHA_TEST || VFX_USE_ALPHA_CURRENT\r\n\t\t\t\tnointerpolation float2 builtInInterpolants : TEXCOORD0;\r\n\t\t\t\t#endif\r\n\t\t\t};\r\n\t\t\r\n\t\t#define VFX_VARYING_PS_INPUTS ps_input\r\n\t\t#define VFX_VARYING_POSCS pos\r\n\t\t#define VFX_VARYING_ALPHA builtInInterpolants.x\r\n\t\t#define VFX_VARYING_ALPHATHRESHOLD builtInInterpolants.y\r\n\t\t\t\r\n\t\t\r\n\t\t\r\n\t\t// Needed for HDRP\r\n\t\t#define SHADERPASS SHADERPASS_SHADOWS\r\n\t\t#define USE_LEGACY_UNITY_MATRIX_VARIABLES\r\n\t\t\r\n\t\t\t#if !(defined(VFX_VARYING_PS_INPUTS) && defined(VFX_VARYING_POSCS))\r\n\t\t\t#error VFX_VARYING_PS_INPUTS and VFX_VARYING_POSCS must be defined.\r\n\t\t\t#endif\r\n\t\t\t\r\n\t\t\t#include \"/VisualEffectGraph/Shaders/RenderPipeline/Legacy/VFXCommon.cginc\"\r\n\t\t\t#include \"VisualEffectGraph/Shaders/VFXCommon.cginc\"\r\n\t\t\t\r\n\r\n\t\t\tvoid SetAttribute_A064353D(inout float3 position, float3 Position) /*attribute:position Composition:Overwrite Source:Slot Random:Off channels:XYZ */\r\n\t\t\t{\r\n\t\t\t    position = Position;\r\n\t\t\t}\r\n\t\t\t\r\n\r\n\t\t\t\r\n\t\t\t#pragma vertex vert\r\n\t\t\t\r\n\t\t\tVFX_VARYING_PS_INPUTS vert(uint id : SV_VertexID, uint instanceID : SV_InstanceID)\r\n\t\t\t{\r\n\t\t\t\tuint index = id;\r\n\t\t\t\tVFX_VARYING_PS_INPUTS o = (VFX_VARYING_PS_INPUTS)0;\r\n\t\t\t\t\r\n\t\t\t\t\r\n\t\t\t\t\t\t#if VFX_HAS_INDIRECT_DRAW\r\n\t\t\t\t\t\t#if USE_DEAD_LIST_COUNT\r\n\t\t\t\t\t\t\tif (index >= asuint(nbMax) - deadListCount.Load(0))\r\n\t\t\t\t\t\t\t\treturn o;\r\n\t\t\t\t\t\t#endif\r\n\t\t\t\t\t\t\r\n\t\t\t\t\t\t\tindex = indirectBuffer[index];\r\n\t\t\t\t\t\t\tfloat3 position = asfloat(attributeBuffer.Load3((index * 0x4 + 0x0) << 2));\r\n\t\t\t\t\t\t\tfloat3 color = asfloat(attributeBuffer.Load3((index * 0x4 + 0xC580) << 2));\r\n\t\t\t\t\t\t\tfloat alpha = (float)1;\r\n\t\t\t\t\t\t\tbool alive = (attributeBuffer.Load((index * 0x1 + 0x11480) << 2));\r\n\t\t\t\t\t\t\t\r\n\t\t\t\t\r\n\t\t\t\t\t\t#else\r\n\t\t\t\t\t\t\tif (index >= asuint(nbMax))\r\n\t\t\t\t\t\t\t\treturn o;\r\n\t\t\t\t\t\t\t\r\n\t\t\t\t\t\t\tbool alive = (attributeBuffer.Load((index * 0x1 + 0x11480) << 2));\r\n\t\t\t\t\t\t\t\r\n\t\t\t\t\r\n\t\t\t\t\t\t\tif (!alive)\r\n\t\t\t\t\t\t\t\treturn o;\r\n\t\t\t\t\t\t\t\r\n\t\t\t\t\t\t\tfloat3 position = asfloat(attributeBuffer.Load3((index * 0x4 + 0x0) << 2));\r\n\t\t\t\t\t\t\tfloat3 color = asfloat(attributeBuffer.Load3((index * 0x4 + 0xC580) << 2));\r\n\t\t\t\t\t\t\tfloat alpha = (float)1;\r\n\t\t\t\t\t\t\t\r\n\t\t\t\t\r\n\t\t\t\t\t\t#endif\r\n\t\t\t\t\t\t\r\n\t\t\t\t{\r\n\t\t\t\t    float tmp_t = position[0];\r\n\t\t\t\t    float tmp_u = position[1];\r\n\t\t\t\t    float tmp_w = position[2];\r\n\t\t\t\t    float tmp_x = (float)6 + tmp_w;\r\n\t\t\t\t    float tmp_z = tmp_x + (float)2;\r\n\t\t\t\t    float3 tmp_ba = float3(tmp_t, tmp_u, tmp_z);\r\n\t\t\t\t    SetAttribute_A064353D( /*inout */position, tmp_ba);\r\n\t\t\t\t}\r\n\t\t\t\t\r\n\r\n\t\t\t\t\t\t\r\n\t\t\t\tif (!alive)\r\n\t\t\t\t\treturn o;\r\n\t\t\t\t\t\t\t\t\r\n\t\t\t\to.VFX_VARYING_POSCS = TransformPositionVFXToClip(position);\r\n\t\t\t\r\n\t\t\t\t\r\n\t\t\t\t\t\t#if VFX_USE_COLOR_CURRENT && defined(VFX_VARYING_COLOR)\r\n\t\t\t\t\t\to.VFX_VARYING_COLOR = color;\r\n\t\t\t\t\t\t#endif\r\n\t\t\t\t\t\t#if VFX_USE_ALPHA_CURRENT && defined(VFX_VARYING_ALPHA) \r\n\t\t\t\t\t\to.VFX_VARYING_ALPHA = alpha;\r\n\t\t\t\t\t\t#endif\r\n\t\t\t\t\t\t\r\n\t\t\t\t\t\t\r\n\t\t\t\t\t\t#if USE_SOFT_PARTICLE && defined(VFX_VARYING_INVSOFTPARTICLEFADEDISTANCE)\r\n\t\t\t\t\t\t\r\n\t\t\t\t\t\to.VFX_VARYING_INVSOFTPARTICLEFADEDISTANCE = invSoftParticlesFadeDistance;\r\n\t\t\t\t\t\t#endif\r\n\t\t\t\t\t\t\r\n\t\t\t\t\t\t#if (VFX_NEEDS_POSSS || USE_SOFT_PARTICLE) && defined(VFX_VARYING_POSSS) && defined(VFX_VARYING_POSCS)\r\n\t\t\t\t\t\to.VFX_VARYING_POSSS = VFXGetPOSSS(o.VFX_VARYING_POSCS);\r\n\t\t\t\t\t\t#endif\r\n\t\t\t\t\t\t\r\n\t\t\t\t\t\t#if USE_ALPHA_TEST && defined(VFX_VARYING_ALPHATHRESHOLD)\r\n\t\t\t\t\t\t\r\n\t\t\t\t\t\to.VFX_VARYING_ALPHATHRESHOLD = alphaThreshold;\r\n\t\t\t\t\t\t#endif\r\n\t\t\t\t\t\t\r\n\t\t\t\t\t\t#if USE_UV_SCALE_BIAS\r\n\t\t\t\t\t\t\r\n\t\t\t\t\t\t\r\n\t\t\t\t\t\to.VFX_VARYING_UV.xy = o.VFX_VARYING_UV.xy * uvScale + uvBias;\r\n\t\t\t\t\t\t#endif\r\n\t\t\t\t\t\t\r\n\t\t\t\t\t\t\r\n\t\t\t\t\r\n\t\t\t\t\t\to.pos = VFXApplyShadowBias(o.pos);\r\n\t\t\t\t\t\t\r\n\t\t\t\t\t\t\r\n\t\t\t\treturn o;\r\n\t\t\t}\r\n\t\t\t\r\n\t\t\t#include \"VisualEffectGraph/Shaders/VFXCommonOutput.cginc\"\r\n\t\t\t\r\n\t\t\t\r\n\t\t\t\t\r\n\t\t\t#pragma fragment frag\r\n\t\t\tfloat frag(ps_input i) : SV_TARGET\r\n\t\t\t{\r\n\t\t\t\tfloat alpha = VFXGetFragmentColor(i).a;\r\n\t\t\t\tVFXClipFragmentColor(alpha,i);\r\n\t\t\t\treturn 0;\r\n\t\t\t}\r\n\t\t\tENDHLSL\r\n\t\t}\r\n\t\t\r\n\r\n\t}\r\n}\r\n"
-  - compute: 0
-    name: Temp_shader_f_mesh output_Runtime.shader
-    source: "Shader \"Hidden/VFX/ParticleMeshes\"\r\n{\r\n\tSubShader\r\n\t{\t\r\n\t\tCull Off\r\n\t\t\r\n\t\tTags { \"Queue\"=\"Transparent\" \"IgnoreProjector\"=\"True\" \"RenderType\"=\"Transparent\" }\r\n\t\t\r\n\t\t\r\n\t\t\r\n\t\t\r\n\t\t\r\n\t\t\r\n\t\t\r\n\t\t\r\n\t\t\r\n\t\t\r\n\t\t\r\n\t\t\r\n\t\tBlend SrcAlpha OneMinusSrcAlpha\r\n\t\tZTest LEqual\r\n\t\tZWrite Off\r\n\t\tCull Back\r\n\t\t\r\n\t\r\n\t\t\t\r\n\t\tHLSLINCLUDE\r\n\t\t#if !defined(VFX_WORLD_SPACE) && !defined(VFX_LOCAL_SPACE)\r\n\t\t#define VFX_LOCAL_SPACE 1\r\n\t\t#endif\r\n\t\t\r\n\t\t#include \"HLSLSupport.cginc\"\r\n\t\t#define NB_THREADS_PER_GROUP 64\r\n\t\t#define VFX_USE_POSITION_CURRENT 1\r\n\t\t#define VFX_USE_COLOR_CURRENT 1\r\n\t\t#define VFX_USE_ALPHA_CURRENT 1\r\n\t\t#define VFX_USE_ALIVE_CURRENT 1\r\n\t\t#define VFX_USE_AXISX_CURRENT 1\r\n\t\t#define VFX_USE_AXISY_CURRENT 1\r\n\t\t#define VFX_USE_AXISZ_CURRENT 1\r\n\t\t#define VFX_USE_ANGLEX_CURRENT 1\r\n\t\t#define VFX_USE_ANGLEY_CURRENT 1\r\n\t\t#define VFX_USE_ANGLEZ_CURRENT 1\r\n\t\t#define VFX_USE_PIVOT_CURRENT 1\r\n\t\t#define VFX_USE_SIZEX_CURRENT 1\r\n\t\t#define USE_CAST_SHADOWS_PASS 1\r\n\t\t#define VFX_HAS_INDIRECT_DRAW 1\r\n\t\t\r\n\t\t\r\n\t\t#define VFX_LOCAL_SPACE 1\r\n\t\t\r\n\r\n\t\tTexture2D mainTexture;\r\n\t\tSamplerState samplermainTexture;\r\n\t\t\r\n\r\n\t\t\r\n\t\t#define VFX_NEEDS_COLOR_INTERPOLATOR (VFX_USE_COLOR_CURRENT || VFX_USE_ALPHA_CURRENT)\r\n\t\t#define IS_TRANSPARENT_PARTICLE (!IS_OPAQUE_PARTICLE)\r\n\t\t\r\n\t\tByteAddressBuffer attributeBuffer;\t\r\n\t\t\r\n\t\t#if VFX_HAS_INDIRECT_DRAW\r\n\t\tStructuredBuffer<uint> indirectBuffer;\t\r\n\t\t#endif\t\r\n\t\t\r\n\t\t#if USE_DEAD_LIST_COUNT\r\n\t\tByteAddressBuffer deadListCount;\r\n\t\t#endif\r\n\t\t\r\n\t\tCBUFFER_START(outputParams)\r\n\t\t\tfloat nbMax;\r\n\t\t\tfloat systemSeed;\r\n\t\tCBUFFER_END\r\n\t\t\r\n\t\tENDHLSL\r\n\t\t\r\n\r\n\t\t// Forward pass\r\n\t\tPass\r\n\t\t{\t\t\r\n\t\t\tTags { \"LightMode\"=\"ForwardBase\" }\r\n\t\t\t\r\n\t\t\tHLSLPROGRAM\r\n\t\t\t#pragma target 4.5\r\n\t\t\t\r\n\t\t\tstruct ps_input\r\n\t\t\t{\r\n\t\t\t\tfloat4 pos : SV_POSITION;\r\n\t\t\t\t#if USE_FLIPBOOK_INTERPOLATION\r\n\t\t\t\tfloat4 uv : TEXCOORD0;\r\n\t\t\t\t#else\r\n\t\t\t\tfloat2 uv : TEXCOORD0;\t\r\n\t\t\t\t#endif\r\n\t\t\t\t#if VFX_NEEDS_COLOR_INTERPOLATOR\r\n\t\t\t\tnointerpolation float4 color : COLOR0;\r\n\t\t\t\t#endif\r\n\t\t\t\t#if USE_SOFT_PARTICLE || USE_ALPHA_TEST || USE_FLIPBOOK_INTERPOLATION\r\n\t\t\t\t// x: inverse soft particles fade distance\r\n\t\t\t\t// y: alpha threshold\r\n\t\t\t\t// z: frame blending factor\r\n\t\t\t\tnointerpolation float3 builtInInterpolants : TEXCOORD1;\r\n\t\t\t\t#endif\r\n\t\t\t\t#if USE_SOFT_PARTICLE\r\n\t\t\t\tfloat4 projPos : TEXCOORD2;\t\t\r\n\t\t\t\t#endif\r\n\t\t\t};\r\n\t\t\t\r\n\t\t\tstruct ps_output\r\n\t\t\t{\r\n\t\t\t\tfloat4 color : SV_Target0;\r\n\t\t\t};\r\n\t\t\r\n\t\t#define VFX_VARYING_PS_INPUTS ps_input\r\n\t\t#define VFX_VARYING_POSCS pos\r\n\t\t#define VFX_VARYING_POSSS projPos\r\n\t\t#define VFX_VARYING_COLOR color.rgb\r\n\t\t#define VFX_VARYING_ALPHA color.a\r\n\t\t#define VFX_VARYING_INVSOFTPARTICLEFADEDISTANCE builtInInterpolants.x\r\n\t\t#define VFX_VARYING_ALPHATHRESHOLD builtInInterpolants.y\r\n\t\t#define VFX_VARYING_FRAMEBLEND builtInInterpolants.z\r\n\t\t#define VFX_VARYING_UV uv\r\n\t\t\t\t\r\n\t\t\t#if !(defined(VFX_VARYING_PS_INPUTS) && defined(VFX_VARYING_POSCS))\r\n\t\t\t#error VFX_VARYING_PS_INPUTS, VFX_VARYING_POSCS and VFX_VARYING_UV must be defined.\r\n\t\t\t#endif\r\n\t\t\t\r\n\t\t\t#include \"/VisualEffectGraph/Shaders/RenderPipeline/Legacy/VFXCommon.cginc\"\r\n\t\t\t#include \"VisualEffectGraph/Shaders/VFXCommon.cginc\"\r\n\t\t\t\r\n\r\n\t\t\tvoid SetAttribute_A064353D(inout float3 position, float3 Position) /*attribute:position Composition:Overwrite Source:Slot Random:Off channels:XYZ */\r\n\t\t\t{\r\n\t\t\t    position = Position;\r\n\t\t\t}\r\n\t\t\t\r\n\r\n\t\t\t\r\n\t\t\tstruct vs_input\r\n\t\t\t{\r\n\t\t\t\tfloat3 pos : POSITION;\r\n\t\t\t\tfloat2 uv : TEXCOORD0;\r\n\t\t\t};\r\n\t\t\t\r\n\t\t\t#pragma vertex vert\r\n\t\t\tVFX_VARYING_PS_INPUTS vert(vs_input i, uint instanceID : SV_InstanceID)\r\n\t\t\t{\r\n\t\t\t\tuint index = instanceID;\r\n\t\t\t\tVFX_VARYING_PS_INPUTS o = (VFX_VARYING_PS_INPUTS)0;\r\n\t\t\t\r\n\t\t\t\t\r\n\t\t\t\t\t\t#if VFX_HAS_INDIRECT_DRAW\r\n\t\t\t\t\t\t#if USE_DEAD_LIST_COUNT\r\n\t\t\t\t\t\t\tif (index >= asuint(nbMax) - deadListCount.Load(0))\r\n\t\t\t\t\t\t\t\treturn o;\r\n\t\t\t\t\t\t#endif\r\n\t\t\t\t\t\t\r\n\t\t\t\t\t\t\tindex = indirectBuffer[index];\r\n\t\t\t\t\t\t\tfloat3 position = asfloat(attributeBuffer.Load3((index * 0x4 + 0x0) << 2));\r\n\t\t\t\t\t\t\tfloat3 color = asfloat(attributeBuffer.Load3((index * 0x4 + 0xC580) << 2));\r\n\t\t\t\t\t\t\tfloat alpha = (float)1;\r\n\t\t\t\t\t\t\tbool alive = (attributeBuffer.Load((index * 0x1 + 0x11480) << 2));\r\n\t\t\t\t\t\t\tfloat3 axisX = float3(1,0,0);\r\n\t\t\t\t\t\t\tfloat3 axisY = float3(0,1,0);\r\n\t\t\t\t\t\t\tfloat3 axisZ = float3(0,0,1);\r\n\t\t\t\t\t\t\tfloat angleX = (float)0;\r\n\t\t\t\t\t\t\tfloat angleY = (float)0;\r\n\t\t\t\t\t\t\tfloat angleZ = (float)0;\r\n\t\t\t\t\t\t\tfloat3 pivot = float3(0,0,0);\r\n\t\t\t\t\t\t\tfloat sizeX = (float)0.1;\r\n\t\t\t\t\t\t\t\r\n\t\t\t\t\r\n\t\t\t\t\t\t#else\r\n\t\t\t\t\t\t\tif (index >= asuint(nbMax))\r\n\t\t\t\t\t\t\t\treturn o;\r\n\t\t\t\t\t\t\t\r\n\t\t\t\t\t\t\tbool alive = (attributeBuffer.Load((index * 0x1 + 0x11480) << 2));\r\n\t\t\t\t\t\t\t\r\n\t\t\t\t\r\n\t\t\t\t\t\t\tif (!alive)\r\n\t\t\t\t\t\t\t\treturn o;\r\n\t\t\t\t\t\t\t\r\n\t\t\t\t\t\t\tfloat3 position = asfloat(attributeBuffer.Load3((index * 0x4 + 0x0) << 2));\r\n\t\t\t\t\t\t\tfloat3 color = asfloat(attributeBuffer.Load3((index * 0x4 + 0xC580) << 2));\r\n\t\t\t\t\t\t\tfloat alpha = (float)1;\r\n\t\t\t\t\t\t\tfloat3 axisX = float3(1,0,0);\r\n\t\t\t\t\t\t\tfloat3 axisY = float3(0,1,0);\r\n\t\t\t\t\t\t\tfloat3 axisZ = float3(0,0,1);\r\n\t\t\t\t\t\t\tfloat angleX = (float)0;\r\n\t\t\t\t\t\t\tfloat angleY = (float)0;\r\n\t\t\t\t\t\t\tfloat angleZ = (float)0;\r\n\t\t\t\t\t\t\tfloat3 pivot = float3(0,0,0);\r\n\t\t\t\t\t\t\tfloat sizeX = (float)0.1;\r\n\t\t\t\t\t\t\t\r\n\t\t\t\t\r\n\t\t\t\t\t\t#endif\r\n\t\t\t\t\t\t\r\n\t\t\t\t{\r\n\t\t\t\t    float tmp_u = position[0];\r\n\t\t\t\t    float tmp_v = position[1];\r\n\t\t\t\t    float tmp_x = position[2];\r\n\t\t\t\t    float tmp_y = (float)6 + tmp_x;\r\n\t\t\t\t    float tmp_ba = tmp_y - (float)9;\r\n\t\t\t\t    float3 tmp_bb = float3(tmp_u, tmp_v, tmp_ba);\r\n\t\t\t\t    SetAttribute_A064353D( /*inout */position, tmp_bb);\r\n\t\t\t\t}\r\n\t\t\t\t\r\n\r\n\t\t\t\t\t\t\r\n\t\t\t\tif (!alive)\r\n\t\t\t\t\treturn o;\r\n\t\t\t\t\r\n\t\t\t\to.VFX_VARYING_UV.xy = i.uv;\r\n\t\t\t\t\r\n\t\t\t\t\r\n\t\t\t\t\t\tfloat3 size = float3(sizeX,sizeX,sizeX);\r\n\t\t\t\t\t\t#if VFX_USE_SIZEY_CURRENT\r\n\t\t\t\t\t\tsize.y = sizeY;\r\n\t\t\t\t\t\t#endif\r\n\t\t\t\t\t\t#if VFX_USE_SIZEZ_CURRENT\r\n\t\t\t\t\t\tsize.z = sizeZ;\r\n\t\t\t\t\t\t#else\r\n\t\t\t\t\t\tsize.z = min(size.x,size.y);\r\n\t\t\t\t\t\t#endif\r\n\t\t\t\t\t\t\r\n\t\t\t\t\r\n\t\t\t\tfloat4x4 elementToVFX = GetElementToVFXMatrix(axisX,axisY,axisZ,float3(angleX,angleY,angleZ),pivot,size,position);\r\n\t\t\t\tfloat3 vPos = mul(elementToVFX,float4(i.pos,1.0f)).xyz;\r\n\t\t\t\r\n\t\t\t\to.VFX_VARYING_POSCS = TransformPositionVFXToClip(vPos);\r\n\t\t\t\r\n\t\t\t\t\r\n\t\t\t\t\t\t#if VFX_USE_COLOR_CURRENT && defined(VFX_VARYING_COLOR)\r\n\t\t\t\t\t\to.VFX_VARYING_COLOR = color;\r\n\t\t\t\t\t\t#endif\r\n\t\t\t\t\t\t#if VFX_USE_ALPHA_CURRENT && defined(VFX_VARYING_ALPHA) \r\n\t\t\t\t\t\to.VFX_VARYING_ALPHA = alpha;\r\n\t\t\t\t\t\t#endif\r\n\t\t\t\t\t\t\r\n\t\t\t\t\t\t\r\n\t\t\t\t\t\t#if USE_SOFT_PARTICLE && defined(VFX_VARYING_INVSOFTPARTICLEFADEDISTANCE)\r\n\t\t\t\t\t\t\r\n\t\t\t\t\t\to.VFX_VARYING_INVSOFTPARTICLEFADEDISTANCE = invSoftParticlesFadeDistance;\r\n\t\t\t\t\t\t#endif\r\n\t\t\t\t\t\t\r\n\t\t\t\t\t\t#if (VFX_NEEDS_POSSS || USE_SOFT_PARTICLE) && defined(VFX_VARYING_POSSS) && defined(VFX_VARYING_POSCS)\r\n\t\t\t\t\t\to.VFX_VARYING_POSSS = VFXGetPOSSS(o.VFX_VARYING_POSCS);\r\n\t\t\t\t\t\t#endif\r\n\t\t\t\t\t\t\r\n\t\t\t\t\t\t#if USE_ALPHA_TEST && defined(VFX_VARYING_ALPHATHRESHOLD)\r\n\t\t\t\t\t\t\r\n\t\t\t\t\t\to.VFX_VARYING_ALPHATHRESHOLD = alphaThreshold;\r\n\t\t\t\t\t\t#endif\r\n\t\t\t\t\t\t\r\n\t\t\t\t\t\t#if USE_UV_SCALE_BIAS\r\n\t\t\t\t\t\t\r\n\t\t\t\t\t\t\r\n\t\t\t\t\t\to.VFX_VARYING_UV.xy = o.VFX_VARYING_UV.xy * uvScale + uvBias;\r\n\t\t\t\t\t\t#endif\r\n\t\t\t\t\t\t\r\n\t\t\t\t\t\t\r\n\t\t\t\r\n\t\t\t\t\r\n\t\t\t\t\t\t#if USE_FLIPBOOK\r\n\t\t\t\t\t\t\r\n\t\t\t\t\t\t\r\n\t\t\t\t\t\tVFXUVData uvData = GetUVData(flipBookSize, invFlipBookSize, o.VFX_VARYING_UV.xy, texIndex);\r\n\t\t\t\t\t\to.VFX_VARYING_UV.xy = uvData.uvs.xy;\r\n\t\t\t\t\t\t#if USE_FLIPBOOK_INTERPOLATION\r\n\t\t\t\t\t\to.VFX_VARYING_UV.zw = uvData.uvs.zw;\r\n\t\t\t\t\t\to.VFX_VARYING_FRAMEBLEND = uvData.blend;\r\n\t\t\t\t\t\t#endif\r\n\t\t\t\t\t\t#endif\r\n\t\t\t\t\t\t\r\n\t\t\t\r\n\t\t\t\t\r\n\t\t\t\t\t\t\r\n\t\t\t\treturn o;\r\n\t\t\t}\r\n\t\t\t\r\n\t\t\t#include \"VisualEffectGraph/Shaders/VFXCommonOutput.cginc\"\r\n\t\t\t\r\n\t\t\t\r\n\t\t\t\t\r\n\t\t\t#pragma fragment frag\r\n\t\t\tps_output frag(ps_input i)\r\n\t\t\t{\r\n\t\t\t\tps_output o = (ps_output)0;\r\n\t\t\t\to.color = VFXGetFragmentColor(i);\r\n\t\t\t\to.color *= VFXGetTextureColor(VFX_SAMPLER(mainTexture),i);\r\n\t\t\t\tVFXClipFragmentColor(o.color.a,i);\r\n\t\t\t\treturn o;\r\n\t\t\t}\r\n\t\t\tENDHLSL\r\n\t\t}\r\n\t\t\r\n\r\n\t\t// Shadow pass\r\n\t\tPass\r\n\t\t{\t\t\r\n\t\t\tTags { \"LightMode\"=\"ShadowCaster\" }\r\n\t\t\r\n\t\t\tZWrite On\r\n\t\t\tBlend Off\r\n\t\t\t\r\n\t\t\tHLSLPROGRAM\r\n\t\t\t#pragma target 4.5\r\n\t\t\t\r\n\t\t\tstruct ps_input\r\n\t\t\t{\r\n\t\t\t\tfloat4 pos : SV_POSITION;\r\n\t\t\t\t#if USE_FLIPBOOK_INTERPOLATION\r\n\t\t\t\tfloat4 uv : TEXCOORD0;\r\n\t\t\t\t#else\r\n\t\t\t\tfloat2 uv : TEXCOORD0;\t\r\n\t\t\t\t#endif\r\n\t\t\t\t#if USE_ALPHA_TEST || USE_FLIPBOOK_INTERPOLATION || VFX_USE_ALPHA_CURRENT\r\n\t\t\t\t// x: alpha threshold\r\n\t\t\t\t// y: frame blending factor\r\n\t\t\t\t// z: alpha\r\n\t\t\t\tnointerpolation float3 builtInInterpolants : TEXCOORD1;\r\n\t\t\t\t#endif\r\n\t\t\t};\r\n\t\t\r\n\t\t#define VFX_VARYING_PS_INPUTS ps_input\r\n\t\t#define VFX_VARYING_POSCS pos\r\n\t\t#define VFX_VARYING_ALPHA builtInInterpolants.z\r\n\t\t#define VFX_VARYING_ALPHATHRESHOLD builtInInterpolants.x\r\n\t\t#define VFX_VARYING_FRAMEBLEND builtInInterpolants.y\r\n\t\t#define VFX_VARYING_UV uv\r\n\t\t\t\t\r\n\t\t\r\n\t\t\r\n\t\t// Needed for HDRP\r\n\t\t#define SHADERPASS SHADERPASS_SHADOWS\r\n\t\t#define USE_LEGACY_UNITY_MATRIX_VARIABLES\r\n\t\t\t\t\r\n\t\t\t#if !(defined(VFX_VARYING_PS_INPUTS) && defined(VFX_VARYING_POSCS))\r\n\t\t\t#error VFX_VARYING_PS_INPUTS, VFX_VARYING_POSCS and VFX_VARYING_UV must be defined.\r\n\t\t\t#endif\r\n\t\t\t\r\n\t\t\t#include \"/VisualEffectGraph/Shaders/RenderPipeline/Legacy/VFXCommon.cginc\"\r\n\t\t\t#include \"VisualEffectGraph/Shaders/VFXCommon.cginc\"\r\n\t\t\t\r\n\r\n\t\t\tvoid SetAttribute_A064353D(inout float3 position, float3 Position) /*attribute:position Composition:Overwrite Source:Slot Random:Off channels:XYZ */\r\n\t\t\t{\r\n\t\t\t    position = Position;\r\n\t\t\t}\r\n\t\t\t\r\n\r\n\t\t\t\r\n\t\t\tstruct vs_input\r\n\t\t\t{\r\n\t\t\t\tfloat3 pos : POSITION;\r\n\t\t\t\tfloat2 uv : TEXCOORD0;\r\n\t\t\t};\r\n\t\t\t\r\n\t\t\t#pragma vertex vert\r\n\t\t\tVFX_VARYING_PS_INPUTS vert(vs_input i, uint instanceID : SV_InstanceID)\r\n\t\t\t{\r\n\t\t\t\tuint index = instanceID;\r\n\t\t\t\tVFX_VARYING_PS_INPUTS o = (VFX_VARYING_PS_INPUTS)0;\r\n\t\t\t\r\n\t\t\t\t\r\n\t\t\t\t\t\t#if VFX_HAS_INDIRECT_DRAW\r\n\t\t\t\t\t\t#if USE_DEAD_LIST_COUNT\r\n\t\t\t\t\t\t\tif (index >= asuint(nbMax) - deadListCount.Load(0))\r\n\t\t\t\t\t\t\t\treturn o;\r\n\t\t\t\t\t\t#endif\r\n\t\t\t\t\t\t\r\n\t\t\t\t\t\t\tindex = indirectBuffer[index];\r\n\t\t\t\t\t\t\tfloat3 position = asfloat(attributeBuffer.Load3((index * 0x4 + 0x0) << 2));\r\n\t\t\t\t\t\t\tfloat3 color = asfloat(attributeBuffer.Load3((index * 0x4 + 0xC580) << 2));\r\n\t\t\t\t\t\t\tfloat alpha = (float)1;\r\n\t\t\t\t\t\t\tbool alive = (attributeBuffer.Load((index * 0x1 + 0x11480) << 2));\r\n\t\t\t\t\t\t\tfloat3 axisX = float3(1,0,0);\r\n\t\t\t\t\t\t\tfloat3 axisY = float3(0,1,0);\r\n\t\t\t\t\t\t\tfloat3 axisZ = float3(0,0,1);\r\n\t\t\t\t\t\t\tfloat angleX = (float)0;\r\n\t\t\t\t\t\t\tfloat angleY = (float)0;\r\n\t\t\t\t\t\t\tfloat angleZ = (float)0;\r\n\t\t\t\t\t\t\tfloat3 pivot = float3(0,0,0);\r\n\t\t\t\t\t\t\tfloat sizeX = (float)0.1;\r\n\t\t\t\t\t\t\t\r\n\t\t\t\t\r\n\t\t\t\t\t\t#else\r\n\t\t\t\t\t\t\tif (index >= asuint(nbMax))\r\n\t\t\t\t\t\t\t\treturn o;\r\n\t\t\t\t\t\t\t\r\n\t\t\t\t\t\t\tbool alive = (attributeBuffer.Load((index * 0x1 + 0x11480) << 2));\r\n\t\t\t\t\t\t\t\r\n\t\t\t\t\r\n\t\t\t\t\t\t\tif (!alive)\r\n\t\t\t\t\t\t\t\treturn o;\r\n\t\t\t\t\t\t\t\r\n\t\t\t\t\t\t\tfloat3 position = asfloat(attributeBuffer.Load3((index * 0x4 + 0x0) << 2));\r\n\t\t\t\t\t\t\tfloat3 color = asfloat(attributeBuffer.Load3((index * 0x4 + 0xC580) << 2));\r\n\t\t\t\t\t\t\tfloat alpha = (float)1;\r\n\t\t\t\t\t\t\tfloat3 axisX = float3(1,0,0);\r\n\t\t\t\t\t\t\tfloat3 axisY = float3(0,1,0);\r\n\t\t\t\t\t\t\tfloat3 axisZ = float3(0,0,1);\r\n\t\t\t\t\t\t\tfloat angleX = (float)0;\r\n\t\t\t\t\t\t\tfloat angleY = (float)0;\r\n\t\t\t\t\t\t\tfloat angleZ = (float)0;\r\n\t\t\t\t\t\t\tfloat3 pivot = float3(0,0,0);\r\n\t\t\t\t\t\t\tfloat sizeX = (float)0.1;\r\n\t\t\t\t\t\t\t\r\n\t\t\t\t\r\n\t\t\t\t\t\t#endif\r\n\t\t\t\t\t\t\r\n\t\t\t\t{\r\n\t\t\t\t    float tmp_u = position[0];\r\n\t\t\t\t    float tmp_v = position[1];\r\n\t\t\t\t    float tmp_x = position[2];\r\n\t\t\t\t    float tmp_y = (float)6 + tmp_x;\r\n\t\t\t\t    float tmp_ba = tmp_y - (float)9;\r\n\t\t\t\t    float3 tmp_bb = float3(tmp_u, tmp_v, tmp_ba);\r\n\t\t\t\t    SetAttribute_A064353D( /*inout */position, tmp_bb);\r\n\t\t\t\t}\r\n\t\t\t\t\r\n\r\n\t\t\t\t\t\t\r\n\t\t\t\tif (!alive)\r\n\t\t\t\t\treturn o;\r\n\t\t\t\t\r\n\t\t\t\to.VFX_VARYING_UV.xy = i.uv;\r\n\t\t\t\t\r\n\t\t\t\t\r\n\t\t\t\t\t\tfloat3 size = float3(sizeX,sizeX,sizeX);\r\n\t\t\t\t\t\t#if VFX_USE_SIZEY_CURRENT\r\n\t\t\t\t\t\tsize.y = sizeY;\r\n\t\t\t\t\t\t#endif\r\n\t\t\t\t\t\t#if VFX_USE_SIZEZ_CURRENT\r\n\t\t\t\t\t\tsize.z = sizeZ;\r\n\t\t\t\t\t\t#else\r\n\t\t\t\t\t\tsize.z = min(size.x,size.y);\r\n\t\t\t\t\t\t#endif\r\n\t\t\t\t\t\t\r\n\t\t\t\t\r\n\t\t\t\tfloat4x4 elementToVFX = GetElementToVFXMatrix(axisX,axisY,axisZ,float3(angleX,angleY,angleZ),pivot,size,position);\r\n\t\t\t\tfloat3 vPos = mul(elementToVFX,float4(i.pos,1.0f)).xyz;\r\n\t\t\t\r\n\t\t\t\to.VFX_VARYING_POSCS = TransformPositionVFXToClip(vPos);\r\n\t\t\t\r\n\t\t\t\t\r\n\t\t\t\t\t\t#if VFX_USE_COLOR_CURRENT && defined(VFX_VARYING_COLOR)\r\n\t\t\t\t\t\to.VFX_VARYING_COLOR = color;\r\n\t\t\t\t\t\t#endif\r\n\t\t\t\t\t\t#if VFX_USE_ALPHA_CURRENT && defined(VFX_VARYING_ALPHA) \r\n\t\t\t\t\t\to.VFX_VARYING_ALPHA = alpha;\r\n\t\t\t\t\t\t#endif\r\n\t\t\t\t\t\t\r\n\t\t\t\t\t\t\r\n\t\t\t\t\t\t#if USE_SOFT_PARTICLE && defined(VFX_VARYING_INVSOFTPARTICLEFADEDISTANCE)\r\n\t\t\t\t\t\t\r\n\t\t\t\t\t\to.VFX_VARYING_INVSOFTPARTICLEFADEDISTANCE = invSoftParticlesFadeDistance;\r\n\t\t\t\t\t\t#endif\r\n\t\t\t\t\t\t\r\n\t\t\t\t\t\t#if (VFX_NEEDS_POSSS || USE_SOFT_PARTICLE) && defined(VFX_VARYING_POSSS) && defined(VFX_VARYING_POSCS)\r\n\t\t\t\t\t\to.VFX_VARYING_POSSS = VFXGetPOSSS(o.VFX_VARYING_POSCS);\r\n\t\t\t\t\t\t#endif\r\n\t\t\t\t\t\t\r\n\t\t\t\t\t\t#if USE_ALPHA_TEST && defined(VFX_VARYING_ALPHATHRESHOLD)\r\n\t\t\t\t\t\t\r\n\t\t\t\t\t\to.VFX_VARYING_ALPHATHRESHOLD = alphaThreshold;\r\n\t\t\t\t\t\t#endif\r\n\t\t\t\t\t\t\r\n\t\t\t\t\t\t#if USE_UV_SCALE_BIAS\r\n\t\t\t\t\t\t\r\n\t\t\t\t\t\t\r\n\t\t\t\t\t\to.VFX_VARYING_UV.xy = o.VFX_VARYING_UV.xy * uvScale + uvBias;\r\n\t\t\t\t\t\t#endif\r\n\t\t\t\t\t\t\r\n\t\t\t\t\t\t\r\n\t\t\t\r\n\t\t\t\t\r\n\t\t\t\t\t\t#if USE_FLIPBOOK\r\n\t\t\t\t\t\t\r\n\t\t\t\t\t\t\r\n\t\t\t\t\t\tVFXUVData uvData = GetUVData(flipBookSize, invFlipBookSize, o.VFX_VARYING_UV.xy, texIndex);\r\n\t\t\t\t\t\to.VFX_VARYING_UV.xy = uvData.uvs.xy;\r\n\t\t\t\t\t\t#if USE_FLIPBOOK_INTERPOLATION\r\n\t\t\t\t\t\to.VFX_VARYING_UV.zw = uvData.uvs.zw;\r\n\t\t\t\t\t\to.VFX_VARYING_FRAMEBLEND = uvData.blend;\r\n\t\t\t\t\t\t#endif\r\n\t\t\t\t\t\t#endif\r\n\t\t\t\t\t\t\r\n\t\t\t\r\n\t\t\t\t\r\n\t\t\t\t\t\to.pos = VFXApplyShadowBias(o.pos);\r\n\t\t\t\t\t\t\r\n\t\t\t\t\t\t\r\n\t\t\t\treturn o;\r\n\t\t\t}\r\n\t\t\t\r\n\t\t\t#include \"VisualEffectGraph/Shaders/VFXCommonOutput.cginc\"\r\n\t\t\t\r\n\t\t\t\r\n\t\t\t\t\r\n\t\t\t#pragma fragment frag\r\n\t\t\tfloat frag(ps_input i) : SV_TARGET\r\n\t\t\t{\r\n\t\t\t\tfloat alpha = VFXGetFragmentColor(i).a;\r\n\t\t\t\talpha *= VFXGetTextureColor(VFX_SAMPLER(mainTexture),i).a;\t\t\r\n\t\t\t\tVFXClipFragmentColor(alpha,i);\r\n\t\t\t\treturn 0;\r\n\t\t\t}\r\n\t\t\tENDHLSL\r\n\t\t}\r\n\t\t\r\n\r\n\t}\r\n}\r\n"
-=======
     source: "Shader \"Hidden/VFX/ParticleQuads\"\r\n{\r\n\tSubShader\r\n\t{\t\r\n\t\tCull Off\r\n\t\t\r\n\t\tTags { \"Queue\"=\"AlphaTest\" \"IgnoreProjector\"=\"False\" \"RenderType\"=\"Opaque\" }\r\n\t\t\r\n\t\t\r\n\t\t\r\n\t\t\r\n\t\t\r\n\t\t\r\n\t\t\r\n\t\t\r\n\t\t\r\n\t\t\r\n\t\t\r\n\t\t\r\n\t\tZTest LEqual\r\n\t\tZWrite On\r\n\t\tCull Off\r\n\t\t\r\n\t\r\n\t\t\t\r\n\t\tHLSLINCLUDE\r\n\t\t#if !defined(VFX_WORLD_SPACE) && !defined(VFX_LOCAL_SPACE)\r\n\t\t#define VFX_LOCAL_SPACE 1\r\n\t\t#endif\r\n\t\t\r\n\t\t#include \"HLSLSupport.cginc\"\r\n\t\t#define NB_THREADS_PER_GROUP 64\r\n\t\t#define VFX_USE_POSITION_CURRENT 1\r\n\t\t#define VFX_USE_COLOR_CURRENT 1\r\n\t\t#define VFX_USE_ALPHA_CURRENT 1\r\n\t\t#define VFX_USE_ALIVE_CURRENT 1\r\n\t\t#define VFX_USE_AXISX_CURRENT 1\r\n\t\t#define VFX_USE_AXISY_CURRENT 1\r\n\t\t#define VFX_USE_AXISZ_CURRENT 1\r\n\t\t#define VFX_USE_ANGLEX_CURRENT 1\r\n\t\t#define VFX_USE_ANGLEY_CURRENT 1\r\n\t\t#define VFX_USE_ANGLEZ_CURRENT 1\r\n\t\t#define VFX_USE_PIVOT_CURRENT 1\r\n\t\t#define VFX_USE_SIZEX_CURRENT 1\r\n\t\t#define IS_OPAQUE_PARTICLE 1\r\n\t\t#define USE_ALPHA_TEST 1\r\n\t\t#define USE_CAST_SHADOWS_PASS 1\r\n\t\t\r\n\t\t\r\n\t\t\r\n\t\t#define VFX_LOCAL_SPACE 1\r\n\t\t\r\n\r\n\t\tCBUFFER_START(parameters)\r\n\t\t    float alphaThreshold;\r\n\t\t    uint3 PADDING_0;\r\n\t\tCBUFFER_END\r\n\t\tTexture2D mainTexture;\r\n\t\tSamplerState samplermainTexture;\r\n\t\t\r\n\r\n\t\t\r\n\t\t#define VFX_NEEDS_COLOR_INTERPOLATOR (VFX_USE_COLOR_CURRENT || VFX_USE_ALPHA_CURRENT)\r\n\t\t#define IS_TRANSPARENT_PARTICLE (!IS_OPAQUE_PARTICLE)\r\n\t\t\r\n\t\tByteAddressBuffer attributeBuffer;\t\r\n\t\t\r\n\t\t#if VFX_HAS_INDIRECT_DRAW\r\n\t\tStructuredBuffer<uint> indirectBuffer;\t\r\n\t\t#endif\t\r\n\t\t\r\n\t\t#if USE_DEAD_LIST_COUNT\r\n\t\tByteAddressBuffer deadListCount;\r\n\t\t#endif\r\n\t\t\r\n\t\tCBUFFER_START(outputParams)\r\n\t\t\tfloat nbMax;\r\n\t\t\tfloat systemSeed;\r\n\t\tCBUFFER_END\r\n\t\t\r\n\t\tENDHLSL\r\n\t\t\r\n\r\n\t\t// Depth pass\r\n\t\tPass\r\n\t\t{\t\t\r\n\t\t\tTags { \"LightMode\"=\"DepthForwardOnly\" }\r\n\t\t\r\n\t\t\tZWrite On\r\n\t\t\tBlend Off\r\n\t\t\t\r\n\t\t\tHLSLPROGRAM\r\n\t\t\t#pragma target 4.5\r\n\t\t\t\r\n\t\t\tstruct ps_input\r\n\t\t\t{\r\n\t\t\t\tfloat4 pos : SV_POSITION;\r\n\t\t\t\t#if USE_FLIPBOOK_INTERPOLATION\r\n\t\t\t\tfloat4 uv : TEXCOORD0;\r\n\t\t\t\t#else\r\n\t\t\t\tfloat2 uv : TEXCOORD0;\t\r\n\t\t\t\t#endif\r\n\t\t\t\t#if USE_ALPHA_TEST || USE_FLIPBOOK_INTERPOLATION || VFX_USE_ALPHA_CURRENT\r\n\t\t\t\t// x: alpha threshold\r\n\t\t\t\t// y: frame blending factor\r\n\t\t\t\t// z: alpha\r\n\t\t\t\tnointerpolation float3 builtInInterpolants : TEXCOORD1;\r\n\t\t\t\t#endif\r\n\t\t\t};\r\n\t\t\r\n\t\t#define VFX_VARYING_PS_INPUTS ps_input\r\n\t\t#define VFX_VARYING_POSCS pos\r\n\t\t#define VFX_VARYING_ALPHA builtInInterpolants.z\r\n\t\t#define VFX_VARYING_ALPHATHRESHOLD builtInInterpolants.x\r\n\t\t#define VFX_VARYING_FRAMEBLEND builtInInterpolants.y\r\n\t\t#define VFX_VARYING_UV uv\r\n\t\t\t\t\t\t\r\n\t\t\t#if !(defined(VFX_VARYING_PS_INPUTS) && defined(VFX_VARYING_POSCS))\r\n\t\t\t#error VFX_VARYING_PS_INPUTS, VFX_VARYING_POSCS and VFX_VARYING_UV must be defined.\r\n\t\t\t#endif\r\n\t\t\t\r\n\t\t\t#include \"Assets/VFXEditor/Shaders/RenderPipeline/HDRP/VFXCommon.cginc\"\r\n\t\t\t#include \"Assets/VFXEditor/Shaders/VFXCommon.cginc\"\r\n\t\t\t\r\n\r\n\t\t\tvoid Orient_0(inout float3 axisX, inout float3 axisY, inout float3 axisZ) /*mode:FaceCameraPlane */\r\n\t\t\t{\r\n\t\t\t    \r\n\t\t\t    float3x3 viewRot = GetVFXToViewRotMatrix();\r\n\t\t\t    axisX = viewRot[0].xyz;\r\n\t\t\t    axisY = viewRot[1].xyz;\r\n\t\t\t    #if VFX_LOCAL_SPACE // Need to remove potential scale in local transform\r\n\t\t\t    axisX = normalize(axisX);\r\n\t\t\t    axisY = normalize(axisY);\r\n\t\t\t    axisZ = cross(axisX,axisY);\r\n\t\t\t    #else\r\n\t\t\t    axisZ = -viewRot[2].xyz;\r\n\t\t\t    #endif\r\n\t\t\t    \r\n\t\t\t}\r\n\t\t\t\r\n\r\n\t\t\t\r\n\t\t\t#pragma vertex vert\r\n\t\t\tVFX_VARYING_PS_INPUTS vert(uint id : SV_VertexID, uint instanceID : SV_InstanceID)\r\n\t\t\t{\r\n\t\t\t\tuint index = (id >> 2) + instanceID * 2048;\r\n\t\t\t\tVFX_VARYING_PS_INPUTS o = (VFX_VARYING_PS_INPUTS)0;\r\n\t\t\t\t\r\n\t\t\t\t\r\n\t\t\t\t\t\t#if VFX_HAS_INDIRECT_DRAW\r\n\t\t\t\t\t\t#if USE_DEAD_LIST_COUNT\r\n\t\t\t\t\t\t\tif (index >= asuint(nbMax) - deadListCount.Load(0))\r\n\t\t\t\t\t\t\t\treturn o;\r\n\t\t\t\t\t\t#endif\r\n\t\t\t\t\t\t\r\n\t\t\t\t\t\t\tindex = indirectBuffer[index];\r\n\t\t\t\t\t\t\tfloat3 position = asfloat(attributeBuffer.Load3((index * 0x4 + 0x0) << 2));\r\n\t\t\t\t\t\t\tfloat3 color = asfloat(attributeBuffer.Load3((index * 0x4 + 0xC580) << 2));\r\n\t\t\t\t\t\t\tfloat alpha = (float)1;\r\n\t\t\t\t\t\t\tbool alive = (attributeBuffer.Load((index * 0x1 + 0x11480) << 2));\r\n\t\t\t\t\t\t\tfloat3 axisX = float3(1,0,0);\r\n\t\t\t\t\t\t\tfloat3 axisY = float3(0,1,0);\r\n\t\t\t\t\t\t\tfloat3 axisZ = float3(0,0,1);\r\n\t\t\t\t\t\t\tfloat angleX = (float)0;\r\n\t\t\t\t\t\t\tfloat angleY = (float)0;\r\n\t\t\t\t\t\t\tfloat angleZ = (float)0;\r\n\t\t\t\t\t\t\tfloat3 pivot = float3(0,0,0);\r\n\t\t\t\t\t\t\tfloat sizeX = (float)0.1;\r\n\t\t\t\t\t\t\t\r\n\t\t\t\t\r\n\t\t\t\t\t\t#else\r\n\t\t\t\t\t\t\tif (index >= asuint(nbMax))\r\n\t\t\t\t\t\t\t\treturn o;\r\n\t\t\t\t\t\t\t\r\n\t\t\t\t\t\t\tbool alive = (attributeBuffer.Load((index * 0x1 + 0x11480) << 2));\r\n\t\t\t\t\t\t\t\r\n\t\t\t\t\r\n\t\t\t\t\t\t\tif (!alive)\r\n\t\t\t\t\t\t\t\treturn o;\r\n\t\t\t\t\t\t\t\r\n\t\t\t\t\t\t\tfloat3 position = asfloat(attributeBuffer.Load3((index * 0x4 + 0x0) << 2));\r\n\t\t\t\t\t\t\tfloat3 color = asfloat(attributeBuffer.Load3((index * 0x4 + 0xC580) << 2));\r\n\t\t\t\t\t\t\tfloat alpha = (float)1;\r\n\t\t\t\t\t\t\tfloat3 axisX = float3(1,0,0);\r\n\t\t\t\t\t\t\tfloat3 axisY = float3(0,1,0);\r\n\t\t\t\t\t\t\tfloat3 axisZ = float3(0,0,1);\r\n\t\t\t\t\t\t\tfloat angleX = (float)0;\r\n\t\t\t\t\t\t\tfloat angleY = (float)0;\r\n\t\t\t\t\t\t\tfloat angleZ = (float)0;\r\n\t\t\t\t\t\t\tfloat3 pivot = float3(0,0,0);\r\n\t\t\t\t\t\t\tfloat sizeX = (float)0.1;\r\n\t\t\t\t\t\t\t\r\n\t\t\t\t\r\n\t\t\t\t\t\t#endif\r\n\t\t\t\t\t\t\r\n\t\t\t\tOrient_0( /*inout */axisX,  /*inout */axisY,  /*inout */axisZ);\r\n\t\t\t\t\r\n\r\n\t\t\t\t\r\n\t\t\t\tif (!alive)\r\n\t\t\t\t\treturn o;\r\n\t\t\t\t\r\n\t\t\t\to.VFX_VARYING_UV.x = float(id & 1);\r\n\t\t\t\to.VFX_VARYING_UV.y = float((id & 2) >> 1);\r\n\t\t\t\t\r\n\t\t\t\t\r\n\t\t\t\t\t\tfloat3 size = float3(sizeX,sizeX,sizeX);\r\n\t\t\t\t\t\t#if VFX_USE_SIZEY_CURRENT\r\n\t\t\t\t\t\tsize.y = sizeY;\r\n\t\t\t\t\t\t#endif\r\n\t\t\t\t\t\t#if VFX_USE_SIZEZ_CURRENT\r\n\t\t\t\t\t\tsize.z = sizeZ;\r\n\t\t\t\t\t\t#else\r\n\t\t\t\t\t\tsize.z = min(size.x,size.y);\r\n\t\t\t\t\t\t#endif\r\n\t\t\t\t\t\t\r\n\t\t\t\t\r\n\t\t\t\tconst float2 vOffsets = o.VFX_VARYING_UV.xy * 2.0f - 1.0f;\r\n\t\t\t\tconst float4x4 elementToVFX = GetElementToVFXMatrix(axisX,axisY,axisZ,float3(angleX,angleY,angleZ),pivot,size,position);\r\n\t\t\t\tconst float3 vPos = mul(elementToVFX,float4(vOffsets,0.0f,1.0f)).xyz;\r\n\t\t\t\r\n\t\t\t\to.VFX_VARYING_POSCS = TransformPositionVFXToClip(vPos);\r\n\t\t\t\r\n\t\t\t\t\r\n\t\t\t\t\t\t#if VFX_USE_COLOR_CURRENT && defined(VFX_VARYING_COLOR)\r\n\t\t\t\t\t\to.VFX_VARYING_COLOR = color;\r\n\t\t\t\t\t\t#endif\r\n\t\t\t\t\t\t#if VFX_USE_ALPHA_CURRENT && defined(VFX_VARYING_ALPHA) \r\n\t\t\t\t\t\to.VFX_VARYING_ALPHA = alpha;\r\n\t\t\t\t\t\t#endif\r\n\t\t\t\t\t\t\r\n\t\t\t\t\t\t\r\n\t\t\t\t\t\t#if USE_SOFT_PARTICLE && defined(VFX_VARYING_INVSOFTPARTICLEFADEDISTANCE)\r\n\t\t\t\t\t\t\r\n\t\t\t\t\t\to.VFX_VARYING_INVSOFTPARTICLEFADEDISTANCE = invSoftParticlesFadeDistance;\r\n\t\t\t\t\t\t#endif\r\n\t\t\t\t\t\t\r\n\t\t\t\t\t\t#if (VFX_NEEDS_POSSS || USE_SOFT_PARTICLE) && defined(VFX_VARYING_POSSS) && defined(VFX_VARYING_POSCS)\r\n\t\t\t\t\t\to.VFX_VARYING_POSSS = VFXGetPOSSS(o.VFX_VARYING_POSCS);\r\n\t\t\t\t\t\t#endif\r\n\t\t\t\t\t\t\r\n\t\t\t\t\t\t#if USE_ALPHA_TEST && defined(VFX_VARYING_ALPHATHRESHOLD)\r\n\t\t\t\t\t\t\r\n\t\t\t\t\t\to.VFX_VARYING_ALPHATHRESHOLD = alphaThreshold;\r\n\t\t\t\t\t\t#endif\r\n\t\t\t\t\t\t\r\n\t\t\t\t\t\t#if USE_UV_SCALE_BIAS\r\n\t\t\t\t\t\t\r\n\t\t\t\t\t\t\r\n\t\t\t\t\t\to.VFX_VARYING_UV.xy = o.VFX_VARYING_UV.xy * uvScale + uvBias;\r\n\t\t\t\t\t\t#endif\r\n\t\t\t\t\t\t\r\n\t\t\t\t\t\t\r\n\t\t\t\t\r\n\t\t\t\t\r\n\t\t\t\t\t\t#if USE_FLIPBOOK\r\n\t\t\t\t\t\t\r\n\t\t\t\t\t\t\r\n\t\t\t\t\t\tVFXUVData uvData = GetUVData(flipBookSize, invFlipBookSize, o.VFX_VARYING_UV.xy, texIndex);\r\n\t\t\t\t\t\to.VFX_VARYING_UV.xy = uvData.uvs.xy;\r\n\t\t\t\t\t\t#if USE_FLIPBOOK_INTERPOLATION\r\n\t\t\t\t\t\to.VFX_VARYING_UV.zw = uvData.uvs.zw;\r\n\t\t\t\t\t\to.VFX_VARYING_FRAMEBLEND = uvData.blend;\r\n\t\t\t\t\t\t#endif\r\n\t\t\t\t\t\t#endif\r\n\t\t\t\t\t\t\r\n\t\t\t\r\n\t\t\t\t\r\n\t\t\t\r\n\t\t\t\treturn o;\r\n\t\t\t}\r\n\t\t\t\r\n\t\t\t\r\n\t\t\t\r\n\t\t\t\r\n\t\t\t#include \"Assets/VFXEditor/Shaders/VFXCommonOutput.cginc\"\r\n\t\t\t\r\n\t\t\t\t\r\n\t\t\t#pragma fragment frag\r\n\t\t\tfloat frag(ps_input i) : SV_TARGET\r\n\t\t\t{\r\n\t\t\t\tfloat alpha = VFXGetFragmentColor(i).a;\r\n\t\t\t\talpha *= VFXGetTextureColor(VFX_SAMPLER(mainTexture),i).a;\t\t\r\n\t\t\t\tVFXClipFragmentColor(alpha,i);\r\n\t\t\t\treturn 0;\r\n\t\t\t}\r\n\t\t\tENDHLSL\r\n\t\t}\r\n\t\t\r\n\r\n\t\t// Forward pass\r\n\t\tPass\r\n\t\t{\t\t\r\n\t\t\tTags { \"LightMode\"=\"ForwardOnly\" }\r\n\t\t\t\r\n\t\t\tHLSLPROGRAM\r\n\t\t\t#pragma target 4.5\r\n\t\t\t\r\n\t\t\tstruct ps_input\r\n\t\t\t{\r\n\t\t\t\tfloat4 pos : SV_POSITION;\r\n\t\t\t\t#if USE_FLIPBOOK_INTERPOLATION\r\n\t\t\t\tfloat4 uv : TEXCOORD0;\r\n\t\t\t\t#else\r\n\t\t\t\tfloat2 uv : TEXCOORD0;\t\r\n\t\t\t\t#endif\r\n\t\t\t\t#if VFX_NEEDS_COLOR_INTERPOLATOR\r\n\t\t\t\tnointerpolation float4 color : COLOR0;\r\n\t\t\t\t#endif\r\n\t\t\t\t#if USE_SOFT_PARTICLE || USE_ALPHA_TEST || USE_FLIPBOOK_INTERPOLATION\r\n\t\t\t\t// x: inverse soft particles fade distance\r\n\t\t\t\t// y: alpha threshold\r\n\t\t\t\t// z: frame blending factor\r\n\t\t\t\tnointerpolation float3 builtInInterpolants : TEXCOORD1;\r\n\t\t\t\t#endif\r\n\t\t\t\t#if USE_SOFT_PARTICLE\r\n\t\t\t\tfloat4 projPos : TEXCOORD2;\t\t\r\n\t\t\t\t#endif\r\n\t\t\t};\r\n\t\t\t\r\n\t\t\tstruct ps_output\r\n\t\t\t{\r\n\t\t\t\tfloat4 color : SV_Target0;\r\n\t\t\t};\r\n\t\t\r\n\t\t#define VFX_VARYING_PS_INPUTS ps_input\r\n\t\t#define VFX_VARYING_POSCS pos\r\n\t\t#define VFX_VARYING_POSSS projPos\r\n\t\t#define VFX_VARYING_COLOR color.rgb\r\n\t\t#define VFX_VARYING_ALPHA color.a\r\n\t\t#define VFX_VARYING_INVSOFTPARTICLEFADEDISTANCE builtInInterpolants.x\r\n\t\t#define VFX_VARYING_ALPHATHRESHOLD builtInInterpolants.y\r\n\t\t#define VFX_VARYING_FRAMEBLEND builtInInterpolants.z\r\n\t\t#define VFX_VARYING_UV uv\r\n\t\t\t\t\r\n\t\t\t#if !(defined(VFX_VARYING_PS_INPUTS) && defined(VFX_VARYING_POSCS))\r\n\t\t\t#error VFX_VARYING_PS_INPUTS, VFX_VARYING_POSCS and VFX_VARYING_UV must be defined.\r\n\t\t\t#endif\r\n\t\t\t\r\n\t\t\t#include \"Assets/VFXEditor/Shaders/RenderPipeline/HDRP/VFXCommon.cginc\"\r\n\t\t\t#include \"Assets/VFXEditor/Shaders/VFXCommon.cginc\"\r\n\t\t\t\r\n\r\n\t\t\tvoid Orient_0(inout float3 axisX, inout float3 axisY, inout float3 axisZ) /*mode:FaceCameraPlane */\r\n\t\t\t{\r\n\t\t\t    \r\n\t\t\t    float3x3 viewRot = GetVFXToViewRotMatrix();\r\n\t\t\t    axisX = viewRot[0].xyz;\r\n\t\t\t    axisY = viewRot[1].xyz;\r\n\t\t\t    #if VFX_LOCAL_SPACE // Need to remove potential scale in local transform\r\n\t\t\t    axisX = normalize(axisX);\r\n\t\t\t    axisY = normalize(axisY);\r\n\t\t\t    axisZ = cross(axisX,axisY);\r\n\t\t\t    #else\r\n\t\t\t    axisZ = -viewRot[2].xyz;\r\n\t\t\t    #endif\r\n\t\t\t    \r\n\t\t\t}\r\n\t\t\t\r\n\r\n\t\t\t\r\n\t\t\t#pragma vertex vert\r\n\t\t\tVFX_VARYING_PS_INPUTS vert(uint id : SV_VertexID, uint instanceID : SV_InstanceID)\r\n\t\t\t{\r\n\t\t\t\tuint index = (id >> 2) + instanceID * 2048;\r\n\t\t\t\tVFX_VARYING_PS_INPUTS o = (VFX_VARYING_PS_INPUTS)0;\r\n\t\t\t\t\r\n\t\t\t\t\r\n\t\t\t\t\t\t#if VFX_HAS_INDIRECT_DRAW\r\n\t\t\t\t\t\t#if USE_DEAD_LIST_COUNT\r\n\t\t\t\t\t\t\tif (index >= asuint(nbMax) - deadListCount.Load(0))\r\n\t\t\t\t\t\t\t\treturn o;\r\n\t\t\t\t\t\t#endif\r\n\t\t\t\t\t\t\r\n\t\t\t\t\t\t\tindex = indirectBuffer[index];\r\n\t\t\t\t\t\t\tfloat3 position = asfloat(attributeBuffer.Load3((index * 0x4 + 0x0) << 2));\r\n\t\t\t\t\t\t\tfloat3 color = asfloat(attributeBuffer.Load3((index * 0x4 + 0xC580) << 2));\r\n\t\t\t\t\t\t\tfloat alpha = (float)1;\r\n\t\t\t\t\t\t\tbool alive = (attributeBuffer.Load((index * 0x1 + 0x11480) << 2));\r\n\t\t\t\t\t\t\tfloat3 axisX = float3(1,0,0);\r\n\t\t\t\t\t\t\tfloat3 axisY = float3(0,1,0);\r\n\t\t\t\t\t\t\tfloat3 axisZ = float3(0,0,1);\r\n\t\t\t\t\t\t\tfloat angleX = (float)0;\r\n\t\t\t\t\t\t\tfloat angleY = (float)0;\r\n\t\t\t\t\t\t\tfloat angleZ = (float)0;\r\n\t\t\t\t\t\t\tfloat3 pivot = float3(0,0,0);\r\n\t\t\t\t\t\t\tfloat sizeX = (float)0.1;\r\n\t\t\t\t\t\t\t\r\n\t\t\t\t\r\n\t\t\t\t\t\t#else\r\n\t\t\t\t\t\t\tif (index >= asuint(nbMax))\r\n\t\t\t\t\t\t\t\treturn o;\r\n\t\t\t\t\t\t\t\r\n\t\t\t\t\t\t\tbool alive = (attributeBuffer.Load((index * 0x1 + 0x11480) << 2));\r\n\t\t\t\t\t\t\t\r\n\t\t\t\t\r\n\t\t\t\t\t\t\tif (!alive)\r\n\t\t\t\t\t\t\t\treturn o;\r\n\t\t\t\t\t\t\t\r\n\t\t\t\t\t\t\tfloat3 position = asfloat(attributeBuffer.Load3((index * 0x4 + 0x0) << 2));\r\n\t\t\t\t\t\t\tfloat3 color = asfloat(attributeBuffer.Load3((index * 0x4 + 0xC580) << 2));\r\n\t\t\t\t\t\t\tfloat alpha = (float)1;\r\n\t\t\t\t\t\t\tfloat3 axisX = float3(1,0,0);\r\n\t\t\t\t\t\t\tfloat3 axisY = float3(0,1,0);\r\n\t\t\t\t\t\t\tfloat3 axisZ = float3(0,0,1);\r\n\t\t\t\t\t\t\tfloat angleX = (float)0;\r\n\t\t\t\t\t\t\tfloat angleY = (float)0;\r\n\t\t\t\t\t\t\tfloat angleZ = (float)0;\r\n\t\t\t\t\t\t\tfloat3 pivot = float3(0,0,0);\r\n\t\t\t\t\t\t\tfloat sizeX = (float)0.1;\r\n\t\t\t\t\t\t\t\r\n\t\t\t\t\r\n\t\t\t\t\t\t#endif\r\n\t\t\t\t\t\t\r\n\t\t\t\tOrient_0( /*inout */axisX,  /*inout */axisY,  /*inout */axisZ);\r\n\t\t\t\t\r\n\r\n\t\t\t\t\r\n\t\t\t\tif (!alive)\r\n\t\t\t\t\treturn o;\r\n\t\t\t\t\r\n\t\t\t\to.VFX_VARYING_UV.x = float(id & 1);\r\n\t\t\t\to.VFX_VARYING_UV.y = float((id & 2) >> 1);\r\n\t\t\t\t\r\n\t\t\t\t\r\n\t\t\t\t\t\tfloat3 size = float3(sizeX,sizeX,sizeX);\r\n\t\t\t\t\t\t#if VFX_USE_SIZEY_CURRENT\r\n\t\t\t\t\t\tsize.y = sizeY;\r\n\t\t\t\t\t\t#endif\r\n\t\t\t\t\t\t#if VFX_USE_SIZEZ_CURRENT\r\n\t\t\t\t\t\tsize.z = sizeZ;\r\n\t\t\t\t\t\t#else\r\n\t\t\t\t\t\tsize.z = min(size.x,size.y);\r\n\t\t\t\t\t\t#endif\r\n\t\t\t\t\t\t\r\n\t\t\t\t\r\n\t\t\t\tconst float2 vOffsets = o.VFX_VARYING_UV.xy * 2.0f - 1.0f;\r\n\t\t\t\tconst float4x4 elementToVFX = GetElementToVFXMatrix(axisX,axisY,axisZ,float3(angleX,angleY,angleZ),pivot,size,position);\r\n\t\t\t\tconst float3 vPos = mul(elementToVFX,float4(vOffsets,0.0f,1.0f)).xyz;\r\n\t\t\t\r\n\t\t\t\to.VFX_VARYING_POSCS = TransformPositionVFXToClip(vPos);\r\n\t\t\t\r\n\t\t\t\t\r\n\t\t\t\t\t\t#if VFX_USE_COLOR_CURRENT && defined(VFX_VARYING_COLOR)\r\n\t\t\t\t\t\to.VFX_VARYING_COLOR = color;\r\n\t\t\t\t\t\t#endif\r\n\t\t\t\t\t\t#if VFX_USE_ALPHA_CURRENT && defined(VFX_VARYING_ALPHA) \r\n\t\t\t\t\t\to.VFX_VARYING_ALPHA = alpha;\r\n\t\t\t\t\t\t#endif\r\n\t\t\t\t\t\t\r\n\t\t\t\t\t\t\r\n\t\t\t\t\t\t#if USE_SOFT_PARTICLE && defined(VFX_VARYING_INVSOFTPARTICLEFADEDISTANCE)\r\n\t\t\t\t\t\t\r\n\t\t\t\t\t\to.VFX_VARYING_INVSOFTPARTICLEFADEDISTANCE = invSoftParticlesFadeDistance;\r\n\t\t\t\t\t\t#endif\r\n\t\t\t\t\t\t\r\n\t\t\t\t\t\t#if (VFX_NEEDS_POSSS || USE_SOFT_PARTICLE) && defined(VFX_VARYING_POSSS) && defined(VFX_VARYING_POSCS)\r\n\t\t\t\t\t\to.VFX_VARYING_POSSS = VFXGetPOSSS(o.VFX_VARYING_POSCS);\r\n\t\t\t\t\t\t#endif\r\n\t\t\t\t\t\t\r\n\t\t\t\t\t\t#if USE_ALPHA_TEST && defined(VFX_VARYING_ALPHATHRESHOLD)\r\n\t\t\t\t\t\t\r\n\t\t\t\t\t\to.VFX_VARYING_ALPHATHRESHOLD = alphaThreshold;\r\n\t\t\t\t\t\t#endif\r\n\t\t\t\t\t\t\r\n\t\t\t\t\t\t#if USE_UV_SCALE_BIAS\r\n\t\t\t\t\t\t\r\n\t\t\t\t\t\t\r\n\t\t\t\t\t\to.VFX_VARYING_UV.xy = o.VFX_VARYING_UV.xy * uvScale + uvBias;\r\n\t\t\t\t\t\t#endif\r\n\t\t\t\t\t\t\r\n\t\t\t\t\t\t\r\n\t\t\t\t\r\n\t\t\t\t\r\n\t\t\t\t\t\t#if USE_FLIPBOOK\r\n\t\t\t\t\t\t\r\n\t\t\t\t\t\t\r\n\t\t\t\t\t\tVFXUVData uvData = GetUVData(flipBookSize, invFlipBookSize, o.VFX_VARYING_UV.xy, texIndex);\r\n\t\t\t\t\t\to.VFX_VARYING_UV.xy = uvData.uvs.xy;\r\n\t\t\t\t\t\t#if USE_FLIPBOOK_INTERPOLATION\r\n\t\t\t\t\t\to.VFX_VARYING_UV.zw = uvData.uvs.zw;\r\n\t\t\t\t\t\to.VFX_VARYING_FRAMEBLEND = uvData.blend;\r\n\t\t\t\t\t\t#endif\r\n\t\t\t\t\t\t#endif\r\n\t\t\t\t\t\t\r\n\t\t\t\r\n\t\t\t\t\r\n\t\t\t\r\n\t\t\t\treturn o;\r\n\t\t\t}\r\n\t\t\t\r\n\t\t\t\r\n\t\t\t\r\n\t\t\t\r\n\t\t\t#include \"Assets/VFXEditor/Shaders/VFXCommonOutput.cginc\"\r\n\t\t\t\r\n\t\t\t\t\r\n\t\t\t#pragma fragment frag\r\n\t\t\tps_output frag(ps_input i)\r\n\t\t\t{\r\n\t\t\t\tps_output o = (ps_output)0;\r\n\t\t\t\to.color = VFXGetFragmentColor(i);\r\n\t\t\t\to.color *= VFXGetTextureColor(VFX_SAMPLER(mainTexture),i);\t\t\r\n\t\t\t\tVFXClipFragmentColor(o.color.a,i);\r\n\t\t\t\treturn o;\r\n\t\t\t}\r\n\t\t\tENDHLSL\r\n\t\t}\r\n\t\t\r\n\r\n\t\t// Shadow pass\r\n\t\tPass\r\n\t\t{\t\t\r\n\t\t\tTags { \"LightMode\"=\"ShadowCaster\" }\r\n\t\t\r\n\t\t\tZWrite On\r\n\t\t\tBlend Off\r\n\t\t\t\r\n\t\t\tHLSLPROGRAM\r\n\t\t\t#pragma target 4.5\r\n\t\t\t\r\n\t\t\tstruct ps_input\r\n\t\t\t{\r\n\t\t\t\tfloat4 pos : SV_POSITION;\r\n\t\t\t\t#if USE_FLIPBOOK_INTERPOLATION\r\n\t\t\t\tfloat4 uv : TEXCOORD0;\r\n\t\t\t\t#else\r\n\t\t\t\tfloat2 uv : TEXCOORD0;\t\r\n\t\t\t\t#endif\r\n\t\t\t\t#if USE_ALPHA_TEST || USE_FLIPBOOK_INTERPOLATION || VFX_USE_ALPHA_CURRENT\r\n\t\t\t\t// x: alpha threshold\r\n\t\t\t\t// y: frame blending factor\r\n\t\t\t\t// z: alpha\r\n\t\t\t\tnointerpolation float3 builtInInterpolants : TEXCOORD1;\r\n\t\t\t\t#endif\r\n\t\t\t};\r\n\t\t\r\n\t\t#define VFX_VARYING_PS_INPUTS ps_input\r\n\t\t#define VFX_VARYING_POSCS pos\r\n\t\t#define VFX_VARYING_ALPHA builtInInterpolants.z\r\n\t\t#define VFX_VARYING_ALPHATHRESHOLD builtInInterpolants.x\r\n\t\t#define VFX_VARYING_FRAMEBLEND builtInInterpolants.y\r\n\t\t#define VFX_VARYING_UV uv\r\n\t\t\t\t\r\n\t\t\r\n\t\t\r\n\t\t// Needed for HDRP\r\n\t\t#define SHADERPASS SHADERPASS_SHADOWS\r\n\t\t#define USE_LEGACY_UNITY_MATRIX_VARIABLES\r\n\t\t\t\t\r\n\t\t\t#if !(defined(VFX_VARYING_PS_INPUTS) && defined(VFX_VARYING_POSCS))\r\n\t\t\t#error VFX_VARYING_PS_INPUTS, VFX_VARYING_POSCS and VFX_VARYING_UV must be defined.\r\n\t\t\t#endif\r\n\t\t\t\r\n\t\t\t#include \"Assets/VFXEditor/Shaders/RenderPipeline/HDRP/VFXCommon.cginc\"\r\n\t\t\t#include \"Assets/VFXEditor/Shaders/VFXCommon.cginc\"\r\n\t\t\t\r\n\r\n\t\t\tvoid Orient_0(inout float3 axisX, inout float3 axisY, inout float3 axisZ) /*mode:FaceCameraPlane */\r\n\t\t\t{\r\n\t\t\t    \r\n\t\t\t    float3x3 viewRot = GetVFXToViewRotMatrix();\r\n\t\t\t    axisX = viewRot[0].xyz;\r\n\t\t\t    axisY = viewRot[1].xyz;\r\n\t\t\t    #if VFX_LOCAL_SPACE // Need to remove potential scale in local transform\r\n\t\t\t    axisX = normalize(axisX);\r\n\t\t\t    axisY = normalize(axisY);\r\n\t\t\t    axisZ = cross(axisX,axisY);\r\n\t\t\t    #else\r\n\t\t\t    axisZ = -viewRot[2].xyz;\r\n\t\t\t    #endif\r\n\t\t\t    \r\n\t\t\t}\r\n\t\t\t\r\n\r\n\t\t\t\r\n\t\t\t#pragma vertex vert\r\n\t\t\tVFX_VARYING_PS_INPUTS vert(uint id : SV_VertexID, uint instanceID : SV_InstanceID)\r\n\t\t\t{\r\n\t\t\t\tuint index = (id >> 2) + instanceID * 2048;\r\n\t\t\t\tVFX_VARYING_PS_INPUTS o = (VFX_VARYING_PS_INPUTS)0;\r\n\t\t\t\t\r\n\t\t\t\t\r\n\t\t\t\t\t\t#if VFX_HAS_INDIRECT_DRAW\r\n\t\t\t\t\t\t#if USE_DEAD_LIST_COUNT\r\n\t\t\t\t\t\t\tif (index >= asuint(nbMax) - deadListCount.Load(0))\r\n\t\t\t\t\t\t\t\treturn o;\r\n\t\t\t\t\t\t#endif\r\n\t\t\t\t\t\t\r\n\t\t\t\t\t\t\tindex = indirectBuffer[index];\r\n\t\t\t\t\t\t\tfloat3 position = asfloat(attributeBuffer.Load3((index * 0x4 + 0x0) << 2));\r\n\t\t\t\t\t\t\tfloat3 color = asfloat(attributeBuffer.Load3((index * 0x4 + 0xC580) << 2));\r\n\t\t\t\t\t\t\tfloat alpha = (float)1;\r\n\t\t\t\t\t\t\tbool alive = (attributeBuffer.Load((index * 0x1 + 0x11480) << 2));\r\n\t\t\t\t\t\t\tfloat3 axisX = float3(1,0,0);\r\n\t\t\t\t\t\t\tfloat3 axisY = float3(0,1,0);\r\n\t\t\t\t\t\t\tfloat3 axisZ = float3(0,0,1);\r\n\t\t\t\t\t\t\tfloat angleX = (float)0;\r\n\t\t\t\t\t\t\tfloat angleY = (float)0;\r\n\t\t\t\t\t\t\tfloat angleZ = (float)0;\r\n\t\t\t\t\t\t\tfloat3 pivot = float3(0,0,0);\r\n\t\t\t\t\t\t\tfloat sizeX = (float)0.1;\r\n\t\t\t\t\t\t\t\r\n\t\t\t\t\r\n\t\t\t\t\t\t#else\r\n\t\t\t\t\t\t\tif (index >= asuint(nbMax))\r\n\t\t\t\t\t\t\t\treturn o;\r\n\t\t\t\t\t\t\t\r\n\t\t\t\t\t\t\tbool alive = (attributeBuffer.Load((index * 0x1 + 0x11480) << 2));\r\n\t\t\t\t\t\t\t\r\n\t\t\t\t\r\n\t\t\t\t\t\t\tif (!alive)\r\n\t\t\t\t\t\t\t\treturn o;\r\n\t\t\t\t\t\t\t\r\n\t\t\t\t\t\t\tfloat3 position = asfloat(attributeBuffer.Load3((index * 0x4 + 0x0) << 2));\r\n\t\t\t\t\t\t\tfloat3 color = asfloat(attributeBuffer.Load3((index * 0x4 + 0xC580) << 2));\r\n\t\t\t\t\t\t\tfloat alpha = (float)1;\r\n\t\t\t\t\t\t\tfloat3 axisX = float3(1,0,0);\r\n\t\t\t\t\t\t\tfloat3 axisY = float3(0,1,0);\r\n\t\t\t\t\t\t\tfloat3 axisZ = float3(0,0,1);\r\n\t\t\t\t\t\t\tfloat angleX = (float)0;\r\n\t\t\t\t\t\t\tfloat angleY = (float)0;\r\n\t\t\t\t\t\t\tfloat angleZ = (float)0;\r\n\t\t\t\t\t\t\tfloat3 pivot = float3(0,0,0);\r\n\t\t\t\t\t\t\tfloat sizeX = (float)0.1;\r\n\t\t\t\t\t\t\t\r\n\t\t\t\t\r\n\t\t\t\t\t\t#endif\r\n\t\t\t\t\t\t\r\n\t\t\t\tOrient_0( /*inout */axisX,  /*inout */axisY,  /*inout */axisZ);\r\n\t\t\t\t\r\n\r\n\t\t\t\t\r\n\t\t\t\tif (!alive)\r\n\t\t\t\t\treturn o;\r\n\t\t\t\t\r\n\t\t\t\to.VFX_VARYING_UV.x = float(id & 1);\r\n\t\t\t\to.VFX_VARYING_UV.y = float((id & 2) >> 1);\r\n\t\t\t\t\r\n\t\t\t\t\r\n\t\t\t\t\t\tfloat3 size = float3(sizeX,sizeX,sizeX);\r\n\t\t\t\t\t\t#if VFX_USE_SIZEY_CURRENT\r\n\t\t\t\t\t\tsize.y = sizeY;\r\n\t\t\t\t\t\t#endif\r\n\t\t\t\t\t\t#if VFX_USE_SIZEZ_CURRENT\r\n\t\t\t\t\t\tsize.z = sizeZ;\r\n\t\t\t\t\t\t#else\r\n\t\t\t\t\t\tsize.z = min(size.x,size.y);\r\n\t\t\t\t\t\t#endif\r\n\t\t\t\t\t\t\r\n\t\t\t\t\r\n\t\t\t\tconst float2 vOffsets = o.VFX_VARYING_UV.xy * 2.0f - 1.0f;\r\n\t\t\t\tconst float4x4 elementToVFX = GetElementToVFXMatrix(axisX,axisY,axisZ,float3(angleX,angleY,angleZ),pivot,size,position);\r\n\t\t\t\tconst float3 vPos = mul(elementToVFX,float4(vOffsets,0.0f,1.0f)).xyz;\r\n\t\t\t\r\n\t\t\t\to.VFX_VARYING_POSCS = TransformPositionVFXToClip(vPos);\r\n\t\t\t\r\n\t\t\t\t\r\n\t\t\t\t\t\t#if VFX_USE_COLOR_CURRENT && defined(VFX_VARYING_COLOR)\r\n\t\t\t\t\t\to.VFX_VARYING_COLOR = color;\r\n\t\t\t\t\t\t#endif\r\n\t\t\t\t\t\t#if VFX_USE_ALPHA_CURRENT && defined(VFX_VARYING_ALPHA) \r\n\t\t\t\t\t\to.VFX_VARYING_ALPHA = alpha;\r\n\t\t\t\t\t\t#endif\r\n\t\t\t\t\t\t\r\n\t\t\t\t\t\t\r\n\t\t\t\t\t\t#if USE_SOFT_PARTICLE && defined(VFX_VARYING_INVSOFTPARTICLEFADEDISTANCE)\r\n\t\t\t\t\t\t\r\n\t\t\t\t\t\to.VFX_VARYING_INVSOFTPARTICLEFADEDISTANCE = invSoftParticlesFadeDistance;\r\n\t\t\t\t\t\t#endif\r\n\t\t\t\t\t\t\r\n\t\t\t\t\t\t#if (VFX_NEEDS_POSSS || USE_SOFT_PARTICLE) && defined(VFX_VARYING_POSSS) && defined(VFX_VARYING_POSCS)\r\n\t\t\t\t\t\to.VFX_VARYING_POSSS = VFXGetPOSSS(o.VFX_VARYING_POSCS);\r\n\t\t\t\t\t\t#endif\r\n\t\t\t\t\t\t\r\n\t\t\t\t\t\t#if USE_ALPHA_TEST && defined(VFX_VARYING_ALPHATHRESHOLD)\r\n\t\t\t\t\t\t\r\n\t\t\t\t\t\to.VFX_VARYING_ALPHATHRESHOLD = alphaThreshold;\r\n\t\t\t\t\t\t#endif\r\n\t\t\t\t\t\t\r\n\t\t\t\t\t\t#if USE_UV_SCALE_BIAS\r\n\t\t\t\t\t\t\r\n\t\t\t\t\t\t\r\n\t\t\t\t\t\to.VFX_VARYING_UV.xy = o.VFX_VARYING_UV.xy * uvScale + uvBias;\r\n\t\t\t\t\t\t#endif\r\n\t\t\t\t\t\t\r\n\t\t\t\t\t\t\r\n\t\t\t\t\r\n\t\t\t\t\r\n\t\t\t\t\t\t#if USE_FLIPBOOK\r\n\t\t\t\t\t\t\r\n\t\t\t\t\t\t\r\n\t\t\t\t\t\tVFXUVData uvData = GetUVData(flipBookSize, invFlipBookSize, o.VFX_VARYING_UV.xy, texIndex);\r\n\t\t\t\t\t\to.VFX_VARYING_UV.xy = uvData.uvs.xy;\r\n\t\t\t\t\t\t#if USE_FLIPBOOK_INTERPOLATION\r\n\t\t\t\t\t\to.VFX_VARYING_UV.zw = uvData.uvs.zw;\r\n\t\t\t\t\t\to.VFX_VARYING_FRAMEBLEND = uvData.blend;\r\n\t\t\t\t\t\t#endif\r\n\t\t\t\t\t\t#endif\r\n\t\t\t\t\t\t\r\n\t\t\t\r\n\t\t\t\t\r\n\t\t\t\t\t\to.pos = VFXApplyShadowBias(o.pos);\r\n\t\t\t\t\t\t\r\n\t\t\t\r\n\t\t\t\treturn o;\r\n\t\t\t}\r\n\t\t\t\r\n\t\t\t\r\n\t\t\t\r\n\t\t\t\r\n\t\t\t#include \"Assets/VFXEditor/Shaders/VFXCommonOutput.cginc\"\r\n\t\t\t\r\n\t\t\t\t\r\n\t\t\t#pragma fragment frag\r\n\t\t\tfloat frag(ps_input i) : SV_TARGET\r\n\t\t\t{\r\n\t\t\t\tfloat alpha = VFXGetFragmentColor(i).a;\r\n\t\t\t\talpha *= VFXGetTextureColor(VFX_SAMPLER(mainTexture),i).a;\t\t\r\n\t\t\t\tVFXClipFragmentColor(alpha,i);\r\n\t\t\r\n\t\t#ifndef USE_ALPHA_TEST\r\n\t\t\t\tclip(alpha - 1e-5);\r\n\t\t#endif\r\n\t\t\r\n\t\t\t\treturn 0;\r\n\t\t\t}\r\n\t\t\tENDHLSL\r\n\t\t}\r\n\t\t\r\n\r\n\t}\r\n}\r\n"
   - compute: 0
     name: Temp_shader_d_line output_Runtime.shader
@@ -3252,10 +3208,9 @@
   - compute: 0
     name: Temp_shader_f_mesh output_Runtime.shader
     source: "Shader \"Hidden/VFX/ParticleMeshes\"\r\n{\r\n\tSubShader\r\n\t{\t\r\n\t\tCull Off\r\n\t\t\r\n\t\tTags { \"Queue\"=\"Transparent\" \"IgnoreProjector\"=\"True\" \"RenderType\"=\"Transparent\" }\r\n\t\t\r\n\t\t\r\n\t\t\r\n\t\t\r\n\t\t\r\n\t\t\r\n\t\t\r\n\t\t\r\n\t\t\r\n\t\t\r\n\t\t\r\n\t\t\r\n\t\tBlend SrcAlpha OneMinusSrcAlpha\r\n\t\tZTest LEqual\r\n\t\tZWrite Off\r\n\t\tCull Back\r\n\t\t\r\n\t\r\n\t\t\t\r\n\t\tHLSLINCLUDE\r\n\t\t#if !defined(VFX_WORLD_SPACE) && !defined(VFX_LOCAL_SPACE)\r\n\t\t#define VFX_LOCAL_SPACE 1\r\n\t\t#endif\r\n\t\t\r\n\t\t#include \"HLSLSupport.cginc\"\r\n\t\t#define NB_THREADS_PER_GROUP 64\r\n\t\t#define VFX_USE_POSITION_CURRENT 1\r\n\t\t#define VFX_USE_COLOR_CURRENT 1\r\n\t\t#define VFX_USE_ALPHA_CURRENT 1\r\n\t\t#define VFX_USE_ALIVE_CURRENT 1\r\n\t\t#define VFX_USE_AXISX_CURRENT 1\r\n\t\t#define VFX_USE_AXISY_CURRENT 1\r\n\t\t#define VFX_USE_AXISZ_CURRENT 1\r\n\t\t#define VFX_USE_ANGLEX_CURRENT 1\r\n\t\t#define VFX_USE_ANGLEY_CURRENT 1\r\n\t\t#define VFX_USE_ANGLEZ_CURRENT 1\r\n\t\t#define VFX_USE_PIVOT_CURRENT 1\r\n\t\t#define VFX_USE_SIZEX_CURRENT 1\r\n\t\t#define USE_CAST_SHADOWS_PASS 1\r\n\t\t#define VFX_HAS_INDIRECT_DRAW 1\r\n\t\t\r\n\t\t\r\n\t\t\r\n\t\t#define VFX_LOCAL_SPACE 1\r\n\t\t\r\n\r\n\t\tCBUFFER_START(parameters)\r\n\t\t    float uniform_a;\r\n\t\t    float uniform_b;\r\n\t\t    float uniform_c;\r\n\t\t    uint PADDING_0;\r\n\t\tCBUFFER_END\r\n\t\tTexture2D mainTexture;\r\n\t\tSamplerState samplermainTexture;\r\n\t\t\r\n\r\n\t\t\r\n\t\t#define VFX_NEEDS_COLOR_INTERPOLATOR (VFX_USE_COLOR_CURRENT || VFX_USE_ALPHA_CURRENT)\r\n\t\t#define IS_TRANSPARENT_PARTICLE (!IS_OPAQUE_PARTICLE)\r\n\t\t\r\n\t\tByteAddressBuffer attributeBuffer;\t\r\n\t\t\r\n\t\t#if VFX_HAS_INDIRECT_DRAW\r\n\t\tStructuredBuffer<uint> indirectBuffer;\t\r\n\t\t#endif\t\r\n\t\t\r\n\t\t#if USE_DEAD_LIST_COUNT\r\n\t\tByteAddressBuffer deadListCount;\r\n\t\t#endif\r\n\t\t\r\n\t\tCBUFFER_START(outputParams)\r\n\t\t\tfloat nbMax;\r\n\t\t\tfloat systemSeed;\r\n\t\tCBUFFER_END\r\n\t\t\r\n\t\tENDHLSL\r\n\t\t\r\n\r\n\t\t\r\n\t\t// Forward pass\r\n\t\tPass\r\n\t\t{\t\t\r\n\t\t\tTags { \"LightMode\"=\"ForwardOnly\" }\r\n\t\t\t\r\n\t\t\tHLSLPROGRAM\r\n\t\t\t#pragma target 4.5\r\n\t\t\t\r\n\t\t\tstruct ps_input\r\n\t\t\t{\r\n\t\t\t\tfloat4 pos : SV_POSITION;\r\n\t\t\t\t#if USE_FLIPBOOK_INTERPOLATION\r\n\t\t\t\tfloat4 uv : TEXCOORD0;\r\n\t\t\t\t#else\r\n\t\t\t\tfloat2 uv : TEXCOORD0;\t\r\n\t\t\t\t#endif\r\n\t\t\t\t#if VFX_NEEDS_COLOR_INTERPOLATOR\r\n\t\t\t\tnointerpolation float4 color : COLOR0;\r\n\t\t\t\t#endif\r\n\t\t\t\t#if USE_SOFT_PARTICLE || USE_ALPHA_TEST || USE_FLIPBOOK_INTERPOLATION\r\n\t\t\t\t// x: inverse soft particles fade distance\r\n\t\t\t\t// y: alpha threshold\r\n\t\t\t\t// z: frame blending factor\r\n\t\t\t\tnointerpolation float3 builtInInterpolants : TEXCOORD1;\r\n\t\t\t\t#endif\r\n\t\t\t\t#if USE_SOFT_PARTICLE\r\n\t\t\t\tfloat4 projPos : TEXCOORD2;\t\t\r\n\t\t\t\t#endif\r\n\t\t\t};\r\n\t\t\t\r\n\t\t\tstruct ps_output\r\n\t\t\t{\r\n\t\t\t\tfloat4 color : SV_Target0;\r\n\t\t\t};\r\n\t\t\r\n\t\t#define VFX_VARYING_PS_INPUTS ps_input\r\n\t\t#define VFX_VARYING_POSCS pos\r\n\t\t#define VFX_VARYING_POSSS projPos\r\n\t\t#define VFX_VARYING_COLOR color.rgb\r\n\t\t#define VFX_VARYING_ALPHA color.a\r\n\t\t#define VFX_VARYING_INVSOFTPARTICLEFADEDISTANCE builtInInterpolants.x\r\n\t\t#define VFX_VARYING_ALPHATHRESHOLD builtInInterpolants.y\r\n\t\t#define VFX_VARYING_FRAMEBLEND builtInInterpolants.z\r\n\t\t#define VFX_VARYING_UV uv\r\n\t\t\t\t\r\n\t\t\t#if !(defined(VFX_VARYING_PS_INPUTS) && defined(VFX_VARYING_POSCS))\r\n\t\t\t#error VFX_VARYING_PS_INPUTS, VFX_VARYING_POSCS and VFX_VARYING_UV must be defined.\r\n\t\t\t#endif\r\n\t\t\t\r\n\t\t\t#include \"Assets/VFXEditor/Shaders/RenderPipeline/HDRP/VFXCommon.cginc\"\r\n\t\t\t#include \"Assets/VFXEditor/Shaders/VFXCommon.cginc\"\r\n\t\t\t\r\n\r\n\t\t\tvoid SetAttribute_A064353D(inout float3 position, float3 Position) /*attribute:position Composition:Overwrite Source:Slot Random:Off channels:XYZ */\r\n\t\t\t{\r\n\t\t\t    position = Position;\r\n\t\t\t}\r\n\t\t\t\r\n\r\n\t\t\t\r\n\t\t\tstruct vs_input\r\n\t\t\t{\r\n\t\t\t\tfloat3 pos : POSITION;\r\n\t\t\t\tfloat2 uv : TEXCOORD0;\r\n\t\t\t};\r\n\t\t\t\r\n\t\t\t#pragma vertex vert\r\n\t\t\tVFX_VARYING_PS_INPUTS vert(vs_input i, uint instanceID : SV_InstanceID)\r\n\t\t\t{\r\n\t\t\t\tuint index = instanceID;\r\n\t\t\t\tVFX_VARYING_PS_INPUTS o = (VFX_VARYING_PS_INPUTS)0;\r\n\t\t\t\r\n\t\t\t\t\r\n\t\t\t\t\t\t#if VFX_HAS_INDIRECT_DRAW\r\n\t\t\t\t\t\t#if USE_DEAD_LIST_COUNT\r\n\t\t\t\t\t\t\tif (index >= asuint(nbMax) - deadListCount.Load(0))\r\n\t\t\t\t\t\t\t\treturn o;\r\n\t\t\t\t\t\t#endif\r\n\t\t\t\t\t\t\r\n\t\t\t\t\t\t\tindex = indirectBuffer[index];\r\n\t\t\t\t\t\t\tfloat3 position = asfloat(attributeBuffer.Load3((index * 0x4 + 0x0) << 2));\r\n\t\t\t\t\t\t\tfloat3 color = asfloat(attributeBuffer.Load3((index * 0x4 + 0xC580) << 2));\r\n\t\t\t\t\t\t\tfloat alpha = (float)1;\r\n\t\t\t\t\t\t\tbool alive = (attributeBuffer.Load((index * 0x1 + 0x11480) << 2));\r\n\t\t\t\t\t\t\tfloat3 axisX = float3(1,0,0);\r\n\t\t\t\t\t\t\tfloat3 axisY = float3(0,1,0);\r\n\t\t\t\t\t\t\tfloat3 axisZ = float3(0,0,1);\r\n\t\t\t\t\t\t\tfloat angleX = (float)0;\r\n\t\t\t\t\t\t\tfloat angleY = (float)0;\r\n\t\t\t\t\t\t\tfloat angleZ = (float)0;\r\n\t\t\t\t\t\t\tfloat3 pivot = float3(0,0,0);\r\n\t\t\t\t\t\t\tfloat sizeX = (float)0.1;\r\n\t\t\t\t\t\t\t\r\n\t\t\t\t\r\n\t\t\t\t\t\t#else\r\n\t\t\t\t\t\t\tif (index >= asuint(nbMax))\r\n\t\t\t\t\t\t\t\treturn o;\r\n\t\t\t\t\t\t\t\r\n\t\t\t\t\t\t\tbool alive = (attributeBuffer.Load((index * 0x1 + 0x11480) << 2));\r\n\t\t\t\t\t\t\t\r\n\t\t\t\t\r\n\t\t\t\t\t\t\tif (!alive)\r\n\t\t\t\t\t\t\t\treturn o;\r\n\t\t\t\t\t\t\t\r\n\t\t\t\t\t\t\tfloat3 position = asfloat(attributeBuffer.Load3((index * 0x4 + 0x0) << 2));\r\n\t\t\t\t\t\t\tfloat3 color = asfloat(attributeBuffer.Load3((index * 0x4 + 0xC580) << 2));\r\n\t\t\t\t\t\t\tfloat alpha = (float)1;\r\n\t\t\t\t\t\t\tfloat3 axisX = float3(1,0,0);\r\n\t\t\t\t\t\t\tfloat3 axisY = float3(0,1,0);\r\n\t\t\t\t\t\t\tfloat3 axisZ = float3(0,0,1);\r\n\t\t\t\t\t\t\tfloat angleX = (float)0;\r\n\t\t\t\t\t\t\tfloat angleY = (float)0;\r\n\t\t\t\t\t\t\tfloat angleZ = (float)0;\r\n\t\t\t\t\t\t\tfloat3 pivot = float3(0,0,0);\r\n\t\t\t\t\t\t\tfloat sizeX = (float)0.1;\r\n\t\t\t\t\t\t\t\r\n\t\t\t\t\r\n\t\t\t\t\t\t#endif\r\n\t\t\t\t\t\t\r\n\t\t\t\t{\r\n\t\t\t\t    float tmp_x = position[0];\r\n\t\t\t\t    float tmp_y = position[1];\r\n\t\t\t\t    float tmp_z = position[2];\r\n\t\t\t\t    float tmp_ba = uniform_a + tmp_z;\r\n\t\t\t\t    float tmp_bb = tmp_ba + uniform_b;\r\n\t\t\t\t    float tmp_bc = tmp_bb - uniform_c;\r\n\t\t\t\t    float3 tmp_bd = float3(tmp_x, tmp_y, tmp_bc);\r\n\t\t\t\t    SetAttribute_A064353D( /*inout */position, tmp_bd);\r\n\t\t\t\t}\r\n\t\t\t\t\r\n\r\n\t\t\t\t\t\t\r\n\t\t\t\tif (!alive)\r\n\t\t\t\t\treturn o;\r\n\t\t\t\t\r\n\t\t\t\to.VFX_VARYING_UV.xy = i.uv;\r\n\t\t\t\t\r\n\t\t\t\t\r\n\t\t\t\t\t\tfloat3 size = float3(sizeX,sizeX,sizeX);\r\n\t\t\t\t\t\t#if VFX_USE_SIZEY_CURRENT\r\n\t\t\t\t\t\tsize.y = sizeY;\r\n\t\t\t\t\t\t#endif\r\n\t\t\t\t\t\t#if VFX_USE_SIZEZ_CURRENT\r\n\t\t\t\t\t\tsize.z = sizeZ;\r\n\t\t\t\t\t\t#else\r\n\t\t\t\t\t\tsize.z = min(size.x,size.y);\r\n\t\t\t\t\t\t#endif\r\n\t\t\t\t\t\t\r\n\t\t\t\t\r\n\t\t\t\tfloat4x4 elementToVFX = GetElementToVFXMatrix(axisX,axisY,axisZ,float3(angleX,angleY,angleZ),pivot,size,position);\r\n\t\t\t\tfloat3 vPos = mul(elementToVFX,float4(i.pos,1.0f)).xyz;\r\n\t\t\t\r\n\t\t\t\to.VFX_VARYING_POSCS = TransformPositionVFXToClip(vPos);\r\n\t\t\t\r\n\t\t\t\t\r\n\t\t\t\t\t\t#if VFX_USE_COLOR_CURRENT && defined(VFX_VARYING_COLOR)\r\n\t\t\t\t\t\to.VFX_VARYING_COLOR = color;\r\n\t\t\t\t\t\t#endif\r\n\t\t\t\t\t\t#if VFX_USE_ALPHA_CURRENT && defined(VFX_VARYING_ALPHA) \r\n\t\t\t\t\t\to.VFX_VARYING_ALPHA = alpha;\r\n\t\t\t\t\t\t#endif\r\n\t\t\t\t\t\t\r\n\t\t\t\t\t\t\r\n\t\t\t\t\t\t#if USE_SOFT_PARTICLE && defined(VFX_VARYING_INVSOFTPARTICLEFADEDISTANCE)\r\n\t\t\t\t\t\t\r\n\t\t\t\t\t\to.VFX_VARYING_INVSOFTPARTICLEFADEDISTANCE = invSoftParticlesFadeDistance;\r\n\t\t\t\t\t\t#endif\r\n\t\t\t\t\t\t\r\n\t\t\t\t\t\t#if (VFX_NEEDS_POSSS || USE_SOFT_PARTICLE) && defined(VFX_VARYING_POSSS) && defined(VFX_VARYING_POSCS)\r\n\t\t\t\t\t\to.VFX_VARYING_POSSS = VFXGetPOSSS(o.VFX_VARYING_POSCS);\r\n\t\t\t\t\t\t#endif\r\n\t\t\t\t\t\t\r\n\t\t\t\t\t\t#if USE_ALPHA_TEST && defined(VFX_VARYING_ALPHATHRESHOLD)\r\n\t\t\t\t\t\t\r\n\t\t\t\t\t\to.VFX_VARYING_ALPHATHRESHOLD = alphaThreshold;\r\n\t\t\t\t\t\t#endif\r\n\t\t\t\t\t\t\r\n\t\t\t\t\t\t#if USE_UV_SCALE_BIAS\r\n\t\t\t\t\t\t\r\n\t\t\t\t\t\t\r\n\t\t\t\t\t\to.VFX_VARYING_UV.xy = o.VFX_VARYING_UV.xy * uvScale + uvBias;\r\n\t\t\t\t\t\t#endif\r\n\t\t\t\t\t\t\r\n\t\t\t\t\t\t\r\n\t\t\t\r\n\t\t\t\t\r\n\t\t\t\t\t\t#if USE_FLIPBOOK\r\n\t\t\t\t\t\t\r\n\t\t\t\t\t\t\r\n\t\t\t\t\t\tVFXUVData uvData = GetUVData(flipBookSize, invFlipBookSize, o.VFX_VARYING_UV.xy, texIndex);\r\n\t\t\t\t\t\to.VFX_VARYING_UV.xy = uvData.uvs.xy;\r\n\t\t\t\t\t\t#if USE_FLIPBOOK_INTERPOLATION\r\n\t\t\t\t\t\to.VFX_VARYING_UV.zw = uvData.uvs.zw;\r\n\t\t\t\t\t\to.VFX_VARYING_FRAMEBLEND = uvData.blend;\r\n\t\t\t\t\t\t#endif\r\n\t\t\t\t\t\t#endif\r\n\t\t\t\t\t\t\r\n\t\t\t\r\n\t\t\t\t\r\n\t\t\t\t\t\t\r\n\t\t\t\treturn o;\r\n\t\t\t}\r\n\t\t\t\r\n\t\t\t#include \"Assets/VFXEditor/Shaders/VFXCommonOutput.cginc\"\r\n\t\t\t\r\n\t\t\t\r\n\t\t\t\t\r\n\t\t\t#pragma fragment frag\r\n\t\t\tps_output frag(ps_input i)\r\n\t\t\t{\r\n\t\t\t\tps_output o = (ps_output)0;\r\n\t\t\t\to.color = VFXGetFragmentColor(i);\r\n\t\t\t\to.color *= VFXGetTextureColor(VFX_SAMPLER(mainTexture),i);\r\n\t\t\t\tVFXClipFragmentColor(o.color.a,i);\r\n\t\t\t\treturn o;\r\n\t\t\t}\r\n\t\t\tENDHLSL\r\n\t\t}\r\n\t\t\r\n\r\n\t\t// Shadow pass\r\n\t\tPass\r\n\t\t{\t\t\r\n\t\t\tTags { \"LightMode\"=\"ShadowCaster\" }\r\n\t\t\r\n\t\t\tZWrite On\r\n\t\t\tBlend Off\r\n\t\t\t\r\n\t\t\tHLSLPROGRAM\r\n\t\t\t#pragma target 4.5\r\n\t\t\t\r\n\t\t\tstruct ps_input\r\n\t\t\t{\r\n\t\t\t\tfloat4 pos : SV_POSITION;\r\n\t\t\t\t#if USE_FLIPBOOK_INTERPOLATION\r\n\t\t\t\tfloat4 uv : TEXCOORD0;\r\n\t\t\t\t#else\r\n\t\t\t\tfloat2 uv : TEXCOORD0;\t\r\n\t\t\t\t#endif\r\n\t\t\t\t#if USE_ALPHA_TEST || USE_FLIPBOOK_INTERPOLATION || VFX_USE_ALPHA_CURRENT\r\n\t\t\t\t// x: alpha threshold\r\n\t\t\t\t// y: frame blending factor\r\n\t\t\t\t// z: alpha\r\n\t\t\t\tnointerpolation float3 builtInInterpolants : TEXCOORD1;\r\n\t\t\t\t#endif\r\n\t\t\t};\r\n\t\t\r\n\t\t#define VFX_VARYING_PS_INPUTS ps_input\r\n\t\t#define VFX_VARYING_POSCS pos\r\n\t\t#define VFX_VARYING_ALPHA builtInInterpolants.z\r\n\t\t#define VFX_VARYING_ALPHATHRESHOLD builtInInterpolants.x\r\n\t\t#define VFX_VARYING_FRAMEBLEND builtInInterpolants.y\r\n\t\t#define VFX_VARYING_UV uv\r\n\t\t\t\t\r\n\t\t\r\n\t\t\r\n\t\t// Needed for HDRP\r\n\t\t#define SHADERPASS SHADERPASS_SHADOWS\r\n\t\t#define USE_LEGACY_UNITY_MATRIX_VARIABLES\r\n\t\t\t\t\r\n\t\t\t#if !(defined(VFX_VARYING_PS_INPUTS) && defined(VFX_VARYING_POSCS))\r\n\t\t\t#error VFX_VARYING_PS_INPUTS, VFX_VARYING_POSCS and VFX_VARYING_UV must be defined.\r\n\t\t\t#endif\r\n\t\t\t\r\n\t\t\t#include \"Assets/VFXEditor/Shaders/RenderPipeline/HDRP/VFXCommon.cginc\"\r\n\t\t\t#include \"Assets/VFXEditor/Shaders/VFXCommon.cginc\"\r\n\t\t\t\r\n\r\n\t\t\tvoid SetAttribute_A064353D(inout float3 position, float3 Position) /*attribute:position Composition:Overwrite Source:Slot Random:Off channels:XYZ */\r\n\t\t\t{\r\n\t\t\t    position = Position;\r\n\t\t\t}\r\n\t\t\t\r\n\r\n\t\t\t\r\n\t\t\tstruct vs_input\r\n\t\t\t{\r\n\t\t\t\tfloat3 pos : POSITION;\r\n\t\t\t\tfloat2 uv : TEXCOORD0;\r\n\t\t\t};\r\n\t\t\t\r\n\t\t\t#pragma vertex vert\r\n\t\t\tVFX_VARYING_PS_INPUTS vert(vs_input i, uint instanceID : SV_InstanceID)\r\n\t\t\t{\r\n\t\t\t\tuint index = instanceID;\r\n\t\t\t\tVFX_VARYING_PS_INPUTS o = (VFX_VARYING_PS_INPUTS)0;\r\n\t\t\t\r\n\t\t\t\t\r\n\t\t\t\t\t\t#if VFX_HAS_INDIRECT_DRAW\r\n\t\t\t\t\t\t#if USE_DEAD_LIST_COUNT\r\n\t\t\t\t\t\t\tif (index >= asuint(nbMax) - deadListCount.Load(0))\r\n\t\t\t\t\t\t\t\treturn o;\r\n\t\t\t\t\t\t#endif\r\n\t\t\t\t\t\t\r\n\t\t\t\t\t\t\tindex = indirectBuffer[index];\r\n\t\t\t\t\t\t\tfloat3 position = asfloat(attributeBuffer.Load3((index * 0x4 + 0x0) << 2));\r\n\t\t\t\t\t\t\tfloat3 color = asfloat(attributeBuffer.Load3((index * 0x4 + 0xC580) << 2));\r\n\t\t\t\t\t\t\tfloat alpha = (float)1;\r\n\t\t\t\t\t\t\tbool alive = (attributeBuffer.Load((index * 0x1 + 0x11480) << 2));\r\n\t\t\t\t\t\t\tfloat3 axisX = float3(1,0,0);\r\n\t\t\t\t\t\t\tfloat3 axisY = float3(0,1,0);\r\n\t\t\t\t\t\t\tfloat3 axisZ = float3(0,0,1);\r\n\t\t\t\t\t\t\tfloat angleX = (float)0;\r\n\t\t\t\t\t\t\tfloat angleY = (float)0;\r\n\t\t\t\t\t\t\tfloat angleZ = (float)0;\r\n\t\t\t\t\t\t\tfloat3 pivot = float3(0,0,0);\r\n\t\t\t\t\t\t\tfloat sizeX = (float)0.1;\r\n\t\t\t\t\t\t\t\r\n\t\t\t\t\r\n\t\t\t\t\t\t#else\r\n\t\t\t\t\t\t\tif (index >= asuint(nbMax))\r\n\t\t\t\t\t\t\t\treturn o;\r\n\t\t\t\t\t\t\t\r\n\t\t\t\t\t\t\tbool alive = (attributeBuffer.Load((index * 0x1 + 0x11480) << 2));\r\n\t\t\t\t\t\t\t\r\n\t\t\t\t\r\n\t\t\t\t\t\t\tif (!alive)\r\n\t\t\t\t\t\t\t\treturn o;\r\n\t\t\t\t\t\t\t\r\n\t\t\t\t\t\t\tfloat3 position = asfloat(attributeBuffer.Load3((index * 0x4 + 0x0) << 2));\r\n\t\t\t\t\t\t\tfloat3 color = asfloat(attributeBuffer.Load3((index * 0x4 + 0xC580) << 2));\r\n\t\t\t\t\t\t\tfloat alpha = (float)1;\r\n\t\t\t\t\t\t\tfloat3 axisX = float3(1,0,0);\r\n\t\t\t\t\t\t\tfloat3 axisY = float3(0,1,0);\r\n\t\t\t\t\t\t\tfloat3 axisZ = float3(0,0,1);\r\n\t\t\t\t\t\t\tfloat angleX = (float)0;\r\n\t\t\t\t\t\t\tfloat angleY = (float)0;\r\n\t\t\t\t\t\t\tfloat angleZ = (float)0;\r\n\t\t\t\t\t\t\tfloat3 pivot = float3(0,0,0);\r\n\t\t\t\t\t\t\tfloat sizeX = (float)0.1;\r\n\t\t\t\t\t\t\t\r\n\t\t\t\t\r\n\t\t\t\t\t\t#endif\r\n\t\t\t\t\t\t\r\n\t\t\t\t{\r\n\t\t\t\t    float tmp_x = position[0];\r\n\t\t\t\t    float tmp_y = position[1];\r\n\t\t\t\t    float tmp_z = position[2];\r\n\t\t\t\t    float tmp_ba = uniform_a + tmp_z;\r\n\t\t\t\t    float tmp_bb = tmp_ba + uniform_b;\r\n\t\t\t\t    float tmp_bc = tmp_bb - uniform_c;\r\n\t\t\t\t    float3 tmp_bd = float3(tmp_x, tmp_y, tmp_bc);\r\n\t\t\t\t    SetAttribute_A064353D( /*inout */position, tmp_bd);\r\n\t\t\t\t}\r\n\t\t\t\t\r\n\r\n\t\t\t\t\t\t\r\n\t\t\t\tif (!alive)\r\n\t\t\t\t\treturn o;\r\n\t\t\t\t\r\n\t\t\t\to.VFX_VARYING_UV.xy = i.uv;\r\n\t\t\t\t\r\n\t\t\t\t\r\n\t\t\t\t\t\tfloat3 size = float3(sizeX,sizeX,sizeX);\r\n\t\t\t\t\t\t#if VFX_USE_SIZEY_CURRENT\r\n\t\t\t\t\t\tsize.y = sizeY;\r\n\t\t\t\t\t\t#endif\r\n\t\t\t\t\t\t#if VFX_USE_SIZEZ_CURRENT\r\n\t\t\t\t\t\tsize.z = sizeZ;\r\n\t\t\t\t\t\t#else\r\n\t\t\t\t\t\tsize.z = min(size.x,size.y);\r\n\t\t\t\t\t\t#endif\r\n\t\t\t\t\t\t\r\n\t\t\t\t\r\n\t\t\t\tfloat4x4 elementToVFX = GetElementToVFXMatrix(axisX,axisY,axisZ,float3(angleX,angleY,angleZ),pivot,size,position);\r\n\t\t\t\tfloat3 vPos = mul(elementToVFX,float4(i.pos,1.0f)).xyz;\r\n\t\t\t\r\n\t\t\t\to.VFX_VARYING_POSCS = TransformPositionVFXToClip(vPos);\r\n\t\t\t\r\n\t\t\t\t\r\n\t\t\t\t\t\t#if VFX_USE_COLOR_CURRENT && defined(VFX_VARYING_COLOR)\r\n\t\t\t\t\t\to.VFX_VARYING_COLOR = color;\r\n\t\t\t\t\t\t#endif\r\n\t\t\t\t\t\t#if VFX_USE_ALPHA_CURRENT && defined(VFX_VARYING_ALPHA) \r\n\t\t\t\t\t\to.VFX_VARYING_ALPHA = alpha;\r\n\t\t\t\t\t\t#endif\r\n\t\t\t\t\t\t\r\n\t\t\t\t\t\t\r\n\t\t\t\t\t\t#if USE_SOFT_PARTICLE && defined(VFX_VARYING_INVSOFTPARTICLEFADEDISTANCE)\r\n\t\t\t\t\t\t\r\n\t\t\t\t\t\to.VFX_VARYING_INVSOFTPARTICLEFADEDISTANCE = invSoftParticlesFadeDistance;\r\n\t\t\t\t\t\t#endif\r\n\t\t\t\t\t\t\r\n\t\t\t\t\t\t#if (VFX_NEEDS_POSSS || USE_SOFT_PARTICLE) && defined(VFX_VARYING_POSSS) && defined(VFX_VARYING_POSCS)\r\n\t\t\t\t\t\to.VFX_VARYING_POSSS = VFXGetPOSSS(o.VFX_VARYING_POSCS);\r\n\t\t\t\t\t\t#endif\r\n\t\t\t\t\t\t\r\n\t\t\t\t\t\t#if USE_ALPHA_TEST && defined(VFX_VARYING_ALPHATHRESHOLD)\r\n\t\t\t\t\t\t\r\n\t\t\t\t\t\to.VFX_VARYING_ALPHATHRESHOLD = alphaThreshold;\r\n\t\t\t\t\t\t#endif\r\n\t\t\t\t\t\t\r\n\t\t\t\t\t\t#if USE_UV_SCALE_BIAS\r\n\t\t\t\t\t\t\r\n\t\t\t\t\t\t\r\n\t\t\t\t\t\to.VFX_VARYING_UV.xy = o.VFX_VARYING_UV.xy * uvScale + uvBias;\r\n\t\t\t\t\t\t#endif\r\n\t\t\t\t\t\t\r\n\t\t\t\t\t\t\r\n\t\t\t\r\n\t\t\t\t\r\n\t\t\t\t\t\t#if USE_FLIPBOOK\r\n\t\t\t\t\t\t\r\n\t\t\t\t\t\t\r\n\t\t\t\t\t\tVFXUVData uvData = GetUVData(flipBookSize, invFlipBookSize, o.VFX_VARYING_UV.xy, texIndex);\r\n\t\t\t\t\t\to.VFX_VARYING_UV.xy = uvData.uvs.xy;\r\n\t\t\t\t\t\t#if USE_FLIPBOOK_INTERPOLATION\r\n\t\t\t\t\t\to.VFX_VARYING_UV.zw = uvData.uvs.zw;\r\n\t\t\t\t\t\to.VFX_VARYING_FRAMEBLEND = uvData.blend;\r\n\t\t\t\t\t\t#endif\r\n\t\t\t\t\t\t#endif\r\n\t\t\t\t\t\t\r\n\t\t\t\r\n\t\t\t\t\r\n\t\t\t\t\t\to.pos = VFXApplyShadowBias(o.pos);\r\n\t\t\t\t\t\t\r\n\t\t\t\t\t\t\r\n\t\t\t\treturn o;\r\n\t\t\t}\r\n\t\t\t\r\n\t\t\t#include \"Assets/VFXEditor/Shaders/VFXCommonOutput.cginc\"\r\n\t\t\t\r\n\t\t\t\r\n\t\t\t\t\r\n\t\t\t#pragma fragment frag\r\n\t\t\tfloat frag(ps_input i) : SV_TARGET\r\n\t\t\t{\r\n\t\t\t\tfloat alpha = VFXGetFragmentColor(i).a;\r\n\t\t\t\talpha *= VFXGetTextureColor(VFX_SAMPLER(mainTexture),i).a;\t\t\r\n\t\t\t\tVFXClipFragmentColor(alpha,i);\r\n\t\t\t\treturn 0;\r\n\t\t\t}\r\n\t\t\tENDHLSL\r\n\t\t}\r\n\t\t\r\n\r\n\t}\r\n}\r\n"
->>>>>>> a3eabf5f
   - compute: 1
     name: Temp_compute_g_camerasort_Runtime.compute
-    source: "#pragma kernel CSMain\r\n#include \"HLSLSupport.cginc\"\r\n#define NB_THREADS_PER_GROUP 64\r\n#define VFX_USE_POSITION_CURRENT 1\r\n#define USE_DEAD_LIST_COUNT 1\r\n#define VFX_LOCAL_SPACE 1\r\n\r\n\r\nCBUFFER_START(parameters)\r\n    float4x4 localToWorld;\r\nCBUFFER_END\r\n\r\n\r\n#include \"VisualEffectGraph/Shaders/Common/VFXCommonCompute.cginc\"\r\n#include \"VisualEffectGraph/Shaders/VFXCommon.cginc\"\r\n\r\n\r\n\r\nCBUFFER_START(params)\r\n    uint nbMax;\r\nCBUFFER_END\r\n\r\nCBUFFER_START(cameraParams)\r\n    float3 cameraPosition;\r\nCBUFFER_END\r\n\r\nByteAddressBuffer attributeBuffer;\r\nStructuredBuffer<uint> inputBuffer;\r\n\r\n#if USE_DEAD_LIST_COUNT\r\nByteAddressBuffer deadListCount;\r\n#endif\r\n\r\nstruct Kvp\r\n{\r\n\tfloat sortKey;\r\n\tuint index;\r\n};\r\n\r\nRWStructuredBuffer<Kvp> outputBuffer;\r\n\r\n[numthreads(NB_THREADS_PER_GROUP,1,1)]\r\nvoid CSMain(uint3 id : SV_DispatchThreadID)\r\n{\r\n\tuint threshold = nbMax;\r\n#if USE_DEAD_LIST_COUNT\r\n\tthreshold -= deadListCount.Load(0);\r\n#endif\t\r\n\tif (id.x < threshold)\r\n\t{\r\n\t\tuint index = inputBuffer[id.x];\r\n\t\tfloat3 position = asfloat(attributeBuffer.Load3((index * 0x4 + 0x0) << 2));\r\n\t\t\r\n\r\n\t\t\r\n#if VFX_LOCAL_SPACE\r\n\t\tfloat3 wPos = mul(localToWorld,float4(position,1.0f)).xyz;\r\n#else\r\n\t\tfloat3 wPos = position;\r\n#endif\r\n\t\tfloat3 camToPos = wPos - cameraPosition;\r\n\t\t\r\n\t\tKvp kvp;\r\n\t\tkvp.sortKey = dot(camToPos,camToPos); // sqr distance to the camera\r\n\t\tkvp.index = index;\r\n\r\n\t\toutputBuffer[id.x] = kvp;\r\n\t}\r\n}\r\n"
+    source: "#pragma kernel CSMain\r\n#include \"HLSLSupport.cginc\"\r\n#define NB_THREADS_PER_GROUP 64\r\n#define VFX_USE_POSITION_CURRENT 1\r\n#define USE_DEAD_LIST_COUNT 1\r\n#define VFX_LOCAL_SPACE 1\r\n\r\n\r\nCBUFFER_START(parameters)\r\n    float4x4 localToWorld;\r\nCBUFFER_END\r\n\r\n\r\n#include \"Assets/VFXEditor/Shaders/Common/VFXCommonCompute.cginc\"\r\n#include \"Assets/VFXEditor/Shaders/VFXCommon.cginc\"\r\n\r\n\r\n\r\nCBUFFER_START(params)\r\n    uint nbMax;\r\nCBUFFER_END\r\n\r\nCBUFFER_START(cameraParams)\r\n    float3 cameraPosition;\r\nCBUFFER_END\r\n\r\nByteAddressBuffer attributeBuffer;\r\nStructuredBuffer<uint> inputBuffer;\r\n\r\n#if USE_DEAD_LIST_COUNT\r\nByteAddressBuffer deadListCount;\r\n#endif\r\n\r\nstruct Kvp\r\n{\r\n\tfloat sortKey;\r\n\tuint index;\r\n};\r\n\r\nRWStructuredBuffer<Kvp> outputBuffer;\r\n\r\n[numthreads(NB_THREADS_PER_GROUP,1,1)]\r\nvoid CSMain(uint3 id : SV_DispatchThreadID)\r\n{\r\n\tuint threshold = nbMax;\r\n#if USE_DEAD_LIST_COUNT\r\n\tthreshold -= deadListCount.Load(0);\r\n#endif\t\r\n\tif (id.x < threshold)\r\n\t{\r\n\t\tuint index = inputBuffer[id.x];\r\n\t\tfloat3 position = asfloat(attributeBuffer.Load3((index * 0x4 + 0x0) << 2));\r\n\t\t\r\n\r\n\t\t\r\n#if VFX_LOCAL_SPACE\r\n\t\tfloat3 wPos = mul(localToWorld,float4(position,1.0f)).xyz;\r\n#else\r\n\t\tfloat3 wPos = position;\r\n#endif\r\n\t\tfloat3 camToPos = wPos - cameraPosition;\r\n\t\t\r\n\t\tKvp kvp;\r\n\t\tkvp.sortKey = dot(camToPos,camToPos); // sqr distance to the camera\r\n\t\tkvp.index = index;\r\n\r\n\t\toutputBuffer[id.x] = kvp;\r\n\t}\r\n}\r\n"
   m_Infos:
     m_Expressions:
       m_Expressions:
@@ -3289,154 +3244,508 @@
         data[1]: -1
         data[2]: -1
         data[3]: 1
-      - op: 1
+      - op: 3
         valueIndex: 5
-        data[0]: -1
-        data[1]: -1
-        data[2]: -1
-        data[3]: 1
-      - op: 1
-        valueIndex: 6
-        data[0]: -1
-        data[1]: -1
-        data[2]: -1
-        data[3]: 1
-      - op: 1
-        valueIndex: 7
-        data[0]: -1
-        data[1]: -1
-        data[2]: -1
-        data[3]: 14
+        data[0]: 2
+        data[1]: 1
+        data[2]: 0
+        data[3]: -1
       - op: 1
         valueIndex: 8
         data[0]: -1
         data[1]: -1
         data[2]: -1
+        data[3]: 1
+      - op: 21
+        valueIndex: 9
+        data[0]: 5
+        data[1]: 5
+        data[2]: -1
+        data[3]: 3
+      - op: 5
+        valueIndex: 12
+        data[0]: 7
+        data[1]: -1
+        data[2]: 2
+        data[3]: 3
+      - op: 5
+        valueIndex: 13
+        data[0]: 7
+        data[1]: -1
+        data[2]: 1
         data[3]: 3
       - op: 1
-        valueIndex: 11
+        valueIndex: 14
         data[0]: -1
         data[1]: -1
         data[2]: -1
         data[3]: 1
-      - op: 1
-        valueIndex: 12
-        data[0]: -1
-        data[1]: -1
-        data[2]: -1
-        data[3]: 4
-      - op: 45
-        valueIndex: 16
+      - op: 5
+        valueIndex: 15
         data[0]: 7
         data[1]: -1
-        data[2]: -1
-        data[3]: 0
+        data[2]: 0
+        data[3]: 3
+      - op: 23
+        valueIndex: 16
+        data[0]: 8
+        data[1]: 9
+        data[2]: -1
+        data[3]: 1
       - op: 1
         valueIndex: 17
         data[0]: -1
         data[1]: -1
         data[2]: -1
-        data[3]: 7
-      - op: 9
+        data[3]: 1
+      - op: 23
+        valueIndex: 18
+        data[0]: 12
+        data[1]: 11
+        data[2]: -1
+        data[3]: 1
+      - op: 1
         valueIndex: 19
         data[0]: -1
         data[1]: -1
         data[2]: -1
+        data[3]: 1
+      - op: 27
+        valueIndex: 20
+        data[0]: 14
+        data[1]: 13
+        data[2]: -1
+        data[3]: 1
+      - op: 22
+        valueIndex: 21
+        data[0]: 15
+        data[1]: 16
+        data[2]: -1
+        data[3]: 1
+      - op: 1
+        valueIndex: 22
+        data[0]: -1
+        data[1]: -1
+        data[2]: -1
+        data[3]: 2
+      - op: 3
+        valueIndex: 24
+        data[0]: 17
+        data[1]: 17
+        data[2]: 17
         data[3]: -1
       - op: 1
-        valueIndex: 35
+        valueIndex: 27
         data[0]: -1
         data[1]: -1
         data[2]: -1
+        data[3]: 1
+      - op: 1
+        valueIndex: 28
+        data[0]: -1
+        data[1]: -1
+        data[2]: -1
+        data[3]: 1
+      - op: 1
+        valueIndex: 29
+        data[0]: -1
+        data[1]: -1
+        data[2]: -1
+        data[3]: 1
+      - op: 5
+        valueIndex: 30
+        data[0]: 18
+        data[1]: -1
+        data[2]: 0
+        data[3]: 2
+      - op: 3
+        valueIndex: 31
+        data[0]: 21
+        data[1]: 22
+        data[2]: 20
+        data[3]: -1
+      - op: 21
+        valueIndex: 34
+        data[0]: 5
+        data[1]: 19
+        data[2]: -1
+        data[3]: 3
+      - op: 21
+        valueIndex: 37
+        data[0]: 24
+        data[1]: 25
+        data[2]: -1
         data[3]: 3
       - op: 1
-        valueIndex: 38
+        valueIndex: 40
         data[0]: -1
         data[1]: -1
         data[2]: -1
         data[3]: 1
-      - op: 1
-        valueIndex: 39
-        data[0]: -1
+      - op: 5
+        valueIndex: 41
+        data[0]: 18
         data[1]: -1
-        data[2]: -1
-        data[3]: 7
-      - op: 1
-        valueIndex: 41
-        data[0]: -1
+        data[2]: 1
+        data[3]: 2
+      - op: 5
+        valueIndex: 42
+        data[0]: 26
         data[1]: -1
-        data[2]: -1
+        data[2]: 1
+        data[3]: 3
+      - op: 5
+        valueIndex: 43
+        data[0]: 26
+        data[1]: -1
+        data[2]: 2
         data[3]: 3
       - op: 1
         valueIndex: 44
         data[0]: -1
         data[1]: -1
         data[2]: -1
-        data[3]: 6
+        data[3]: 1
       - op: 1
         valueIndex: 45
         data[0]: -1
         data[1]: -1
         data[2]: -1
+        data[3]: 1
+      - op: 5
+        valueIndex: 46
+        data[0]: 26
+        data[1]: -1
+        data[2]: 0
         data[3]: 3
+      - op: 1
+        valueIndex: 47
+        data[0]: -1
+        data[1]: -1
+        data[2]: -1
+        data[3]: 1
       - op: 1
         valueIndex: 48
         data[0]: -1
         data[1]: -1
         data[2]: -1
         data[3]: 1
+      - op: 23
+        valueIndex: 49
+        data[0]: 30
+        data[1]: 29
+        data[2]: -1
+        data[3]: 1
       - op: 1
-        valueIndex: 49
+        valueIndex: 50
         data[0]: -1
         data[1]: -1
         data[2]: -1
-        data[3]: 3
+        data[3]: 1
+      - op: 1
+        valueIndex: 51
+        data[0]: -1
+        data[1]: -1
+        data[2]: -1
+        data[3]: 1
       - op: 1
         valueIndex: 52
         data[0]: -1
         data[1]: -1
         data[2]: -1
-        data[3]: 3
+        data[3]: 1
       - op: 1
-        valueIndex: 55
+        valueIndex: 53
         data[0]: -1
         data[1]: -1
         data[2]: -1
-        data[3]: 15
+        data[3]: 1
+      - op: 1
+        valueIndex: 54
+        data[0]: -1
+        data[1]: -1
+        data[2]: -1
+        data[3]: 1
+      - op: 5
+        valueIndex: 55
+        data[0]: 25
+        data[1]: -1
+        data[2]: 0
+        data[3]: 3
+      - op: 26
+        valueIndex: 56
+        data[0]: 35
+        data[1]: 32
+        data[2]: -1
+        data[3]: 1
       - op: 1
         valueIndex: 57
         data[0]: -1
         data[1]: -1
         data[2]: -1
+        data[3]: 1
+      - op: 5
+        valueIndex: 58
+        data[0]: 25
+        data[1]: -1
+        data[2]: 1
         data[3]: 3
-      - op: 6
+      - op: 1
+        valueIndex: 59
+        data[0]: -1
+        data[1]: -1
+        data[2]: -1
+        data[3]: 1
+      - op: 1
         valueIndex: 60
         data[0]: -1
         data[1]: -1
         data[2]: -1
+        data[3]: 14
+      - op: 26
+        valueIndex: 61
+        data[0]: 34
+        data[1]: 32
+        data[2]: -1
+        data[3]: 1
+      - op: 26
+        valueIndex: 62
+        data[0]: 37
+        data[1]: 32
+        data[2]: -1
+        data[3]: 1
+      - op: 5
+        valueIndex: 63
+        data[0]: 25
+        data[1]: -1
+        data[2]: 2
+        data[3]: 3
+      - op: 23
+        valueIndex: 64
+        data[0]: 36
+        data[1]: 33
+        data[2]: -1
+        data[3]: 1
+      - op: 3
+        valueIndex: 65
+        data[0]: 38
+        data[1]: 38
+        data[2]: 38
         data[3]: -1
       - op: 1
-        valueIndex: 61
+        valueIndex: 68
         data[0]: -1
         data[1]: -1
         data[2]: -1
-        data[3]: 3
+        data[3]: 1
       - op: 1
-        valueIndex: 64
+        valueIndex: 69
         data[0]: -1
         data[1]: -1
         data[2]: -1
         data[3]: 1
       - op: 1
-        valueIndex: 65
+        valueIndex: 70
         data[0]: -1
         data[1]: -1
         data[2]: -1
         data[3]: 1
       - op: 1
-        valueIndex: 66
+        valueIndex: 71
         data[0]: -1
         data[1]: -1
+        data[2]: -1
+        data[3]: 1
+      - op: 1
+        valueIndex: 72
+        data[0]: -1
+        data[1]: -1
+        data[2]: -1
+        data[3]: 1
+      - op: 1
+        valueIndex: 73
+        data[0]: -1
+        data[1]: -1
+        data[2]: -1
+        data[3]: 1
+      - op: 1
+        valueIndex: 74
+        data[0]: -1
+        data[1]: -1
+        data[2]: -1
+        data[3]: 1
+      - op: 1
+        valueIndex: 75
+        data[0]: -1
+        data[1]: -1
+        data[2]: -1
+        data[3]: 1
+      - op: 1
+        valueIndex: 76
+        data[0]: -1
+        data[1]: -1
+        data[2]: -1
+        data[3]: 1
+      - op: 1
+        valueIndex: 77
+        data[0]: -1
+        data[1]: -1
+        data[2]: -1
+        data[3]: 1
+      - op: 1
+        valueIndex: 78
+        data[0]: -1
+        data[1]: -1
+        data[2]: -1
+        data[3]: 1
+      - op: 1
+        valueIndex: 79
+        data[0]: -1
+        data[1]: -1
+        data[2]: -1
+        data[3]: 1
+      - op: 1
+        valueIndex: 80
+        data[0]: -1
+        data[1]: -1
+        data[2]: -1
+        data[3]: 1
+      - op: 1
+        valueIndex: 81
+        data[0]: -1
+        data[1]: -1
+        data[2]: -1
+        data[3]: 1
+      - op: 1
+        valueIndex: 82
+        data[0]: -1
+        data[1]: -1
+        data[2]: -1
+        data[3]: 1
+      - op: 9
+        valueIndex: 83
+        data[0]: -1
+        data[1]: -1
+        data[2]: -1
+        data[3]: -1
+      - op: 26
+        valueIndex: 99
+        data[0]: 3
+        data[1]: 32
+        data[2]: -1
+        data[3]: 1
+      - op: 1
+        valueIndex: 100
+        data[0]: -1
+        data[1]: -1
+        data[2]: -1
+        data[3]: 7
+      - op: 3
+        valueIndex: 102
+        data[0]: 54
+        data[1]: 55
+        data[2]: 61
+        data[3]: -1
+      - op: 1
+        valueIndex: 105
+        data[0]: -1
+        data[1]: -1
+        data[2]: -1
+        data[3]: 7
+      - op: 3
+        valueIndex: 107
+        data[0]: 60
+        data[1]: 58
+        data[2]: 59
+        data[3]: -1
+      - op: 1
+        valueIndex: 110
+        data[0]: -1
+        data[1]: -1
+        data[2]: -1
+        data[3]: 1
+      - op: 1
+        valueIndex: 111
+        data[0]: -1
+        data[1]: -1
+        data[2]: -1
+        data[3]: 15
+      - op: 1
+        valueIndex: 113
+        data[0]: -1
+        data[1]: -1
+        data[2]: -1
+        data[3]: 6
+      - op: 25
+        valueIndex: 114
+        data[0]: 49
+        data[1]: 46
+        data[2]: -1
+        data[3]: 1
+      - op: 1
+        valueIndex: 115
+        data[0]: -1
+        data[1]: -1
+        data[2]: -1
+        data[3]: 1
+      - op: 6
+        valueIndex: 116
+        data[0]: -1
+        data[1]: -1
+        data[2]: -1
+        data[3]: -1
+      - op: 3
+        valueIndex: 117
+        data[0]: 53
+        data[1]: 64
+        data[2]: 65
+        data[3]: -1
+      - op: 4
+        valueIndex: 120
+        data[0]: 42
+        data[1]: 45
+        data[2]: 50
+        data[3]: 51
+      - op: 25
+        valueIndex: 124
+        data[0]: 43
+        data[1]: 15
+        data[2]: -1
+        data[3]: 1
+      - op: 25
+        valueIndex: 125
+        data[0]: 48
+        data[1]: 15
+        data[2]: -1
+        data[3]: 1
+      - op: 45
+        valueIndex: 126
+        data[0]: 47
+        data[1]: -1
+        data[2]: -1
+        data[3]: 0
+      - op: 3
+        valueIndex: 127
+        data[0]: 62
+        data[1]: 63
+        data[2]: 66
+        data[3]: -1
+      - op: 3
+        valueIndex: 130
+        data[0]: 67
+        data[1]: 56
+        data[2]: 57
+        data[3]: -1
+      - op: 26
+        valueIndex: 133
+        data[0]: 44
+        data[1]: 32
+        data[2]: -1
+        data[3]: 1
+      - op: 26
+        valueIndex: 134
+        data[0]: 41
+        data[1]: 32
         data[2]: -1
         data[3]: 1
       m_NeedsLocalToWorld: 1
@@ -3445,58 +3754,98 @@
       m_Float:
         m_Array:
         - m_ExpressionIndex: 0
+          m_Value: 0
+        - m_ExpressionIndex: 1
+          m_Value: 1
+        - m_ExpressionIndex: 2
+          m_Value: 0.1
+        - m_ExpressionIndex: 3
           m_Value: 1000
-        - m_ExpressionIndex: 1
+        - m_ExpressionIndex: 4
+          m_Value: 1
+        - m_ExpressionIndex: 6
           m_Value: 6.29
-        - m_ExpressionIndex: 2
+        - m_ExpressionIndex: 10
           m_Value: 1
-        - m_ExpressionIndex: 3
+        - m_ExpressionIndex: 13
           m_Value: 0.5
-        - m_ExpressionIndex: 4
-          m_Value: 6
-        - m_ExpressionIndex: 5
-          m_Value: 2
-        - m_ExpressionIndex: 6
+        - m_ExpressionIndex: 15
+          m_Value: 1
+        - m_ExpressionIndex: 20
+          m_Value: 0
+        - m_ExpressionIndex: 21
+          m_Value: 0
+        - m_ExpressionIndex: 22
+          m_Value: -2
+        - m_ExpressionIndex: 27
+          m_Value: 0
+        - m_ExpressionIndex: 31
+          m_Value: 0
+        - m_ExpressionIndex: 32
+          m_Value: 0
+        - m_ExpressionIndex: 34
+          m_Value: 0.3
+        - m_ExpressionIndex: 35
+          m_Value: 0
+        - m_ExpressionIndex: 37
+          m_Value: 6.2831855
+        - m_ExpressionIndex: 38
+          m_Value: 0.5
+        - m_ExpressionIndex: 39
+          m_Value: 0
+        - m_ExpressionIndex: 40
           m_Value: 9
-        - m_ExpressionIndex: 9
+        - m_ExpressionIndex: 41
           m_Value: 0.8
-        - m_ExpressionIndex: 15
-          m_Value: 0.3
-        - m_ExpressionIndex: 20
+        - m_ExpressionIndex: 44
           m_Value: 0.2
-        - m_ExpressionIndex: 27
+        - m_ExpressionIndex: 46
           m_Value: 6.2831855
-        - m_ExpressionIndex: 28
+        - m_ExpressionIndex: 53
           m_Value: 0
-        - m_ExpressionIndex: 29
+        - m_ExpressionIndex: 54
+          m_Value: 0
+        - m_ExpressionIndex: 55
+          m_Value: 1
+        - m_ExpressionIndex: 56
+          m_Value: 3.7653685
+        - m_ExpressionIndex: 57
+          m_Value: 14.423418
+        - m_ExpressionIndex: 58
+          m_Value: 0
+        - m_ExpressionIndex: 59
+          m_Value: 0
+        - m_ExpressionIndex: 60
+          m_Value: 0
+        - m_ExpressionIndex: 61
+          m_Value: 0
+        - m_ExpressionIndex: 62
+          m_Value: 4.885887
+        - m_ExpressionIndex: 63
+          m_Value: -1.3755774
+        - m_ExpressionIndex: 64
+          m_Value: -9.81
+        - m_ExpressionIndex: 65
+          m_Value: 0
+        - m_ExpressionIndex: 66
+          m_Value: 3.918522
+        - m_ExpressionIndex: 67
+          m_Value: 12.022391
+        - m_ExpressionIndex: 74
+          m_Value: 0.2
+        - m_ExpressionIndex: 78
           m_Value: 5
       m_Vector2f:
+        m_Array:
+        - m_ExpressionIndex: 18
+          m_Value: {x: 6, y: 2}
+      m_Vector3f:
         m_Array: []
-      m_Vector3f:
-        m_Array:
-        - m_ExpressionIndex: 8
-          m_Value: {x: 0.5, y: 0.5, z: 0.5}
-        - m_ExpressionIndex: 14
-          m_Value: {x: 0, y: 1, z: 0}
-        - m_ExpressionIndex: 17
-          m_Value: {x: 0.09950372, y: 0.99503714, z: 0}
-        - m_ExpressionIndex: 19
-          m_Value: {x: 0, y: 0, z: 0}
-        - m_ExpressionIndex: 21
-          m_Value: {x: 4.885887, y: -1.3755774, z: 3.918522}
-        - m_ExpressionIndex: 22
-          m_Value: {x: 12.022391, y: 3.7653685, z: 14.423418}
-        - m_ExpressionIndex: 24
-          m_Value: {x: 0, y: -9.81, z: 0}
-        - m_ExpressionIndex: 26
-          m_Value: {x: 0, y: -2, z: 0}
       m_Vector4f:
-        m_Array:
-        - m_ExpressionIndex: 10
-          m_Value: {x: 0.09950372, y: 0.99503714, z: 0, w: -1.9900743}
+        m_Array: []
       m_Uint:
         m_Array:
-        - m_ExpressionIndex: 18
+        - m_ExpressionIndex: 76
           m_Value: 4294967295
       m_Int:
         m_Array: []
@@ -3506,7 +3855,7 @@
         m_Array: []
       m_Gradient:
         m_Array:
-        - m_ExpressionIndex: 7
+        - m_ExpressionIndex: 47
           m_Value:
             serializedVersion: 2
             key0: {r: 0.02799191, g: 0.17647058, b: 0, a: 1}
@@ -3538,11 +3887,11 @@
             m_NumAlphaKeys: 2
       m_NamedObject:
         m_Array:
-        - m_ExpressionIndex: 12
+        - m_ExpressionIndex: 70
           m_Value: {fileID: 0}
-        - m_ExpressionIndex: 16
+        - m_ExpressionIndex: 72
           m_Value: {fileID: 2800000, guid: d01d8874889eebc4ab0cde7f2b3309de, type: 3}
-        - m_ExpressionIndex: 23
+        - m_ExpressionIndex: 75
           m_Value: {fileID: 10202, guid: 0000000000000000e000000000000000, type: 0}
       m_Bool:
         m_Array: []
@@ -3704,7 +4053,6 @@
       reflectionProbeUsage: 0
       lightProbeUsage: 0
     m_CullingFlags: 3
-    m_UpdateMode: 0
   m_Systems:
   - type: 0
     flags: 0
@@ -3719,7 +4067,7 @@
       buffers: []
       values:
       - nameId: Rate
-        index: 0
+        index: 69
       params: []
       shaderSourceIndex: -1
   - type: 1
@@ -3745,9 +4093,9 @@
       index: 7
     values:
     - nameId: bounds_center
-      index: 21
+      index: 85
     - nameId: bounds_size
-      index: 22
+      index: 86
     tasks:
     - type: 536870912
       buffers:
@@ -3759,12 +4107,30 @@
         index: 4
       - nameId: sourceAttributeBuffer
         index: 2
-      values: []
+      values:
+      - nameId: ArcSphere_sphere_center_a
+        index: 73
+      - nameId: ArcSphere_sphere_radius_a
+        index: 74
+      - nameId: ArcSphere_arc_a
+        index: 77
+      - nameId: Lifetime_b
+        index: 78
+      - nameId: uniform_e
+        index: 3
+      - nameId: uniform_f
+        index: 4
+      - nameId: uniform_g
+        index: 6
+      - nameId: uniform_h
+        index: 10
+      - nameId: uniform_i
+        index: 52
       params:
       - nameId: bounds_center
-        index: 21
+        index: 85
       - nameId: bounds_size
-        index: 22
+        index: 86
       shaderSourceIndex: 0
     - type: 805306368
       buffers:
@@ -3775,10 +4141,24 @@
       - nameId: indirectBuffer
         index: 5
       values:
+      - nameId: GravityVector_a
+        index: 80
       - nameId: deltaTime_a
+        index: 79
+      - nameId: Plane_position_b
+        index: 24
+      - nameId: Plane_normal_b
         index: 25
+      - nameId: Elasticity_b
+        index: 88
+      - nameId: Friction_b
+        index: 87
+      - nameId: LifetimeLoss_b
+        index: 82
+      - nameId: plane_b
+        index: 81
       - nameId: gradient_c
-        index: 11
+        index: 84
       params: []
       shaderSourceIndex: 1
     - type: 805306369
@@ -3793,7 +4173,7 @@
         index: 4
       values:
       - nameId: localToWorld
-        index: 13
+        index: 68
       params: []
       shaderSourceIndex: 6
     - type: 1073741826
@@ -3801,8 +4181,10 @@
       - nameId: attributeBuffer
         index: 0
       values:
+      - nameId: alphaThreshold
+        index: 83
       - nameId: mainTexture
-        index: 16
+        index: 72
       params:
       - nameId: sortPriority
         index: 0
@@ -3811,7 +4193,15 @@
       buffers:
       - nameId: attributeBuffer
         index: 0
-      values: []
+      values:
+      - nameId: uniform_a
+        index: 23
+      - nameId: uniform_b
+        index: 27
+      - nameId: uniform_c
+        index: 28
+      - nameId: uniform_d
+        index: 39
       params:
       - nameId: sortPriority
         index: 0
@@ -3820,7 +4210,17 @@
       buffers:
       - nameId: attributeBuffer
         index: 0
-      values: []
+      values:
+      - nameId: uniform_a
+        index: 23
+      - nameId: uniform_b
+        index: 27
+      - nameId: uniform_c
+        index: 28
+      - nameId: uniform_d
+        index: 31
+      - nameId: targetOffset
+        index: 71
       params:
       - nameId: sortPriority
         index: 0
@@ -3832,13 +4232,19 @@
       - nameId: indirectBuffer
         index: 5
       values:
+      - nameId: uniform_a
+        index: 23
+      - nameId: uniform_b
+        index: 27
+      - nameId: uniform_c
+        index: 40
       - nameId: mainTexture
-        index: 12
+        index: 70
       params:
       - nameId: mesh
-        index: 23
+        index: 75
       - nameId: subMeshMask
-        index: 18
+        index: 76
       - nameId: sortPriority
         index: 0
       - nameId: indirectDraw
@@ -5308,7 +5714,7 @@
   m_EditorClassIdentifier: 
   m_Parent: {fileID: 114838466200305200}
   m_Children: []
-  m_UIPosition: {x: 170, y: 680}
+  m_UIPosition: {x: 187.28162, y: 756.8318}
   m_UICollapsed: 1
   m_UISuperCollapsed: 0
   m_InputSlots:
