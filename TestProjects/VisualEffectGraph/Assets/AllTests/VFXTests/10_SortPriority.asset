%YAML 1.1
%TAG !u! tag:unity3d.com,2011:
--- !u!114 &114006169763022612
MonoBehaviour:
  m_ObjectHideFlags: 1
  m_PrefabParentObject: {fileID: 0}
  m_PrefabInternal: {fileID: 0}
  m_GameObject: {fileID: 0}
  m_Enabled: 1
  m_EditorHideFlags: 0
  m_Script: {fileID: 11500000, guid: f780aa281814f9842a7c076d436932e7, type: 3}
  m_Name: VFXSlotFloat
  m_EditorClassIdentifier: 
  m_Parent: {fileID: 114012752267125410}
  m_Children: []
  m_UIPosition: {x: 0, y: 0}
  m_UICollapsed: 1
  m_UISuperCollapsed: 0
  m_MasterSlot: {fileID: 114514676669976782}
  m_MasterData:
    m_Owner: {fileID: 0}
    m_Value:
      m_Type:
        m_SerializableType: 
      m_SerializableObject: 
  m_Property:
    name: z
    m_serializedType:
      m_SerializableType: System.Single, mscorlib, Version=2.0.0.0, Culture=neutral,
        PublicKeyToken=b77a5c561934e089
    attributes: []
  m_Direction: 0
  m_LinkedSlots: []
--- !u!114 &114012752267125410
MonoBehaviour:
  m_ObjectHideFlags: 1
  m_PrefabParentObject: {fileID: 0}
  m_PrefabInternal: {fileID: 0}
  m_GameObject: {fileID: 0}
  m_Enabled: 1
  m_EditorHideFlags: 0
  m_Script: {fileID: 11500000, guid: ac39bd03fca81b849929b9c966f1836a, type: 3}
  m_Name: VFXSlotFloat3
  m_EditorClassIdentifier: 
  m_Parent: {fileID: 114514676669976782}
  m_Children:
  - {fileID: 114836039961534576}
  - {fileID: 114028376866161546}
  - {fileID: 114006169763022612}
  m_UIPosition: {x: 0, y: 0}
  m_UICollapsed: 1
  m_UISuperCollapsed: 0
  m_MasterSlot: {fileID: 114514676669976782}
  m_MasterData:
    m_Owner: {fileID: 0}
    m_Value:
      m_Type:
        m_SerializableType: 
      m_SerializableObject: 
  m_Property:
    name: center
    m_serializedType:
      m_SerializableType: UnityEngine.Vector3, UnityEngine.CoreModule, Version=0.0.0.0,
        Culture=neutral, PublicKeyToken=null
    attributes:
    - m_Type: 3
      m_Min: -Infinity
      m_Max: Infinity
      m_Tooltip: The centre of the torus.
  m_Direction: 0
  m_LinkedSlots: []
--- !u!114 &114013519469770754
MonoBehaviour:
  m_ObjectHideFlags: 1
  m_PrefabParentObject: {fileID: 0}
  m_PrefabInternal: {fileID: 0}
  m_GameObject: {fileID: 0}
  m_Enabled: 1
  m_EditorHideFlags: 0
  m_Script: {fileID: 11500000, guid: f780aa281814f9842a7c076d436932e7, type: 3}
  m_Name: VFXSlotFloat
  m_EditorClassIdentifier: 
  m_Parent: {fileID: 114470014200391792}
  m_Children: []
  m_UIPosition: {x: 0, y: 0}
  m_UICollapsed: 1
  m_UISuperCollapsed: 0
  m_MasterSlot: {fileID: 114364650943971688}
  m_MasterData:
    m_Owner: {fileID: 0}
    m_Value:
      m_Type:
        m_SerializableType: 
      m_SerializableObject: 
  m_Property:
    name: y
    m_serializedType:
      m_SerializableType: System.Single, mscorlib, Version=2.0.0.0, Culture=neutral,
        PublicKeyToken=b77a5c561934e089
    attributes: []
  m_Direction: 0
  m_LinkedSlots: []
--- !u!114 &114015763539251658
MonoBehaviour:
  m_ObjectHideFlags: 1
  m_PrefabParentObject: {fileID: 0}
  m_PrefabInternal: {fileID: 0}
  m_GameObject: {fileID: 0}
  m_Enabled: 1
  m_EditorHideFlags: 0
  m_Script: {fileID: 11500000, guid: ac39bd03fca81b849929b9c966f1836a, type: 3}
  m_Name: VFXSlotFloat3
  m_EditorClassIdentifier: 
  m_Parent: {fileID: 0}
  m_Children:
  - {fileID: 114162862815445918}
  - {fileID: 114434252986889888}
  - {fileID: 114459018172847060}
  m_UIPosition: {x: 0, y: 0}
  m_UICollapsed: 1
  m_UISuperCollapsed: 0
  m_MasterSlot: {fileID: 114015763539251658}
  m_MasterData:
    m_Owner: {fileID: 114911243887923098}
    m_Value:
      m_Type:
        m_SerializableType: UnityEngine.Vector3, UnityEngine.CoreModule, Version=0.0.0.0,
          Culture=neutral, PublicKeyToken=null
      m_SerializableObject: '{"x":0.0,"y":1.0,"z":0.0}'
  m_Property:
    name: Color
    m_serializedType:
      m_SerializableType: UnityEngine.Vector3, UnityEngine.CoreModule, Version=0.0.0.0,
        Culture=neutral, PublicKeyToken=null
    attributes:
    - m_Type: 5
      m_Min: -Infinity
      m_Max: Infinity
      m_Tooltip: 
  m_Direction: 0
  m_LinkedSlots: []
--- !u!114 &114028376866161546
MonoBehaviour:
  m_ObjectHideFlags: 1
  m_PrefabParentObject: {fileID: 0}
  m_PrefabInternal: {fileID: 0}
  m_GameObject: {fileID: 0}
  m_Enabled: 1
  m_EditorHideFlags: 0
  m_Script: {fileID: 11500000, guid: f780aa281814f9842a7c076d436932e7, type: 3}
  m_Name: VFXSlotFloat
  m_EditorClassIdentifier: 
  m_Parent: {fileID: 114012752267125410}
  m_Children: []
  m_UIPosition: {x: 0, y: 0}
  m_UICollapsed: 1
  m_UISuperCollapsed: 0
  m_MasterSlot: {fileID: 114514676669976782}
  m_MasterData:
    m_Owner: {fileID: 0}
    m_Value:
      m_Type:
        m_SerializableType: 
      m_SerializableObject: 
  m_Property:
    name: y
    m_serializedType:
      m_SerializableType: System.Single, mscorlib, Version=2.0.0.0, Culture=neutral,
        PublicKeyToken=b77a5c561934e089
    attributes: []
  m_Direction: 0
  m_LinkedSlots: []
--- !u!114 &114052720165639114
MonoBehaviour:
  m_ObjectHideFlags: 1
  m_PrefabParentObject: {fileID: 0}
  m_PrefabInternal: {fileID: 0}
  m_GameObject: {fileID: 0}
  m_Enabled: 1
  m_EditorHideFlags: 0
  m_Script: {fileID: 11500000, guid: d16c6aeaef944094b9a1633041804207, type: 3}
  m_Name: Orient
  m_EditorClassIdentifier: 
  m_Parent: {fileID: 114701271570148598}
  m_Children: []
  m_UIPosition: {x: 0, y: 0}
  m_UICollapsed: 0
  m_UISuperCollapsed: 0
  m_InputSlots: []
  m_OutputSlots: []
  m_Disabled: 0
  mode: 0
--- !u!114 &114053341320240814
MonoBehaviour:
  m_ObjectHideFlags: 1
  m_PrefabParentObject: {fileID: 0}
  m_PrefabInternal: {fileID: 0}
  m_GameObject: {fileID: 0}
  m_Enabled: 1
  m_EditorHideFlags: 0
  m_Script: {fileID: 11500000, guid: f780aa281814f9842a7c076d436932e7, type: 3}
  m_Name: VFXSlotFloat
  m_EditorClassIdentifier: 
  m_Parent: {fileID: 0}
  m_Children: []
  m_UIPosition: {x: 0, y: 0}
  m_UICollapsed: 1
  m_UISuperCollapsed: 0
  m_MasterSlot: {fileID: 114053341320240814}
  m_MasterData:
    m_Owner: {fileID: 114942575866385010}
    m_Value:
      m_Type:
        m_SerializableType: System.Single, mscorlib, Version=2.0.0.0, Culture=neutral,
          PublicKeyToken=b77a5c561934e089
      m_SerializableObject: 1
  m_Property:
    name: Lifetime
    m_serializedType:
      m_SerializableType: System.Single, mscorlib, Version=2.0.0.0, Culture=neutral,
        PublicKeyToken=b77a5c561934e089
    attributes: []
  m_Direction: 0
  m_LinkedSlots: []
--- !u!114 &114063259388308888
MonoBehaviour:
  m_ObjectHideFlags: 1
  m_PrefabParentObject: {fileID: 0}
  m_PrefabInternal: {fileID: 0}
  m_GameObject: {fileID: 0}
  m_Enabled: 1
  m_EditorHideFlags: 0
  m_Script: {fileID: 11500000, guid: 330e0fca1717dde4aaa144f48232aa64, type: 3}
  m_Name: VFXParameter
  m_EditorClassIdentifier: 
  m_Parent: {fileID: 114285473855931844}
  m_Children: []
  m_UIPosition: {x: 3600.018, y: 406.67993}
  m_UICollapsed: 0
  m_UISuperCollapsed: 0
  m_InputSlots: []
  m_OutputSlots:
  - {fileID: 114254234442900398}
  m_exposedName: exposedName
  m_exposed: 0
  m_order: 0
  m_Min:
    m_Type:
      m_SerializableType: 
    m_SerializableObject: 
  m_Max:
    m_Type:
      m_SerializableType: 
    m_SerializableObject: 
--- !u!114 &114076590423477128
MonoBehaviour:
  m_ObjectHideFlags: 1
  m_PrefabParentObject: {fileID: 0}
  m_PrefabInternal: {fileID: 0}
  m_GameObject: {fileID: 0}
  m_Enabled: 1
  m_EditorHideFlags: 0
  m_Script: {fileID: 11500000, guid: 1b605c022ee79394a8a776c0869b3f9a, type: 3}
  m_Name: VFXSlot
  m_EditorClassIdentifier: 
  m_Parent: {fileID: 0}
  m_Children:
  - {fileID: 114214900018643860}
  - {fileID: 114230774937181610}
  m_UIPosition: {x: 0, y: 0}
  m_UICollapsed: 1
  m_UISuperCollapsed: 0
  m_MasterSlot: {fileID: 114076590423477128}
  m_MasterData:
    m_Owner: {fileID: 114162163064173402}
    m_Value:
      m_Type:
        m_SerializableType: UnityEditor.VFX.ArcSphere, Assembly-CSharp-Editor-testable,
          Version=0.0.0.0, Culture=neutral, PublicKeyToken=null
      m_SerializableObject: '{"sphere":{"space":0,"center":{"x":0.0,"y":0.0,"z":0.0},"radius":1.0},"arc":6.2831854820251469}'
  m_Property:
    name: ArcSphere
    m_serializedType:
      m_SerializableType: UnityEditor.VFX.ArcSphere, Assembly-CSharp-Editor-testable,
        Version=0.0.0.0, Culture=neutral, PublicKeyToken=null
    attributes:
    - m_Type: 3
      m_Min: -Infinity
      m_Max: Infinity
      m_Tooltip: The sphere used for positioning particles.
  m_Direction: 0
  m_LinkedSlots: []
--- !u!114 &114081559765722142
MonoBehaviour:
  m_ObjectHideFlags: 1
  m_PrefabParentObject: {fileID: 0}
  m_PrefabInternal: {fileID: 0}
  m_GameObject: {fileID: 0}
  m_Enabled: 1
  m_EditorHideFlags: 0
  m_Script: {fileID: 11500000, guid: ac39bd03fca81b849929b9c966f1836a, type: 3}
  m_Name: VFXSlotFloat3
  m_EditorClassIdentifier: 
  m_Parent: {fileID: 114634362636730594}
  m_Children:
  - {fileID: 114355404097440724}
  - {fileID: 114931396482299670}
  - {fileID: 114891725377542056}
  m_UIPosition: {x: 0, y: 0}
  m_UICollapsed: 1
  m_UISuperCollapsed: 0
  m_MasterSlot: {fileID: 114634362636730594}
  m_MasterData:
    m_Owner: {fileID: 0}
    m_Value:
      m_Type:
        m_SerializableType: 
      m_SerializableObject: 
  m_Property:
    name: size
    m_serializedType:
      m_SerializableType: UnityEngine.Vector3, UnityEngine.CoreModule, Version=0.0.0.0,
        Culture=neutral, PublicKeyToken=null
    attributes:
    - m_Type: 3
      m_Min: -Infinity
      m_Max: Infinity
      m_Tooltip: The size of the box along each axis.
  m_Direction: 0
  m_LinkedSlots: []
--- !u!114 &114083766730158950
MonoBehaviour:
  m_ObjectHideFlags: 1
  m_PrefabParentObject: {fileID: 0}
  m_PrefabInternal: {fileID: 0}
  m_GameObject: {fileID: 0}
  m_Enabled: 1
  m_EditorHideFlags: 0
  m_Script: {fileID: 11500000, guid: a971fa2e110a0ac42ac1d8dae408704b, type: 3}
  m_Name: SetAttribute
  m_EditorClassIdentifier: 
  m_Parent: {fileID: 114525045353926142}
  m_Children: []
  m_UIPosition: {x: 0, y: 0}
  m_UICollapsed: 0
  m_UISuperCollapsed: 0
  m_InputSlots:
  - {fileID: 114302080307601540}
  m_OutputSlots: []
  m_Disabled: 0
  attribute: alpha
  Composition: 0
  Random: 0
--- !u!114 &114154326512499508
MonoBehaviour:
  m_ObjectHideFlags: 1
  m_PrefabParentObject: {fileID: 0}
  m_PrefabInternal: {fileID: 0}
  m_GameObject: {fileID: 0}
  m_Enabled: 1
  m_EditorHideFlags: 0
  m_Script: {fileID: 11500000, guid: f780aa281814f9842a7c076d436932e7, type: 3}
  m_Name: VFXSlotFloat
  m_EditorClassIdentifier: 
  m_Parent: {fileID: 114470014200391792}
  m_Children: []
  m_UIPosition: {x: 0, y: 0}
  m_UICollapsed: 1
  m_UISuperCollapsed: 0
  m_MasterSlot: {fileID: 114364650943971688}
  m_MasterData:
    m_Owner: {fileID: 0}
    m_Value:
      m_Type:
        m_SerializableType: 
      m_SerializableObject: 
  m_Property:
    name: x
    m_serializedType:
      m_SerializableType: System.Single, mscorlib, Version=2.0.0.0, Culture=neutral,
        PublicKeyToken=b77a5c561934e089
    attributes: []
  m_Direction: 0
  m_LinkedSlots: []
--- !u!114 &114162163064173402
MonoBehaviour:
  m_ObjectHideFlags: 1
  m_PrefabParentObject: {fileID: 0}
  m_PrefabInternal: {fileID: 0}
  m_GameObject: {fileID: 0}
  m_Enabled: 1
  m_EditorHideFlags: 0
  m_Script: {fileID: 11500000, guid: 47b4ca114d6538548942a32238cf630d, type: 3}
  m_Name: PositionSphere
  m_EditorClassIdentifier: 
  m_Parent: {fileID: 114207965363388990}
  m_Children: []
  m_UIPosition: {x: 0, y: 0}
  m_UICollapsed: 0
  m_UISuperCollapsed: 0
  m_InputSlots:
  - {fileID: 114076590423477128}
  m_OutputSlots: []
  m_Disabled: 0
  positionMode: 0
  spawnMode: 0
--- !u!114 &114162862815445918
MonoBehaviour:
  m_ObjectHideFlags: 1
  m_PrefabParentObject: {fileID: 0}
  m_PrefabInternal: {fileID: 0}
  m_GameObject: {fileID: 0}
  m_Enabled: 1
  m_EditorHideFlags: 0
  m_Script: {fileID: 11500000, guid: f780aa281814f9842a7c076d436932e7, type: 3}
  m_Name: VFXSlotFloat
  m_EditorClassIdentifier: 
  m_Parent: {fileID: 114015763539251658}
  m_Children: []
  m_UIPosition: {x: 0, y: 0}
  m_UICollapsed: 1
  m_UISuperCollapsed: 0
  m_MasterSlot: {fileID: 114015763539251658}
  m_MasterData:
    m_Owner: {fileID: 0}
    m_Value:
      m_Type:
        m_SerializableType: 
      m_SerializableObject: 
  m_Property:
    name: x
    m_serializedType:
      m_SerializableType: System.Single, mscorlib, Version=2.0.0.0, Culture=neutral,
        PublicKeyToken=b77a5c561934e089
    attributes: []
  m_Direction: 0
  m_LinkedSlots: []
--- !u!114 &114170205429185430
MonoBehaviour:
  m_ObjectHideFlags: 1
  m_PrefabParentObject: {fileID: 0}
  m_PrefabInternal: {fileID: 0}
  m_GameObject: {fileID: 0}
  m_Enabled: 1
  m_EditorHideFlags: 0
  m_Script: {fileID: 11500000, guid: a971fa2e110a0ac42ac1d8dae408704b, type: 3}
  m_Name: SetAttribute
  m_EditorClassIdentifier: 
  m_Parent: {fileID: 114701271570148598}
  m_Children: []
  m_UIPosition: {x: 0, y: 0}
  m_UICollapsed: 0
  m_UISuperCollapsed: 0
  m_InputSlots:
  - {fileID: 114487389423605964}
  m_OutputSlots: []
  m_Disabled: 0
  attribute: color
  Composition: 0
  Random: 0
--- !u!114 &114174554078140748
MonoBehaviour:
  m_ObjectHideFlags: 1
  m_PrefabParentObject: {fileID: 0}
  m_PrefabInternal: {fileID: 0}
  m_GameObject: {fileID: 0}
  m_Enabled: 1
  m_EditorHideFlags: 0
  m_Script: {fileID: 11500000, guid: d78581a96eae8bf4398c282eb0b098bd, type: 3}
  m_Name: VFXDataParticle
  m_EditorClassIdentifier: 
  m_Parent: {fileID: 0}
  m_Children: []
  m_UIPosition: {x: 0, y: 0}
  m_UICollapsed: 1
  m_UISuperCollapsed: 0
  m_Owners:
  - {fileID: 114207965363388990}
  - {fileID: 114664836143208348}
  - {fileID: 114525045353926142}
  m_Capacity: 10000
  m_Space: 0
--- !u!114 &114204895226068596
MonoBehaviour:
  m_ObjectHideFlags: 1
  m_PrefabParentObject: {fileID: 0}
  m_PrefabInternal: {fileID: 0}
  m_GameObject: {fileID: 0}
  m_Enabled: 1
  m_EditorHideFlags: 0
  m_Script: {fileID: 11500000, guid: f05c6884b705ce14d82ae720f0ec209f, type: 3}
  m_Name: VFXSpawnerConstantRate
  m_EditorClassIdentifier: 
  m_Parent: {fileID: 114807708026722858}
  m_Children: []
  m_UIPosition: {x: 0, y: 0}
  m_UICollapsed: 0
  m_UISuperCollapsed: 0
  m_InputSlots:
  - {fileID: 114698856652646378}
  m_OutputSlots: []
  m_Disabled: 0
--- !u!114 &114207965363388990
MonoBehaviour:
  m_ObjectHideFlags: 1
  m_PrefabParentObject: {fileID: 0}
  m_PrefabInternal: {fileID: 0}
  m_GameObject: {fileID: 0}
  m_Enabled: 1
  m_EditorHideFlags: 0
  m_Script: {fileID: 11500000, guid: 9dfea48843f53fc438eabc12a3a30abc, type: 3}
  m_Name: VFXBasicInitialize
  m_EditorClassIdentifier: 
  m_Parent: {fileID: 114285473855931844}
  m_Children:
  - {fileID: 114792800372907182}
  - {fileID: 114162163064173402}
  m_UIPosition: {x: 4817.702, y: -681.7959}
  m_UICollapsed: 0
  m_UISuperCollapsed: 0
  m_InputSlots:
  - {fileID: 114634362636730594}
  m_OutputSlots: []
  m_Data: {fileID: 114174554078140748}
  m_InputFlowSlot:
  - link:
    - context: {fileID: 114807708026722858}
      slotIndex: 0
  m_OutputFlowSlot:
  - link:
    - context: {fileID: 114664836143208348}
      slotIndex: 0
--- !u!114 &114214900018643860
MonoBehaviour:
  m_ObjectHideFlags: 1
  m_PrefabParentObject: {fileID: 0}
  m_PrefabInternal: {fileID: 0}
  m_GameObject: {fileID: 0}
  m_Enabled: 1
  m_EditorHideFlags: 0
  m_Script: {fileID: 11500000, guid: 1b605c022ee79394a8a776c0869b3f9a, type: 3}
  m_Name: VFXSlot
  m_EditorClassIdentifier: 
  m_Parent: {fileID: 114076590423477128}
  m_Children:
  - {fileID: 114353934278624050}
  - {fileID: 114581920985279338}
  m_UIPosition: {x: 0, y: 0}
  m_UICollapsed: 1
  m_UISuperCollapsed: 0
  m_MasterSlot: {fileID: 114076590423477128}
  m_MasterData:
    m_Owner: {fileID: 0}
    m_Value:
      m_Type:
        m_SerializableType: 
      m_SerializableObject: 
  m_Property:
    name: sphere
    m_serializedType:
      m_SerializableType: UnityEditor.VFX.Sphere, Assembly-CSharp-Editor-testable,
        Version=0.0.0.0, Culture=neutral, PublicKeyToken=null
    attributes: []
  m_Direction: 0
  m_LinkedSlots: []
--- !u!114 &114222843928294706
MonoBehaviour:
  m_ObjectHideFlags: 1
  m_PrefabParentObject: {fileID: 0}
  m_PrefabInternal: {fileID: 0}
  m_GameObject: {fileID: 0}
  m_Enabled: 1
  m_EditorHideFlags: 0
  m_Script: {fileID: 11500000, guid: 5bc0246289e35b54c9b87d49803236de, type: 3}
  m_Name: PositionTorus
  m_EditorClassIdentifier: 
  m_Parent: {fileID: 114411037450555758}
  m_Children: []
  m_UIPosition: {x: 0, y: 0}
  m_UICollapsed: 0
  m_UISuperCollapsed: 0
  m_InputSlots:
  - {fileID: 114514676669976782}
  m_OutputSlots: []
  m_Disabled: 0
  positionMode: 0
  spawnMode: 0
--- !u!114 &114230774937181610
MonoBehaviour:
  m_ObjectHideFlags: 1
  m_PrefabParentObject: {fileID: 0}
  m_PrefabInternal: {fileID: 0}
  m_GameObject: {fileID: 0}
  m_Enabled: 1
  m_EditorHideFlags: 0
  m_Script: {fileID: 11500000, guid: f780aa281814f9842a7c076d436932e7, type: 3}
  m_Name: VFXSlotFloat
  m_EditorClassIdentifier: 
  m_Parent: {fileID: 114076590423477128}
  m_Children: []
  m_UIPosition: {x: 0, y: 0}
  m_UICollapsed: 1
  m_UISuperCollapsed: 0
  m_MasterSlot: {fileID: 114076590423477128}
  m_MasterData:
    m_Owner: {fileID: 0}
    m_Value:
      m_Type:
        m_SerializableType: 
      m_SerializableObject: 
  m_Property:
    name: arc
    m_serializedType:
      m_SerializableType: System.Single, mscorlib, Version=2.0.0.0, Culture=neutral,
        PublicKeyToken=b77a5c561934e089
    attributes:
    - m_Type: 3
      m_Min: -Infinity
      m_Max: Infinity
      m_Tooltip: Controls how much of the sphere is used.
    - m_Type: 0
      m_Min: 0
      m_Max: 6.2831855
      m_Tooltip: 
    - m_Type: 4
      m_Min: -Infinity
      m_Max: Infinity
      m_Tooltip: 
  m_Direction: 0
  m_LinkedSlots: []
--- !u!114 &114236199053926114
MonoBehaviour:
  m_ObjectHideFlags: 1
  m_PrefabParentObject: {fileID: 0}
  m_PrefabInternal: {fileID: 0}
  m_GameObject: {fileID: 0}
  m_Enabled: 1
  m_EditorHideFlags: 0
  m_Script: {fileID: 11500000, guid: f780aa281814f9842a7c076d436932e7, type: 3}
  m_Name: VFXSlotFloat
  m_EditorClassIdentifier: 
  m_Parent: {fileID: 114320627674502322}
  m_Children: []
  m_UIPosition: {x: 0, y: 0}
  m_UICollapsed: 1
  m_UISuperCollapsed: 0
  m_MasterSlot: {fileID: 114364650943971688}
  m_MasterData:
    m_Owner: {fileID: 0}
    m_Value:
      m_Type:
        m_SerializableType: 
      m_SerializableObject: 
  m_Property:
    name: y
    m_serializedType:
      m_SerializableType: System.Single, mscorlib, Version=2.0.0.0, Culture=neutral,
        PublicKeyToken=b77a5c561934e089
    attributes: []
  m_Direction: 0
  m_LinkedSlots: []
--- !u!114 &114254234442900398
MonoBehaviour:
  m_ObjectHideFlags: 1
  m_PrefabParentObject: {fileID: 0}
  m_PrefabInternal: {fileID: 0}
  m_GameObject: {fileID: 0}
  m_Enabled: 1
  m_EditorHideFlags: 0
  m_Script: {fileID: 11500000, guid: f780aa281814f9842a7c076d436932e7, type: 3}
  m_Name: VFXSlotFloat
  m_EditorClassIdentifier: 
  m_Parent: {fileID: 0}
  m_Children: []
  m_UIPosition: {x: 0, y: 0}
  m_UICollapsed: 1
  m_UISuperCollapsed: 0
  m_MasterSlot: {fileID: 114254234442900398}
  m_MasterData:
    m_Owner: {fileID: 114063259388308888}
    m_Value:
      m_Type:
        m_SerializableType: System.Single, mscorlib, Version=2.0.0.0, Culture=neutral,
          PublicKeyToken=b77a5c561934e089
      m_SerializableObject: 0.3
  m_Property:
    name: o
    m_serializedType:
      m_SerializableType: System.Single, mscorlib, Version=2.0.0.0, Culture=neutral,
        PublicKeyToken=b77a5c561934e089
    attributes: []
  m_Direction: 1
  m_LinkedSlots:
  - {fileID: 114562729202929998}
  - {fileID: 114302080307601540}
  - {fileID: 114506759060856108}
--- !u!114 &114255784345693296
MonoBehaviour:
  m_ObjectHideFlags: 1
  m_PrefabParentObject: {fileID: 0}
  m_PrefabInternal: {fileID: 0}
  m_GameObject: {fileID: 0}
  m_Enabled: 1
  m_EditorHideFlags: 0
  m_Script: {fileID: 11500000, guid: f780aa281814f9842a7c076d436932e7, type: 3}
  m_Name: VFXSlotFloat
  m_EditorClassIdentifier: 
  m_Parent: {fileID: 114514676669976782}
  m_Children: []
  m_UIPosition: {x: 0, y: 0}
  m_UICollapsed: 1
  m_UISuperCollapsed: 0
  m_MasterSlot: {fileID: 114514676669976782}
  m_MasterData:
    m_Owner: {fileID: 0}
    m_Value:
      m_Type:
        m_SerializableType: 
      m_SerializableObject: 
  m_Property:
    name: minorRadius
    m_serializedType:
      m_SerializableType: System.Single, mscorlib, Version=2.0.0.0, Culture=neutral,
        PublicKeyToken=b77a5c561934e089
    attributes:
    - m_Type: 3
      m_Min: -Infinity
      m_Max: Infinity
      m_Tooltip: The thickness of the torus ring.
  m_Direction: 0
  m_LinkedSlots: []
--- !u!114 &114269319803850758
MonoBehaviour:
  m_ObjectHideFlags: 1
  m_PrefabParentObject: {fileID: 0}
  m_PrefabInternal: {fileID: 0}
  m_GameObject: {fileID: 0}
  m_Enabled: 1
  m_EditorHideFlags: 0
  m_Script: {fileID: 11500000, guid: f780aa281814f9842a7c076d436932e7, type: 3}
  m_Name: VFXSlotFloat
  m_EditorClassIdentifier: 
  m_Parent: {fileID: 114656855381619728}
  m_Children: []
  m_UIPosition: {x: 0, y: 0}
  m_UICollapsed: 1
  m_UISuperCollapsed: 0
  m_MasterSlot: {fileID: 114545534309531274}
  m_MasterData:
    m_Owner: {fileID: 0}
    m_Value:
      m_Type:
        m_SerializableType: 
      m_SerializableObject: 
  m_Property:
    name: z
    m_serializedType:
      m_SerializableType: System.Single, mscorlib, Version=2.0.0.0, Culture=neutral,
        PublicKeyToken=b77a5c561934e089
    attributes: []
  m_Direction: 0
  m_LinkedSlots: []
--- !u!114 &114274668368147192
MonoBehaviour:
  m_ObjectHideFlags: 1
  m_PrefabParentObject: {fileID: 0}
  m_PrefabInternal: {fileID: 0}
  m_GameObject: {fileID: 0}
  m_Enabled: 1
  m_EditorHideFlags: 0
  m_Script: {fileID: 11500000, guid: f780aa281814f9842a7c076d436932e7, type: 3}
  m_Name: VFXSlotFloat
  m_EditorClassIdentifier: 
  m_Parent: {fileID: 114821156260414486}
  m_Children: []
  m_UIPosition: {x: 0, y: 0}
  m_UICollapsed: 1
  m_UISuperCollapsed: 0
  m_MasterSlot: {fileID: 114821156260414486}
  m_MasterData:
    m_Owner: {fileID: 0}
    m_Value:
      m_Type:
        m_SerializableType: 
      m_SerializableObject: 
  m_Property:
    name: y
    m_serializedType:
      m_SerializableType: System.Single, mscorlib, Version=2.0.0.0, Culture=neutral,
        PublicKeyToken=b77a5c561934e089
    attributes: []
  m_Direction: 0
  m_LinkedSlots: []
--- !u!114 &114285473855931844
MonoBehaviour:
  m_ObjectHideFlags: 1
  m_PrefabParentObject: {fileID: 0}
  m_PrefabInternal: {fileID: 0}
  m_GameObject: {fileID: 0}
  m_Enabled: 1
  m_EditorHideFlags: 0
  m_Script: {fileID: 11500000, guid: 7d4c867f6b72b714dbb5fd1780afe208, type: 3}
  m_Name: VFXGraph
  m_EditorClassIdentifier: 
  m_Parent: {fileID: 0}
  m_Children:
  - {fileID: 114411037450555758}
  - {fileID: 114701271570148598}
  - {fileID: 114976729503126856}
  - {fileID: 114807708026722858}
  - {fileID: 114207965363388990}
  - {fileID: 114664836143208348}
  - {fileID: 114525045353926142}
  - {fileID: 114826167990830044}
  - {fileID: 114976929173405708}
  - {fileID: 114990649379872476}
  - {fileID: 114063259388308888}
  m_UIPosition: {x: 0, y: 0}
  m_UICollapsed: 1
  m_UISuperCollapsed: 0
  m_saved: 1
--- !u!114 &114289784168657994
MonoBehaviour:
  m_ObjectHideFlags: 1
  m_PrefabParentObject: {fileID: 0}
  m_PrefabInternal: {fileID: 0}
  m_GameObject: {fileID: 0}
  m_Enabled: 1
  m_EditorHideFlags: 0
  m_Script: {fileID: 11500000, guid: f780aa281814f9842a7c076d436932e7, type: 3}
  m_Name: VFXSlotFloat
  m_EditorClassIdentifier: 
  m_Parent: {fileID: 0}
  m_Children: []
  m_UIPosition: {x: 0, y: 0}
  m_UICollapsed: 1
  m_UISuperCollapsed: 0
  m_MasterSlot: {fileID: 114289784168657994}
  m_MasterData:
    m_Owner: {fileID: 114528267654232756}
    m_Value:
      m_Type:
        m_SerializableType: System.Single, mscorlib, Version=2.0.0.0, Culture=neutral,
          PublicKeyToken=b77a5c561934e089
      m_SerializableObject: 1
  m_Property:
    name: Lifetime
    m_serializedType:
      m_SerializableType: System.Single, mscorlib, Version=2.0.0.0, Culture=neutral,
        PublicKeyToken=b77a5c561934e089
    attributes: []
  m_Direction: 0
  m_LinkedSlots: []
--- !u!114 &114298397709802524
MonoBehaviour:
  m_ObjectHideFlags: 1
  m_PrefabParentObject: {fileID: 0}
  m_PrefabInternal: {fileID: 0}
  m_GameObject: {fileID: 0}
  m_Enabled: 1
  m_EditorHideFlags: 0
  m_Script: {fileID: 11500000, guid: ac39bd03fca81b849929b9c966f1836a, type: 3}
  m_Name: VFXSlotFloat3
  m_EditorClassIdentifier: 
  m_Parent: {fileID: 114375036636068706}
  m_Children:
  - {fileID: 114651857157084254}
  - {fileID: 114985636449944498}
  - {fileID: 114780964826038598}
  m_UIPosition: {x: 0, y: 0}
  m_UICollapsed: 1
  m_UISuperCollapsed: 0
  m_MasterSlot: {fileID: 114375036636068706}
  m_MasterData:
    m_Owner: {fileID: 0}
    m_Value:
      m_Type:
        m_SerializableType: 
      m_SerializableObject: 
  m_Property:
    name: center
    m_serializedType:
      m_SerializableType: UnityEngine.Vector3, UnityEngine.CoreModule, Version=0.0.0.0,
        Culture=neutral, PublicKeyToken=null
    attributes:
    - m_Type: 3
      m_Min: -Infinity
      m_Max: Infinity
      m_Tooltip: The centre of the box.
  m_Direction: 0
  m_LinkedSlots: []
--- !u!114 &114302080307601540
MonoBehaviour:
  m_ObjectHideFlags: 1
  m_PrefabParentObject: {fileID: 0}
  m_PrefabInternal: {fileID: 0}
  m_GameObject: {fileID: 0}
  m_Enabled: 1
  m_EditorHideFlags: 0
  m_Script: {fileID: 11500000, guid: f780aa281814f9842a7c076d436932e7, type: 3}
  m_Name: VFXSlotFloat
  m_EditorClassIdentifier: 
  m_Parent: {fileID: 0}
  m_Children: []
  m_UIPosition: {x: 0, y: 0}
  m_UICollapsed: 1
  m_UISuperCollapsed: 0
  m_MasterSlot: {fileID: 114302080307601540}
  m_MasterData:
    m_Owner: {fileID: 114083766730158950}
    m_Value:
      m_Type:
        m_SerializableType: System.Single, mscorlib, Version=2.0.0.0, Culture=neutral,
          PublicKeyToken=b77a5c561934e089
      m_SerializableObject: 0.1
  m_Property:
    name: Alpha
    m_serializedType:
      m_SerializableType: System.Single, mscorlib, Version=2.0.0.0, Culture=neutral,
        PublicKeyToken=b77a5c561934e089
    attributes: []
  m_Direction: 0
  m_LinkedSlots:
  - {fileID: 114254234442900398}
--- !u!114 &114316640042165378
MonoBehaviour:
  m_ObjectHideFlags: 1
  m_PrefabParentObject: {fileID: 0}
  m_PrefabInternal: {fileID: 0}
  m_GameObject: {fileID: 0}
  m_Enabled: 1
  m_EditorHideFlags: 0
  m_Script: {fileID: 11500000, guid: f780aa281814f9842a7c076d436932e7, type: 3}
  m_Name: VFXSlotFloat
  m_EditorClassIdentifier: 
  m_Parent: {fileID: 114353934278624050}
  m_Children: []
  m_UIPosition: {x: 0, y: 0}
  m_UICollapsed: 1
  m_UISuperCollapsed: 0
  m_MasterSlot: {fileID: 114076590423477128}
  m_MasterData:
    m_Owner: {fileID: 0}
    m_Value:
      m_Type:
        m_SerializableType: 
      m_SerializableObject: 
  m_Property:
    name: y
    m_serializedType:
      m_SerializableType: System.Single, mscorlib, Version=2.0.0.0, Culture=neutral,
        PublicKeyToken=b77a5c561934e089
    attributes: []
  m_Direction: 0
  m_LinkedSlots: []
--- !u!114 &114320302023272172
MonoBehaviour:
  m_ObjectHideFlags: 1
  m_PrefabParentObject: {fileID: 0}
  m_PrefabInternal: {fileID: 0}
  m_GameObject: {fileID: 0}
  m_Enabled: 1
  m_EditorHideFlags: 0
  m_Script: {fileID: 11500000, guid: f780aa281814f9842a7c076d436932e7, type: 3}
  m_Name: VFXSlotFloat
  m_EditorClassIdentifier: 
  m_Parent: {fileID: 0}
  m_Children: []
  m_UIPosition: {x: 0, y: 0}
  m_UICollapsed: 1
  m_UISuperCollapsed: 0
  m_MasterSlot: {fileID: 114320302023272172}
  m_MasterData:
    m_Owner: {fileID: 114792800372907182}
    m_Value:
      m_Type:
        m_SerializableType: System.Single, mscorlib, Version=2.0.0.0, Culture=neutral,
          PublicKeyToken=b77a5c561934e089
      m_SerializableObject: 1
  m_Property:
    name: Lifetime
    m_serializedType:
      m_SerializableType: System.Single, mscorlib, Version=2.0.0.0, Culture=neutral,
        PublicKeyToken=b77a5c561934e089
    attributes: []
  m_Direction: 0
  m_LinkedSlots: []
--- !u!114 &114320627674502322
MonoBehaviour:
  m_ObjectHideFlags: 1
  m_PrefabParentObject: {fileID: 0}
  m_PrefabInternal: {fileID: 0}
  m_GameObject: {fileID: 0}
  m_Enabled: 1
  m_EditorHideFlags: 0
  m_Script: {fileID: 11500000, guid: ac39bd03fca81b849929b9c966f1836a, type: 3}
  m_Name: VFXSlotFloat3
  m_EditorClassIdentifier: 
  m_Parent: {fileID: 114364650943971688}
  m_Children:
  - {fileID: 114356647155409800}
  - {fileID: 114236199053926114}
  - {fileID: 114622348998386822}
  m_UIPosition: {x: 0, y: 0}
  m_UICollapsed: 1
  m_UISuperCollapsed: 0
  m_MasterSlot: {fileID: 114364650943971688}
  m_MasterData:
    m_Owner: {fileID: 0}
    m_Value:
      m_Type:
        m_SerializableType: 
      m_SerializableObject: 
  m_Property:
    name: center
    m_serializedType:
      m_SerializableType: UnityEngine.Vector3, UnityEngine.CoreModule, Version=0.0.0.0,
        Culture=neutral, PublicKeyToken=null
    attributes:
    - m_Type: 3
      m_Min: -Infinity
      m_Max: Infinity
      m_Tooltip: The centre of the box.
  m_Direction: 0
  m_LinkedSlots: []
--- !u!114 &114351549193131304
MonoBehaviour:
  m_ObjectHideFlags: 1
  m_PrefabParentObject: {fileID: 0}
  m_PrefabInternal: {fileID: 0}
  m_GameObject: {fileID: 0}
  m_Enabled: 1
  m_EditorHideFlags: 0
  m_Script: {fileID: 11500000, guid: f780aa281814f9842a7c076d436932e7, type: 3}
  m_Name: VFXSlotFloat
  m_EditorClassIdentifier: 
  m_Parent: {fileID: 114611208827977948}
  m_Children: []
  m_UIPosition: {x: 0, y: 0}
  m_UICollapsed: 1
  m_UISuperCollapsed: 0
  m_MasterSlot: {fileID: 114634362636730594}
  m_MasterData:
    m_Owner: {fileID: 0}
    m_Value:
      m_Type:
        m_SerializableType: 
      m_SerializableObject: 
  m_Property:
    name: x
    m_serializedType:
      m_SerializableType: System.Single, mscorlib, Version=2.0.0.0, Culture=neutral,
        PublicKeyToken=b77a5c561934e089
    attributes: []
  m_Direction: 0
  m_LinkedSlots: []
--- !u!114 &114353934278624050
MonoBehaviour:
  m_ObjectHideFlags: 1
  m_PrefabParentObject: {fileID: 0}
  m_PrefabInternal: {fileID: 0}
  m_GameObject: {fileID: 0}
  m_Enabled: 1
  m_EditorHideFlags: 0
  m_Script: {fileID: 11500000, guid: ac39bd03fca81b849929b9c966f1836a, type: 3}
  m_Name: VFXSlotFloat3
  m_EditorClassIdentifier: 
  m_Parent: {fileID: 114214900018643860}
  m_Children:
  - {fileID: 114385048355583622}
  - {fileID: 114316640042165378}
  - {fileID: 114962015561307226}
  m_UIPosition: {x: 0, y: 0}
  m_UICollapsed: 1
  m_UISuperCollapsed: 0
  m_MasterSlot: {fileID: 114076590423477128}
  m_MasterData:
    m_Owner: {fileID: 0}
    m_Value:
      m_Type:
        m_SerializableType: 
      m_SerializableObject: 
  m_Property:
    name: center
    m_serializedType:
      m_SerializableType: UnityEngine.Vector3, UnityEngine.CoreModule, Version=0.0.0.0,
        Culture=neutral, PublicKeyToken=null
    attributes:
    - m_Type: 3
      m_Min: -Infinity
      m_Max: Infinity
      m_Tooltip: The centre of the sphere.
  m_Direction: 0
  m_LinkedSlots: []
--- !u!114 &114355404097440724
MonoBehaviour:
  m_ObjectHideFlags: 1
  m_PrefabParentObject: {fileID: 0}
  m_PrefabInternal: {fileID: 0}
  m_GameObject: {fileID: 0}
  m_Enabled: 1
  m_EditorHideFlags: 0
  m_Script: {fileID: 11500000, guid: f780aa281814f9842a7c076d436932e7, type: 3}
  m_Name: VFXSlotFloat
  m_EditorClassIdentifier: 
  m_Parent: {fileID: 114081559765722142}
  m_Children: []
  m_UIPosition: {x: 0, y: 0}
  m_UICollapsed: 1
  m_UISuperCollapsed: 0
  m_MasterSlot: {fileID: 114634362636730594}
  m_MasterData:
    m_Owner: {fileID: 0}
    m_Value:
      m_Type:
        m_SerializableType: 
      m_SerializableObject: 
  m_Property:
    name: x
    m_serializedType:
      m_SerializableType: System.Single, mscorlib, Version=2.0.0.0, Culture=neutral,
        PublicKeyToken=b77a5c561934e089
    attributes: []
  m_Direction: 0
  m_LinkedSlots: []
--- !u!114 &114356647155409800
MonoBehaviour:
  m_ObjectHideFlags: 1
  m_PrefabParentObject: {fileID: 0}
  m_PrefabInternal: {fileID: 0}
  m_GameObject: {fileID: 0}
  m_Enabled: 1
  m_EditorHideFlags: 0
  m_Script: {fileID: 11500000, guid: f780aa281814f9842a7c076d436932e7, type: 3}
  m_Name: VFXSlotFloat
  m_EditorClassIdentifier: 
  m_Parent: {fileID: 114320627674502322}
  m_Children: []
  m_UIPosition: {x: 0, y: 0}
  m_UICollapsed: 1
  m_UISuperCollapsed: 0
  m_MasterSlot: {fileID: 114364650943971688}
  m_MasterData:
    m_Owner: {fileID: 0}
    m_Value:
      m_Type:
        m_SerializableType: 
      m_SerializableObject: 
  m_Property:
    name: x
    m_serializedType:
      m_SerializableType: System.Single, mscorlib, Version=2.0.0.0, Culture=neutral,
        PublicKeyToken=b77a5c561934e089
    attributes: []
  m_Direction: 0
  m_LinkedSlots: []
--- !u!114 &114364650943971688
MonoBehaviour:
  m_ObjectHideFlags: 1
  m_PrefabParentObject: {fileID: 0}
  m_PrefabInternal: {fileID: 0}
  m_GameObject: {fileID: 0}
  m_Enabled: 1
  m_EditorHideFlags: 0
  m_Script: {fileID: 11500000, guid: 1b605c022ee79394a8a776c0869b3f9a, type: 3}
  m_Name: VFXSlot
  m_EditorClassIdentifier: 
  m_Parent: {fileID: 0}
  m_Children:
  - {fileID: 114320627674502322}
  - {fileID: 114470014200391792}
  m_UIPosition: {x: 0, y: 0}
  m_UICollapsed: 0
  m_UISuperCollapsed: 0
  m_MasterSlot: {fileID: 114364650943971688}
  m_MasterData:
    m_Owner: {fileID: 114944538744615992}
    m_Value:
      m_Type:
        m_SerializableType: UnityEditor.VFX.AABox, Assembly-CSharp-Editor-testable,
          Version=0.0.0.0, Culture=neutral, PublicKeyToken=null
      m_SerializableObject: '{"space":0,"center":{"x":0.0,"y":0.0,"z":0.0},"size":{"x":2.0,"y":2.0,"z":2.0}}'
  m_Property:
    name: Box
    m_serializedType:
      m_SerializableType: UnityEditor.VFX.AABox, Assembly-CSharp-Editor-testable,
        Version=0.0.0.0, Culture=neutral, PublicKeyToken=null
    attributes:
    - m_Type: 3
      m_Min: -Infinity
      m_Max: Infinity
      m_Tooltip: The box used for positioning particles.
  m_Direction: 0
  m_LinkedSlots: []
--- !u!114 &114375036636068706
MonoBehaviour:
  m_ObjectHideFlags: 1
  m_PrefabParentObject: {fileID: 0}
  m_PrefabInternal: {fileID: 0}
  m_GameObject: {fileID: 0}
  m_Enabled: 1
  m_EditorHideFlags: 0
  m_Script: {fileID: 11500000, guid: 1b605c022ee79394a8a776c0869b3f9a, type: 3}
  m_Name: VFXSlot
  m_EditorClassIdentifier: 
  m_Parent: {fileID: 0}
  m_Children:
  - {fileID: 114298397709802524}
  - {fileID: 114439965239453820}
  m_UIPosition: {x: 0, y: 0}
  m_UICollapsed: 0
  m_UISuperCollapsed: 0
  m_MasterSlot: {fileID: 114375036636068706}
  m_MasterData:
    m_Owner: {fileID: 114411037450555758}
    m_Value:
      m_Type:
        m_SerializableType: UnityEditor.VFX.AABox, Assembly-CSharp-Editor-testable,
          Version=0.0.0.0, Culture=neutral, PublicKeyToken=null
      m_SerializableObject: '{"space":0,"center":{"x":0.0,"y":0.0,"z":0.0},"size":{"x":2.0,"y":2.0,"z":2.0}}'
  m_Property:
    name: bounds
    m_serializedType:
      m_SerializableType: UnityEditor.VFX.AABox, Assembly-CSharp-Editor-testable,
        Version=0.0.0.0, Culture=neutral, PublicKeyToken=null
    attributes: []
  m_Direction: 0
  m_LinkedSlots: []
--- !u!114 &114380891450847330
MonoBehaviour:
  m_ObjectHideFlags: 1
  m_PrefabParentObject: {fileID: 0}
  m_PrefabInternal: {fileID: 0}
  m_GameObject: {fileID: 0}
  m_Enabled: 1
  m_EditorHideFlags: 0
  m_Script: {fileID: 11500000, guid: a971fa2e110a0ac42ac1d8dae408704b, type: 3}
  m_Name: SetAttribute
  m_EditorClassIdentifier: 
  m_Parent: {fileID: 114990649379872476}
  m_Children: []
  m_UIPosition: {x: 0, y: 0}
  m_UICollapsed: 0
  m_UISuperCollapsed: 0
  m_InputSlots:
  - {fileID: 114506759060856108}
  m_OutputSlots: []
  m_Disabled: 0
  attribute: alpha
  Composition: 0
  Random: 0
--- !u!114 &114385048355583622
MonoBehaviour:
  m_ObjectHideFlags: 1
  m_PrefabParentObject: {fileID: 0}
  m_PrefabInternal: {fileID: 0}
  m_GameObject: {fileID: 0}
  m_Enabled: 1
  m_EditorHideFlags: 0
  m_Script: {fileID: 11500000, guid: f780aa281814f9842a7c076d436932e7, type: 3}
  m_Name: VFXSlotFloat
  m_EditorClassIdentifier: 
  m_Parent: {fileID: 114353934278624050}
  m_Children: []
  m_UIPosition: {x: 0, y: 0}
  m_UICollapsed: 1
  m_UISuperCollapsed: 0
  m_MasterSlot: {fileID: 114076590423477128}
  m_MasterData:
    m_Owner: {fileID: 0}
    m_Value:
      m_Type:
        m_SerializableType: 
      m_SerializableObject: 
  m_Property:
    name: x
    m_serializedType:
      m_SerializableType: System.Single, mscorlib, Version=2.0.0.0, Culture=neutral,
        PublicKeyToken=b77a5c561934e089
    attributes: []
  m_Direction: 0
  m_LinkedSlots: []
--- !u!114 &114386052338566962
MonoBehaviour:
  m_ObjectHideFlags: 1
  m_PrefabParentObject: {fileID: 0}
  m_PrefabInternal: {fileID: 0}
  m_GameObject: {fileID: 0}
  m_Enabled: 1
  m_EditorHideFlags: 0
  m_Script: {fileID: 11500000, guid: f780aa281814f9842a7c076d436932e7, type: 3}
  m_Name: VFXSlotFloat
  m_EditorClassIdentifier: 
  m_Parent: {fileID: 114821156260414486}
  m_Children: []
  m_UIPosition: {x: 0, y: 0}
  m_UICollapsed: 1
  m_UISuperCollapsed: 0
  m_MasterSlot: {fileID: 114821156260414486}
  m_MasterData:
    m_Owner: {fileID: 0}
    m_Value:
      m_Type:
        m_SerializableType: 
      m_SerializableObject: 
  m_Property:
    name: z
    m_serializedType:
      m_SerializableType: System.Single, mscorlib, Version=2.0.0.0, Culture=neutral,
        PublicKeyToken=b77a5c561934e089
    attributes: []
  m_Direction: 0
  m_LinkedSlots: []
--- !u!114 &114410223943011040
MonoBehaviour:
  m_ObjectHideFlags: 1
  m_PrefabParentObject: {fileID: 0}
  m_PrefabInternal: {fileID: 0}
  m_GameObject: {fileID: 0}
  m_Enabled: 1
  m_EditorHideFlags: 0
  m_Script: {fileID: 11500000, guid: f780aa281814f9842a7c076d436932e7, type: 3}
  m_Name: VFXSlotFloat
  m_EditorClassIdentifier: 
  m_Parent: {fileID: 114656855381619728}
  m_Children: []
  m_UIPosition: {x: 0, y: 0}
  m_UICollapsed: 1
  m_UISuperCollapsed: 0
  m_MasterSlot: {fileID: 114545534309531274}
  m_MasterData:
    m_Owner: {fileID: 0}
    m_Value:
      m_Type:
        m_SerializableType: 
      m_SerializableObject: 
  m_Property:
    name: y
    m_serializedType:
      m_SerializableType: System.Single, mscorlib, Version=2.0.0.0, Culture=neutral,
        PublicKeyToken=b77a5c561934e089
    attributes: []
  m_Direction: 0
  m_LinkedSlots: []
--- !u!114 &114411037450555758
MonoBehaviour:
  m_ObjectHideFlags: 1
  m_PrefabParentObject: {fileID: 0}
  m_PrefabInternal: {fileID: 0}
  m_GameObject: {fileID: 0}
  m_Enabled: 1
  m_EditorHideFlags: 0
  m_Script: {fileID: 11500000, guid: 9dfea48843f53fc438eabc12a3a30abc, type: 3}
  m_Name: VFXBasicInitialize
  m_EditorClassIdentifier: 
  m_Parent: {fileID: 114285473855931844}
  m_Children:
  - {fileID: 114528267654232756}
  - {fileID: 114222843928294706}
  m_UIPosition: {x: 4178.3013, y: -612.83575}
  m_UICollapsed: 0
  m_UISuperCollapsed: 0
  m_InputSlots:
  - {fileID: 114375036636068706}
  m_OutputSlots: []
  m_Data: {fileID: 114755914041404736}
  m_InputFlowSlot:
  - link:
    - context: {fileID: 114807708026722858}
      slotIndex: 0
  m_OutputFlowSlot:
  - link:
    - context: {fileID: 114976729503126856}
      slotIndex: 0
--- !u!114 &114425393565848594
MonoBehaviour:
  m_ObjectHideFlags: 1
  m_PrefabParentObject: {fileID: 0}
  m_PrefabInternal: {fileID: 0}
  m_GameObject: {fileID: 0}
  m_Enabled: 1
  m_EditorHideFlags: 0
  m_Script: {fileID: 11500000, guid: ac39bd03fca81b849929b9c966f1836a, type: 3}
  m_Name: VFXSlotFloat3
  m_EditorClassIdentifier: 
  m_Parent: {fileID: 114545534309531274}
  m_Children:
  - {fileID: 114659924738597174}
  - {fileID: 114727080431126714}
  - {fileID: 114909675080224190}
  m_UIPosition: {x: 0, y: 0}
  m_UICollapsed: 1
  m_UISuperCollapsed: 0
  m_MasterSlot: {fileID: 114545534309531274}
  m_MasterData:
    m_Owner: {fileID: 0}
    m_Value:
      m_Type:
        m_SerializableType: 
      m_SerializableObject: 
  m_Property:
    name: size
    m_serializedType:
      m_SerializableType: UnityEngine.Vector3, UnityEngine.CoreModule, Version=0.0.0.0,
        Culture=neutral, PublicKeyToken=null
    attributes:
    - m_Type: 3
      m_Min: -Infinity
      m_Max: Infinity
      m_Tooltip: The size of the box along each axis.
  m_Direction: 0
  m_LinkedSlots: []
--- !u!114 &114430449274858876
MonoBehaviour:
  m_ObjectHideFlags: 1
  m_PrefabParentObject: {fileID: 0}
  m_PrefabInternal: {fileID: 0}
  m_GameObject: {fileID: 0}
  m_Enabled: 1
  m_EditorHideFlags: 0
  m_Script: {fileID: 11500000, guid: d16c6aeaef944094b9a1633041804207, type: 3}
  m_Name: Orient
  m_EditorClassIdentifier: 
  m_Parent: {fileID: 114990649379872476}
  m_Children: []
  m_UIPosition: {x: 0, y: 223}
  m_UICollapsed: 0
  m_UISuperCollapsed: 0
  m_InputSlots: []
  m_OutputSlots: []
  m_Disabled: 0
  mode: 0
--- !u!114 &114434252986889888
MonoBehaviour:
  m_ObjectHideFlags: 1
  m_PrefabParentObject: {fileID: 0}
  m_PrefabInternal: {fileID: 0}
  m_GameObject: {fileID: 0}
  m_Enabled: 1
  m_EditorHideFlags: 0
  m_Script: {fileID: 11500000, guid: f780aa281814f9842a7c076d436932e7, type: 3}
  m_Name: VFXSlotFloat
  m_EditorClassIdentifier: 
  m_Parent: {fileID: 114015763539251658}
  m_Children: []
  m_UIPosition: {x: 0, y: 0}
  m_UICollapsed: 1
  m_UISuperCollapsed: 0
  m_MasterSlot: {fileID: 114015763539251658}
  m_MasterData:
    m_Owner: {fileID: 0}
    m_Value:
      m_Type:
        m_SerializableType: 
      m_SerializableObject: 
  m_Property:
    name: y
    m_serializedType:
      m_SerializableType: System.Single, mscorlib, Version=2.0.0.0, Culture=neutral,
        PublicKeyToken=b77a5c561934e089
    attributes: []
  m_Direction: 0
  m_LinkedSlots: []
--- !u!114 &114439965239453820
MonoBehaviour:
  m_ObjectHideFlags: 1
  m_PrefabParentObject: {fileID: 0}
  m_PrefabInternal: {fileID: 0}
  m_GameObject: {fileID: 0}
  m_Enabled: 1
  m_EditorHideFlags: 0
  m_Script: {fileID: 11500000, guid: ac39bd03fca81b849929b9c966f1836a, type: 3}
  m_Name: VFXSlotFloat3
  m_EditorClassIdentifier: 
  m_Parent: {fileID: 114375036636068706}
  m_Children:
  - {fileID: 114778413468766116}
  - {fileID: 114874174799864364}
  - {fileID: 114948805180714008}
  m_UIPosition: {x: 0, y: 0}
  m_UICollapsed: 1
  m_UISuperCollapsed: 0
  m_MasterSlot: {fileID: 114375036636068706}
  m_MasterData:
    m_Owner: {fileID: 0}
    m_Value:
      m_Type:
        m_SerializableType: 
      m_SerializableObject: 
  m_Property:
    name: size
    m_serializedType:
      m_SerializableType: UnityEngine.Vector3, UnityEngine.CoreModule, Version=0.0.0.0,
        Culture=neutral, PublicKeyToken=null
    attributes:
    - m_Type: 3
      m_Min: -Infinity
      m_Max: Infinity
      m_Tooltip: The size of the box along each axis.
  m_Direction: 0
  m_LinkedSlots: []
--- !u!114 &114459018172847060
MonoBehaviour:
  m_ObjectHideFlags: 1
  m_PrefabParentObject: {fileID: 0}
  m_PrefabInternal: {fileID: 0}
  m_GameObject: {fileID: 0}
  m_Enabled: 1
  m_EditorHideFlags: 0
  m_Script: {fileID: 11500000, guid: f780aa281814f9842a7c076d436932e7, type: 3}
  m_Name: VFXSlotFloat
  m_EditorClassIdentifier: 
  m_Parent: {fileID: 114015763539251658}
  m_Children: []
  m_UIPosition: {x: 0, y: 0}
  m_UICollapsed: 1
  m_UISuperCollapsed: 0
  m_MasterSlot: {fileID: 114015763539251658}
  m_MasterData:
    m_Owner: {fileID: 0}
    m_Value:
      m_Type:
        m_SerializableType: 
      m_SerializableObject: 
  m_Property:
    name: z
    m_serializedType:
      m_SerializableType: System.Single, mscorlib, Version=2.0.0.0, Culture=neutral,
        PublicKeyToken=b77a5c561934e089
    attributes: []
  m_Direction: 0
  m_LinkedSlots: []
--- !u!114 &114470014200391792
MonoBehaviour:
  m_ObjectHideFlags: 1
  m_PrefabParentObject: {fileID: 0}
  m_PrefabInternal: {fileID: 0}
  m_GameObject: {fileID: 0}
  m_Enabled: 1
  m_EditorHideFlags: 0
  m_Script: {fileID: 11500000, guid: ac39bd03fca81b849929b9c966f1836a, type: 3}
  m_Name: VFXSlotFloat3
  m_EditorClassIdentifier: 
  m_Parent: {fileID: 114364650943971688}
  m_Children:
  - {fileID: 114154326512499508}
  - {fileID: 114013519469770754}
  - {fileID: 114625215597140716}
  m_UIPosition: {x: 0, y: 0}
  m_UICollapsed: 1
  m_UISuperCollapsed: 0
  m_MasterSlot: {fileID: 114364650943971688}
  m_MasterData:
    m_Owner: {fileID: 0}
    m_Value:
      m_Type:
        m_SerializableType: 
      m_SerializableObject: 
  m_Property:
    name: size
    m_serializedType:
      m_SerializableType: UnityEngine.Vector3, UnityEngine.CoreModule, Version=0.0.0.0,
        Culture=neutral, PublicKeyToken=null
    attributes:
    - m_Type: 3
      m_Min: -Infinity
      m_Max: Infinity
      m_Tooltip: The size of the box along each axis.
  m_Direction: 0
  m_LinkedSlots: []
--- !u!114 &114487389423605964
MonoBehaviour:
  m_ObjectHideFlags: 1
  m_PrefabParentObject: {fileID: 0}
  m_PrefabInternal: {fileID: 0}
  m_GameObject: {fileID: 0}
  m_Enabled: 1
  m_EditorHideFlags: 0
  m_Script: {fileID: 11500000, guid: ac39bd03fca81b849929b9c966f1836a, type: 3}
  m_Name: VFXSlotFloat3
  m_EditorClassIdentifier: 
  m_Parent: {fileID: 0}
  m_Children:
  - {fileID: 114909466980052456}
  - {fileID: 114869325055115278}
  - {fileID: 114770147834105936}
  m_UIPosition: {x: 0, y: 0}
  m_UICollapsed: 1
  m_UISuperCollapsed: 0
  m_MasterSlot: {fileID: 114487389423605964}
  m_MasterData:
    m_Owner: {fileID: 114170205429185430}
    m_Value:
      m_Type:
        m_SerializableType: UnityEngine.Vector3, UnityEngine.CoreModule, Version=0.0.0.0,
          Culture=neutral, PublicKeyToken=null
      m_SerializableObject: '{"x":1.0,"y":0.0,"z":0.0}'
  m_Property:
    name: Color
    m_serializedType:
      m_SerializableType: UnityEngine.Vector3, UnityEngine.CoreModule, Version=0.0.0.0,
        Culture=neutral, PublicKeyToken=null
    attributes:
    - m_Type: 5
      m_Min: -Infinity
      m_Max: Infinity
      m_Tooltip: 
  m_Direction: 0
  m_LinkedSlots: []
--- !u!114 &114506759060856108
MonoBehaviour:
  m_ObjectHideFlags: 1
  m_PrefabParentObject: {fileID: 0}
  m_PrefabInternal: {fileID: 0}
  m_GameObject: {fileID: 0}
  m_Enabled: 1
  m_EditorHideFlags: 0
  m_Script: {fileID: 11500000, guid: f780aa281814f9842a7c076d436932e7, type: 3}
  m_Name: VFXSlotFloat
  m_EditorClassIdentifier: 
  m_Parent: {fileID: 0}
  m_Children: []
  m_UIPosition: {x: 0, y: 0}
  m_UICollapsed: 1
  m_UISuperCollapsed: 0
  m_MasterSlot: {fileID: 114506759060856108}
  m_MasterData:
    m_Owner: {fileID: 114380891450847330}
    m_Value:
      m_Type:
        m_SerializableType: System.Single, mscorlib, Version=2.0.0.0, Culture=neutral,
          PublicKeyToken=b77a5c561934e089
      m_SerializableObject: 0.1
  m_Property:
    name: Alpha
    m_serializedType:
      m_SerializableType: System.Single, mscorlib, Version=2.0.0.0, Culture=neutral,
        PublicKeyToken=b77a5c561934e089
    attributes: []
  m_Direction: 0
  m_LinkedSlots:
  - {fileID: 114254234442900398}
--- !u!114 &114514676669976782
MonoBehaviour:
  m_ObjectHideFlags: 1
  m_PrefabParentObject: {fileID: 0}
  m_PrefabInternal: {fileID: 0}
  m_GameObject: {fileID: 0}
  m_Enabled: 1
  m_EditorHideFlags: 0
  m_Script: {fileID: 11500000, guid: 1b605c022ee79394a8a776c0869b3f9a, type: 3}
  m_Name: VFXSlot
  m_EditorClassIdentifier: 
  m_Parent: {fileID: 0}
  m_Children:
  - {fileID: 114012752267125410}
  - {fileID: 114704357032119780}
  - {fileID: 114255784345693296}
  - {fileID: 114879943226846752}
  m_UIPosition: {x: 0, y: 0}
  m_UICollapsed: 0
  m_UISuperCollapsed: 0
  m_MasterSlot: {fileID: 114514676669976782}
  m_MasterData:
    m_Owner: {fileID: 114222843928294706}
    m_Value:
      m_Type:
        m_SerializableType: UnityEditor.VFX.ArcTorus, Assembly-CSharp-Editor-testable,
          Version=0.0.0.0, Culture=neutral, PublicKeyToken=null
      m_SerializableObject: '{"space":0,"center":{"x":0.0,"y":0.0,"z":0.0},"majorRadius":0.800000011920929,"minorRadius":0.30000001192092898,"arc":6.2831854820251469}'
  m_Property:
    name: Torus
    m_serializedType:
      m_SerializableType: UnityEditor.VFX.ArcTorus, Assembly-CSharp-Editor-testable,
        Version=0.0.0.0, Culture=neutral, PublicKeyToken=null
    attributes:
    - m_Type: 3
      m_Min: -Infinity
      m_Max: Infinity
      m_Tooltip: The torus used for positioning particles.
  m_Direction: 0
  m_LinkedSlots: []
--- !u!114 &114525045353926142
MonoBehaviour:
  m_ObjectHideFlags: 1
  m_PrefabParentObject: {fileID: 0}
  m_PrefabInternal: {fileID: 0}
  m_GameObject: {fileID: 0}
  m_Enabled: 1
  m_EditorHideFlags: 0
  m_Script: {fileID: 11500000, guid: a0b9e6b9139e58d4c957ec54595da7d3, type: 3}
  m_Name: VFXQuadOutput
  m_EditorClassIdentifier: 
  m_Parent: {fileID: 114285473855931844}
  m_Children:
  - {fileID: 114083766730158950}
  - {fileID: 114911243887923098}
  - {fileID: 114643456624971626}
  m_UIPosition: {x: 4845.774, y: 347.15665}
  m_UICollapsed: 0
  m_UISuperCollapsed: 0
  m_InputSlots:
  - {fileID: 114714640841922584}
  m_OutputSlots: []
  m_Data: {fileID: 114174554078140748}
  m_InputFlowSlot:
  - link:
    - context: {fileID: 114664836143208348}
      slotIndex: 0
  m_OutputFlowSlot:
  - link: []
  blendMode: 1
  flipbookMode: 0
  useSoftParticle: 0
  sortPriority: 1
  indirectDraw: 0
  preRefraction: 0
  useGeometryShader: 0
--- !u!114 &114525697863307994
MonoBehaviour:
  m_ObjectHideFlags: 0
  m_PrefabParentObject: {fileID: 0}
  m_PrefabInternal: {fileID: 0}
  m_GameObject: {fileID: 0}
  m_Enabled: 1
  m_EditorHideFlags: 0
  m_Script: {fileID: 11500000, guid: dd023f92c379f8b4daa3799f524ec9e6, type: 3}
  m_Name: VFXDataSpawnEvent
  m_EditorClassIdentifier: 
  m_Parent: {fileID: 0}
  m_Children: []
  m_UIPosition: {x: 0, y: 0}
  m_UICollapsed: 1
  m_Owners:
  - {fileID: 114807708026722858}
--- !u!114 &114528267654232756
MonoBehaviour:
  m_ObjectHideFlags: 1
  m_PrefabParentObject: {fileID: 0}
  m_PrefabInternal: {fileID: 0}
  m_GameObject: {fileID: 0}
  m_Enabled: 1
  m_EditorHideFlags: 0
  m_Script: {fileID: 11500000, guid: a971fa2e110a0ac42ac1d8dae408704b, type: 3}
  m_Name: SetAttribute
  m_EditorClassIdentifier: 
  m_Parent: {fileID: 114411037450555758}
  m_Children: []
  m_UIPosition: {x: 0, y: 0}
  m_UICollapsed: 0
  m_UISuperCollapsed: 0
  m_InputSlots:
  - {fileID: 114289784168657994}
  m_OutputSlots: []
  m_Disabled: 0
  attribute: lifetime
  Composition: 0
  Random: 0
--- !u!114 &114545534309531274
MonoBehaviour:
  m_ObjectHideFlags: 1
  m_PrefabParentObject: {fileID: 0}
  m_PrefabInternal: {fileID: 0}
  m_GameObject: {fileID: 0}
  m_Enabled: 1
  m_EditorHideFlags: 0
  m_Script: {fileID: 11500000, guid: 1b605c022ee79394a8a776c0869b3f9a, type: 3}
  m_Name: VFXSlot
  m_EditorClassIdentifier: 
  m_Parent: {fileID: 0}
  m_Children:
  - {fileID: 114656855381619728}
  - {fileID: 114425393565848594}
  m_UIPosition: {x: 0, y: 0}
  m_UICollapsed: 0
  m_UISuperCollapsed: 0
  m_MasterSlot: {fileID: 114545534309531274}
  m_MasterData:
    m_Owner: {fileID: 114826167990830044}
    m_Value:
      m_Type:
        m_SerializableType: UnityEditor.VFX.AABox, Assembly-CSharp-Editor-testable,
          Version=0.0.0.0, Culture=neutral, PublicKeyToken=null
      m_SerializableObject: '{"space":0,"center":{"x":0.0,"y":0.0,"z":0.0},"size":{"x":2.0,"y":2.0,"z":2.0}}'
  m_Property:
    name: bounds
    m_serializedType:
      m_SerializableType: UnityEditor.VFX.AABox, Assembly-CSharp-Editor-testable,
        Version=0.0.0.0, Culture=neutral, PublicKeyToken=null
    attributes: []
  m_Direction: 0
  m_LinkedSlots: []
--- !u!114 &114562729202929998
MonoBehaviour:
  m_ObjectHideFlags: 1
  m_PrefabParentObject: {fileID: 0}
  m_PrefabInternal: {fileID: 0}
  m_GameObject: {fileID: 0}
  m_Enabled: 1
  m_EditorHideFlags: 0
  m_Script: {fileID: 11500000, guid: f780aa281814f9842a7c076d436932e7, type: 3}
  m_Name: VFXSlotFloat
  m_EditorClassIdentifier: 
  m_Parent: {fileID: 0}
  m_Children: []
  m_UIPosition: {x: 0, y: 0}
  m_UICollapsed: 1
  m_UISuperCollapsed: 0
  m_MasterSlot: {fileID: 114562729202929998}
  m_MasterData:
    m_Owner: {fileID: 114752466597853690}
    m_Value:
      m_Type:
        m_SerializableType: System.Single, mscorlib, Version=2.0.0.0, Culture=neutral,
          PublicKeyToken=b77a5c561934e089
      m_SerializableObject: 0.1
  m_Property:
    name: Alpha
    m_serializedType:
      m_SerializableType: System.Single, mscorlib, Version=2.0.0.0, Culture=neutral,
        PublicKeyToken=b77a5c561934e089
    attributes: []
  m_Direction: 0
  m_LinkedSlots:
  - {fileID: 114254234442900398}
--- !u!114 &114574594137845096
MonoBehaviour:
  m_ObjectHideFlags: 1
  m_PrefabParentObject: {fileID: 0}
  m_PrefabInternal: {fileID: 0}
  m_GameObject: {fileID: 0}
  m_Enabled: 1
  m_EditorHideFlags: 0
  m_Script: {fileID: 11500000, guid: 70a331b1d86cc8d4aa106ccbe0da5852, type: 3}
  m_Name: VFXSlotTexture2D
  m_EditorClassIdentifier: 
  m_Parent: {fileID: 0}
  m_Children: []
  m_UIPosition: {x: 0, y: 0}
  m_UICollapsed: 1
  m_UISuperCollapsed: 0
  m_MasterSlot: {fileID: 114574594137845096}
  m_MasterData:
    m_Owner: {fileID: 114990649379872476}
    m_Value:
      m_Type:
        m_SerializableType: UnityEngine.Texture2D, UnityEngine.CoreModule, Version=0.0.0.0,
          Culture=neutral, PublicKeyToken=null
      m_SerializableObject: '{"obj":{"fileID":10300,"guid":"0000000000000000f000000000000000","type":0}}'
  m_Property:
    name: mainTexture
    m_serializedType:
      m_SerializableType: UnityEngine.Texture2D, UnityEngine.CoreModule, Version=0.0.0.0,
        Culture=neutral, PublicKeyToken=null
    attributes: []
  m_Direction: 0
  m_LinkedSlots: []
--- !u!114 &114581920985279338
MonoBehaviour:
  m_ObjectHideFlags: 1
  m_PrefabParentObject: {fileID: 0}
  m_PrefabInternal: {fileID: 0}
  m_GameObject: {fileID: 0}
  m_Enabled: 1
  m_EditorHideFlags: 0
  m_Script: {fileID: 11500000, guid: f780aa281814f9842a7c076d436932e7, type: 3}
  m_Name: VFXSlotFloat
  m_EditorClassIdentifier: 
  m_Parent: {fileID: 114214900018643860}
  m_Children: []
  m_UIPosition: {x: 0, y: 0}
  m_UICollapsed: 1
  m_UISuperCollapsed: 0
  m_MasterSlot: {fileID: 114076590423477128}
  m_MasterData:
    m_Owner: {fileID: 0}
    m_Value:
      m_Type:
        m_SerializableType: 
      m_SerializableObject: 
  m_Property:
    name: radius
    m_serializedType:
      m_SerializableType: System.Single, mscorlib, Version=2.0.0.0, Culture=neutral,
        PublicKeyToken=b77a5c561934e089
    attributes:
    - m_Type: 3
      m_Min: -Infinity
      m_Max: Infinity
      m_Tooltip: The radius of the sphere.
  m_Direction: 0
  m_LinkedSlots: []
--- !u!114 &114599985718282858
MonoBehaviour:
  m_ObjectHideFlags: 1
  m_PrefabParentObject: {fileID: 0}
  m_PrefabInternal: {fileID: 0}
  m_GameObject: {fileID: 0}
  m_Enabled: 1
  m_EditorHideFlags: 0
  m_Script: {fileID: 11500000, guid: f780aa281814f9842a7c076d436932e7, type: 3}
  m_Name: VFXSlotFloat
  m_EditorClassIdentifier: 
  m_Parent: {fileID: 114656855381619728}
  m_Children: []
  m_UIPosition: {x: 0, y: 0}
  m_UICollapsed: 1
  m_UISuperCollapsed: 0
  m_MasterSlot: {fileID: 114545534309531274}
  m_MasterData:
    m_Owner: {fileID: 0}
    m_Value:
      m_Type:
        m_SerializableType: 
      m_SerializableObject: 
  m_Property:
    name: x
    m_serializedType:
      m_SerializableType: System.Single, mscorlib, Version=2.0.0.0, Culture=neutral,
        PublicKeyToken=b77a5c561934e089
    attributes: []
  m_Direction: 0
  m_LinkedSlots: []
--- !u!114 &114611208827977948
MonoBehaviour:
  m_ObjectHideFlags: 1
  m_PrefabParentObject: {fileID: 0}
  m_PrefabInternal: {fileID: 0}
  m_GameObject: {fileID: 0}
  m_Enabled: 1
  m_EditorHideFlags: 0
  m_Script: {fileID: 11500000, guid: ac39bd03fca81b849929b9c966f1836a, type: 3}
  m_Name: VFXSlotFloat3
  m_EditorClassIdentifier: 
  m_Parent: {fileID: 114634362636730594}
  m_Children:
  - {fileID: 114351549193131304}
  - {fileID: 114987428887052060}
  - {fileID: 114705137109448598}
  m_UIPosition: {x: 0, y: 0}
  m_UICollapsed: 1
  m_UISuperCollapsed: 0
  m_MasterSlot: {fileID: 114634362636730594}
  m_MasterData:
    m_Owner: {fileID: 0}
    m_Value:
      m_Type:
        m_SerializableType: 
      m_SerializableObject: 
  m_Property:
    name: center
    m_serializedType:
      m_SerializableType: UnityEngine.Vector3, UnityEngine.CoreModule, Version=0.0.0.0,
        Culture=neutral, PublicKeyToken=null
    attributes:
    - m_Type: 3
      m_Min: -Infinity
      m_Max: Infinity
      m_Tooltip: The centre of the box.
  m_Direction: 0
  m_LinkedSlots: []
--- !u!114 &114622348998386822
MonoBehaviour:
  m_ObjectHideFlags: 1
  m_PrefabParentObject: {fileID: 0}
  m_PrefabInternal: {fileID: 0}
  m_GameObject: {fileID: 0}
  m_Enabled: 1
  m_EditorHideFlags: 0
  m_Script: {fileID: 11500000, guid: f780aa281814f9842a7c076d436932e7, type: 3}
  m_Name: VFXSlotFloat
  m_EditorClassIdentifier: 
  m_Parent: {fileID: 114320627674502322}
  m_Children: []
  m_UIPosition: {x: 0, y: 0}
  m_UICollapsed: 1
  m_UISuperCollapsed: 0
  m_MasterSlot: {fileID: 114364650943971688}
  m_MasterData:
    m_Owner: {fileID: 0}
    m_Value:
      m_Type:
        m_SerializableType: 
      m_SerializableObject: 
  m_Property:
    name: z
    m_serializedType:
      m_SerializableType: System.Single, mscorlib, Version=2.0.0.0, Culture=neutral,
        PublicKeyToken=b77a5c561934e089
    attributes: []
  m_Direction: 0
  m_LinkedSlots: []
--- !u!114 &114625215597140716
MonoBehaviour:
  m_ObjectHideFlags: 1
  m_PrefabParentObject: {fileID: 0}
  m_PrefabInternal: {fileID: 0}
  m_GameObject: {fileID: 0}
  m_Enabled: 1
  m_EditorHideFlags: 0
  m_Script: {fileID: 11500000, guid: f780aa281814f9842a7c076d436932e7, type: 3}
  m_Name: VFXSlotFloat
  m_EditorClassIdentifier: 
  m_Parent: {fileID: 114470014200391792}
  m_Children: []
  m_UIPosition: {x: 0, y: 0}
  m_UICollapsed: 1
  m_UISuperCollapsed: 0
  m_MasterSlot: {fileID: 114364650943971688}
  m_MasterData:
    m_Owner: {fileID: 0}
    m_Value:
      m_Type:
        m_SerializableType: 
      m_SerializableObject: 
  m_Property:
    name: z
    m_serializedType:
      m_SerializableType: System.Single, mscorlib, Version=2.0.0.0, Culture=neutral,
        PublicKeyToken=b77a5c561934e089
    attributes: []
  m_Direction: 0
  m_LinkedSlots: []
--- !u!114 &114634362636730594
MonoBehaviour:
  m_ObjectHideFlags: 1
  m_PrefabParentObject: {fileID: 0}
  m_PrefabInternal: {fileID: 0}
  m_GameObject: {fileID: 0}
  m_Enabled: 1
  m_EditorHideFlags: 0
  m_Script: {fileID: 11500000, guid: 1b605c022ee79394a8a776c0869b3f9a, type: 3}
  m_Name: VFXSlot
  m_EditorClassIdentifier: 
  m_Parent: {fileID: 0}
  m_Children:
  - {fileID: 114611208827977948}
  - {fileID: 114081559765722142}
  m_UIPosition: {x: 0, y: 0}
  m_UICollapsed: 0
  m_UISuperCollapsed: 0
  m_MasterSlot: {fileID: 114634362636730594}
  m_MasterData:
    m_Owner: {fileID: 114207965363388990}
    m_Value:
      m_Type:
        m_SerializableType: UnityEditor.VFX.AABox, Assembly-CSharp-Editor-testable,
          Version=0.0.0.0, Culture=neutral, PublicKeyToken=null
      m_SerializableObject: '{"space":0,"center":{"x":0.0,"y":0.0,"z":0.0},"size":{"x":2.0,"y":2.0,"z":2.0}}'
  m_Property:
    name: bounds
    m_serializedType:
      m_SerializableType: UnityEditor.VFX.AABox, Assembly-CSharp-Editor-testable,
        Version=0.0.0.0, Culture=neutral, PublicKeyToken=null
    attributes: []
  m_Direction: 0
  m_LinkedSlots: []
--- !u!114 &114643456624971626
MonoBehaviour:
  m_ObjectHideFlags: 1
  m_PrefabParentObject: {fileID: 0}
  m_PrefabInternal: {fileID: 0}
  m_GameObject: {fileID: 0}
  m_Enabled: 1
  m_EditorHideFlags: 0
  m_Script: {fileID: 11500000, guid: d16c6aeaef944094b9a1633041804207, type: 3}
  m_Name: Orient
  m_EditorClassIdentifier: 
  m_Parent: {fileID: 114525045353926142}
  m_Children: []
  m_UIPosition: {x: 0, y: 0}
  m_UICollapsed: 0
  m_UISuperCollapsed: 0
  m_InputSlots: []
  m_OutputSlots: []
  m_Disabled: 0
  mode: 0
--- !u!114 &114649831890396088
MonoBehaviour:
  m_ObjectHideFlags: 1
  m_PrefabParentObject: {fileID: 0}
  m_PrefabInternal: {fileID: 0}
  m_GameObject: {fileID: 0}
  m_Enabled: 1
  m_EditorHideFlags: 0
  m_Script: {fileID: 11500000, guid: a971fa2e110a0ac42ac1d8dae408704b, type: 3}
  m_Name: SetAttribute
  m_EditorClassIdentifier: 
  m_Parent: {fileID: 114990649379872476}
  m_Children: []
  m_UIPosition: {x: 0, y: 0}
  m_UICollapsed: 0
  m_UISuperCollapsed: 0
  m_InputSlots:
  - {fileID: 114821156260414486}
  m_OutputSlots: []
  m_Disabled: 0
  attribute: color
  Composition: 0
  Random: 0
--- !u!114 &114651857157084254
MonoBehaviour:
  m_ObjectHideFlags: 1
  m_PrefabParentObject: {fileID: 0}
  m_PrefabInternal: {fileID: 0}
  m_GameObject: {fileID: 0}
  m_Enabled: 1
  m_EditorHideFlags: 0
  m_Script: {fileID: 11500000, guid: f780aa281814f9842a7c076d436932e7, type: 3}
  m_Name: VFXSlotFloat
  m_EditorClassIdentifier: 
  m_Parent: {fileID: 114298397709802524}
  m_Children: []
  m_UIPosition: {x: 0, y: 0}
  m_UICollapsed: 1
  m_UISuperCollapsed: 0
  m_MasterSlot: {fileID: 114375036636068706}
  m_MasterData:
    m_Owner: {fileID: 0}
    m_Value:
      m_Type:
        m_SerializableType: 
      m_SerializableObject: 
  m_Property:
    name: x
    m_serializedType:
      m_SerializableType: System.Single, mscorlib, Version=2.0.0.0, Culture=neutral,
        PublicKeyToken=b77a5c561934e089
    attributes: []
  m_Direction: 0
  m_LinkedSlots: []
--- !u!114 &114656855381619728
MonoBehaviour:
  m_ObjectHideFlags: 1
  m_PrefabParentObject: {fileID: 0}
  m_PrefabInternal: {fileID: 0}
  m_GameObject: {fileID: 0}
  m_Enabled: 1
  m_EditorHideFlags: 0
  m_Script: {fileID: 11500000, guid: ac39bd03fca81b849929b9c966f1836a, type: 3}
  m_Name: VFXSlotFloat3
  m_EditorClassIdentifier: 
  m_Parent: {fileID: 114545534309531274}
  m_Children:
  - {fileID: 114599985718282858}
  - {fileID: 114410223943011040}
  - {fileID: 114269319803850758}
  m_UIPosition: {x: 0, y: 0}
  m_UICollapsed: 1
  m_UISuperCollapsed: 0
  m_MasterSlot: {fileID: 114545534309531274}
  m_MasterData:
    m_Owner: {fileID: 0}
    m_Value:
      m_Type:
        m_SerializableType: 
      m_SerializableObject: 
  m_Property:
    name: center
    m_serializedType:
      m_SerializableType: UnityEngine.Vector3, UnityEngine.CoreModule, Version=0.0.0.0,
        Culture=neutral, PublicKeyToken=null
    attributes:
    - m_Type: 3
      m_Min: -Infinity
      m_Max: Infinity
      m_Tooltip: The centre of the box.
  m_Direction: 0
  m_LinkedSlots: []
--- !u!114 &114659924738597174
MonoBehaviour:
  m_ObjectHideFlags: 1
  m_PrefabParentObject: {fileID: 0}
  m_PrefabInternal: {fileID: 0}
  m_GameObject: {fileID: 0}
  m_Enabled: 1
  m_EditorHideFlags: 0
  m_Script: {fileID: 11500000, guid: f780aa281814f9842a7c076d436932e7, type: 3}
  m_Name: VFXSlotFloat
  m_EditorClassIdentifier: 
  m_Parent: {fileID: 114425393565848594}
  m_Children: []
  m_UIPosition: {x: 0, y: 0}
  m_UICollapsed: 1
  m_UISuperCollapsed: 0
  m_MasterSlot: {fileID: 114545534309531274}
  m_MasterData:
    m_Owner: {fileID: 0}
    m_Value:
      m_Type:
        m_SerializableType: 
      m_SerializableObject: 
  m_Property:
    name: x
    m_serializedType:
      m_SerializableType: System.Single, mscorlib, Version=2.0.0.0, Culture=neutral,
        PublicKeyToken=b77a5c561934e089
    attributes: []
  m_Direction: 0
  m_LinkedSlots: []
--- !u!114 &114664836143208348
MonoBehaviour:
  m_ObjectHideFlags: 1
  m_PrefabParentObject: {fileID: 0}
  m_PrefabInternal: {fileID: 0}
  m_GameObject: {fileID: 0}
  m_Enabled: 1
  m_EditorHideFlags: 0
  m_Script: {fileID: 11500000, guid: 2dc095764ededfa4bb32fa602511ea4b, type: 3}
  m_Name: VFXBasicUpdate
  m_EditorClassIdentifier: 
  m_Parent: {fileID: 114285473855931844}
  m_Children: []
  m_UIPosition: {x: 4740.8887, y: -52.935257}
  m_UICollapsed: 0
  m_UISuperCollapsed: 0
  m_InputSlots: []
  m_OutputSlots: []
  m_Data: {fileID: 114174554078140748}
  m_InputFlowSlot:
  - link:
    - context: {fileID: 114207965363388990}
      slotIndex: 0
  m_OutputFlowSlot:
  - link:
    - context: {fileID: 114525045353926142}
      slotIndex: 0
  integration: 0
--- !u!114 &114698856652646378
MonoBehaviour:
  m_ObjectHideFlags: 1
  m_PrefabParentObject: {fileID: 0}
  m_PrefabInternal: {fileID: 0}
  m_GameObject: {fileID: 0}
  m_Enabled: 1
  m_EditorHideFlags: 0
  m_Script: {fileID: 11500000, guid: f780aa281814f9842a7c076d436932e7, type: 3}
  m_Name: VFXSlotFloat
  m_EditorClassIdentifier: 
  m_Parent: {fileID: 0}
  m_Children: []
  m_UIPosition: {x: 0, y: 0}
  m_UICollapsed: 1
  m_UISuperCollapsed: 0
  m_MasterSlot: {fileID: 114698856652646378}
  m_MasterData:
    m_Owner: {fileID: 114204895226068596}
    m_Value:
      m_Type:
        m_SerializableType: System.Single, mscorlib, Version=2.0.0.0, Culture=neutral,
          PublicKeyToken=b77a5c561934e089
      m_SerializableObject: 10000
  m_Property:
    name: Rate
    m_serializedType:
      m_SerializableType: System.Single, mscorlib, Version=2.0.0.0, Culture=neutral,
        PublicKeyToken=b77a5c561934e089
    attributes:
    - m_Type: 1
      m_Min: 0
      m_Max: Infinity
      m_Tooltip: 
  m_Direction: 0
  m_LinkedSlots: []
--- !u!114 &114701271570148598
MonoBehaviour:
  m_ObjectHideFlags: 1
  m_PrefabParentObject: {fileID: 0}
  m_PrefabInternal: {fileID: 0}
  m_GameObject: {fileID: 0}
  m_Enabled: 1
  m_EditorHideFlags: 0
  m_Script: {fileID: 11500000, guid: a0b9e6b9139e58d4c957ec54595da7d3, type: 3}
  m_Name: VFXQuadOutput
  m_EditorClassIdentifier: 
  m_Parent: {fileID: 114285473855931844}
  m_Children:
  - {fileID: 114752466597853690}
  - {fileID: 114170205429185430}
  - {fileID: 114052720165639114}
  m_UIPosition: {x: 4218.835, y: 351.3318}
  m_UICollapsed: 0
  m_UISuperCollapsed: 0
  m_InputSlots:
  - {fileID: 114849092685793816}
  m_OutputSlots: []
  m_Data: {fileID: 114755914041404736}
  m_InputFlowSlot:
  - link:
    - context: {fileID: 114976729503126856}
      slotIndex: 0
  m_OutputFlowSlot:
  - link: []
  blendMode: 1
  flipbookMode: 0
  useSoftParticle: 0
  sortPriority: 2
  indirectDraw: 0
  preRefraction: 0
  useGeometryShader: 0
--- !u!114 &114704357032119780
MonoBehaviour:
  m_ObjectHideFlags: 1
  m_PrefabParentObject: {fileID: 0}
  m_PrefabInternal: {fileID: 0}
  m_GameObject: {fileID: 0}
  m_Enabled: 1
  m_EditorHideFlags: 0
  m_Script: {fileID: 11500000, guid: f780aa281814f9842a7c076d436932e7, type: 3}
  m_Name: VFXSlotFloat
  m_EditorClassIdentifier: 
  m_Parent: {fileID: 114514676669976782}
  m_Children: []
  m_UIPosition: {x: 0, y: 0}
  m_UICollapsed: 1
  m_UISuperCollapsed: 0
  m_MasterSlot: {fileID: 114514676669976782}
  m_MasterData:
    m_Owner: {fileID: 0}
    m_Value:
      m_Type:
        m_SerializableType: 
      m_SerializableObject: 
  m_Property:
    name: majorRadius
    m_serializedType:
      m_SerializableType: System.Single, mscorlib, Version=2.0.0.0, Culture=neutral,
        PublicKeyToken=b77a5c561934e089
    attributes:
    - m_Type: 3
      m_Min: -Infinity
      m_Max: Infinity
      m_Tooltip: The radius of the torus ring.
  m_Direction: 0
  m_LinkedSlots: []
--- !u!114 &114705137109448598
MonoBehaviour:
  m_ObjectHideFlags: 1
  m_PrefabParentObject: {fileID: 0}
  m_PrefabInternal: {fileID: 0}
  m_GameObject: {fileID: 0}
  m_Enabled: 1
  m_EditorHideFlags: 0
  m_Script: {fileID: 11500000, guid: f780aa281814f9842a7c076d436932e7, type: 3}
  m_Name: VFXSlotFloat
  m_EditorClassIdentifier: 
  m_Parent: {fileID: 114611208827977948}
  m_Children: []
  m_UIPosition: {x: 0, y: 0}
  m_UICollapsed: 1
  m_UISuperCollapsed: 0
  m_MasterSlot: {fileID: 114634362636730594}
  m_MasterData:
    m_Owner: {fileID: 0}
    m_Value:
      m_Type:
        m_SerializableType: 
      m_SerializableObject: 
  m_Property:
    name: z
    m_serializedType:
      m_SerializableType: System.Single, mscorlib, Version=2.0.0.0, Culture=neutral,
        PublicKeyToken=b77a5c561934e089
    attributes: []
  m_Direction: 0
  m_LinkedSlots: []
--- !u!114 &114714640841922584
MonoBehaviour:
  m_ObjectHideFlags: 1
  m_PrefabParentObject: {fileID: 0}
  m_PrefabInternal: {fileID: 0}
  m_GameObject: {fileID: 0}
  m_Enabled: 1
  m_EditorHideFlags: 0
  m_Script: {fileID: 11500000, guid: 70a331b1d86cc8d4aa106ccbe0da5852, type: 3}
  m_Name: VFXSlotTexture2D
  m_EditorClassIdentifier: 
  m_Parent: {fileID: 0}
  m_Children: []
  m_UIPosition: {x: 0, y: 0}
  m_UICollapsed: 1
  m_UISuperCollapsed: 0
  m_MasterSlot: {fileID: 114714640841922584}
  m_MasterData:
    m_Owner: {fileID: 114525045353926142}
    m_Value:
      m_Type:
        m_SerializableType: UnityEngine.Texture2D, UnityEngine.CoreModule, Version=0.0.0.0,
          Culture=neutral, PublicKeyToken=null
      m_SerializableObject: '{"obj":{"fileID":10300,"guid":"0000000000000000f000000000000000","type":0}}'
  m_Property:
    name: mainTexture
    m_serializedType:
      m_SerializableType: UnityEngine.Texture2D, UnityEngine.CoreModule, Version=0.0.0.0,
        Culture=neutral, PublicKeyToken=null
    attributes: []
  m_Direction: 0
  m_LinkedSlots: []
--- !u!114 &114727080431126714
MonoBehaviour:
  m_ObjectHideFlags: 1
  m_PrefabParentObject: {fileID: 0}
  m_PrefabInternal: {fileID: 0}
  m_GameObject: {fileID: 0}
  m_Enabled: 1
  m_EditorHideFlags: 0
  m_Script: {fileID: 11500000, guid: f780aa281814f9842a7c076d436932e7, type: 3}
  m_Name: VFXSlotFloat
  m_EditorClassIdentifier: 
  m_Parent: {fileID: 114425393565848594}
  m_Children: []
  m_UIPosition: {x: 0, y: 0}
  m_UICollapsed: 1
  m_UISuperCollapsed: 0
  m_MasterSlot: {fileID: 114545534309531274}
  m_MasterData:
    m_Owner: {fileID: 0}
    m_Value:
      m_Type:
        m_SerializableType: 
      m_SerializableObject: 
  m_Property:
    name: y
    m_serializedType:
      m_SerializableType: System.Single, mscorlib, Version=2.0.0.0, Culture=neutral,
        PublicKeyToken=b77a5c561934e089
    attributes: []
  m_Direction: 0
  m_LinkedSlots: []
--- !u!114 &114752466597853690
MonoBehaviour:
  m_ObjectHideFlags: 1
  m_PrefabParentObject: {fileID: 0}
  m_PrefabInternal: {fileID: 0}
  m_GameObject: {fileID: 0}
  m_Enabled: 1
  m_EditorHideFlags: 0
  m_Script: {fileID: 11500000, guid: a971fa2e110a0ac42ac1d8dae408704b, type: 3}
  m_Name: SetAttribute
  m_EditorClassIdentifier: 
  m_Parent: {fileID: 114701271570148598}
  m_Children: []
  m_UIPosition: {x: 0, y: 0}
  m_UICollapsed: 0
  m_UISuperCollapsed: 0
  m_InputSlots:
  - {fileID: 114562729202929998}
  m_OutputSlots: []
  m_Disabled: 0
  attribute: alpha
  Composition: 0
  Random: 0
--- !u!114 &114755914041404736
MonoBehaviour:
  m_ObjectHideFlags: 1
  m_PrefabParentObject: {fileID: 0}
  m_PrefabInternal: {fileID: 0}
  m_GameObject: {fileID: 0}
  m_Enabled: 1
  m_EditorHideFlags: 0
  m_Script: {fileID: 11500000, guid: d78581a96eae8bf4398c282eb0b098bd, type: 3}
  m_Name: VFXDataParticle
  m_EditorClassIdentifier: 
  m_Parent: {fileID: 0}
  m_Children: []
  m_UIPosition: {x: 0, y: 0}
  m_UICollapsed: 1
  m_UISuperCollapsed: 0
  m_Owners:
  - {fileID: 114411037450555758}
  - {fileID: 114976729503126856}
  - {fileID: 114701271570148598}
  m_Capacity: 10000
  m_Space: 0
--- !u!114 &114770147834105936
MonoBehaviour:
  m_ObjectHideFlags: 1
  m_PrefabParentObject: {fileID: 0}
  m_PrefabInternal: {fileID: 0}
  m_GameObject: {fileID: 0}
  m_Enabled: 1
  m_EditorHideFlags: 0
  m_Script: {fileID: 11500000, guid: f780aa281814f9842a7c076d436932e7, type: 3}
  m_Name: VFXSlotFloat
  m_EditorClassIdentifier: 
  m_Parent: {fileID: 114487389423605964}
  m_Children: []
  m_UIPosition: {x: 0, y: 0}
  m_UICollapsed: 1
  m_UISuperCollapsed: 0
  m_MasterSlot: {fileID: 114487389423605964}
  m_MasterData:
    m_Owner: {fileID: 0}
    m_Value:
      m_Type:
        m_SerializableType: 
      m_SerializableObject: 
  m_Property:
    name: z
    m_serializedType:
      m_SerializableType: System.Single, mscorlib, Version=2.0.0.0, Culture=neutral,
        PublicKeyToken=b77a5c561934e089
    attributes: []
  m_Direction: 0
  m_LinkedSlots: []
--- !u!114 &114778413468766116
MonoBehaviour:
  m_ObjectHideFlags: 1
  m_PrefabParentObject: {fileID: 0}
  m_PrefabInternal: {fileID: 0}
  m_GameObject: {fileID: 0}
  m_Enabled: 1
  m_EditorHideFlags: 0
  m_Script: {fileID: 11500000, guid: f780aa281814f9842a7c076d436932e7, type: 3}
  m_Name: VFXSlotFloat
  m_EditorClassIdentifier: 
  m_Parent: {fileID: 114439965239453820}
  m_Children: []
  m_UIPosition: {x: 0, y: 0}
  m_UICollapsed: 1
  m_UISuperCollapsed: 0
  m_MasterSlot: {fileID: 114375036636068706}
  m_MasterData:
    m_Owner: {fileID: 0}
    m_Value:
      m_Type:
        m_SerializableType: 
      m_SerializableObject: 
  m_Property:
    name: x
    m_serializedType:
      m_SerializableType: System.Single, mscorlib, Version=2.0.0.0, Culture=neutral,
        PublicKeyToken=b77a5c561934e089
    attributes: []
  m_Direction: 0
  m_LinkedSlots: []
--- !u!114 &114780964826038598
MonoBehaviour:
  m_ObjectHideFlags: 1
  m_PrefabParentObject: {fileID: 0}
  m_PrefabInternal: {fileID: 0}
  m_GameObject: {fileID: 0}
  m_Enabled: 1
  m_EditorHideFlags: 0
  m_Script: {fileID: 11500000, guid: f780aa281814f9842a7c076d436932e7, type: 3}
  m_Name: VFXSlotFloat
  m_EditorClassIdentifier: 
  m_Parent: {fileID: 114298397709802524}
  m_Children: []
  m_UIPosition: {x: 0, y: 0}
  m_UICollapsed: 1
  m_UISuperCollapsed: 0
  m_MasterSlot: {fileID: 114375036636068706}
  m_MasterData:
    m_Owner: {fileID: 0}
    m_Value:
      m_Type:
        m_SerializableType: 
      m_SerializableObject: 
  m_Property:
    name: z
    m_serializedType:
      m_SerializableType: System.Single, mscorlib, Version=2.0.0.0, Culture=neutral,
        PublicKeyToken=b77a5c561934e089
    attributes: []
  m_Direction: 0
  m_LinkedSlots: []
--- !u!114 &114792800372907182
MonoBehaviour:
  m_ObjectHideFlags: 1
  m_PrefabParentObject: {fileID: 0}
  m_PrefabInternal: {fileID: 0}
  m_GameObject: {fileID: 0}
  m_Enabled: 1
  m_EditorHideFlags: 0
  m_Script: {fileID: 11500000, guid: a971fa2e110a0ac42ac1d8dae408704b, type: 3}
  m_Name: SetAttribute
  m_EditorClassIdentifier: 
  m_Parent: {fileID: 114207965363388990}
  m_Children: []
  m_UIPosition: {x: 0, y: 0}
  m_UICollapsed: 0
  m_UISuperCollapsed: 0
  m_InputSlots:
  - {fileID: 114320302023272172}
  m_OutputSlots: []
  m_Disabled: 0
  attribute: lifetime
  Composition: 0
  Random: 0
--- !u!114 &114807708026722858
MonoBehaviour:
  m_ObjectHideFlags: 1
  m_PrefabParentObject: {fileID: 0}
  m_PrefabInternal: {fileID: 0}
  m_GameObject: {fileID: 0}
  m_Enabled: 1
  m_EditorHideFlags: 0
  m_Script: {fileID: 11500000, guid: 73a13919d81fb7444849bae8b5c812a2, type: 3}
  m_Name: VFXBasicSpawner
  m_EditorClassIdentifier: 
  m_Parent: {fileID: 114285473855931844}
  m_Children:
  - {fileID: 114204895226068596}
  m_UIPosition: {x: 4932.596, y: -1176.54}
  m_UICollapsed: 0
  m_UISuperCollapsed: 0
  m_InputSlots: []
  m_OutputSlots: []
  m_Data: {fileID: 0}
  m_InputFlowSlot:
  - link: []
  - link: []
  m_OutputFlowSlot:
  - link:
    - context: {fileID: 114411037450555758}
      slotIndex: 0
    - context: {fileID: 114207965363388990}
      slotIndex: 0
    - context: {fileID: 114826167990830044}
      slotIndex: 0
--- !u!114 &114821156260414486
MonoBehaviour:
  m_ObjectHideFlags: 1
  m_PrefabParentObject: {fileID: 0}
  m_PrefabInternal: {fileID: 0}
  m_GameObject: {fileID: 0}
  m_Enabled: 1
  m_EditorHideFlags: 0
  m_Script: {fileID: 11500000, guid: ac39bd03fca81b849929b9c966f1836a, type: 3}
  m_Name: VFXSlotFloat3
  m_EditorClassIdentifier: 
  m_Parent: {fileID: 0}
  m_Children:
  - {fileID: 114904790926043576}
  - {fileID: 114274668368147192}
  - {fileID: 114386052338566962}
  m_UIPosition: {x: 0, y: 0}
  m_UICollapsed: 1
  m_UISuperCollapsed: 0
  m_MasterSlot: {fileID: 114821156260414486}
  m_MasterData:
    m_Owner: {fileID: 114649831890396088}
    m_Value:
      m_Type:
        m_SerializableType: UnityEngine.Vector3, UnityEngine.CoreModule, Version=0.0.0.0,
          Culture=neutral, PublicKeyToken=null
      m_SerializableObject: '{"x":0.0,"y":0.0,"z":1.0}'
  m_Property:
    name: Color
    m_serializedType:
      m_SerializableType: UnityEngine.Vector3, UnityEngine.CoreModule, Version=0.0.0.0,
        Culture=neutral, PublicKeyToken=null
    attributes:
    - m_Type: 5
      m_Min: -Infinity
      m_Max: Infinity
      m_Tooltip: 
  m_Direction: 0
  m_LinkedSlots: []
--- !u!114 &114826167990830044
MonoBehaviour:
  m_ObjectHideFlags: 1
  m_PrefabParentObject: {fileID: 0}
  m_PrefabInternal: {fileID: 0}
  m_GameObject: {fileID: 0}
  m_Enabled: 1
  m_EditorHideFlags: 0
  m_Script: {fileID: 11500000, guid: 9dfea48843f53fc438eabc12a3a30abc, type: 3}
  m_Name: VFXBasicInitialize
  m_EditorClassIdentifier: 
  m_Parent: {fileID: 114285473855931844}
  m_Children:
  - {fileID: 114942575866385010}
  - {fileID: 114944538744615992}
  m_UIPosition: {x: 5373.802, y: -616.2215}
  m_UICollapsed: 0
  m_UISuperCollapsed: 0
  m_InputSlots:
  - {fileID: 114545534309531274}
  m_OutputSlots: []
  m_Data: {fileID: 114970945626309002}
  m_InputFlowSlot:
  - link:
    - context: {fileID: 114807708026722858}
      slotIndex: 0
  m_OutputFlowSlot:
  - link:
    - context: {fileID: 114976929173405708}
      slotIndex: 0
--- !u!114 &114836039961534576
MonoBehaviour:
  m_ObjectHideFlags: 1
  m_PrefabParentObject: {fileID: 0}
  m_PrefabInternal: {fileID: 0}
  m_GameObject: {fileID: 0}
  m_Enabled: 1
  m_EditorHideFlags: 0
  m_Script: {fileID: 11500000, guid: f780aa281814f9842a7c076d436932e7, type: 3}
  m_Name: VFXSlotFloat
  m_EditorClassIdentifier: 
  m_Parent: {fileID: 114012752267125410}
  m_Children: []
  m_UIPosition: {x: 0, y: 0}
  m_UICollapsed: 1
  m_UISuperCollapsed: 0
  m_MasterSlot: {fileID: 114514676669976782}
  m_MasterData:
    m_Owner: {fileID: 0}
    m_Value:
      m_Type:
        m_SerializableType: 
      m_SerializableObject: 
  m_Property:
    name: x
    m_serializedType:
      m_SerializableType: System.Single, mscorlib, Version=2.0.0.0, Culture=neutral,
        PublicKeyToken=b77a5c561934e089
    attributes: []
  m_Direction: 0
  m_LinkedSlots: []
--- !u!114 &114849092685793816
MonoBehaviour:
  m_ObjectHideFlags: 1
  m_PrefabParentObject: {fileID: 0}
  m_PrefabInternal: {fileID: 0}
  m_GameObject: {fileID: 0}
  m_Enabled: 1
  m_EditorHideFlags: 0
  m_Script: {fileID: 11500000, guid: 70a331b1d86cc8d4aa106ccbe0da5852, type: 3}
  m_Name: VFXSlotTexture2D
  m_EditorClassIdentifier: 
  m_Parent: {fileID: 0}
  m_Children: []
  m_UIPosition: {x: 0, y: 0}
  m_UICollapsed: 1
  m_UISuperCollapsed: 0
  m_MasterSlot: {fileID: 114849092685793816}
  m_MasterData:
    m_Owner: {fileID: 114701271570148598}
    m_Value:
      m_Type:
        m_SerializableType: UnityEngine.Texture2D, UnityEngine.CoreModule, Version=0.0.0.0,
          Culture=neutral, PublicKeyToken=null
      m_SerializableObject: '{"obj":{"fileID":10300,"guid":"0000000000000000f000000000000000","type":0}}'
  m_Property:
    name: mainTexture
    m_serializedType:
      m_SerializableType: UnityEngine.Texture2D, UnityEngine.CoreModule, Version=0.0.0.0,
        Culture=neutral, PublicKeyToken=null
    attributes: []
  m_Direction: 0
  m_LinkedSlots: []
--- !u!114 &114869325055115278
MonoBehaviour:
  m_ObjectHideFlags: 1
  m_PrefabParentObject: {fileID: 0}
  m_PrefabInternal: {fileID: 0}
  m_GameObject: {fileID: 0}
  m_Enabled: 1
  m_EditorHideFlags: 0
  m_Script: {fileID: 11500000, guid: f780aa281814f9842a7c076d436932e7, type: 3}
  m_Name: VFXSlotFloat
  m_EditorClassIdentifier: 
  m_Parent: {fileID: 114487389423605964}
  m_Children: []
  m_UIPosition: {x: 0, y: 0}
  m_UICollapsed: 1
  m_UISuperCollapsed: 0
  m_MasterSlot: {fileID: 114487389423605964}
  m_MasterData:
    m_Owner: {fileID: 0}
    m_Value:
      m_Type:
        m_SerializableType: 
      m_SerializableObject: 
  m_Property:
    name: y
    m_serializedType:
      m_SerializableType: System.Single, mscorlib, Version=2.0.0.0, Culture=neutral,
        PublicKeyToken=b77a5c561934e089
    attributes: []
  m_Direction: 0
  m_LinkedSlots: []
--- !u!114 &114874174799864364
MonoBehaviour:
  m_ObjectHideFlags: 1
  m_PrefabParentObject: {fileID: 0}
  m_PrefabInternal: {fileID: 0}
  m_GameObject: {fileID: 0}
  m_Enabled: 1
  m_EditorHideFlags: 0
  m_Script: {fileID: 11500000, guid: f780aa281814f9842a7c076d436932e7, type: 3}
  m_Name: VFXSlotFloat
  m_EditorClassIdentifier: 
  m_Parent: {fileID: 114439965239453820}
  m_Children: []
  m_UIPosition: {x: 0, y: 0}
  m_UICollapsed: 1
  m_UISuperCollapsed: 0
  m_MasterSlot: {fileID: 114375036636068706}
  m_MasterData:
    m_Owner: {fileID: 0}
    m_Value:
      m_Type:
        m_SerializableType: 
      m_SerializableObject: 
  m_Property:
    name: y
    m_serializedType:
      m_SerializableType: System.Single, mscorlib, Version=2.0.0.0, Culture=neutral,
        PublicKeyToken=b77a5c561934e089
    attributes: []
  m_Direction: 0
  m_LinkedSlots: []
--- !u!114 &114879943226846752
MonoBehaviour:
  m_ObjectHideFlags: 1
  m_PrefabParentObject: {fileID: 0}
  m_PrefabInternal: {fileID: 0}
  m_GameObject: {fileID: 0}
  m_Enabled: 1
  m_EditorHideFlags: 0
  m_Script: {fileID: 11500000, guid: f780aa281814f9842a7c076d436932e7, type: 3}
  m_Name: VFXSlotFloat
  m_EditorClassIdentifier: 
  m_Parent: {fileID: 114514676669976782}
  m_Children: []
  m_UIPosition: {x: 0, y: 0}
  m_UICollapsed: 1
  m_UISuperCollapsed: 0
  m_MasterSlot: {fileID: 114514676669976782}
  m_MasterData:
    m_Owner: {fileID: 0}
    m_Value:
      m_Type:
        m_SerializableType: 
      m_SerializableObject: 
  m_Property:
    name: arc
    m_serializedType:
      m_SerializableType: System.Single, mscorlib, Version=2.0.0.0, Culture=neutral,
        PublicKeyToken=b77a5c561934e089
    attributes:
    - m_Type: 3
      m_Min: -Infinity
      m_Max: Infinity
      m_Tooltip: Controls how much of the torus is used.
    - m_Type: 0
      m_Min: 0
      m_Max: 6.2831855
      m_Tooltip: 
    - m_Type: 4
      m_Min: -Infinity
      m_Max: Infinity
      m_Tooltip: 
  m_Direction: 0
  m_LinkedSlots: []
--- !u!114 &114891725377542056
MonoBehaviour:
  m_ObjectHideFlags: 1
  m_PrefabParentObject: {fileID: 0}
  m_PrefabInternal: {fileID: 0}
  m_GameObject: {fileID: 0}
  m_Enabled: 1
  m_EditorHideFlags: 0
  m_Script: {fileID: 11500000, guid: f780aa281814f9842a7c076d436932e7, type: 3}
  m_Name: VFXSlotFloat
  m_EditorClassIdentifier: 
  m_Parent: {fileID: 114081559765722142}
  m_Children: []
  m_UIPosition: {x: 0, y: 0}
  m_UICollapsed: 1
  m_UISuperCollapsed: 0
  m_MasterSlot: {fileID: 114634362636730594}
  m_MasterData:
    m_Owner: {fileID: 0}
    m_Value:
      m_Type:
        m_SerializableType: 
      m_SerializableObject: 
  m_Property:
    name: z
    m_serializedType:
      m_SerializableType: System.Single, mscorlib, Version=2.0.0.0, Culture=neutral,
        PublicKeyToken=b77a5c561934e089
    attributes: []
  m_Direction: 0
  m_LinkedSlots: []
--- !u!114 &114904790926043576
MonoBehaviour:
  m_ObjectHideFlags: 1
  m_PrefabParentObject: {fileID: 0}
  m_PrefabInternal: {fileID: 0}
  m_GameObject: {fileID: 0}
  m_Enabled: 1
  m_EditorHideFlags: 0
  m_Script: {fileID: 11500000, guid: f780aa281814f9842a7c076d436932e7, type: 3}
  m_Name: VFXSlotFloat
  m_EditorClassIdentifier: 
  m_Parent: {fileID: 114821156260414486}
  m_Children: []
  m_UIPosition: {x: 0, y: 0}
  m_UICollapsed: 1
  m_UISuperCollapsed: 0
  m_MasterSlot: {fileID: 114821156260414486}
  m_MasterData:
    m_Owner: {fileID: 0}
    m_Value:
      m_Type:
        m_SerializableType: 
      m_SerializableObject: 
  m_Property:
    name: x
    m_serializedType:
      m_SerializableType: System.Single, mscorlib, Version=2.0.0.0, Culture=neutral,
        PublicKeyToken=b77a5c561934e089
    attributes: []
  m_Direction: 0
  m_LinkedSlots: []
--- !u!114 &114909466980052456
MonoBehaviour:
  m_ObjectHideFlags: 1
  m_PrefabParentObject: {fileID: 0}
  m_PrefabInternal: {fileID: 0}
  m_GameObject: {fileID: 0}
  m_Enabled: 1
  m_EditorHideFlags: 0
  m_Script: {fileID: 11500000, guid: f780aa281814f9842a7c076d436932e7, type: 3}
  m_Name: VFXSlotFloat
  m_EditorClassIdentifier: 
  m_Parent: {fileID: 114487389423605964}
  m_Children: []
  m_UIPosition: {x: 0, y: 0}
  m_UICollapsed: 1
  m_UISuperCollapsed: 0
  m_MasterSlot: {fileID: 114487389423605964}
  m_MasterData:
    m_Owner: {fileID: 0}
    m_Value:
      m_Type:
        m_SerializableType: 
      m_SerializableObject: 
  m_Property:
    name: x
    m_serializedType:
      m_SerializableType: System.Single, mscorlib, Version=2.0.0.0, Culture=neutral,
        PublicKeyToken=b77a5c561934e089
    attributes: []
  m_Direction: 0
  m_LinkedSlots: []
--- !u!114 &114909675080224190
MonoBehaviour:
  m_ObjectHideFlags: 1
  m_PrefabParentObject: {fileID: 0}
  m_PrefabInternal: {fileID: 0}
  m_GameObject: {fileID: 0}
  m_Enabled: 1
  m_EditorHideFlags: 0
  m_Script: {fileID: 11500000, guid: f780aa281814f9842a7c076d436932e7, type: 3}
  m_Name: VFXSlotFloat
  m_EditorClassIdentifier: 
  m_Parent: {fileID: 114425393565848594}
  m_Children: []
  m_UIPosition: {x: 0, y: 0}
  m_UICollapsed: 1
  m_UISuperCollapsed: 0
  m_MasterSlot: {fileID: 114545534309531274}
  m_MasterData:
    m_Owner: {fileID: 0}
    m_Value:
      m_Type:
        m_SerializableType: 
      m_SerializableObject: 
  m_Property:
    name: z
    m_serializedType:
      m_SerializableType: System.Single, mscorlib, Version=2.0.0.0, Culture=neutral,
        PublicKeyToken=b77a5c561934e089
    attributes: []
  m_Direction: 0
  m_LinkedSlots: []
--- !u!114 &114911243887923098
MonoBehaviour:
  m_ObjectHideFlags: 1
  m_PrefabParentObject: {fileID: 0}
  m_PrefabInternal: {fileID: 0}
  m_GameObject: {fileID: 0}
  m_Enabled: 1
  m_EditorHideFlags: 0
  m_Script: {fileID: 11500000, guid: a971fa2e110a0ac42ac1d8dae408704b, type: 3}
  m_Name: SetAttribute
  m_EditorClassIdentifier: 
  m_Parent: {fileID: 114525045353926142}
  m_Children: []
  m_UIPosition: {x: 0, y: 0}
  m_UICollapsed: 0
  m_UISuperCollapsed: 0
  m_InputSlots:
  - {fileID: 114015763539251658}
  m_OutputSlots: []
  m_Disabled: 0
  attribute: color
  Composition: 0
  Random: 0
--- !u!114 &114931396482299670
MonoBehaviour:
  m_ObjectHideFlags: 1
  m_PrefabParentObject: {fileID: 0}
  m_PrefabInternal: {fileID: 0}
  m_GameObject: {fileID: 0}
  m_Enabled: 1
  m_EditorHideFlags: 0
  m_Script: {fileID: 11500000, guid: f780aa281814f9842a7c076d436932e7, type: 3}
  m_Name: VFXSlotFloat
  m_EditorClassIdentifier: 
  m_Parent: {fileID: 114081559765722142}
  m_Children: []
  m_UIPosition: {x: 0, y: 0}
  m_UICollapsed: 1
  m_UISuperCollapsed: 0
  m_MasterSlot: {fileID: 114634362636730594}
  m_MasterData:
    m_Owner: {fileID: 0}
    m_Value:
      m_Type:
        m_SerializableType: 
      m_SerializableObject: 
  m_Property:
    name: y
    m_serializedType:
      m_SerializableType: System.Single, mscorlib, Version=2.0.0.0, Culture=neutral,
        PublicKeyToken=b77a5c561934e089
    attributes: []
  m_Direction: 0
  m_LinkedSlots: []
--- !u!114 &114942575866385010
MonoBehaviour:
  m_ObjectHideFlags: 1
  m_PrefabParentObject: {fileID: 0}
  m_PrefabInternal: {fileID: 0}
  m_GameObject: {fileID: 0}
  m_Enabled: 1
  m_EditorHideFlags: 0
  m_Script: {fileID: 11500000, guid: a971fa2e110a0ac42ac1d8dae408704b, type: 3}
  m_Name: SetAttribute
  m_EditorClassIdentifier: 
  m_Parent: {fileID: 114826167990830044}
  m_Children: []
  m_UIPosition: {x: 0, y: 0}
  m_UICollapsed: 0
  m_UISuperCollapsed: 0
  m_InputSlots:
  - {fileID: 114053341320240814}
  m_OutputSlots: []
  m_Disabled: 0
  attribute: lifetime
  Composition: 0
  Random: 0
--- !u!114 &114944538744615992
MonoBehaviour:
  m_ObjectHideFlags: 1
  m_PrefabParentObject: {fileID: 0}
  m_PrefabInternal: {fileID: 0}
  m_GameObject: {fileID: 0}
  m_Enabled: 1
  m_EditorHideFlags: 0
  m_Script: {fileID: 11500000, guid: b420dea230128ad4da02ff86535daa48, type: 3}
  m_Name: PositionAABox
  m_EditorClassIdentifier: 
  m_Parent: {fileID: 114826167990830044}
  m_Children: []
  m_UIPosition: {x: 0, y: 0}
  m_UICollapsed: 0
  m_UISuperCollapsed: 0
  m_InputSlots:
  - {fileID: 114364650943971688}
  m_OutputSlots: []
  m_Disabled: 0
  positionMode: 0
  spawnMode: 0
--- !u!114 &114948805180714008
MonoBehaviour:
  m_ObjectHideFlags: 1
  m_PrefabParentObject: {fileID: 0}
  m_PrefabInternal: {fileID: 0}
  m_GameObject: {fileID: 0}
  m_Enabled: 1
  m_EditorHideFlags: 0
  m_Script: {fileID: 11500000, guid: f780aa281814f9842a7c076d436932e7, type: 3}
  m_Name: VFXSlotFloat
  m_EditorClassIdentifier: 
  m_Parent: {fileID: 114439965239453820}
  m_Children: []
  m_UIPosition: {x: 0, y: 0}
  m_UICollapsed: 1
  m_UISuperCollapsed: 0
  m_MasterSlot: {fileID: 114375036636068706}
  m_MasterData:
    m_Owner: {fileID: 0}
    m_Value:
      m_Type:
        m_SerializableType: 
      m_SerializableObject: 
  m_Property:
    name: z
    m_serializedType:
      m_SerializableType: System.Single, mscorlib, Version=2.0.0.0, Culture=neutral,
        PublicKeyToken=b77a5c561934e089
    attributes: []
  m_Direction: 0
  m_LinkedSlots: []
--- !u!114 &114962015561307226
MonoBehaviour:
  m_ObjectHideFlags: 1
  m_PrefabParentObject: {fileID: 0}
  m_PrefabInternal: {fileID: 0}
  m_GameObject: {fileID: 0}
  m_Enabled: 1
  m_EditorHideFlags: 0
  m_Script: {fileID: 11500000, guid: f780aa281814f9842a7c076d436932e7, type: 3}
  m_Name: VFXSlotFloat
  m_EditorClassIdentifier: 
  m_Parent: {fileID: 114353934278624050}
  m_Children: []
  m_UIPosition: {x: 0, y: 0}
  m_UICollapsed: 1
  m_UISuperCollapsed: 0
  m_MasterSlot: {fileID: 114076590423477128}
  m_MasterData:
    m_Owner: {fileID: 0}
    m_Value:
      m_Type:
        m_SerializableType: 
      m_SerializableObject: 
  m_Property:
    name: z
    m_serializedType:
      m_SerializableType: System.Single, mscorlib, Version=2.0.0.0, Culture=neutral,
        PublicKeyToken=b77a5c561934e089
    attributes: []
  m_Direction: 0
  m_LinkedSlots: []
--- !u!114 &114970945626309002
MonoBehaviour:
  m_ObjectHideFlags: 1
  m_PrefabParentObject: {fileID: 0}
  m_PrefabInternal: {fileID: 0}
  m_GameObject: {fileID: 0}
  m_Enabled: 1
  m_EditorHideFlags: 0
  m_Script: {fileID: 11500000, guid: d78581a96eae8bf4398c282eb0b098bd, type: 3}
  m_Name: VFXDataParticle
  m_EditorClassIdentifier: 
  m_Parent: {fileID: 0}
  m_Children: []
  m_UIPosition: {x: 0, y: 0}
  m_UICollapsed: 1
  m_UISuperCollapsed: 0
  m_Owners:
  - {fileID: 114826167990830044}
  - {fileID: 114976929173405708}
  - {fileID: 114990649379872476}
  m_Capacity: 10000
  m_Space: 0
--- !u!114 &114976729503126856
MonoBehaviour:
  m_ObjectHideFlags: 1
  m_PrefabParentObject: {fileID: 0}
  m_PrefabInternal: {fileID: 0}
  m_GameObject: {fileID: 0}
  m_Enabled: 1
  m_EditorHideFlags: 0
  m_Script: {fileID: 11500000, guid: 2dc095764ededfa4bb32fa602511ea4b, type: 3}
  m_Name: VFXBasicUpdate
  m_EditorClassIdentifier: 
  m_Parent: {fileID: 114285473855931844}
  m_Children: []
  m_UIPosition: {x: 4172.128, y: 46.685318}
  m_UICollapsed: 0
  m_UISuperCollapsed: 0
  m_InputSlots: []
  m_OutputSlots: []
  m_Data: {fileID: 114755914041404736}
  m_InputFlowSlot:
  - link:
    - context: {fileID: 114411037450555758}
      slotIndex: 0
  m_OutputFlowSlot:
  - link:
    - context: {fileID: 114701271570148598}
      slotIndex: 0
  integration: 0
--- !u!114 &114976929173405708
MonoBehaviour:
  m_ObjectHideFlags: 1
  m_PrefabParentObject: {fileID: 0}
  m_PrefabInternal: {fileID: 0}
  m_GameObject: {fileID: 0}
  m_Enabled: 1
  m_EditorHideFlags: 0
  m_Script: {fileID: 11500000, guid: 2dc095764ededfa4bb32fa602511ea4b, type: 3}
  m_Name: VFXBasicUpdate
  m_EditorClassIdentifier: 
  m_Parent: {fileID: 114285473855931844}
  m_Children: []
  m_UIPosition: {x: 5348.001, y: -42.848045}
  m_UICollapsed: 0
  m_UISuperCollapsed: 0
  m_InputSlots: []
  m_OutputSlots: []
  m_Data: {fileID: 114970945626309002}
  m_InputFlowSlot:
  - link:
    - context: {fileID: 114826167990830044}
      slotIndex: 0
  m_OutputFlowSlot:
  - link:
    - context: {fileID: 114990649379872476}
      slotIndex: 0
  integration: 0
--- !u!114 &114985636449944498
MonoBehaviour:
  m_ObjectHideFlags: 1
  m_PrefabParentObject: {fileID: 0}
  m_PrefabInternal: {fileID: 0}
  m_GameObject: {fileID: 0}
  m_Enabled: 1
  m_EditorHideFlags: 0
  m_Script: {fileID: 11500000, guid: f780aa281814f9842a7c076d436932e7, type: 3}
  m_Name: VFXSlotFloat
  m_EditorClassIdentifier: 
  m_Parent: {fileID: 114298397709802524}
  m_Children: []
  m_UIPosition: {x: 0, y: 0}
  m_UICollapsed: 1
  m_UISuperCollapsed: 0
  m_MasterSlot: {fileID: 114375036636068706}
  m_MasterData:
    m_Owner: {fileID: 0}
    m_Value:
      m_Type:
        m_SerializableType: 
      m_SerializableObject: 
  m_Property:
    name: y
    m_serializedType:
      m_SerializableType: System.Single, mscorlib, Version=2.0.0.0, Culture=neutral,
        PublicKeyToken=b77a5c561934e089
    attributes: []
  m_Direction: 0
  m_LinkedSlots: []
--- !u!114 &114987428887052060
MonoBehaviour:
  m_ObjectHideFlags: 1
  m_PrefabParentObject: {fileID: 0}
  m_PrefabInternal: {fileID: 0}
  m_GameObject: {fileID: 0}
  m_Enabled: 1
  m_EditorHideFlags: 0
  m_Script: {fileID: 11500000, guid: f780aa281814f9842a7c076d436932e7, type: 3}
  m_Name: VFXSlotFloat
  m_EditorClassIdentifier: 
  m_Parent: {fileID: 114611208827977948}
  m_Children: []
  m_UIPosition: {x: 0, y: 0}
  m_UICollapsed: 1
  m_UISuperCollapsed: 0
  m_MasterSlot: {fileID: 114634362636730594}
  m_MasterData:
    m_Owner: {fileID: 0}
    m_Value:
      m_Type:
        m_SerializableType: 
      m_SerializableObject: 
  m_Property:
    name: y
    m_serializedType:
      m_SerializableType: System.Single, mscorlib, Version=2.0.0.0, Culture=neutral,
        PublicKeyToken=b77a5c561934e089
    attributes: []
  m_Direction: 0
  m_LinkedSlots: []
--- !u!114 &114990649379872476
MonoBehaviour:
  m_ObjectHideFlags: 1
  m_PrefabParentObject: {fileID: 0}
  m_PrefabInternal: {fileID: 0}
  m_GameObject: {fileID: 0}
  m_Enabled: 1
  m_EditorHideFlags: 0
  m_Script: {fileID: 11500000, guid: a0b9e6b9139e58d4c957ec54595da7d3, type: 3}
  m_Name: VFXQuadOutput
  m_EditorClassIdentifier: 
  m_Parent: {fileID: 114285473855931844}
  m_Children:
  - {fileID: 114380891450847330}
  - {fileID: 114649831890396088}
  - {fileID: 114430449274858876}
  m_UIPosition: {x: 5420.677, y: 284.3532}
  m_UICollapsed: 0
  m_UISuperCollapsed: 0
  m_InputSlots:
  - {fileID: 114574594137845096}
  m_OutputSlots: []
  m_Data: {fileID: 114970945626309002}
  m_InputFlowSlot:
  - link:
    - context: {fileID: 114976929173405708}
      slotIndex: 0
  m_OutputFlowSlot:
  - link: []
  blendMode: 1
  flipbookMode: 0
  useSoftParticle: 0
  sortPriority: 0
  indirectDraw: 0
  preRefraction: 0
  useGeometryShader: 0
--- !u!2058629509 &8926484042661614526
VFXAsset:
  m_ObjectHideFlags: 0
  m_PrefabParentObject: {fileID: 0}
  m_PrefabInternal: {fileID: 0}
  m_Name: 10_SortPriority
  m_Graph: {fileID: 114285473855931844}
  m_Expressions:
    m_Expressions:
    - op: 0
      valueIndex: 0
      data[0]: -1
      data[1]: -1
      data[2]: -1
      data[3]: 1
    - op: 0
      valueIndex: 1
      data[0]: -1
      data[1]: -1
      data[2]: -1
      data[3]: 1
    - op: 0
      valueIndex: 2
      data[0]: -1
      data[1]: -1
      data[2]: -1
      data[3]: 1
    - op: 28
      valueIndex: 3
      data[0]: 0
      data[1]: 1
      data[2]: -1
      data[3]: 1
    - op: 0
      valueIndex: 4
      data[0]: -1
      data[1]: -1
      data[2]: -1
      data[3]: 1
    - op: 0
      valueIndex: 5
      data[0]: -1
      data[1]: -1
      data[2]: -1
      data[3]: 1
    - op: 0
      valueIndex: 6
      data[0]: -1
      data[1]: -1
      data[2]: -1
      data[3]: 1
    - op: 0
      valueIndex: 7
      data[0]: -1
      data[1]: -1
      data[2]: -1
      data[3]: 1
    - op: 0
      valueIndex: 8
      data[0]: -1
      data[1]: -1
      data[2]: -1
      data[3]: 1
    - op: 0
      valueIndex: 9
      data[0]: -1
      data[1]: -1
      data[2]: -1
      data[3]: 1
    - op: 0
      valueIndex: 10
      data[0]: -1
      data[1]: -1
      data[2]: -1
      data[3]: 1
    - op: 32
      valueIndex: 11
      data[0]: 5
      data[1]: 4
      data[2]: -1
      data[3]: 1
    - op: 0
      valueIndex: 12
      data[0]: -1
      data[1]: -1
      data[2]: -1
      data[3]: 1
    - op: 0
      valueIndex: 13
      data[0]: -1
      data[1]: -1
      data[2]: -1
      data[3]: 1
    - op: 32
      valueIndex: 14
      data[0]: 3
      data[1]: 4
      data[2]: -1
      data[3]: 1
    - op: 0
      valueIndex: 15
      data[0]: -1
      data[1]: -1
      data[2]: -1
      data[3]: 1
    - op: 0
      valueIndex: 16
      data[0]: -1
      data[1]: -1
      data[2]: -1
      data[3]: 1
    - op: 0
      valueIndex: 17
      data[0]: -1
      data[1]: -1
      data[2]: -1
      data[3]: 1
    - op: 0
      valueIndex: 18
      data[0]: -1
      data[1]: -1
      data[2]: -1
      data[3]: 1
    - op: 0
      valueIndex: 19
      data[0]: -1
      data[1]: -1
      data[2]: -1
      data[3]: 1
    - op: 0
      valueIndex: 20
      data[0]: -1
      data[1]: -1
      data[2]: -1
      data[3]: 1
    - op: 0
      valueIndex: 21
      data[0]: -1
      data[1]: -1
      data[2]: -1
      data[3]: 1
    - op: 0
      valueIndex: 22
      data[0]: -1
      data[1]: -1
      data[2]: -1
      data[3]: 1
    - op: 0
      valueIndex: 23
      data[0]: -1
      data[1]: -1
      data[2]: -1
      data[3]: 1
    - op: 32
      valueIndex: 24
      data[0]: 2
      data[1]: 4
      data[2]: -1
      data[3]: 1
    - op: 0
      valueIndex: 25
      data[0]: -1
      data[1]: -1
      data[2]: -1
      data[3]: 1
    - op: 0
      valueIndex: 26
      data[0]: -1
      data[1]: -1
      data[2]: -1
      data[3]: 1
    - op: 0
      valueIndex: 27
      data[0]: -1
      data[1]: -1
      data[2]: -1
      data[3]: 1
    - op: 0
      valueIndex: 28
      data[0]: -1
      data[1]: -1
      data[2]: -1
      data[3]: 1
    - op: 0
      valueIndex: 29
      data[0]: -1
      data[1]: -1
      data[2]: -1
      data[3]: 1
    - op: 0
      valueIndex: 30
      data[0]: -1
      data[1]: -1
      data[2]: -1
      data[3]: 1
    - op: 0
      valueIndex: 31
      data[0]: -1
      data[1]: -1
      data[2]: -1
      data[3]: 1
    - op: 0
      valueIndex: 32
      data[0]: -1
      data[1]: -1
      data[2]: -1
      data[3]: 1
    - op: 0
      valueIndex: 33
      data[0]: -1
      data[1]: -1
      data[2]: -1
      data[3]: 1
    - op: 0
      valueIndex: 34
      data[0]: -1
      data[1]: -1
      data[2]: -1
      data[3]: 1
    - op: 0
      valueIndex: 35
      data[0]: -1
      data[1]: -1
      data[2]: -1
      data[3]: 1
    - op: 0
      valueIndex: 36
      data[0]: -1
      data[1]: -1
      data[2]: -1
      data[3]: 1
    - op: 0
      valueIndex: 37
      data[0]: -1
      data[1]: -1
      data[2]: -1
      data[3]: 1
    - op: 0
      valueIndex: 38
      data[0]: -1
      data[1]: -1
      data[2]: -1
      data[3]: 1
    - op: 0
      valueIndex: 39
      data[0]: -1
      data[1]: -1
      data[2]: -1
      data[3]: 1
    - op: 0
      valueIndex: 40
      data[0]: -1
      data[1]: -1
      data[2]: -1
      data[3]: 1
    - op: 0
      valueIndex: 41
      data[0]: -1
      data[1]: -1
      data[2]: -1
      data[3]: 1
    - op: 0
      valueIndex: 42
      data[0]: -1
      data[1]: -1
      data[2]: -1
      data[3]: 1
    - op: 0
      valueIndex: 43
      data[0]: -1
      data[1]: -1
      data[2]: -1
      data[3]: 1
    - op: 0
      valueIndex: 44
      data[0]: -1
      data[1]: -1
      data[2]: -1
      data[3]: 1
    - op: 0
      valueIndex: 45
      data[0]: -1
      data[1]: -1
      data[2]: -1
      data[3]: 1
    - op: 0
      valueIndex: 46
      data[0]: -1
      data[1]: -1
      data[2]: -1
      data[3]: 1
    - op: 0
      valueIndex: 47
      data[0]: -1
      data[1]: -1
      data[2]: -1
      data[3]: 1
    - op: 0
      valueIndex: 48
      data[0]: -1
      data[1]: -1
      data[2]: -1
      data[3]: 1
    - op: 0
      valueIndex: 49
      data[0]: -1
      data[1]: -1
      data[2]: -1
      data[3]: 1
    - op: 0
      valueIndex: 50
      data[0]: -1
      data[1]: -1
      data[2]: -1
      data[3]: 1
    - op: 0
      valueIndex: 51
      data[0]: -1
      data[1]: -1
      data[2]: -1
      data[3]: 7
    - op: 2
      valueIndex: 53
      data[0]: 35
      data[1]: 31
      data[2]: 32
      data[3]: -1
    - op: 0
      valueIndex: 56
      data[0]: -1
      data[1]: -1
      data[2]: -1
      data[3]: 7
    - op: 2
      valueIndex: 58
      data[0]: 47
      data[1]: 48
      data[2]: 42
      data[3]: -1
    - op: 32
      valueIndex: 61
      data[0]: 37
      data[1]: 4
      data[2]: -1
      data[3]: 1
    - op: 2
      valueIndex: 62
      data[0]: 17
      data[1]: 16
      data[2]: 19
      data[3]: -1
    - op: 2
      valueIndex: 65
      data[0]: 22
      data[1]: 21
      data[2]: 20
      data[3]: -1
    - op: 0
      valueIndex: 68
      data[0]: -1
      data[1]: -1
      data[2]: -1
      data[3]: 1
    - op: 2
      valueIndex: 69
      data[0]: 28
      data[1]: 27
      data[2]: 18
      data[3]: -1
    - op: 2
      valueIndex: 72
      data[0]: 38
      data[1]: 39
      data[2]: 41
      data[3]: -1
    - op: 0
      valueIndex: 75
      data[0]: -1
      data[1]: -1
      data[2]: -1
      data[3]: 1
    - op: 31
      valueIndex: 76
      data[0]: 14
      data[1]: 15
      data[2]: -1
      data[3]: 1
    - op: 2
      valueIndex: 77
      data[0]: 34
      data[1]: 50
      data[2]: 49
      data[3]: -1
    - op: 2
      valueIndex: 80
      data[0]: 13
      data[1]: 9
      data[2]: 8
      data[3]: -1
    - op: 0
      valueIndex: 83
      data[0]: -1
      data[1]: -1
      data[2]: -1
      data[3]: 1
    - op: 2
      valueIndex: 84
      data[0]: 46
      data[1]: 30
      data[2]: 12
      data[3]: -1
    - op: 2
      valueIndex: 87
      data[0]: 44
      data[1]: 43
      data[2]: 45
      data[3]: -1
    - op: 31
      valueIndex: 90
      data[0]: 11
      data[1]: 10
      data[2]: -1
      data[3]: 1
    - op: 0
      valueIndex: 91
      data[0]: -1
      data[1]: -1
      data[2]: -1
      data[3]: 1
    - op: 2
      valueIndex: 92
      data[0]: 40
      data[1]: 36
      data[2]: 33
      data[3]: -1
    - op: 2
      valueIndex: 95
      data[0]: 23
      data[1]: 26
      data[2]: 29
      data[3]: -1
    - op: 31
      valueIndex: 98
      data[0]: 24
      data[1]: 10
      data[2]: -1
      data[3]: 1
    - op: 13
      valueIndex: 99
      data[0]: -1
      data[1]: -1
      data[2]: -1
      data[3]: -1
    - op: 0
      valueIndex: 100
      data[0]: -1
      data[1]: -1
      data[2]: -1
      data[3]: 7
    - op: 2
      valueIndex: 102
      data[0]: 6
      data[1]: 7
      data[2]: 25
      data[3]: -1
    - op: 0
      valueIndex: 105
      data[0]: -1
      data[1]: -1
      data[2]: -1
      data[3]: 1
    m_NeedsLocalToWorld: 0
    m_NeedsWorldToLocal: 0
  m_ExposedExpressions: []
  m_PropertySheet:
    m_Float:
      m_Array:
      - m_ExpressionIndex: 0
        m_Value: 0.3
      - m_ExpressionIndex: 1
        m_Value: 0.8
      - m_ExpressionIndex: 2
        m_Value: 6.2831855
      - m_ExpressionIndex: 4
        m_Value: 0
      - m_ExpressionIndex: 5
        m_Value: 6.2831855
      - m_ExpressionIndex: 6
        m_Value: 0
      - m_ExpressionIndex: 7
        m_Value: 0
      - m_ExpressionIndex: 8
        m_Value: 0
      - m_ExpressionIndex: 9
        m_Value: 0
      - m_ExpressionIndex: 10
        m_Value: 6.2831855
      - m_ExpressionIndex: 12
        m_Value: 0
      - m_ExpressionIndex: 13
        m_Value: 1
      - m_ExpressionIndex: 15
        m_Value: 1
      - m_ExpressionIndex: 16
        m_Value: 2
      - m_ExpressionIndex: 17
        m_Value: 2
      - m_ExpressionIndex: 18
        m_Value: 0
      - m_ExpressionIndex: 19
        m_Value: 2
      - m_ExpressionIndex: 20
        m_Value: 1
      - m_ExpressionIndex: 21
        m_Value: 0
      - m_ExpressionIndex: 22
        m_Value: 0
      - m_ExpressionIndex: 23
        m_Value: 0
      - m_ExpressionIndex: 25
        m_Value: 0
      - m_ExpressionIndex: 26
        m_Value: 1
      - m_ExpressionIndex: 27
        m_Value: 0
      - m_ExpressionIndex: 28
        m_Value: 0
      - m_ExpressionIndex: 29
        m_Value: 0
      - m_ExpressionIndex: 30
        m_Value: 0
      - m_ExpressionIndex: 31
        m_Value: 2
      - m_ExpressionIndex: 32
        m_Value: 2
      - m_ExpressionIndex: 33
        m_Value: 2
      - m_ExpressionIndex: 34
        m_Value: 0
      - m_ExpressionIndex: 35
        m_Value: 2
      - m_ExpressionIndex: 36
        m_Value: 2
      - m_ExpressionIndex: 37
        m_Value: 10000
      - m_ExpressionIndex: 38
        m_Value: 0
      - m_ExpressionIndex: 39
        m_Value: 0
      - m_ExpressionIndex: 40
        m_Value: 2
      - m_ExpressionIndex: 41
        m_Value: 0
      - m_ExpressionIndex: 42
        m_Value: 0
      - m_ExpressionIndex: 43
        m_Value: 2
      - m_ExpressionIndex: 44
        m_Value: 2
      - m_ExpressionIndex: 45
        m_Value: 2
      - m_ExpressionIndex: 46
        m_Value: 0
      - m_ExpressionIndex: 47
        m_Value: 0
      - m_ExpressionIndex: 48
        m_Value: 0
      - m_ExpressionIndex: 49
        m_Value: 0
      - m_ExpressionIndex: 50
        m_Value: 0
      - m_ExpressionIndex: 58
        m_Value: 1
      - m_ExpressionIndex: 61
        m_Value: 0.3
      - m_ExpressionIndex: 65
        m_Value: 1
      - m_ExpressionIndex: 69
        m_Value: 1
      - m_ExpressionIndex: 76
        m_Value: 1
    m_Vector2f:
      m_Array: []
    m_Vector3f:
      m_Array: []
    m_Vector4f:
      m_Array: []
    m_Uint:
      m_Array: []
    m_Int:
      m_Array: []
    m_Matrix4x4f:
      m_Array: []
    m_AnimationCurve:
      m_Array: []
    m_Gradient:
      m_Array: []
    m_NamedObject:
      m_Array:
      - m_ExpressionIndex: 51
        m_Value: {fileID: 10300, guid: 0000000000000000f000000000000000, type: 0}
      - m_ExpressionIndex: 53
        m_Value: {fileID: 10300, guid: 0000000000000000f000000000000000, type: 0}
      - m_ExpressionIndex: 74
        m_Value: {fileID: 10300, guid: 0000000000000000f000000000000000, type: 0}
    m_Bool:
      m_Array: []
  m_Buffers:
  - type: 1
    size: 70000
    capacity: 10000
    layout:
    - name: lifetime
      type: 1
      offset:
        bucket: 0
        structure: 1
        element: 0
    - name: position
      type: 3
      offset:
        bucket: 10000
        structure: 4
        element: 0
    - name: alive
      type: 17
      offset:
        bucket: 50000
        structure: 1
        element: 0
    - name: age
      type: 1
      offset:
        bucket: 60000
        structure: 1
        element: 0
  - type: 1
    size: 1
    capacity: 1
    layout:
    - name: spawnCount
      type: 1
      offset:
        bucket: 0
        structure: 1
        element: 0
  - type: 2
    size: 10000
    capacity: 0
    layout: []
  - type: 1
    size: 1
    capacity: 0
    layout: []
  - type: 1
    size: 70000
    capacity: 10000
    layout:
    - name: lifetime
      type: 1
      offset:
        bucket: 0
        structure: 1
        element: 0
    - name: position
      type: 3
      offset:
        bucket: 10000
        structure: 4
        element: 0
    - name: alive
      type: 17
      offset:
        bucket: 50000
        structure: 1
        element: 0
    - name: age
      type: 1
      offset:
        bucket: 60000
        structure: 1
        element: 0
  - type: 1
    size: 1
    capacity: 1
    layout:
    - name: spawnCount
      type: 1
      offset:
        bucket: 0
        structure: 1
        element: 0
  - type: 2
    size: 10000
    capacity: 0
    layout: []
  - type: 1
    size: 1
    capacity: 0
    layout: []
  - type: 1
    size: 70000
    capacity: 10000
    layout:
    - name: lifetime
      type: 1
      offset:
        bucket: 0
        structure: 1
        element: 0
    - name: position
      type: 3
      offset:
        bucket: 10000
        structure: 4
        element: 0
    - name: alive
      type: 17
      offset:
        bucket: 50000
        structure: 1
        element: 0
    - name: age
      type: 1
      offset:
        bucket: 60000
        structure: 1
        element: 0
  - type: 1
    size: 1
    capacity: 1
    layout:
    - name: spawnCount
      type: 1
      offset:
        bucket: 0
        structure: 1
        element: 0
  - type: 2
    size: 10000
    capacity: 0
    layout: []
  - type: 1
    size: 1
    capacity: 0
    layout: []
  m_CPUBuffers:
  - capacity: 1
    stride: 1
    layout:
    - name: spawnCount
      type: 1
      offset:
        bucket: 0
        structure: 1
        element: 0
    initialData:
      data: 00000000
  - capacity: 1
    stride: 1
    layout:
    - name: spawnCount
      type: 1
      offset:
        bucket: 0
        structure: 1
        element: 0
    initialData:
      data: 00000000
  m_Systems:
  - type: 0
    flags: 0
    capacity: 0
    buffers:
    - index: 1
      nameId: spawner_output
    values: []
    tasks:
    - type: 268435456
      buffers: []
      values:
      - index: 55
        nameId: Rate
      params: []
      processor: {fileID: 0}
  - type: 1
    flags: 1
    capacity: 10000
    buffers:
    - index: 0
      nameId: attributeBuffer
    - index: 1
      nameId: sourceAttributeBuffer
    - index: 2
      nameId: deadList
    - index: 3
      nameId: deadListCount
    - index: 1
      nameId: spawner_input
    values:
    - index: 54
      nameId: bounds_center
    - index: 52
      nameId: bounds_size
    tasks:
    - type: 536870912
      buffers:
      - index: 0
        nameId: attributeBuffer
      - index: 2
        nameId: deadListIn
      - index: 3
        nameId: deadListCount
      - index: 1
        nameId: sourceAttributeBuffer
      values:
      - index: 65
        nameId: Lifetime_b
      - index: 66
        nameId: Torus_center_c
      - index: 1
        nameId: Torus_majorRadius_c
      - index: 0
        nameId: Torus_minorRadius_c
      - index: 68
        nameId: Torus_arc_c
      - index: 62
        nameId: r_c
      params:
      - index: 58
        nameId: bounds_center
      - index: 56
        nameId: bounds_size
      processor: {fileID: 7200000, guid: d0fd5185899b23c45b49931f61f449ca, type: 3}
    - type: 805306368
      buffers:
      - index: 0
        nameId: attributeBuffer
      - index: 2
        nameId: deadListOut
      values:
      - index: 73
        nameId: deltaTime_b
      params: []
      processor: {fileID: 7200000, guid: 1429518f842361049a32fd8c0d75446d, type: 3}
    - type: 1073741826
      buffers:
      - index: 0
        nameId: attributeBuffer
      values:
      - index: 61
        nameId: Alpha_b
      - index: 64
        nameId: Color_c
      - index: 74
        nameId: mainTexture
      params:
      - index: 2
        nameId: sortPriority
      processor: {fileID: 4800000, guid: f04d696a56f3c9a49aaac5d140ee0958, type: 3}
  - type: 1
    flags: 1
    capacity: 10000
    buffers:
    - index: 4
      nameId: attributeBuffer
    - index: 5
      nameId: sourceAttributeBuffer
    - index: 6
      nameId: deadList
    - index: 7
      nameId: deadListCount
    - index: 1
      nameId: spawner_input
    values:
    - index: 60
      nameId: bounds_center
    - index: 70
      nameId: bounds_size
    tasks:
    - type: 536870912
      buffers:
      - index: 4
        nameId: attributeBuffer
      - index: 6
        nameId: deadListIn
      - index: 7
        nameId: deadListCount
      - index: 5
        nameId: sourceAttributeBuffer
      values:
      - index: 76
        nameId: Lifetime_b
<<<<<<< HEAD
      - index: 67
        nameId: Sphere_center_c
      - index: 63
        nameId: Sphere_radius_c
      - index: 64
        nameId: Sphere_arc_c
      params:
      - index: 70
        nameId: bounds_center
      - index: 65
        nameId: bounds_size
      processor: {fileID: 7200000, guid: 90debd56890ae3348b6c91f9ce9b6e20, type: 3}
=======
      - index: 75
        nameId: ArcSphere_sphere_center_c
      - index: 69
        nameId: ArcSphere_sphere_radius_c
      - index: 72
        nameId: ArcSphere_arc_c
      params: []
      processor: {fileID: 7200000, guid: c8ab09118182ac742b5c2cc5d832ac84, type: 3}
>>>>>>> ac49e62a
    - type: 805306368
      buffers:
      - index: 4
        nameId: attributeBuffer
      - index: 6
        nameId: deadListOut
      values:
      - index: 73
        nameId: deltaTime_b
      params: []
      processor: {fileID: 7200000, guid: 65ffcfcfbe3aa894e8dc7e88fce939db, type: 3}
    - type: 1073741826
      buffers:
      - index: 4
        nameId: attributeBuffer
      values:
      - index: 61
        nameId: Alpha_b
      - index: 71
        nameId: Color_c
      - index: 51
        nameId: mainTexture
      params:
      - index: 1
        nameId: sortPriority
      processor: {fileID: 4800000, guid: c44a7afd446bcbc468f0f0164296933f, type: 3}
  - type: 1
    flags: 1
    capacity: 10000
    buffers:
    - index: 8
      nameId: attributeBuffer
    - index: 9
      nameId: sourceAttributeBuffer
    - index: 10
      nameId: deadList
    - index: 11
      nameId: deadListCount
    - index: 1
      nameId: spawner_input
    values:
    - index: 63
      nameId: bounds_center
    - index: 67
      nameId: bounds_size
    tasks:
    - type: 536870912
      buffers:
      - index: 8
        nameId: attributeBuffer
      - index: 10
        nameId: deadListIn
      - index: 11
        nameId: deadListCount
      - index: 9
        nameId: sourceAttributeBuffer
      values:
      - index: 58
        nameId: Lifetime_b
      - index: 59
        nameId: Box_center_c
      - index: 56
        nameId: Box_size_c
      params:
      - index: 62
        nameId: bounds_center
      - index: 68
        nameId: bounds_size
      processor: {fileID: 7200000, guid: 298cd4fee3ff3534db34e961f6acd0bd, type: 3}
    - type: 805306368
      buffers:
      - index: 8
        nameId: attributeBuffer
      - index: 10
        nameId: deadListOut
      values:
      - index: 73
        nameId: deltaTime_b
      params: []
      processor: {fileID: 7200000, guid: 0dd04e309582270468ca12e031343dae, type: 3}
    - type: 1073741826
      buffers:
      - index: 8
        nameId: attributeBuffer
      values:
      - index: 61
        nameId: Alpha_b
      - index: 57
        nameId: Color_c
      - index: 53
        nameId: mainTexture
      params:
      - index: 0
        nameId: sortPriority
      processor: {fileID: 4800000, guid: eac4f9192ea66d04b90d81196742c2d5, type: 3}
  m_Events:
  - name: OnPlay
    playSystems: 00000000
    stopSystems: 
  - name: OnStop
    playSystems: 
    stopSystems: 00000000
  m_RendererSettings:
    motionVectorGenerationMode: 0
    shadowCastingMode: 0
    receiveShadows: 0
    reflectionProbeUsage: 0
    lightProbeUsage: 0
  m_CullingFlags: 3<|MERGE_RESOLUTION|>--- conflicted
+++ resolved
@@ -252,44 +252,6 @@
     m_Type:
       m_SerializableType: 
     m_SerializableObject: 
---- !u!114 &114076590423477128
-MonoBehaviour:
-  m_ObjectHideFlags: 1
-  m_PrefabParentObject: {fileID: 0}
-  m_PrefabInternal: {fileID: 0}
-  m_GameObject: {fileID: 0}
-  m_Enabled: 1
-  m_EditorHideFlags: 0
-  m_Script: {fileID: 11500000, guid: 1b605c022ee79394a8a776c0869b3f9a, type: 3}
-  m_Name: VFXSlot
-  m_EditorClassIdentifier: 
-  m_Parent: {fileID: 0}
-  m_Children:
-  - {fileID: 114214900018643860}
-  - {fileID: 114230774937181610}
-  m_UIPosition: {x: 0, y: 0}
-  m_UICollapsed: 1
-  m_UISuperCollapsed: 0
-  m_MasterSlot: {fileID: 114076590423477128}
-  m_MasterData:
-    m_Owner: {fileID: 114162163064173402}
-    m_Value:
-      m_Type:
-        m_SerializableType: UnityEditor.VFX.ArcSphere, Assembly-CSharp-Editor-testable,
-          Version=0.0.0.0, Culture=neutral, PublicKeyToken=null
-      m_SerializableObject: '{"sphere":{"space":0,"center":{"x":0.0,"y":0.0,"z":0.0},"radius":1.0},"arc":6.2831854820251469}'
-  m_Property:
-    name: ArcSphere
-    m_serializedType:
-      m_SerializableType: UnityEditor.VFX.ArcSphere, Assembly-CSharp-Editor-testable,
-        Version=0.0.0.0, Culture=neutral, PublicKeyToken=null
-    attributes:
-    - m_Type: 3
-      m_Min: -Infinity
-      m_Max: Infinity
-      m_Tooltip: The sphere used for positioning particles.
-  m_Direction: 0
-  m_LinkedSlots: []
 --- !u!114 &114081559765722142
 MonoBehaviour:
   m_ObjectHideFlags: 1
@@ -399,7 +361,7 @@
   m_UICollapsed: 0
   m_UISuperCollapsed: 0
   m_InputSlots:
-  - {fileID: 114076590423477128}
+  - {fileID: 114666549768412754}
   m_OutputSlots: []
   m_Disabled: 0
   positionMode: 0
@@ -530,39 +492,6 @@
   - link:
     - context: {fileID: 114664836143208348}
       slotIndex: 0
---- !u!114 &114214900018643860
-MonoBehaviour:
-  m_ObjectHideFlags: 1
-  m_PrefabParentObject: {fileID: 0}
-  m_PrefabInternal: {fileID: 0}
-  m_GameObject: {fileID: 0}
-  m_Enabled: 1
-  m_EditorHideFlags: 0
-  m_Script: {fileID: 11500000, guid: 1b605c022ee79394a8a776c0869b3f9a, type: 3}
-  m_Name: VFXSlot
-  m_EditorClassIdentifier: 
-  m_Parent: {fileID: 114076590423477128}
-  m_Children:
-  - {fileID: 114353934278624050}
-  - {fileID: 114581920985279338}
-  m_UIPosition: {x: 0, y: 0}
-  m_UICollapsed: 1
-  m_UISuperCollapsed: 0
-  m_MasterSlot: {fileID: 114076590423477128}
-  m_MasterData:
-    m_Owner: {fileID: 0}
-    m_Value:
-      m_Type:
-        m_SerializableType: 
-      m_SerializableObject: 
-  m_Property:
-    name: sphere
-    m_serializedType:
-      m_SerializableType: UnityEditor.VFX.Sphere, Assembly-CSharp-Editor-testable,
-        Version=0.0.0.0, Culture=neutral, PublicKeyToken=null
-    attributes: []
-  m_Direction: 0
-  m_LinkedSlots: []
 --- !u!114 &114222843928294706
 MonoBehaviour:
   m_ObjectHideFlags: 1
@@ -585,49 +514,6 @@
   m_Disabled: 0
   positionMode: 0
   spawnMode: 0
---- !u!114 &114230774937181610
-MonoBehaviour:
-  m_ObjectHideFlags: 1
-  m_PrefabParentObject: {fileID: 0}
-  m_PrefabInternal: {fileID: 0}
-  m_GameObject: {fileID: 0}
-  m_Enabled: 1
-  m_EditorHideFlags: 0
-  m_Script: {fileID: 11500000, guid: f780aa281814f9842a7c076d436932e7, type: 3}
-  m_Name: VFXSlotFloat
-  m_EditorClassIdentifier: 
-  m_Parent: {fileID: 114076590423477128}
-  m_Children: []
-  m_UIPosition: {x: 0, y: 0}
-  m_UICollapsed: 1
-  m_UISuperCollapsed: 0
-  m_MasterSlot: {fileID: 114076590423477128}
-  m_MasterData:
-    m_Owner: {fileID: 0}
-    m_Value:
-      m_Type:
-        m_SerializableType: 
-      m_SerializableObject: 
-  m_Property:
-    name: arc
-    m_serializedType:
-      m_SerializableType: System.Single, mscorlib, Version=2.0.0.0, Culture=neutral,
-        PublicKeyToken=b77a5c561934e089
-    attributes:
-    - m_Type: 3
-      m_Min: -Infinity
-      m_Max: Infinity
-      m_Tooltip: Controls how much of the sphere is used.
-    - m_Type: 0
-      m_Min: 0
-      m_Max: 6.2831855
-      m_Tooltip: 
-    - m_Type: 4
-      m_Min: -Infinity
-      m_Max: Infinity
-      m_Tooltip: 
-  m_Direction: 0
-  m_LinkedSlots: []
 --- !u!114 &114236199053926114
 MonoBehaviour:
   m_ObjectHideFlags: 1
@@ -922,37 +808,6 @@
   m_Direction: 0
   m_LinkedSlots:
   - {fileID: 114254234442900398}
---- !u!114 &114316640042165378
-MonoBehaviour:
-  m_ObjectHideFlags: 1
-  m_PrefabParentObject: {fileID: 0}
-  m_PrefabInternal: {fileID: 0}
-  m_GameObject: {fileID: 0}
-  m_Enabled: 1
-  m_EditorHideFlags: 0
-  m_Script: {fileID: 11500000, guid: f780aa281814f9842a7c076d436932e7, type: 3}
-  m_Name: VFXSlotFloat
-  m_EditorClassIdentifier: 
-  m_Parent: {fileID: 114353934278624050}
-  m_Children: []
-  m_UIPosition: {x: 0, y: 0}
-  m_UICollapsed: 1
-  m_UISuperCollapsed: 0
-  m_MasterSlot: {fileID: 114076590423477128}
-  m_MasterData:
-    m_Owner: {fileID: 0}
-    m_Value:
-      m_Type:
-        m_SerializableType: 
-      m_SerializableObject: 
-  m_Property:
-    name: y
-    m_serializedType:
-      m_SerializableType: System.Single, mscorlib, Version=2.0.0.0, Culture=neutral,
-        PublicKeyToken=b77a5c561934e089
-    attributes: []
-  m_Direction: 0
-  m_LinkedSlots: []
 --- !u!114 &114320302023272172
 MonoBehaviour:
   m_ObjectHideFlags: 1
@@ -1054,44 +909,6 @@
     attributes: []
   m_Direction: 0
   m_LinkedSlots: []
---- !u!114 &114353934278624050
-MonoBehaviour:
-  m_ObjectHideFlags: 1
-  m_PrefabParentObject: {fileID: 0}
-  m_PrefabInternal: {fileID: 0}
-  m_GameObject: {fileID: 0}
-  m_Enabled: 1
-  m_EditorHideFlags: 0
-  m_Script: {fileID: 11500000, guid: ac39bd03fca81b849929b9c966f1836a, type: 3}
-  m_Name: VFXSlotFloat3
-  m_EditorClassIdentifier: 
-  m_Parent: {fileID: 114214900018643860}
-  m_Children:
-  - {fileID: 114385048355583622}
-  - {fileID: 114316640042165378}
-  - {fileID: 114962015561307226}
-  m_UIPosition: {x: 0, y: 0}
-  m_UICollapsed: 1
-  m_UISuperCollapsed: 0
-  m_MasterSlot: {fileID: 114076590423477128}
-  m_MasterData:
-    m_Owner: {fileID: 0}
-    m_Value:
-      m_Type:
-        m_SerializableType: 
-      m_SerializableObject: 
-  m_Property:
-    name: center
-    m_serializedType:
-      m_SerializableType: UnityEngine.Vector3, UnityEngine.CoreModule, Version=0.0.0.0,
-        Culture=neutral, PublicKeyToken=null
-    attributes:
-    - m_Type: 3
-      m_Min: -Infinity
-      m_Max: Infinity
-      m_Tooltip: The centre of the sphere.
-  m_Direction: 0
-  m_LinkedSlots: []
 --- !u!114 &114355404097440724
 MonoBehaviour:
   m_ObjectHideFlags: 1
@@ -1192,6 +1009,41 @@
       m_Tooltip: The box used for positioning particles.
   m_Direction: 0
   m_LinkedSlots: []
+--- !u!114 &114370867070456594
+MonoBehaviour:
+  m_ObjectHideFlags: 1
+  m_PrefabParentObject: {fileID: 0}
+  m_PrefabInternal: {fileID: 0}
+  m_GameObject: {fileID: 0}
+  m_Enabled: 1
+  m_EditorHideFlags: 0
+  m_Script: {fileID: 11500000, guid: f780aa281814f9842a7c076d436932e7, type: 3}
+  m_Name: VFXSlotFloat
+  m_EditorClassIdentifier: 
+  m_Parent: {fileID: 114585175314948138}
+  m_Children: []
+  m_UIPosition: {x: 0, y: 0}
+  m_UICollapsed: 1
+  m_UISuperCollapsed: 0
+  m_MasterSlot: {fileID: 114666549768412754}
+  m_MasterData:
+    m_Owner: {fileID: 0}
+    m_Value:
+      m_Type:
+        m_SerializableType: 
+      m_SerializableObject: 
+  m_Property:
+    name: radius
+    m_serializedType:
+      m_SerializableType: System.Single, mscorlib, Version=2.0.0.0, Culture=neutral,
+        PublicKeyToken=b77a5c561934e089
+    attributes:
+    - m_Type: 3
+      m_Min: -Infinity
+      m_Max: Infinity
+      m_Tooltip: The radius of the sphere.
+  m_Direction: 0
+  m_LinkedSlots: []
 --- !u!114 &114375036636068706
 MonoBehaviour:
   m_ObjectHideFlags: 1
@@ -1249,37 +1101,6 @@
   attribute: alpha
   Composition: 0
   Random: 0
---- !u!114 &114385048355583622
-MonoBehaviour:
-  m_ObjectHideFlags: 1
-  m_PrefabParentObject: {fileID: 0}
-  m_PrefabInternal: {fileID: 0}
-  m_GameObject: {fileID: 0}
-  m_Enabled: 1
-  m_EditorHideFlags: 0
-  m_Script: {fileID: 11500000, guid: f780aa281814f9842a7c076d436932e7, type: 3}
-  m_Name: VFXSlotFloat
-  m_EditorClassIdentifier: 
-  m_Parent: {fileID: 114353934278624050}
-  m_Children: []
-  m_UIPosition: {x: 0, y: 0}
-  m_UICollapsed: 1
-  m_UISuperCollapsed: 0
-  m_MasterSlot: {fileID: 114076590423477128}
-  m_MasterData:
-    m_Owner: {fileID: 0}
-    m_Value:
-      m_Type:
-        m_SerializableType: 
-      m_SerializableObject: 
-  m_Property:
-    name: x
-    m_serializedType:
-      m_SerializableType: System.Single, mscorlib, Version=2.0.0.0, Culture=neutral,
-        PublicKeyToken=b77a5c561934e089
-    attributes: []
-  m_Direction: 0
-  m_LinkedSlots: []
 --- !u!114 &114386052338566962
 MonoBehaviour:
   m_ObjectHideFlags: 1
@@ -1756,6 +1577,37 @@
   attribute: lifetime
   Composition: 0
   Random: 0
+--- !u!114 &114531244928639992
+MonoBehaviour:
+  m_ObjectHideFlags: 1
+  m_PrefabParentObject: {fileID: 0}
+  m_PrefabInternal: {fileID: 0}
+  m_GameObject: {fileID: 0}
+  m_Enabled: 1
+  m_EditorHideFlags: 0
+  m_Script: {fileID: 11500000, guid: f780aa281814f9842a7c076d436932e7, type: 3}
+  m_Name: VFXSlotFloat
+  m_EditorClassIdentifier: 
+  m_Parent: {fileID: 114833908028737250}
+  m_Children: []
+  m_UIPosition: {x: 0, y: 0}
+  m_UICollapsed: 1
+  m_UISuperCollapsed: 0
+  m_MasterSlot: {fileID: 114666549768412754}
+  m_MasterData:
+    m_Owner: {fileID: 0}
+    m_Value:
+      m_Type:
+        m_SerializableType: 
+      m_SerializableObject: 
+  m_Property:
+    name: x
+    m_serializedType:
+      m_SerializableType: System.Single, mscorlib, Version=2.0.0.0, Culture=neutral,
+        PublicKeyToken=b77a5c561934e089
+    attributes: []
+  m_Direction: 0
+  m_LinkedSlots: []
 --- !u!114 &114545534309531274
 MonoBehaviour:
   m_ObjectHideFlags: 1
@@ -1855,31 +1707,95 @@
     attributes: []
   m_Direction: 0
   m_LinkedSlots: []
---- !u!114 &114581920985279338
-MonoBehaviour:
-  m_ObjectHideFlags: 1
-  m_PrefabParentObject: {fileID: 0}
-  m_PrefabInternal: {fileID: 0}
-  m_GameObject: {fileID: 0}
-  m_Enabled: 1
-  m_EditorHideFlags: 0
-  m_Script: {fileID: 11500000, guid: f780aa281814f9842a7c076d436932e7, type: 3}
-  m_Name: VFXSlotFloat
-  m_EditorClassIdentifier: 
-  m_Parent: {fileID: 114214900018643860}
-  m_Children: []
-  m_UIPosition: {x: 0, y: 0}
-  m_UICollapsed: 1
-  m_UISuperCollapsed: 0
-  m_MasterSlot: {fileID: 114076590423477128}
-  m_MasterData:
-    m_Owner: {fileID: 0}
-    m_Value:
-      m_Type:
-        m_SerializableType: 
-      m_SerializableObject: 
-  m_Property:
-    name: radius
+--- !u!114 &114585175314948138
+MonoBehaviour:
+  m_ObjectHideFlags: 1
+  m_PrefabParentObject: {fileID: 0}
+  m_PrefabInternal: {fileID: 0}
+  m_GameObject: {fileID: 0}
+  m_Enabled: 1
+  m_EditorHideFlags: 0
+  m_Script: {fileID: 11500000, guid: 1b605c022ee79394a8a776c0869b3f9a, type: 3}
+  m_Name: VFXSlot
+  m_EditorClassIdentifier: 
+  m_Parent: {fileID: 114666549768412754}
+  m_Children:
+  - {fileID: 114833908028737250}
+  - {fileID: 114370867070456594}
+  m_UIPosition: {x: 0, y: 0}
+  m_UICollapsed: 1
+  m_UISuperCollapsed: 0
+  m_MasterSlot: {fileID: 114666549768412754}
+  m_MasterData:
+    m_Owner: {fileID: 0}
+    m_Value:
+      m_Type:
+        m_SerializableType: 
+      m_SerializableObject: 
+  m_Property:
+    name: sphere
+    m_serializedType:
+      m_SerializableType: UnityEditor.VFX.Sphere, Assembly-CSharp-Editor-testable,
+        Version=0.0.0.0, Culture=neutral, PublicKeyToken=null
+    attributes: []
+  m_Direction: 0
+  m_LinkedSlots: []
+--- !u!114 &114599985718282858
+MonoBehaviour:
+  m_ObjectHideFlags: 1
+  m_PrefabParentObject: {fileID: 0}
+  m_PrefabInternal: {fileID: 0}
+  m_GameObject: {fileID: 0}
+  m_Enabled: 1
+  m_EditorHideFlags: 0
+  m_Script: {fileID: 11500000, guid: f780aa281814f9842a7c076d436932e7, type: 3}
+  m_Name: VFXSlotFloat
+  m_EditorClassIdentifier: 
+  m_Parent: {fileID: 114656855381619728}
+  m_Children: []
+  m_UIPosition: {x: 0, y: 0}
+  m_UICollapsed: 1
+  m_UISuperCollapsed: 0
+  m_MasterSlot: {fileID: 114545534309531274}
+  m_MasterData:
+    m_Owner: {fileID: 0}
+    m_Value:
+      m_Type:
+        m_SerializableType: 
+      m_SerializableObject: 
+  m_Property:
+    name: x
+    m_serializedType:
+      m_SerializableType: System.Single, mscorlib, Version=2.0.0.0, Culture=neutral,
+        PublicKeyToken=b77a5c561934e089
+    attributes: []
+  m_Direction: 0
+  m_LinkedSlots: []
+--- !u!114 &114608062251349360
+MonoBehaviour:
+  m_ObjectHideFlags: 1
+  m_PrefabParentObject: {fileID: 0}
+  m_PrefabInternal: {fileID: 0}
+  m_GameObject: {fileID: 0}
+  m_Enabled: 1
+  m_EditorHideFlags: 0
+  m_Script: {fileID: 11500000, guid: f780aa281814f9842a7c076d436932e7, type: 3}
+  m_Name: VFXSlotFloat
+  m_EditorClassIdentifier: 
+  m_Parent: {fileID: 114666549768412754}
+  m_Children: []
+  m_UIPosition: {x: 0, y: 0}
+  m_UICollapsed: 1
+  m_UISuperCollapsed: 0
+  m_MasterSlot: {fileID: 114666549768412754}
+  m_MasterData:
+    m_Owner: {fileID: 0}
+    m_Value:
+      m_Type:
+        m_SerializableType: 
+      m_SerializableObject: 
+  m_Property:
+    name: arc
     m_serializedType:
       m_SerializableType: System.Single, mscorlib, Version=2.0.0.0, Culture=neutral,
         PublicKeyToken=b77a5c561934e089
@@ -1887,38 +1803,15 @@
     - m_Type: 3
       m_Min: -Infinity
       m_Max: Infinity
-      m_Tooltip: The radius of the sphere.
-  m_Direction: 0
-  m_LinkedSlots: []
---- !u!114 &114599985718282858
-MonoBehaviour:
-  m_ObjectHideFlags: 1
-  m_PrefabParentObject: {fileID: 0}
-  m_PrefabInternal: {fileID: 0}
-  m_GameObject: {fileID: 0}
-  m_Enabled: 1
-  m_EditorHideFlags: 0
-  m_Script: {fileID: 11500000, guid: f780aa281814f9842a7c076d436932e7, type: 3}
-  m_Name: VFXSlotFloat
-  m_EditorClassIdentifier: 
-  m_Parent: {fileID: 114656855381619728}
-  m_Children: []
-  m_UIPosition: {x: 0, y: 0}
-  m_UICollapsed: 1
-  m_UISuperCollapsed: 0
-  m_MasterSlot: {fileID: 114545534309531274}
-  m_MasterData:
-    m_Owner: {fileID: 0}
-    m_Value:
-      m_Type:
-        m_SerializableType: 
-      m_SerializableObject: 
-  m_Property:
-    name: x
-    m_serializedType:
-      m_SerializableType: System.Single, mscorlib, Version=2.0.0.0, Culture=neutral,
-        PublicKeyToken=b77a5c561934e089
-    attributes: []
+      m_Tooltip: Controls how much of the sphere is used.
+    - m_Type: 0
+      m_Min: 0
+      m_Max: 6.2831855
+      m_Tooltip: 
+    - m_Type: 4
+      m_Min: -Infinity
+      m_Max: Infinity
+      m_Tooltip: 
   m_Direction: 0
   m_LinkedSlots: []
 --- !u!114 &114611208827977948
@@ -2226,6 +2119,75 @@
     - context: {fileID: 114525045353926142}
       slotIndex: 0
   integration: 0
+--- !u!114 &114666549768412754
+MonoBehaviour:
+  m_ObjectHideFlags: 1
+  m_PrefabParentObject: {fileID: 0}
+  m_PrefabInternal: {fileID: 0}
+  m_GameObject: {fileID: 0}
+  m_Enabled: 1
+  m_EditorHideFlags: 0
+  m_Script: {fileID: 11500000, guid: 1b605c022ee79394a8a776c0869b3f9a, type: 3}
+  m_Name: VFXSlot
+  m_EditorClassIdentifier: 
+  m_Parent: {fileID: 0}
+  m_Children:
+  - {fileID: 114585175314948138}
+  - {fileID: 114608062251349360}
+  m_UIPosition: {x: 0, y: 0}
+  m_UICollapsed: 1
+  m_UISuperCollapsed: 0
+  m_MasterSlot: {fileID: 114666549768412754}
+  m_MasterData:
+    m_Owner: {fileID: 114162163064173402}
+    m_Value:
+      m_Type:
+        m_SerializableType: UnityEditor.VFX.ArcSphere, Assembly-CSharp-Editor-testable,
+          Version=0.0.0.0, Culture=neutral, PublicKeyToken=null
+      m_SerializableObject: '{"sphere":{"space":0,"center":{"x":0.0,"y":0.0,"z":0.0},"radius":1.0},"arc":6.2831854820251469}'
+  m_Property:
+    name: ArcSphere
+    m_serializedType:
+      m_SerializableType: UnityEditor.VFX.ArcSphere, Assembly-CSharp-Editor-testable,
+        Version=0.0.0.0, Culture=neutral, PublicKeyToken=null
+    attributes:
+    - m_Type: 3
+      m_Min: -Infinity
+      m_Max: Infinity
+      m_Tooltip: The sphere used for positioning particles.
+  m_Direction: 0
+  m_LinkedSlots: []
+--- !u!114 &114692328838715036
+MonoBehaviour:
+  m_ObjectHideFlags: 1
+  m_PrefabParentObject: {fileID: 0}
+  m_PrefabInternal: {fileID: 0}
+  m_GameObject: {fileID: 0}
+  m_Enabled: 1
+  m_EditorHideFlags: 0
+  m_Script: {fileID: 11500000, guid: f780aa281814f9842a7c076d436932e7, type: 3}
+  m_Name: VFXSlotFloat
+  m_EditorClassIdentifier: 
+  m_Parent: {fileID: 114833908028737250}
+  m_Children: []
+  m_UIPosition: {x: 0, y: 0}
+  m_UICollapsed: 1
+  m_UISuperCollapsed: 0
+  m_MasterSlot: {fileID: 114666549768412754}
+  m_MasterData:
+    m_Owner: {fileID: 0}
+    m_Value:
+      m_Type:
+        m_SerializableType: 
+      m_SerializableObject: 
+  m_Property:
+    name: y
+    m_serializedType:
+      m_SerializableType: System.Single, mscorlib, Version=2.0.0.0, Culture=neutral,
+        PublicKeyToken=b77a5c561934e089
+    attributes: []
+  m_Direction: 0
+  m_LinkedSlots: []
 --- !u!114 &114698856652646378
 MonoBehaviour:
   m_ObjectHideFlags: 1
@@ -2688,6 +2650,44 @@
   - link:
     - context: {fileID: 114976929173405708}
       slotIndex: 0
+--- !u!114 &114833908028737250
+MonoBehaviour:
+  m_ObjectHideFlags: 1
+  m_PrefabParentObject: {fileID: 0}
+  m_PrefabInternal: {fileID: 0}
+  m_GameObject: {fileID: 0}
+  m_Enabled: 1
+  m_EditorHideFlags: 0
+  m_Script: {fileID: 11500000, guid: ac39bd03fca81b849929b9c966f1836a, type: 3}
+  m_Name: VFXSlotFloat3
+  m_EditorClassIdentifier: 
+  m_Parent: {fileID: 114585175314948138}
+  m_Children:
+  - {fileID: 114531244928639992}
+  - {fileID: 114692328838715036}
+  - {fileID: 114883437124638586}
+  m_UIPosition: {x: 0, y: 0}
+  m_UICollapsed: 1
+  m_UISuperCollapsed: 0
+  m_MasterSlot: {fileID: 114666549768412754}
+  m_MasterData:
+    m_Owner: {fileID: 0}
+    m_Value:
+      m_Type:
+        m_SerializableType: 
+      m_SerializableObject: 
+  m_Property:
+    name: center
+    m_serializedType:
+      m_SerializableType: UnityEngine.Vector3, UnityEngine.CoreModule, Version=0.0.0.0,
+        Culture=neutral, PublicKeyToken=null
+    attributes:
+    - m_Type: 3
+      m_Min: -Infinity
+      m_Max: Infinity
+      m_Tooltip: The centre of the sphere.
+  m_Direction: 0
+  m_LinkedSlots: []
 --- !u!114 &114836039961534576
 MonoBehaviour:
   m_ObjectHideFlags: 1
@@ -2856,6 +2856,37 @@
       m_Tooltip: 
   m_Direction: 0
   m_LinkedSlots: []
+--- !u!114 &114883437124638586
+MonoBehaviour:
+  m_ObjectHideFlags: 1
+  m_PrefabParentObject: {fileID: 0}
+  m_PrefabInternal: {fileID: 0}
+  m_GameObject: {fileID: 0}
+  m_Enabled: 1
+  m_EditorHideFlags: 0
+  m_Script: {fileID: 11500000, guid: f780aa281814f9842a7c076d436932e7, type: 3}
+  m_Name: VFXSlotFloat
+  m_EditorClassIdentifier: 
+  m_Parent: {fileID: 114833908028737250}
+  m_Children: []
+  m_UIPosition: {x: 0, y: 0}
+  m_UICollapsed: 1
+  m_UISuperCollapsed: 0
+  m_MasterSlot: {fileID: 114666549768412754}
+  m_MasterData:
+    m_Owner: {fileID: 0}
+    m_Value:
+      m_Type:
+        m_SerializableType: 
+      m_SerializableObject: 
+  m_Property:
+    name: z
+    m_serializedType:
+      m_SerializableType: System.Single, mscorlib, Version=2.0.0.0, Culture=neutral,
+        PublicKeyToken=b77a5c561934e089
+    attributes: []
+  m_Direction: 0
+  m_LinkedSlots: []
 --- !u!114 &114891725377542056
 MonoBehaviour:
   m_ObjectHideFlags: 1
@@ -3096,37 +3127,6 @@
   m_UICollapsed: 1
   m_UISuperCollapsed: 0
   m_MasterSlot: {fileID: 114375036636068706}
-  m_MasterData:
-    m_Owner: {fileID: 0}
-    m_Value:
-      m_Type:
-        m_SerializableType: 
-      m_SerializableObject: 
-  m_Property:
-    name: z
-    m_serializedType:
-      m_SerializableType: System.Single, mscorlib, Version=2.0.0.0, Culture=neutral,
-        PublicKeyToken=b77a5c561934e089
-    attributes: []
-  m_Direction: 0
-  m_LinkedSlots: []
---- !u!114 &114962015561307226
-MonoBehaviour:
-  m_ObjectHideFlags: 1
-  m_PrefabParentObject: {fileID: 0}
-  m_PrefabInternal: {fileID: 0}
-  m_GameObject: {fileID: 0}
-  m_Enabled: 1
-  m_EditorHideFlags: 0
-  m_Script: {fileID: 11500000, guid: f780aa281814f9842a7c076d436932e7, type: 3}
-  m_Name: VFXSlotFloat
-  m_EditorClassIdentifier: 
-  m_Parent: {fileID: 114353934278624050}
-  m_Children: []
-  m_UIPosition: {x: 0, y: 0}
-  m_UICollapsed: 1
-  m_UISuperCollapsed: 0
-  m_MasterSlot: {fileID: 114076590423477128}
   m_MasterData:
     m_Owner: {fileID: 0}
     m_Value:
@@ -4146,9 +4146,9 @@
       - index: 62
         nameId: r_c
       params:
-      - index: 58
+      - index: 54
         nameId: bounds_center
-      - index: 56
+      - index: 52
         nameId: bounds_size
       processor: {fileID: 7200000, guid: d0fd5185899b23c45b49931f61f449ca, type: 3}
     - type: 805306368
@@ -4210,29 +4210,18 @@
       values:
       - index: 76
         nameId: Lifetime_b
-<<<<<<< HEAD
-      - index: 67
-        nameId: Sphere_center_c
-      - index: 63
-        nameId: Sphere_radius_c
-      - index: 64
-        nameId: Sphere_arc_c
-      params:
-      - index: 70
-        nameId: bounds_center
-      - index: 65
-        nameId: bounds_size
-      processor: {fileID: 7200000, guid: 90debd56890ae3348b6c91f9ce9b6e20, type: 3}
-=======
       - index: 75
         nameId: ArcSphere_sphere_center_c
       - index: 69
         nameId: ArcSphere_sphere_radius_c
       - index: 72
         nameId: ArcSphere_arc_c
-      params: []
-      processor: {fileID: 7200000, guid: c8ab09118182ac742b5c2cc5d832ac84, type: 3}
->>>>>>> ac49e62a
+      params:
+      - index: 60
+        nameId: bounds_center
+      - index: 70
+        nameId: bounds_size
+      processor: {fileID: 7200000, guid: 90debd56890ae3348b6c91f9ce9b6e20, type: 3}
     - type: 805306368
       buffers:
       - index: 4
@@ -4297,9 +4286,9 @@
       - index: 56
         nameId: Box_size_c
       params:
-      - index: 62
+      - index: 63
         nameId: bounds_center
-      - index: 68
+      - index: 67
         nameId: bounds_size
       processor: {fileID: 7200000, guid: 298cd4fee3ff3534db34e961f6acd0bd, type: 3}
     - type: 805306368
