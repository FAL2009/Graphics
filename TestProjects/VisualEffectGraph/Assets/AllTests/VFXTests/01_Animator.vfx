%YAML 1.1
%TAG !u! tag:unity3d.com,2011:
--- !u!114 &114071411328686510
MonoBehaviour:
  m_ObjectHideFlags: 1
  m_CorrespondingSourceObject: {fileID: 0}
  m_PrefabInternal: {fileID: 0}
  m_GameObject: {fileID: 0}
  m_Enabled: 1
  m_EditorHideFlags: 0
  m_Script: {fileID: 11500000, guid: 2dc095764ededfa4bb32fa602511ea4b, type: 3}
  m_Name: VFXBasicUpdate
  m_EditorClassIdentifier: 
  m_Parent: {fileID: 114789286144881694}
  m_Children: []
  m_UIPosition: {x: 78.05011, y: -79.58487}
  m_UICollapsed: 0
  m_UISuperCollapsed: 0
  m_InputSlots: []
  m_OutputSlots: []
  m_Data: {fileID: 114942164106119674}
  m_InputFlowSlot:
  - link:
    - context: {fileID: 114696786711219316}
      slotIndex: 0
  m_OutputFlowSlot:
  - link:
    - context: {fileID: 114793310504714078}
      slotIndex: 0
  integration: 0
--- !u!114 &114147867093259196
MonoBehaviour:
  m_ObjectHideFlags: 1
  m_CorrespondingSourceObject: {fileID: 0}
  m_PrefabInternal: {fileID: 0}
  m_GameObject: {fileID: 0}
  m_Enabled: 1
  m_EditorHideFlags: 0
  m_Script: {fileID: 11500000, guid: ac39bd03fca81b849929b9c966f1836a, type: 3}
  m_Name: VFXSlotFloat3
  m_EditorClassIdentifier: 
  m_Parent: {fileID: 114250947992964778}
  m_Children:
  - {fileID: 114990656135144038}
  - {fileID: 114585238738887820}
  - {fileID: 114936562591132906}
  m_UIPosition: {x: 0, y: 0}
  m_UICollapsed: 1
  m_UISuperCollapsed: 0
  m_MasterSlot: {fileID: 114250947992964778}
  m_MasterData:
    m_Owner: {fileID: 0}
    m_Value:
      m_Type:
        m_SerializableType: 
      m_SerializableObject: 
  m_Property:
    name: size
    m_serializedType:
      m_SerializableType: UnityEngine.Vector3, UnityEngine.CoreModule, Version=0.0.0.0,
        Culture=neutral, PublicKeyToken=null
    attributes:
    - m_Type: 3
      m_Min: -Infinity
      m_Max: Infinity
      m_Tooltip: The size of the box along each axis.
      m_Regex: 
      m_RegexMaxLength: 0
  m_Direction: 0
  m_LinkedSlots: []
--- !u!114 &114172488940509954
MonoBehaviour:
  m_ObjectHideFlags: 1
  m_CorrespondingSourceObject: {fileID: 0}
  m_PrefabInternal: {fileID: 0}
  m_GameObject: {fileID: 0}
  m_Enabled: 1
  m_EditorHideFlags: 0
  m_Script: {fileID: 11500000, guid: f780aa281814f9842a7c076d436932e7, type: 3}
  m_Name: VFXSlotFloat
  m_EditorClassIdentifier: 
  m_Parent: {fileID: 114367733359252222}
  m_Children: []
  m_UIPosition: {x: 0, y: 0}
  m_UICollapsed: 1
  m_UISuperCollapsed: 0
  m_MasterSlot: {fileID: 114250947992964778}
  m_MasterData:
    m_Owner: {fileID: 0}
    m_Value:
      m_Type:
        m_SerializableType: 
      m_SerializableObject: 
  m_Property:
    name: x
    m_serializedType:
      m_SerializableType: System.Single, mscorlib, Version=2.0.0.0, Culture=neutral,
        PublicKeyToken=b77a5c561934e089
    attributes: []
  m_Direction: 0
  m_LinkedSlots: []
--- !u!114 &114172674229021376
MonoBehaviour:
  m_ObjectHideFlags: 1
  m_CorrespondingSourceObject: {fileID: 0}
  m_PrefabInternal: {fileID: 0}
  m_GameObject: {fileID: 0}
  m_Enabled: 1
  m_EditorHideFlags: 0
  m_Script: {fileID: 11500000, guid: a971fa2e110a0ac42ac1d8dae408704b, type: 3}
  m_Name: SetAttribute
  m_EditorClassIdentifier: 
  m_Parent: {fileID: 114793310504714078}
  m_Children: []
  m_UIPosition: {x: 0, y: 0}
  m_UICollapsed: 0
  m_UISuperCollapsed: 0
  m_InputSlots:
  - {fileID: 114727403738544938}
  m_OutputSlots: []
  m_Disabled: 0
  attribute: sizeX
  Composition: 0
  Random: 0
--- !u!114 &114176979731034412
MonoBehaviour:
  m_ObjectHideFlags: 1
  m_CorrespondingSourceObject: {fileID: 0}
  m_PrefabInternal: {fileID: 0}
  m_GameObject: {fileID: 0}
  m_Enabled: 1
  m_EditorHideFlags: 0
  m_Script: {fileID: 11500000, guid: 87c154e0feeee864da39ba7591cf27e7, type: 3}
  m_Name: VFXSlotFloatN
  m_EditorClassIdentifier: 
  m_Parent: {fileID: 0}
  m_Children: []
  m_UIPosition: {x: 0, y: 0}
  m_UICollapsed: 1
  m_UISuperCollapsed: 0
  m_MasterSlot: {fileID: 114176979731034412}
  m_MasterData:
    m_Owner: {fileID: 114242146132353350}
    m_Value:
      m_Type:
        m_SerializableType: UnityEditor.VFX.FloatN, Assembly-CSharp-Editor-testable,
          Version=0.0.0.0, Culture=neutral, PublicKeyToken=null
      m_SerializableObject: '{"m_Components":[50.0]}'
  m_Property:
    name: b
    m_serializedType:
      m_SerializableType: UnityEditor.VFX.FloatN, Assembly-CSharp-Editor-testable,
        Version=0.0.0.0, Culture=neutral, PublicKeyToken=null
    attributes: []
  m_Direction: 0
  m_LinkedSlots: []
--- !u!114 &114227720787311988
MonoBehaviour:
  m_ObjectHideFlags: 1
  m_CorrespondingSourceObject: {fileID: 0}
  m_PrefabInternal: {fileID: 0}
  m_GameObject: {fileID: 0}
  m_Enabled: 1
  m_EditorHideFlags: 0
  m_Script: {fileID: 11500000, guid: ac39bd03fca81b849929b9c966f1836a, type: 3}
  m_Name: VFXSlotFloat3
  m_EditorClassIdentifier: 
  m_Parent: {fileID: 0}
  m_Children:
  - {fileID: 114776144369338786}
  - {fileID: 114338673790539388}
  - {fileID: 114946859040774818}
  m_UIPosition: {x: 0, y: 0}
  m_UICollapsed: 0
  m_UISuperCollapsed: 0
  m_MasterSlot: {fileID: 114227720787311988}
  m_MasterData:
    m_Owner: {fileID: 114398239131578326}
    m_Value:
      m_Type:
        m_SerializableType: UnityEngine.Vector3, UnityEngine.CoreModule, Version=0.0.0.0,
          Culture=neutral, PublicKeyToken=null
      m_SerializableObject: '{"x":0.0,"y":0.017999999225139619,"z":0.0}'
  m_Property:
    name: Velocity
    m_serializedType:
      m_SerializableType: UnityEngine.Vector3, UnityEngine.CoreModule, Version=0.0.0.0,
        Culture=neutral, PublicKeyToken=null
    attributes: []
  m_Direction: 0
  m_LinkedSlots: []
--- !u!114 &114239344340793208
MonoBehaviour:
  m_ObjectHideFlags: 1
  m_CorrespondingSourceObject: {fileID: 0}
  m_PrefabInternal: {fileID: 0}
  m_GameObject: {fileID: 0}
  m_Enabled: 1
  m_EditorHideFlags: 0
  m_Script: {fileID: 11500000, guid: f780aa281814f9842a7c076d436932e7, type: 3}
  m_Name: VFXSlotFloat
  m_EditorClassIdentifier: 
  m_Parent: {fileID: 114807567015540888}
  m_Children: []
  m_UIPosition: {x: 0, y: 0}
  m_UICollapsed: 1
  m_UISuperCollapsed: 0
  m_MasterSlot: {fileID: 114807567015540888}
  m_MasterData:
    m_Owner: {fileID: 0}
    m_Value:
      m_Type:
        m_SerializableType: 
      m_SerializableObject: 
  m_Property:
    name: z
    m_serializedType:
      m_SerializableType: System.Single, mscorlib, Version=2.0.0.0, Culture=neutral,
        PublicKeyToken=b77a5c561934e089
    attributes: []
  m_Direction: 0
  m_LinkedSlots: []
--- !u!114 &114242146132353350
MonoBehaviour:
  m_ObjectHideFlags: 1
  m_CorrespondingSourceObject: {fileID: 0}
  m_PrefabInternal: {fileID: 0}
  m_GameObject: {fileID: 0}
  m_Enabled: 1
  m_EditorHideFlags: 0
  m_Script: {fileID: 11500000, guid: 45c2280503cc146439a1c8e25a69d867, type: 3}
  m_Name: VFXOperatorDivide
  m_EditorClassIdentifier: 
  m_Parent: {fileID: 114789286144881694}
  m_Children: []
  m_UIPosition: {x: -507.7115, y: -525.2003}
  m_UICollapsed: 0
  m_UISuperCollapsed: 0
  m_InputSlots:
  - {fileID: 114289646818066756}
  - {fileID: 114176979731034412}
  m_OutputSlots:
  - {fileID: 114549694823215126}
--- !u!114 &114250947992964778
MonoBehaviour:
  m_ObjectHideFlags: 1
  m_CorrespondingSourceObject: {fileID: 0}
  m_PrefabInternal: {fileID: 0}
  m_GameObject: {fileID: 0}
  m_Enabled: 1
  m_EditorHideFlags: 0
  m_Script: {fileID: 11500000, guid: 1b605c022ee79394a8a776c0869b3f9a, type: 3}
  m_Name: VFXSlot
  m_EditorClassIdentifier: 
  m_Parent: {fileID: 0}
  m_Children:
  - {fileID: 114367733359252222}
  - {fileID: 114147867093259196}
  m_UIPosition: {x: 0, y: 0}
  m_UICollapsed: 1
  m_UISuperCollapsed: 0
  m_MasterSlot: {fileID: 114250947992964778}
  m_MasterData:
    m_Owner: {fileID: 114696786711219316}
    m_Value:
      m_Type:
        m_SerializableType: UnityEditor.VFX.AABox, Assembly-CSharp-Editor-testable,
          Version=0.0.0.0, Culture=neutral, PublicKeyToken=null
      m_SerializableObject: '{"space":0,"center":{"x":0.0,"y":0.0,"z":0.0},"size":{"x":1.0,"y":1.0,"z":1.0}}'
  m_Property:
    name: bounds
    m_serializedType:
      m_SerializableType: UnityEditor.VFX.AABox, Assembly-CSharp-Editor-testable,
        Version=0.0.0.0, Culture=neutral, PublicKeyToken=null
    attributes: []
  m_Direction: 0
  m_LinkedSlots: []
--- !u!114 &114289646818066756
MonoBehaviour:
  m_ObjectHideFlags: 1
  m_CorrespondingSourceObject: {fileID: 0}
  m_PrefabInternal: {fileID: 0}
  m_GameObject: {fileID: 0}
  m_Enabled: 1
  m_EditorHideFlags: 0
  m_Script: {fileID: 11500000, guid: 87c154e0feeee864da39ba7591cf27e7, type: 3}
  m_Name: VFXSlotFloatN
  m_EditorClassIdentifier: 
  m_Parent: {fileID: 0}
  m_Children: []
  m_UIPosition: {x: 0, y: 0}
  m_UICollapsed: 1
  m_UISuperCollapsed: 0
  m_MasterSlot: {fileID: 114289646818066756}
  m_MasterData:
    m_Owner: {fileID: 114242146132353350}
    m_Value:
      m_Type:
        m_SerializableType: UnityEditor.VFX.FloatN, Assembly-CSharp-Editor-testable,
          Version=0.0.0.0, Culture=neutral, PublicKeyToken=null
      m_SerializableObject: '{"m_Components":[1.0]}'
  m_Property:
    name: a
    m_serializedType:
      m_SerializableType: UnityEditor.VFX.FloatN, Assembly-CSharp-Editor-testable,
        Version=0.0.0.0, Culture=neutral, PublicKeyToken=null
    attributes: []
  m_Direction: 0
  m_LinkedSlots:
  - {fileID: 114370700669197398}
--- !u!114 &114333373139681610
MonoBehaviour:
  m_ObjectHideFlags: 1
  m_CorrespondingSourceObject: {fileID: 0}
  m_PrefabInternal: {fileID: 0}
  m_GameObject: {fileID: 0}
  m_Enabled: 1
  m_EditorHideFlags: 0
  m_Script: {fileID: 11500000, guid: 70a331b1d86cc8d4aa106ccbe0da5852, type: 3}
  m_Name: VFXSlotTexture2D
  m_EditorClassIdentifier: 
  m_Parent: {fileID: 0}
  m_Children: []
  m_UIPosition: {x: 0, y: 0}
  m_UICollapsed: 1
  m_UISuperCollapsed: 0
  m_MasterSlot: {fileID: 114333373139681610}
  m_MasterData:
    m_Owner: {fileID: 114793310504714078}
    m_Value:
      m_Type:
        m_SerializableType: UnityEngine.Texture2D, UnityEngine.CoreModule, Version=0.0.0.0,
          Culture=neutral, PublicKeyToken=null
      m_SerializableObject: '{"obj":{"fileID":2800000,"guid":"c4c66e4864ec59c4f826a03689258bb6","type":3}}'
  m_Property:
    name: mainTexture
    m_serializedType:
      m_SerializableType: UnityEngine.Texture2D, UnityEngine.CoreModule, Version=0.0.0.0,
        Culture=neutral, PublicKeyToken=null
    attributes: []
  m_Direction: 0
  m_LinkedSlots: []
--- !u!114 &114338673790539388
MonoBehaviour:
  m_ObjectHideFlags: 1
  m_CorrespondingSourceObject: {fileID: 0}
  m_PrefabInternal: {fileID: 0}
  m_GameObject: {fileID: 0}
  m_Enabled: 1
  m_EditorHideFlags: 0
  m_Script: {fileID: 11500000, guid: f780aa281814f9842a7c076d436932e7, type: 3}
  m_Name: VFXSlotFloat
  m_EditorClassIdentifier: 
  m_Parent: {fileID: 114227720787311988}
  m_Children: []
  m_UIPosition: {x: 0, y: 0}
  m_UICollapsed: 1
  m_UISuperCollapsed: 0
  m_MasterSlot: {fileID: 114227720787311988}
  m_MasterData:
    m_Owner: {fileID: 0}
    m_Value:
      m_Type:
        m_SerializableType: 
      m_SerializableObject: 
  m_Property:
    name: y
    m_serializedType:
      m_SerializableType: System.Single, mscorlib, Version=2.0.0.0, Culture=neutral,
        PublicKeyToken=b77a5c561934e089
    attributes: []
  m_Direction: 0
  m_LinkedSlots: []
--- !u!114 &114367733359252222
MonoBehaviour:
  m_ObjectHideFlags: 1
  m_CorrespondingSourceObject: {fileID: 0}
  m_PrefabInternal: {fileID: 0}
  m_GameObject: {fileID: 0}
  m_Enabled: 1
  m_EditorHideFlags: 0
  m_Script: {fileID: 11500000, guid: ac39bd03fca81b849929b9c966f1836a, type: 3}
  m_Name: VFXSlotFloat3
  m_EditorClassIdentifier: 
  m_Parent: {fileID: 114250947992964778}
  m_Children:
  - {fileID: 114172488940509954}
  - {fileID: 114377730329001400}
  - {fileID: 114799785256960774}
  m_UIPosition: {x: 0, y: 0}
  m_UICollapsed: 1
  m_UISuperCollapsed: 0
  m_MasterSlot: {fileID: 114250947992964778}
  m_MasterData:
    m_Owner: {fileID: 0}
    m_Value:
      m_Type:
        m_SerializableType: 
      m_SerializableObject: 
  m_Property:
    name: center
    m_serializedType:
      m_SerializableType: UnityEngine.Vector3, UnityEngine.CoreModule, Version=0.0.0.0,
        Culture=neutral, PublicKeyToken=null
    attributes:
    - m_Type: 3
      m_Min: -Infinity
      m_Max: Infinity
      m_Tooltip: The centre of the box.
      m_Regex: 
      m_RegexMaxLength: 0
  m_Direction: 0
  m_LinkedSlots: []
--- !u!114 &114370700669197398
MonoBehaviour:
  m_ObjectHideFlags: 1
  m_CorrespondingSourceObject: {fileID: 0}
  m_PrefabInternal: {fileID: 0}
  m_GameObject: {fileID: 0}
  m_Enabled: 1
  m_EditorHideFlags: 0
  m_Script: {fileID: 11500000, guid: f780aa281814f9842a7c076d436932e7, type: 3}
  m_Name: VFXSlotFloat
  m_EditorClassIdentifier: 
  m_Parent: {fileID: 0}
  m_Children: []
  m_UIPosition: {x: 0, y: 0}
  m_UICollapsed: 1
  m_UISuperCollapsed: 0
  m_MasterSlot: {fileID: 114370700669197398}
  m_MasterData:
    m_Owner: {fileID: 114910038534989534}
    m_Value:
      m_Type:
        m_SerializableType: System.Single, mscorlib, Version=2.0.0.0, Culture=neutral,
          PublicKeyToken=b77a5c561934e089
      m_SerializableObject: 0
  m_Property:
    name: o
    m_serializedType:
      m_SerializableType: System.Single, mscorlib, Version=2.0.0.0, Culture=neutral,
        PublicKeyToken=b77a5c561934e089
    attributes: []
  m_Direction: 1
  m_LinkedSlots:
  - {fileID: 114289646818066756}
--- !u!114 &114377730329001400
MonoBehaviour:
  m_ObjectHideFlags: 1
  m_CorrespondingSourceObject: {fileID: 0}
  m_PrefabInternal: {fileID: 0}
  m_GameObject: {fileID: 0}
  m_Enabled: 1
  m_EditorHideFlags: 0
  m_Script: {fileID: 11500000, guid: f780aa281814f9842a7c076d436932e7, type: 3}
  m_Name: VFXSlotFloat
  m_EditorClassIdentifier: 
  m_Parent: {fileID: 114367733359252222}
  m_Children: []
  m_UIPosition: {x: 0, y: 0}
  m_UICollapsed: 1
  m_UISuperCollapsed: 0
  m_MasterSlot: {fileID: 114250947992964778}
  m_MasterData:
    m_Owner: {fileID: 0}
    m_Value:
      m_Type:
        m_SerializableType: 
      m_SerializableObject: 
  m_Property:
    name: y
    m_serializedType:
      m_SerializableType: System.Single, mscorlib, Version=2.0.0.0, Culture=neutral,
        PublicKeyToken=b77a5c561934e089
    attributes: []
  m_Direction: 0
  m_LinkedSlots: []
--- !u!114 &114398239131578326
MonoBehaviour:
  m_ObjectHideFlags: 1
  m_CorrespondingSourceObject: {fileID: 0}
  m_PrefabInternal: {fileID: 0}
  m_GameObject: {fileID: 0}
  m_Enabled: 1
  m_EditorHideFlags: 0
  m_Script: {fileID: 11500000, guid: a971fa2e110a0ac42ac1d8dae408704b, type: 3}
  m_Name: SetAttribute
  m_EditorClassIdentifier: 
  m_Parent: {fileID: 114696786711219316}
  m_Children: []
  m_UIPosition: {x: 0, y: 0}
  m_UICollapsed: 0
  m_UISuperCollapsed: 0
  m_InputSlots:
  - {fileID: 114227720787311988}
  m_OutputSlots: []
  m_Disabled: 0
  attribute: velocity
  Composition: 0
  Random: 0
--- !u!114 &114418781181060818
MonoBehaviour:
  m_ObjectHideFlags: 1
  m_CorrespondingSourceObject: {fileID: 0}
  m_PrefabInternal: {fileID: 0}
  m_GameObject: {fileID: 0}
  m_Enabled: 1
  m_EditorHideFlags: 0
  m_Script: {fileID: 11500000, guid: a971fa2e110a0ac42ac1d8dae408704b, type: 3}
  m_Name: SetAttribute
  m_EditorClassIdentifier: 
  m_Parent: {fileID: 114696786711219316}
  m_Children: []
  m_UIPosition: {x: 0, y: 0}
  m_UICollapsed: 0
  m_UISuperCollapsed: 0
  m_InputSlots:
  - {fileID: 114713831834688494}
  m_OutputSlots: []
  m_Disabled: 0
  attribute: lifetime
  Composition: 0
  Random: 0
--- !u!114 &114455365769648756
MonoBehaviour:
  m_ObjectHideFlags: 1
  m_CorrespondingSourceObject: {fileID: 0}
  m_PrefabInternal: {fileID: 0}
  m_GameObject: {fileID: 0}
  m_Enabled: 1
  m_EditorHideFlags: 0
  m_Script: {fileID: 11500000, guid: f780aa281814f9842a7c076d436932e7, type: 3}
  m_Name: VFXSlotFloat
  m_EditorClassIdentifier: 
  m_Parent: {fileID: 114646169453975412}
  m_Children: []
  m_UIPosition: {x: 0, y: 0}
  m_UICollapsed: 1
  m_UISuperCollapsed: 0
  m_MasterSlot: {fileID: 114646169453975412}
  m_MasterData:
    m_Owner: {fileID: 0}
    m_Value:
      m_Type:
        m_SerializableType: 
      m_SerializableObject: 
  m_Property:
    name: y
    m_serializedType:
      m_SerializableType: System.Single, mscorlib, Version=2.0.0.0, Culture=neutral,
        PublicKeyToken=b77a5c561934e089
    attributes: []
  m_Direction: 1
  m_LinkedSlots: []
--- !u!114 &114501686483895744
MonoBehaviour:
  m_ObjectHideFlags: 1
  m_CorrespondingSourceObject: {fileID: 0}
  m_PrefabInternal: {fileID: 0}
  m_GameObject: {fileID: 0}
  m_Enabled: 1
  m_EditorHideFlags: 0
  m_Script: {fileID: 11500000, guid: a971fa2e110a0ac42ac1d8dae408704b, type: 3}
  m_Name: SetAttribute
  m_EditorClassIdentifier: 
  m_Parent: {fileID: 114696786711219316}
  m_Children: []
  m_UIPosition: {x: 0, y: 0}
  m_UICollapsed: 0
  m_UISuperCollapsed: 0
  m_InputSlots:
  - {fileID: 114807567015540888}
  m_OutputSlots: []
  m_Disabled: 0
  attribute: color
  Composition: 0
  Random: 0
--- !u!114 &114549694823215126
MonoBehaviour:
  m_ObjectHideFlags: 1
  m_CorrespondingSourceObject: {fileID: 0}
  m_PrefabInternal: {fileID: 0}
  m_GameObject: {fileID: 0}
  m_Enabled: 1
  m_EditorHideFlags: 0
  m_Script: {fileID: 11500000, guid: f780aa281814f9842a7c076d436932e7, type: 3}
  m_Name: VFXSlotFloat
  m_EditorClassIdentifier: 
  m_Parent: {fileID: 0}
  m_Children: []
  m_UIPosition: {x: 0, y: 0}
  m_UICollapsed: 1
  m_UISuperCollapsed: 0
  m_MasterSlot: {fileID: 114549694823215126}
  m_MasterData:
    m_Owner: {fileID: 114242146132353350}
    m_Value:
      m_Type:
        m_SerializableType: System.Single, mscorlib, Version=2.0.0.0, Culture=neutral,
          PublicKeyToken=b77a5c561934e089
      m_SerializableObject: 
  m_Property:
    name: o
    m_serializedType:
      m_SerializableType: System.Single, mscorlib, Version=2.0.0.0, Culture=neutral,
        PublicKeyToken=b77a5c561934e089
    attributes: []
  m_Direction: 1
  m_LinkedSlots:
  - {fileID: 114776144369338786}
--- !u!114 &114570102821321064
MonoBehaviour:
  m_ObjectHideFlags: 0
  m_CorrespondingSourceObject: {fileID: 0}
  m_PrefabInternal: {fileID: 0}
  m_GameObject: {fileID: 0}
  m_Enabled: 1
  m_EditorHideFlags: 0
  m_Script: {fileID: 11500000, guid: dd023f92c379f8b4daa3799f524ec9e6, type: 3}
  m_Name: VFXDataSpawnEvent
  m_EditorClassIdentifier: 
  m_Parent: {fileID: 0}
  m_Children: []
  m_UIPosition: {x: 0, y: 0}
  m_UICollapsed: 1
  m_Owners:
  - {fileID: 114744487124577306}
--- !u!114 &114585238738887820
MonoBehaviour:
  m_ObjectHideFlags: 1
  m_CorrespondingSourceObject: {fileID: 0}
  m_PrefabInternal: {fileID: 0}
  m_GameObject: {fileID: 0}
  m_Enabled: 1
  m_EditorHideFlags: 0
  m_Script: {fileID: 11500000, guid: f780aa281814f9842a7c076d436932e7, type: 3}
  m_Name: VFXSlotFloat
  m_EditorClassIdentifier: 
  m_Parent: {fileID: 114147867093259196}
  m_Children: []
  m_UIPosition: {x: 0, y: 0}
  m_UICollapsed: 1
  m_UISuperCollapsed: 0
  m_MasterSlot: {fileID: 114250947992964778}
  m_MasterData:
    m_Owner: {fileID: 0}
    m_Value:
      m_Type:
        m_SerializableType: 
      m_SerializableObject: 
  m_Property:
    name: y
    m_serializedType:
      m_SerializableType: System.Single, mscorlib, Version=2.0.0.0, Culture=neutral,
        PublicKeyToken=b77a5c561934e089
    attributes: []
  m_Direction: 0
  m_LinkedSlots: []
--- !u!114 &114634499285485336
MonoBehaviour:
  m_ObjectHideFlags: 1
  m_CorrespondingSourceObject: {fileID: 0}
  m_PrefabInternal: {fileID: 0}
  m_GameObject: {fileID: 0}
  m_Enabled: 1
  m_EditorHideFlags: 0
  m_Script: {fileID: 11500000, guid: f780aa281814f9842a7c076d436932e7, type: 3}
  m_Name: VFXSlotFloat
  m_EditorClassIdentifier: 
  m_Parent: {fileID: 114807567015540888}
  m_Children: []
  m_UIPosition: {x: 0, y: 0}
  m_UICollapsed: 1
  m_UISuperCollapsed: 0
  m_MasterSlot: {fileID: 114807567015540888}
  m_MasterData:
    m_Owner: {fileID: 0}
    m_Value:
      m_Type:
        m_SerializableType: 
      m_SerializableObject: 
  m_Property:
    name: x
    m_serializedType:
      m_SerializableType: System.Single, mscorlib, Version=2.0.0.0, Culture=neutral,
        PublicKeyToken=b77a5c561934e089
    attributes: []
  m_Direction: 0
  m_LinkedSlots: []
--- !u!114 &114646169453975412
MonoBehaviour:
  m_ObjectHideFlags: 1
  m_CorrespondingSourceObject: {fileID: 0}
  m_PrefabInternal: {fileID: 0}
  m_GameObject: {fileID: 0}
  m_Enabled: 1
  m_EditorHideFlags: 0
  m_Script: {fileID: 11500000, guid: ac39bd03fca81b849929b9c966f1836a, type: 3}
  m_Name: VFXSlotFloat3
  m_EditorClassIdentifier: 
  m_Parent: {fileID: 0}
  m_Children:
  - {fileID: 114698683851313158}
  - {fileID: 114455365769648756}
  - {fileID: 114745731675519228}
  m_UIPosition: {x: 0, y: 0}
  m_UICollapsed: 1
  m_UISuperCollapsed: 0
  m_MasterSlot: {fileID: 114646169453975412}
  m_MasterData:
    m_Owner: {fileID: 114784476704347036}
    m_Value:
      m_Type:
        m_SerializableType: UnityEngine.Vector3, UnityEngine.CoreModule, Version=0.0.0.0,
          Culture=neutral, PublicKeyToken=null
      m_SerializableObject: '{"x":1.0,"y":1.0,"z":1.0}'
  m_Property:
    name: o
    m_serializedType:
      m_SerializableType: UnityEngine.Vector3, UnityEngine.CoreModule, Version=0.0.0.0,
        Culture=neutral, PublicKeyToken=null
    attributes: []
  m_Direction: 1
  m_LinkedSlots:
  - {fileID: 114807567015540888}
--- !u!114 &114696786711219316
MonoBehaviour:
  m_ObjectHideFlags: 1
  m_CorrespondingSourceObject: {fileID: 0}
  m_PrefabInternal: {fileID: 0}
  m_GameObject: {fileID: 0}
  m_Enabled: 1
  m_EditorHideFlags: 0
  m_Script: {fileID: 11500000, guid: 9dfea48843f53fc438eabc12a3a30abc, type: 3}
  m_Name: VFXBasicInitialize
  m_EditorClassIdentifier: 
  m_Parent: {fileID: 114789286144881694}
  m_Children:
  - {fileID: 114398239131578326}
  - {fileID: 114501686483895744}
  - {fileID: 114418781181060818}
  m_UIPosition: {x: -67.28284, y: -608.4831}
  m_UICollapsed: 0
  m_UISuperCollapsed: 0
  m_InputSlots:
  - {fileID: 114250947992964778}
  m_OutputSlots: []
  m_Data: {fileID: 114942164106119674}
  m_InputFlowSlot:
  - link:
    - context: {fileID: 114744487124577306}
      slotIndex: 0
  m_OutputFlowSlot:
  - link:
    - context: {fileID: 114071411328686510}
      slotIndex: 0
--- !u!114 &114698683851313158
MonoBehaviour:
  m_ObjectHideFlags: 1
  m_CorrespondingSourceObject: {fileID: 0}
  m_PrefabInternal: {fileID: 0}
  m_GameObject: {fileID: 0}
  m_Enabled: 1
  m_EditorHideFlags: 0
  m_Script: {fileID: 11500000, guid: f780aa281814f9842a7c076d436932e7, type: 3}
  m_Name: VFXSlotFloat
  m_EditorClassIdentifier: 
  m_Parent: {fileID: 114646169453975412}
  m_Children: []
  m_UIPosition: {x: 0, y: 0}
  m_UICollapsed: 1
  m_UISuperCollapsed: 0
  m_MasterSlot: {fileID: 114646169453975412}
  m_MasterData:
    m_Owner: {fileID: 0}
    m_Value:
      m_Type:
        m_SerializableType: 
      m_SerializableObject: 
  m_Property:
    name: x
    m_serializedType:
      m_SerializableType: System.Single, mscorlib, Version=2.0.0.0, Culture=neutral,
        PublicKeyToken=b77a5c561934e089
    attributes: []
  m_Direction: 1
  m_LinkedSlots: []
--- !u!114 &114713831834688494
MonoBehaviour:
  m_ObjectHideFlags: 1
  m_CorrespondingSourceObject: {fileID: 0}
  m_PrefabInternal: {fileID: 0}
  m_GameObject: {fileID: 0}
  m_Enabled: 1
  m_EditorHideFlags: 0
  m_Script: {fileID: 11500000, guid: f780aa281814f9842a7c076d436932e7, type: 3}
  m_Name: VFXSlotFloat
  m_EditorClassIdentifier: 
  m_Parent: {fileID: 0}
  m_Children: []
  m_UIPosition: {x: 0, y: 0}
  m_UICollapsed: 1
  m_UISuperCollapsed: 0
  m_MasterSlot: {fileID: 114713831834688494}
  m_MasterData:
    m_Owner: {fileID: 114418781181060818}
    m_Value:
      m_Type:
        m_SerializableType: System.Single, mscorlib, Version=2.0.0.0, Culture=neutral,
          PublicKeyToken=b77a5c561934e089
      m_SerializableObject: 5
  m_Property:
    name: Lifetime
    m_serializedType:
      m_SerializableType: System.Single, mscorlib, Version=2.0.0.0, Culture=neutral,
        PublicKeyToken=b77a5c561934e089
    attributes: []
  m_Direction: 0
  m_LinkedSlots: []
--- !u!114 &114727403738544938
MonoBehaviour:
  m_ObjectHideFlags: 1
  m_CorrespondingSourceObject: {fileID: 0}
  m_PrefabInternal: {fileID: 0}
  m_GameObject: {fileID: 0}
  m_Enabled: 1
  m_EditorHideFlags: 0
  m_Script: {fileID: 11500000, guid: f780aa281814f9842a7c076d436932e7, type: 3}
  m_Name: VFXSlotFloat
  m_EditorClassIdentifier: 
  m_Parent: {fileID: 0}
  m_Children: []
  m_UIPosition: {x: 0, y: 0}
  m_UICollapsed: 1
  m_UISuperCollapsed: 0
  m_MasterSlot: {fileID: 114727403738544938}
  m_MasterData:
    m_Owner: {fileID: 114172674229021376}
    m_Value:
      m_Type:
        m_SerializableType: System.Single, mscorlib, Version=2.0.0.0, Culture=neutral,
          PublicKeyToken=b77a5c561934e089
      m_SerializableObject: 0.015
  m_Property:
    name: SizeX
    m_serializedType:
      m_SerializableType: System.Single, mscorlib, Version=2.0.0.0, Culture=neutral,
        PublicKeyToken=b77a5c561934e089
    attributes: []
  m_Direction: 0
  m_LinkedSlots: []
--- !u!114 &114744487124577306
MonoBehaviour:
  m_ObjectHideFlags: 1
  m_CorrespondingSourceObject: {fileID: 0}
  m_PrefabInternal: {fileID: 0}
  m_GameObject: {fileID: 0}
  m_Enabled: 1
  m_EditorHideFlags: 0
  m_Script: {fileID: 11500000, guid: 73a13919d81fb7444849bae8b5c812a2, type: 3}
  m_Name: VFXBasicSpawner
  m_EditorClassIdentifier: 
  m_Parent: {fileID: 114789286144881694}
  m_Children:
  - {fileID: 114831882300832518}
  m_UIPosition: {x: -29.247982, y: -867.83527}
  m_UICollapsed: 0
  m_UISuperCollapsed: 0
  m_InputSlots: []
  m_OutputSlots: []
  m_Data: {fileID: 0}
  m_InputFlowSlot:
  - link: []
  - link: []
  m_OutputFlowSlot:
  - link:
    - context: {fileID: 114696786711219316}
      slotIndex: 0
--- !u!114 &114745731675519228
MonoBehaviour:
  m_ObjectHideFlags: 1
  m_CorrespondingSourceObject: {fileID: 0}
  m_PrefabInternal: {fileID: 0}
  m_GameObject: {fileID: 0}
  m_Enabled: 1
  m_EditorHideFlags: 0
  m_Script: {fileID: 11500000, guid: f780aa281814f9842a7c076d436932e7, type: 3}
  m_Name: VFXSlotFloat
  m_EditorClassIdentifier: 
  m_Parent: {fileID: 114646169453975412}
  m_Children: []
  m_UIPosition: {x: 0, y: 0}
  m_UICollapsed: 1
  m_UISuperCollapsed: 0
  m_MasterSlot: {fileID: 114646169453975412}
  m_MasterData:
    m_Owner: {fileID: 0}
    m_Value:
      m_Type:
        m_SerializableType: 
      m_SerializableObject: 
  m_Property:
    name: z
    m_serializedType:
      m_SerializableType: System.Single, mscorlib, Version=2.0.0.0, Culture=neutral,
        PublicKeyToken=b77a5c561934e089
    attributes: []
  m_Direction: 1
  m_LinkedSlots: []
--- !u!114 &114776144369338786
MonoBehaviour:
  m_ObjectHideFlags: 1
  m_CorrespondingSourceObject: {fileID: 0}
  m_PrefabInternal: {fileID: 0}
  m_GameObject: {fileID: 0}
  m_Enabled: 1
  m_EditorHideFlags: 0
  m_Script: {fileID: 11500000, guid: f780aa281814f9842a7c076d436932e7, type: 3}
  m_Name: VFXSlotFloat
  m_EditorClassIdentifier: 
  m_Parent: {fileID: 114227720787311988}
  m_Children: []
  m_UIPosition: {x: 0, y: 0}
  m_UICollapsed: 1
  m_UISuperCollapsed: 0
  m_MasterSlot: {fileID: 114227720787311988}
  m_MasterData:
    m_Owner: {fileID: 0}
    m_Value:
      m_Type:
        m_SerializableType: 
      m_SerializableObject: 
  m_Property:
    name: x
    m_serializedType:
      m_SerializableType: System.Single, mscorlib, Version=2.0.0.0, Culture=neutral,
        PublicKeyToken=b77a5c561934e089
    attributes: []
  m_Direction: 0
  m_LinkedSlots:
  - {fileID: 114549694823215126}
--- !u!114 &114784476704347036
MonoBehaviour:
  m_ObjectHideFlags: 1
  m_CorrespondingSourceObject: {fileID: 0}
  m_PrefabInternal: {fileID: 0}
  m_GameObject: {fileID: 0}
  m_Enabled: 1
  m_EditorHideFlags: 0
  m_Script: {fileID: 11500000, guid: 330e0fca1717dde4aaa144f48232aa64, type: 3}
  m_Name: VFXParameter
  m_EditorClassIdentifier: 
  m_Parent: {fileID: 114789286144881694}
  m_Children: []
  m_UIPosition: {x: -553.16376, y: -134.03152}
  m_UICollapsed: 0
  m_UISuperCollapsed: 0
  m_InputSlots: []
  m_OutputSlots:
  - {fileID: 114646169453975412}
  m_exposedName: color
  m_exposed: 1
  m_Order: 0
  m_Min:
    m_Type:
      m_SerializableType: 
    m_SerializableObject: 
  m_Max:
    m_Type:
      m_SerializableType: 
    m_SerializableObject: 
  m_Nodes: []
--- !u!114 &114789286144881694
MonoBehaviour:
  m_ObjectHideFlags: 1
  m_CorrespondingSourceObject: {fileID: 0}
  m_PrefabInternal: {fileID: 0}
  m_GameObject: {fileID: 0}
  m_Enabled: 1
  m_EditorHideFlags: 0
  m_Script: {fileID: 11500000, guid: 7d4c867f6b72b714dbb5fd1780afe208, type: 3}
  m_Name: 
  m_EditorClassIdentifier: 
  m_Parent: {fileID: 0}
  m_Children:
  - {fileID: 114696786711219316}
  - {fileID: 114744487124577306}
  - {fileID: 114784476704347036}
  - {fileID: 114242146132353350}
  - {fileID: 114910038534989534}
  - {fileID: 114071411328686510}
  - {fileID: 114793310504714078}
  m_UIPosition: {x: 0, y: 0}
  m_UICollapsed: 1
  m_UISuperCollapsed: 0
  m_UIInfos: {fileID: 0}
  m_saved: 1
--- !u!114 &114793310504714078
MonoBehaviour:
  m_ObjectHideFlags: 1
  m_CorrespondingSourceObject: {fileID: 0}
  m_PrefabInternal: {fileID: 0}
  m_GameObject: {fileID: 0}
  m_Enabled: 1
  m_EditorHideFlags: 0
  m_Script: {fileID: 11500000, guid: a0b9e6b9139e58d4c957ec54595da7d3, type: 3}
  m_Name: VFXQuadOutput
  m_EditorClassIdentifier: 
  m_Parent: {fileID: 114789286144881694}
  m_Children:
  - {fileID: 114172674229021376}
  m_UIPosition: {x: 11.651577, y: 127.693}
  m_UICollapsed: 0
  m_UISuperCollapsed: 0
  m_InputSlots:
  - {fileID: 114333373139681610}
  m_OutputSlots: []
  m_Data: {fileID: 114942164106119674}
  m_InputFlowSlot:
  - link:
    - context: {fileID: 114071411328686510}
      slotIndex: 0
  m_OutputFlowSlot:
  - link: []
  blendMode: 0
  cullMode: 0
  zWriteMode: 0
  zTestMode: 0
  flipbookMode: 0
  useSoftParticle: 0
  sortPriority: 0
  indirectDraw: 0
  preRefraction: 0
  useGeometryShader: 0
--- !u!114 &114799785256960774
MonoBehaviour:
  m_ObjectHideFlags: 1
  m_CorrespondingSourceObject: {fileID: 0}
  m_PrefabInternal: {fileID: 0}
  m_GameObject: {fileID: 0}
  m_Enabled: 1
  m_EditorHideFlags: 0
  m_Script: {fileID: 11500000, guid: f780aa281814f9842a7c076d436932e7, type: 3}
  m_Name: VFXSlotFloat
  m_EditorClassIdentifier: 
  m_Parent: {fileID: 114367733359252222}
  m_Children: []
  m_UIPosition: {x: 0, y: 0}
  m_UICollapsed: 1
  m_UISuperCollapsed: 0
  m_MasterSlot: {fileID: 114250947992964778}
  m_MasterData:
    m_Owner: {fileID: 0}
    m_Value:
      m_Type:
        m_SerializableType: 
      m_SerializableObject: 
  m_Property:
    name: z
    m_serializedType:
      m_SerializableType: System.Single, mscorlib, Version=2.0.0.0, Culture=neutral,
        PublicKeyToken=b77a5c561934e089
    attributes: []
  m_Direction: 0
  m_LinkedSlots: []
--- !u!114 &114807567015540888
MonoBehaviour:
  m_ObjectHideFlags: 1
  m_CorrespondingSourceObject: {fileID: 0}
  m_PrefabInternal: {fileID: 0}
  m_GameObject: {fileID: 0}
  m_Enabled: 1
  m_EditorHideFlags: 0
  m_Script: {fileID: 11500000, guid: ac39bd03fca81b849929b9c966f1836a, type: 3}
  m_Name: VFXSlotFloat3
  m_EditorClassIdentifier: 
  m_Parent: {fileID: 0}
  m_Children:
  - {fileID: 114634499285485336}
  - {fileID: 114872359750339748}
  - {fileID: 114239344340793208}
  m_UIPosition: {x: 0, y: 0}
  m_UICollapsed: 1
  m_UISuperCollapsed: 0
  m_MasterSlot: {fileID: 114807567015540888}
  m_MasterData:
    m_Owner: {fileID: 114501686483895744}
    m_Value:
      m_Type:
        m_SerializableType: UnityEngine.Vector3, UnityEngine.CoreModule, Version=0.0.0.0,
          Culture=neutral, PublicKeyToken=null
      m_SerializableObject: '{"x":1.0,"y":1.0,"z":1.0}'
  m_Property:
    name: Color
    m_serializedType:
      m_SerializableType: UnityEngine.Vector3, UnityEngine.CoreModule, Version=0.0.0.0,
        Culture=neutral, PublicKeyToken=null
    attributes:
    - m_Type: 5
      m_Min: -Infinity
      m_Max: Infinity
      m_Tooltip: 
      m_Regex: 
      m_RegexMaxLength: 0
  m_Direction: 0
  m_LinkedSlots:
  - {fileID: 114646169453975412}
--- !u!114 &114831882300832518
MonoBehaviour:
  m_ObjectHideFlags: 1
  m_CorrespondingSourceObject: {fileID: 0}
  m_PrefabInternal: {fileID: 0}
  m_GameObject: {fileID: 0}
  m_Enabled: 1
  m_EditorHideFlags: 0
  m_Script: {fileID: 11500000, guid: f05c6884b705ce14d82ae720f0ec209f, type: 3}
  m_Name: VFXSpawnerConstantRate
  m_EditorClassIdentifier: 
  m_Parent: {fileID: 114744487124577306}
  m_Children: []
  m_UIPosition: {x: 0, y: 0}
  m_UICollapsed: 0
  m_UISuperCollapsed: 0
  m_InputSlots:
  - {fileID: 114857505275366950}
  m_OutputSlots: []
  m_Disabled: 0
--- !u!114 &114857505275366950
MonoBehaviour:
  m_ObjectHideFlags: 1
  m_CorrespondingSourceObject: {fileID: 0}
  m_PrefabInternal: {fileID: 0}
  m_GameObject: {fileID: 0}
  m_Enabled: 1
  m_EditorHideFlags: 0
  m_Script: {fileID: 11500000, guid: f780aa281814f9842a7c076d436932e7, type: 3}
  m_Name: VFXSlotFloat
  m_EditorClassIdentifier: 
  m_Parent: {fileID: 0}
  m_Children: []
  m_UIPosition: {x: 0, y: 0}
  m_UICollapsed: 1
  m_UISuperCollapsed: 0
  m_MasterSlot: {fileID: 114857505275366950}
  m_MasterData:
    m_Owner: {fileID: 114831882300832518}
    m_Value:
      m_Type:
        m_SerializableType: System.Single, mscorlib, Version=2.0.0.0, Culture=neutral,
          PublicKeyToken=b77a5c561934e089
      m_SerializableObject: 15
  m_Property:
    name: Rate
    m_serializedType:
      m_SerializableType: System.Single, mscorlib, Version=2.0.0.0, Culture=neutral,
        PublicKeyToken=b77a5c561934e089
    attributes:
    - m_Type: 1
      m_Min: 0
      m_Max: Infinity
      m_Tooltip: 
      m_Regex: 
      m_RegexMaxLength: 0
  m_Direction: 0
  m_LinkedSlots: []
--- !u!114 &114872359750339748
MonoBehaviour:
  m_ObjectHideFlags: 1
  m_CorrespondingSourceObject: {fileID: 0}
  m_PrefabInternal: {fileID: 0}
  m_GameObject: {fileID: 0}
  m_Enabled: 1
  m_EditorHideFlags: 0
  m_Script: {fileID: 11500000, guid: f780aa281814f9842a7c076d436932e7, type: 3}
  m_Name: VFXSlotFloat
  m_EditorClassIdentifier: 
  m_Parent: {fileID: 114807567015540888}
  m_Children: []
  m_UIPosition: {x: 0, y: 0}
  m_UICollapsed: 1
  m_UISuperCollapsed: 0
  m_MasterSlot: {fileID: 114807567015540888}
  m_MasterData:
    m_Owner: {fileID: 0}
    m_Value:
      m_Type:
        m_SerializableType: 
      m_SerializableObject: 
  m_Property:
    name: y
    m_serializedType:
      m_SerializableType: System.Single, mscorlib, Version=2.0.0.0, Culture=neutral,
        PublicKeyToken=b77a5c561934e089
    attributes: []
  m_Direction: 0
  m_LinkedSlots: []
--- !u!114 &114910038534989534
MonoBehaviour:
  m_ObjectHideFlags: 1
  m_CorrespondingSourceObject: {fileID: 0}
  m_PrefabInternal: {fileID: 0}
  m_GameObject: {fileID: 0}
  m_Enabled: 1
  m_EditorHideFlags: 0
  m_Script: {fileID: 11500000, guid: 330e0fca1717dde4aaa144f48232aa64, type: 3}
  m_Name: VFXParameter
  m_EditorClassIdentifier: 
  m_Parent: {fileID: 114789286144881694}
  m_Children: []
  m_UIPosition: {x: -918.9633, y: -329.98514}
  m_UICollapsed: 0
  m_UISuperCollapsed: 0
  m_InputSlots: []
  m_OutputSlots:
  - {fileID: 114370700669197398}
  m_exposedName: velocity
  m_exposed: 1
  m_Order: 0
  m_Min:
    m_Type:
      m_SerializableType: 
    m_SerializableObject: 
  m_Max:
    m_Type:
      m_SerializableType: 
    m_SerializableObject: 
  m_Nodes: []
--- !u!114 &114936562591132906
MonoBehaviour:
  m_ObjectHideFlags: 1
  m_CorrespondingSourceObject: {fileID: 0}
  m_PrefabInternal: {fileID: 0}
  m_GameObject: {fileID: 0}
  m_Enabled: 1
  m_EditorHideFlags: 0
  m_Script: {fileID: 11500000, guid: f780aa281814f9842a7c076d436932e7, type: 3}
  m_Name: VFXSlotFloat
  m_EditorClassIdentifier: 
  m_Parent: {fileID: 114147867093259196}
  m_Children: []
  m_UIPosition: {x: 0, y: 0}
  m_UICollapsed: 1
  m_UISuperCollapsed: 0
  m_MasterSlot: {fileID: 114250947992964778}
  m_MasterData:
    m_Owner: {fileID: 0}
    m_Value:
      m_Type:
        m_SerializableType: 
      m_SerializableObject: 
  m_Property:
    name: z
    m_serializedType:
      m_SerializableType: System.Single, mscorlib, Version=2.0.0.0, Culture=neutral,
        PublicKeyToken=b77a5c561934e089
    attributes: []
  m_Direction: 0
  m_LinkedSlots: []
--- !u!114 &114942164106119674
MonoBehaviour:
  m_ObjectHideFlags: 1
  m_CorrespondingSourceObject: {fileID: 0}
  m_PrefabInternal: {fileID: 0}
  m_GameObject: {fileID: 0}
  m_Enabled: 1
  m_EditorHideFlags: 0
  m_Script: {fileID: 11500000, guid: d78581a96eae8bf4398c282eb0b098bd, type: 3}
  m_Name: VFXDataParticle
  m_EditorClassIdentifier: 
  m_Parent: {fileID: 0}
  m_Children: []
  m_UIPosition: {x: 0, y: 0}
  m_UICollapsed: 1
  m_UISuperCollapsed: 0
  m_Owners:
  - {fileID: 114696786711219316}
  - {fileID: 114071411328686510}
  - {fileID: 114793310504714078}
  m_Capacity: 128
  m_Space: 0
--- !u!114 &114946859040774818
MonoBehaviour:
  m_ObjectHideFlags: 1
  m_CorrespondingSourceObject: {fileID: 0}
  m_PrefabInternal: {fileID: 0}
  m_GameObject: {fileID: 0}
  m_Enabled: 1
  m_EditorHideFlags: 0
  m_Script: {fileID: 11500000, guid: f780aa281814f9842a7c076d436932e7, type: 3}
  m_Name: VFXSlotFloat
  m_EditorClassIdentifier: 
  m_Parent: {fileID: 114227720787311988}
  m_Children: []
  m_UIPosition: {x: 0, y: 0}
  m_UICollapsed: 1
  m_UISuperCollapsed: 0
  m_MasterSlot: {fileID: 114227720787311988}
  m_MasterData:
    m_Owner: {fileID: 0}
    m_Value:
      m_Type:
        m_SerializableType: 
      m_SerializableObject: 
  m_Property:
    name: z
    m_serializedType:
      m_SerializableType: System.Single, mscorlib, Version=2.0.0.0, Culture=neutral,
        PublicKeyToken=b77a5c561934e089
    attributes: []
  m_Direction: 0
  m_LinkedSlots: []
--- !u!114 &114990656135144038
MonoBehaviour:
  m_ObjectHideFlags: 1
  m_CorrespondingSourceObject: {fileID: 0}
  m_PrefabInternal: {fileID: 0}
  m_GameObject: {fileID: 0}
  m_Enabled: 1
  m_EditorHideFlags: 0
  m_Script: {fileID: 11500000, guid: f780aa281814f9842a7c076d436932e7, type: 3}
  m_Name: VFXSlotFloat
  m_EditorClassIdentifier: 
  m_Parent: {fileID: 114147867093259196}
  m_Children: []
  m_UIPosition: {x: 0, y: 0}
  m_UICollapsed: 1
  m_UISuperCollapsed: 0
  m_MasterSlot: {fileID: 114250947992964778}
  m_MasterData:
    m_Owner: {fileID: 0}
    m_Value:
      m_Type:
        m_SerializableType: 
      m_SerializableObject: 
  m_Property:
    name: x
    m_serializedType:
      m_SerializableType: System.Single, mscorlib, Version=2.0.0.0, Culture=neutral,
        PublicKeyToken=b77a5c561934e089
    attributes: []
  m_Direction: 0
  m_LinkedSlots: []
--- !u!2058629509 &8926484042661614526
VisualEffectAsset:
  m_ObjectHideFlags: 0
  m_CorrespondingSourceObject: {fileID: 0}
  m_PrefabInternal: {fileID: 0}
  m_Name: 01_Animator
  m_Graph: {fileID: 114789286144881694}
  m_Expressions:
    m_Expressions:
    - op: 1
      valueIndex: 0
      data[0]: -1
      data[1]: -1
      data[2]: -1
      data[3]: 1
    - op: 1
      valueIndex: 1
      data[0]: -1
      data[1]: -1
      data[2]: -1
      data[3]: 1
    - op: 1
      valueIndex: 2
      data[0]: -1
      data[1]: -1
      data[2]: -1
      data[3]: 1
    - op: 1
      valueIndex: 3
      data[0]: -1
      data[1]: -1
      data[2]: -1
      data[3]: 1
    - op: 1
      valueIndex: 4
      data[0]: -1
      data[1]: -1
      data[2]: -1
      data[3]: 1
    - op: 1
      valueIndex: 5
      data[0]: -1
      data[1]: -1
      data[2]: -1
      data[3]: 1
    - op: 22
      valueIndex: 6
      data[0]: 1
      data[1]: 0
      data[2]: -1
      data[3]: 1
    - op: 1
      valueIndex: 7
      data[0]: -1
      data[1]: -1
      data[2]: -1
      data[3]: 1
    - op: 1
      valueIndex: 8
      data[0]: -1
      data[1]: -1
      data[2]: -1
      data[3]: 1
    - op: 1
      valueIndex: 9
      data[0]: -1
      data[1]: -1
      data[2]: -1
      data[3]: 1
    - op: 1
      valueIndex: 10
      data[0]: -1
      data[1]: -1
      data[2]: -1
      data[3]: 1
    - op: 1
      valueIndex: 11
      data[0]: -1
      data[1]: -1
      data[2]: -1
      data[3]: 1
    - op: 1
      valueIndex: 12
      data[0]: -1
      data[1]: -1
      data[2]: -1
      data[3]: 1
    - op: 1
      valueIndex: 13
      data[0]: -1
      data[1]: -1
      data[2]: -1
      data[3]: 1
    - op: 1
      valueIndex: 14
      data[0]: -1
      data[1]: -1
      data[2]: -1
      data[3]: 7
    - op: 1
      valueIndex: 16
      data[0]: -1
      data[1]: -1
      data[2]: -1
      data[3]: 1
    - op: 6
      valueIndex: 17
      data[0]: -1
      data[1]: -1
      data[2]: -1
      data[3]: -1
    - op: 3
      valueIndex: 18
      data[0]: 10
      data[1]: 9
      data[2]: 8
      data[3]: -1
    - op: 3
      valueIndex: 21
      data[0]: 11
      data[1]: 12
      data[2]: 7
      data[3]: -1
    - op: 1
      valueIndex: 24
      data[0]: -1
      data[1]: -1
      data[2]: -1
      data[3]: 3
    - op: 26
      valueIndex: 27
      data[0]: 2
      data[1]: 3
      data[2]: -1
      data[3]: 1
    - op: 3
      valueIndex: 28
      data[0]: 6
      data[1]: 5
      data[2]: 4
      data[3]: -1
    m_NeedsLocalToWorld: 0
    m_NeedsWorldToLocal: 0
  m_ExposedExpressions:
  - nameId: color
    index: 19
  - nameId: velocity
    index: 1
  m_PropertySheet:
    m_Float:
      m_Array:
      - m_ExpressionIndex: 0
        m_Value: 50
      - m_ExpressionIndex: 1
        m_Value: 0
      - m_ExpressionIndex: 2
        m_Value: 15
      - m_ExpressionIndex: 3
        m_Value: 0
      - m_ExpressionIndex: 4
        m_Value: 0
      - m_ExpressionIndex: 5
        m_Value: 0.018
      - m_ExpressionIndex: 7
        m_Value: 1
      - m_ExpressionIndex: 8
        m_Value: 0
      - m_ExpressionIndex: 9
        m_Value: 0
      - m_ExpressionIndex: 10
        m_Value: 0
      - m_ExpressionIndex: 11
        m_Value: 1
      - m_ExpressionIndex: 12
        m_Value: 1
      - m_ExpressionIndex: 13
        m_Value: 5
      - m_ExpressionIndex: 15
        m_Value: 0.015
    m_Vector2f:
      m_Array: []
    m_Vector3f:
      m_Array:
      - m_ExpressionIndex: 19
        m_Value: {x: 1, y: 1, z: 1}
    m_Vector4f:
      m_Array: []
    m_Uint:
      m_Array: []
    m_Int:
      m_Array: []
    m_Matrix4x4f:
      m_Array: []
    m_AnimationCurve:
      m_Array: []
    m_Gradient:
      m_Array: []
    m_NamedObject:
      m_Array:
      - m_ExpressionIndex: 14
        m_Value: {fileID: 2800000, guid: c4c66e4864ec59c4f826a03689258bb6, type: 3}
    m_Bool:
      m_Array: []
  m_Buffers:
  - type: 1
    size: 1664
    capacity: 128
    layout:
    - name: velocity
      type: 3
      offset:
        bucket: 0
        structure: 4
        element: 0
    - name: lifetime
      type: 1
      offset:
        bucket: 0
        structure: 4
        element: 3
    - name: color
      type: 3
      offset:
        bucket: 512
        structure: 4
        element: 0
    - name: position
      type: 3
      offset:
        bucket: 1024
        structure: 4
        element: 0
    - name: alive
      type: 17
      offset:
        bucket: 1024
        structure: 4
        element: 3
    - name: age
      type: 1
      offset:
        bucket: 1536
        structure: 1
        element: 0
  - type: 1
    size: 1
    capacity: 1
    layout:
    - name: spawnCount
      type: 1
      offset:
        bucket: 0
        structure: 1
        element: 0
  - type: 2
    size: 128
    capacity: 0
    layout: []
  - type: 1
    size: 1
    capacity: 0
    layout: []
  m_CPUBuffers:
  - capacity: 1
    stride: 1
    layout:
    - name: spawnCount
      type: 1
      offset:
        bucket: 0
        structure: 1
        element: 0
    initialData:
      data: 00000000
  - capacity: 1
    stride: 1
    layout:
    - name: spawnCount
      type: 1
      offset:
        bucket: 0
        structure: 1
        element: 0
    initialData:
      data: 00000000
  m_Systems:
  - type: 0
    flags: 0
    capacity: 0
<<<<<<< HEAD
    layer: 0
=======
    layer: 4294967295
>>>>>>> e7016c81
    buffers:
    - nameId: spawner_output
      index: 1
    values: []
    tasks:
    - type: 268435456
      buffers: []
      values:
      - nameId: Rate
        index: 20
      params: []
      processor: {fileID: 0}
  - type: 1
    flags: 1
    capacity: 128
    layer: 4294967295
    buffers:
    - nameId: attributeBuffer
      index: 0
    - nameId: sourceAttributeBuffer
      index: 1
    - nameId: deadList
      index: 2
    - nameId: deadListCount
      index: 3
    - nameId: spawner_input
      index: 1
    values:
    - nameId: bounds_center
      index: 17
    - nameId: bounds_size
      index: 18
    tasks:
    - type: 536870912
      buffers:
      - nameId: attributeBuffer
        index: 0
      - nameId: deadListIn
        index: 2
      - nameId: deadListCount
        index: 3
      - nameId: sourceAttributeBuffer
        index: 1
      values:
      - nameId: Velocity_b
        index: 21
      - nameId: Color_c
        index: 19
      - nameId: Lifetime_d
        index: 13
      params:
      - nameId: bounds_center
        index: 17
      - nameId: bounds_size
        index: 18
<<<<<<< HEAD
      processor: {fileID: 7200000, guid: 42fc87defd7e74545ad9b8344d6a8449, type: 3}
=======
      processor: {fileID: 7200000, guid: 3d52da01472a02b4383574764f65251d, type: 3}
>>>>>>> e7016c81
    - type: 805306368
      buffers:
      - nameId: attributeBuffer
        index: 0
      - nameId: deadListOut
        index: 2
      values:
      - nameId: deltaTime_b
        index: 16
      params: []
<<<<<<< HEAD
      processor: {fileID: 7200000, guid: 98b7bec5c4b3758418d005745f07acff, type: 3}
=======
      processor: {fileID: 7200000, guid: b2fe07af2710df94a8010cc4efd43ad9, type: 3}
>>>>>>> e7016c81
    - type: 1073741826
      buffers:
      - nameId: attributeBuffer
        index: 0
      values:
      - nameId: SizeX_b
        index: 15
      - nameId: mainTexture
        index: 14
      params:
      - nameId: sortPriority
        index: 0
<<<<<<< HEAD
      processor: {fileID: 4800000, guid: 48e17c50f9fea914cb065a5d1857ce66, type: 3}
=======
      processor: {fileID: 4800000, guid: d6bdd995acfdf4149bf4cb50f009357e, type: 3}
>>>>>>> e7016c81
  m_Events:
  - name: OnPlay
    playSystems: 00000000
    stopSystems: 
  - name: OnStop
    playSystems: 
    stopSystems: 00000000
  m_RendererSettings:
    motionVectorGenerationMode: 0
    shadowCastingMode: 0
    receiveShadows: 0
    reflectionProbeUsage: 0
    lightProbeUsage: 0
  m_CullingFlags: 3
  m_RuntimeVersion: 3<|MERGE_RESOLUTION|>--- conflicted
+++ resolved
@@ -1629,11 +1629,7 @@
   - type: 0
     flags: 0
     capacity: 0
-<<<<<<< HEAD
-    layer: 0
-=======
     layer: 4294967295
->>>>>>> e7016c81
     buffers:
     - nameId: spawner_output
       index: 1
@@ -1689,11 +1685,7 @@
         index: 17
       - nameId: bounds_size
         index: 18
-<<<<<<< HEAD
-      processor: {fileID: 7200000, guid: 42fc87defd7e74545ad9b8344d6a8449, type: 3}
-=======
       processor: {fileID: 7200000, guid: 3d52da01472a02b4383574764f65251d, type: 3}
->>>>>>> e7016c81
     - type: 805306368
       buffers:
       - nameId: attributeBuffer
@@ -1704,11 +1696,7 @@
       - nameId: deltaTime_b
         index: 16
       params: []
-<<<<<<< HEAD
-      processor: {fileID: 7200000, guid: 98b7bec5c4b3758418d005745f07acff, type: 3}
-=======
       processor: {fileID: 7200000, guid: b2fe07af2710df94a8010cc4efd43ad9, type: 3}
->>>>>>> e7016c81
     - type: 1073741826
       buffers:
       - nameId: attributeBuffer
@@ -1721,11 +1709,7 @@
       params:
       - nameId: sortPriority
         index: 0
-<<<<<<< HEAD
-      processor: {fileID: 4800000, guid: 48e17c50f9fea914cb065a5d1857ce66, type: 3}
-=======
       processor: {fileID: 4800000, guid: d6bdd995acfdf4149bf4cb50f009357e, type: 3}
->>>>>>> e7016c81
   m_Events:
   - name: OnPlay
     playSystems: 00000000
