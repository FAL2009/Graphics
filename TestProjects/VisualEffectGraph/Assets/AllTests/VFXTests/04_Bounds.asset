--- conflicted
+++ resolved
@@ -782,11 +782,7 @@
     m_serializedType:
       m_SerializableType: System.Single, mscorlib, Version=2.0.0.0, Culture=neutral,
         PublicKeyToken=b77a5c561934e089
-    attributes:
-    - m_Type: 1
-      m_Min: 0
-      m_Max: Infinity
-      m_Tooltip: 
+    attributes: []
   m_Direction: 0
   m_LinkedSlots: []
 --- !u!2058629509 &8926484042661614526
@@ -858,53 +854,41 @@
       data[1]: -1
       data[2]: -1
       data[3]: 1
-    - op: 0
+    - op: 13
       valueIndex: 10
       data[0]: -1
       data[1]: -1
       data[2]: -1
-      data[3]: 1
+      data[3]: -1
     - op: 0
       valueIndex: 11
       data[0]: -1
       data[1]: -1
       data[2]: -1
-      data[3]: 1
+      data[3]: 7
     - op: 0
-      valueIndex: 12
-      data[0]: -1
-      data[1]: -1
-      data[2]: -1
-      data[3]: 7
-    - op: 13
-      valueIndex: 14
-      data[0]: -1
-      data[1]: -1
-      data[2]: -1
-      data[3]: -1
-    - op: 32
-      valueIndex: 15
-      data[0]: 8
-      data[1]: 7
+      valueIndex: 13
+      data[0]: -1
+      data[1]: -1
       data[2]: -1
       data[3]: 1
     - op: 2
-      valueIndex: 16
-      data[0]: 9
-      data[1]: 10
-      data[2]: 6
-      data[3]: -1
-    - op: 2
-      valueIndex: 19
+      valueIndex: 14
       data[0]: 5
       data[1]: 4
       data[2]: 3
       data[3]: -1
     - op: 2
-      valueIndex: 22
+      valueIndex: 17
       data[0]: 2
       data[1]: 1
       data[2]: 0
+      data[3]: -1
+    - op: 2
+      valueIndex: 20
+      data[0]: 7
+      data[1]: 6
+      data[2]: 8
       data[3]: -1
     m_NeedsLocalToWorld: 0
     m_NeedsWorldToLocal: 0
@@ -925,17 +909,15 @@
       - m_ExpressionIndex: 5
         m_Value: 0
       - m_ExpressionIndex: 6
+        m_Value: 1
+      - m_ExpressionIndex: 7
+        m_Value: 0.7
+      - m_ExpressionIndex: 8
         m_Value: 0
-      - m_ExpressionIndex: 7
-        m_Value: 0
-      - m_ExpressionIndex: 8
+      - m_ExpressionIndex: 9
+        m_Value: 2
+      - m_ExpressionIndex: 12
         m_Value: 8
-      - m_ExpressionIndex: 9
-        m_Value: 0.7
-      - m_ExpressionIndex: 10
-        m_Value: 1
-      - m_ExpressionIndex: 11
-        m_Value: 2
     m_Vector2f:
       m_Array: []
     m_Vector3f:
@@ -954,7 +936,7 @@
       m_Array: []
     m_NamedObject:
       m_Array:
-      - m_ExpressionIndex: 12
+      - m_ExpressionIndex: 11
         m_Value: {fileID: 2800000, guid: 276d9e395ae18fe40a9b4988549f2349, type: 3}
     m_Bool:
       m_Array: []
@@ -1046,7 +1028,7 @@
     - type: 268435456
       buffers: []
       values:
-      - index: 14
+      - index: 12
         nameId: Rate
       params: []
       processor: {fileID: 0}
@@ -1067,7 +1049,7 @@
     values:
     - index: 15
       nameId: bounds_center
-    - index: 17
+    - index: 14
       nameId: bounds_size
     tasks:
     - type: 536870912
@@ -1081,21 +1063,16 @@
       - index: 1
         nameId: sourceAttributeBuffer
       values:
-      - index: 16
+      - index: 13
         nameId: Velocity_b
-      - index: 11
+      - index: 9
         nameId: Lifetime_c
-<<<<<<< HEAD
       params:
       - index: 15
         nameId: bounds_center
       - index: 14
         nameId: bounds_size
       processor: {fileID: 7200000, guid: fbdf9ed29bd1a4c47a5c09f4e36e09b1, type: 3}
-=======
-      params: []
-      processor: {fileID: 7200000, guid: 45c97d45f0aa0a545b373b34a4ba4555, type: 3}
->>>>>>> 9c7d008d
     - type: 805306368
       buffers:
       - index: 0
@@ -1103,29 +1080,21 @@
       - index: 2
         nameId: deadListOut
       values:
-      - index: 13
+      - index: 10
         nameId: deltaTime_b
       params: []
-<<<<<<< HEAD
       processor: {fileID: 7200000, guid: 1d4faf4ece2d6c141b2e396c1fe910d4, type: 3}
-=======
-      processor: {fileID: 7200000, guid: 18afbbea3295d434c88f12fc224cf9f7, type: 3}
->>>>>>> 9c7d008d
     - type: 1073741826
       buffers:
       - index: 0
         nameId: attributeBuffer
       values:
-      - index: 12
+      - index: 11
         nameId: mainTexture
       params:
       - index: 0
         nameId: sortPriority
-<<<<<<< HEAD
       processor: {fileID: 4800000, guid: 6a7be8bee86f2094bacd7d2e9690c426, type: 3}
-=======
-      processor: {fileID: 4800000, guid: 22ec5e937b479d8478dfbd1a73db8a20, type: 3}
->>>>>>> 9c7d008d
   m_Events:
   - name: OnPlay
     playSystems: 00000000
