using System;
using NUnit.Framework;
using UnityEngine;
using UnityEngine.Experimental.VFX;
using UnityEditor.Experimental.VFX;
using UnityEditor;
using UnityEngine.TestTools;
using System.Linq;
using UnityEditor.VFX.UI;
using System.Collections;
using System.Collections.Generic;

namespace UnityEditor.VFX.Test
{
    public class VFXDebugExpressionTest
    {
        string tempFilePath = "Assets/TmpTests/vfxTest.vfx";

        VFXGraph MakeTemporaryGraph()
        {
            if (System.IO.File.Exists(tempFilePath))
            {
                AssetDatabase.DeleteAsset(tempFilePath);
            }


            System.IO.File.WriteAllText(tempFilePath, "");

            AssetDatabase.ImportAsset(tempFilePath); // This will create the VisualEffectAsset.

            VisualEffectAsset asset = AssetDatabase.LoadAssetAtPath<VisualEffectAsset>(tempFilePath);

            VisualEffectResource resource = asset.GetResource(); // force resource creation

            VFXGraph graph = ScriptableObject.CreateInstance<VFXGraph>();

            graph.visualEffectResource = resource;

            return graph;
        }

        [TearDown]
        public void CleanUp()
        {
            AssetDatabase.DeleteAsset(tempFilePath);
        }

        [UnityTest]
        [Timeout(1000 * 10)]
        public IEnumerator CreateAssetAndComponentTotalTime()
        {
<<<<<<< HEAD
            EditorApplication.ExecuteMenuItem("Window/Game");
            var graph = MakeTemporaryGraph();
=======
            EditorApplication.ExecuteMenuItem("Window/General/Game");
            var graph = ScriptableObject.CreateInstance<VFXGraph>();
>>>>>>> 1027480e

            var spawnerContext = ScriptableObject.CreateInstance<VFXBasicSpawner>();
            var constantRate = ScriptableObject.CreateInstance<VFXSpawnerConstantRate>();

            // Attach to a valid particle system so that spawner is compiled
            var initContext = ScriptableObject.CreateInstance<VFXBasicInitialize>();
            var outputContext = ScriptableObject.CreateInstance<VFXPointOutput>();
            spawnerContext.LinkTo(initContext);
            initContext.LinkTo(outputContext);

            var slotRate = constantRate.GetInputSlot(0);
            var totalTime = VFXLibrary.GetOperators().First(o => o.name == VFXExpressionOperation.TotalTime.ToString()).CreateInstance();
            slotRate.Link(totalTime.GetOutputSlot(0));

            spawnerContext.AddChild(constantRate);
            graph.AddChild(spawnerContext);

            graph.RecompileIfNeeded();
            var expressionIndex = graph.FindReducedExpressionIndexFromSlotCPU(slotRate);

            var gameObj = new GameObject("CreateAssetAndComponentDebugExpressionTest");
            var vfxComponent = gameObj.AddComponent<VisualEffect>();
            vfxComponent.visualEffectAsset = graph.visualEffectResource.asset;

            var cameraObj = new GameObject("CreateAssetAndComponentSpawner_Camera");
            var camera = cameraObj.AddComponent<Camera>();
            camera.transform.localPosition = Vector3.one;
            camera.transform.LookAt(vfxComponent.transform);

            int maxFrame = 512;
            while (vfxComponent.culled && --maxFrame > 0)
            {
                yield return null;
            }
            Assert.IsTrue(maxFrame > 0);

            maxFrame = 512;
            while (!(vfxComponent.DebugExpressionGetFloat(expressionIndex) > 0.01f) && --maxFrame > 0)
            {
                yield return null;
            }
            Assert.IsTrue(maxFrame > 0);

            UnityEngine.Object.DestroyImmediate(gameObj);
            UnityEngine.Object.DestroyImmediate(cameraObj);
        }
    }
}<|MERGE_RESOLUTION|>--- conflicted
+++ resolved
@@ -49,13 +49,8 @@
         [Timeout(1000 * 10)]
         public IEnumerator CreateAssetAndComponentTotalTime()
         {
-<<<<<<< HEAD
-            EditorApplication.ExecuteMenuItem("Window/Game");
+            EditorApplication.ExecuteMenuItem("Window/General/Game");
             var graph = MakeTemporaryGraph();
-=======
-            EditorApplication.ExecuteMenuItem("Window/General/Game");
-            var graph = ScriptableObject.CreateInstance<VFXGraph>();
->>>>>>> 1027480e
 
             var spawnerContext = ScriptableObject.CreateInstance<VFXBasicSpawner>();
             var constantRate = ScriptableObject.CreateInstance<VFXSpawnerConstantRate>();
