--- conflicted
+++ resolved
@@ -1,4 +1,4 @@
-Shader "Unlit/CameraOpaque"
+﻿Shader "Unlit/CameraOpaque"
 {
 	Properties
 	{
@@ -20,21 +20,13 @@
 			#pragma multi_compile_fog
 
 			#include "Packages/com.unity.render-pipelines.universal/ShaderLibrary/Core.hlsl"
-<<<<<<< HEAD
-            #include "Packages/com.unity.render-pipelines.universal/ShaderLibrary/DeclareOpaqueTexture.hlsl"
-=======
 			#include "Packages/com.unity.render-pipelines.universal/ShaderLibrary/DeclareOpaqueTexture.hlsl"
->>>>>>> 5647b742
 
 			struct appdata
 			{
 				float4 vertex : POSITION;
 				float2 uv : TEXCOORD0;
-<<<<<<< HEAD
-                UNITY_VERTEX_INPUT_INSTANCE_ID
-=======
 				UNITY_VERTEX_INPUT_INSTANCE_ID
->>>>>>> 5647b742
 			};
 
 			struct v2f
@@ -42,23 +34,14 @@
 				float2 uv : TEXCOORD0;
 				float4 vertex : SV_POSITION;
 				float4 screenUV : TEXCOORD1;
-<<<<<<< HEAD
-                UNITY_VERTEX_OUTPUT_STEREO
-=======
 				UNITY_VERTEX_OUTPUT_STEREO
->>>>>>> 5647b742
 			};
 
 			v2f vert (appdata v)
 			{
 				v2f o;
-<<<<<<< HEAD
-                UNITY_SETUP_INSTANCE_ID(v);
-                UNITY_INITIALIZE_VERTEX_OUTPUT_STEREO(o);
-=======
 				UNITY_SETUP_INSTANCE_ID(v);
 				UNITY_INITIALIZE_VERTEX_OUTPUT_STEREO(o);
->>>>>>> 5647b742
 				o.vertex = TransformObjectToHClip(v.vertex);
 				o.uv = v.uv;
 				o.screenUV = ComputeScreenPos(o.vertex);
@@ -67,12 +50,7 @@
 
 			half4 frag (v2f i) : SV_Target
 			{
-<<<<<<< HEAD
-                UNITY_SETUP_STEREO_EYE_INDEX_POST_VERTEX(i);
-
-=======
 				UNITY_SETUP_STEREO_EYE_INDEX_POST_VERTEX(i);
->>>>>>> 5647b742
 				// sample the texture
 				half2 screenUV = i.screenUV.xy / i.screenUV.w;
 				half v = 0.05;
