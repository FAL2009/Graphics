--- conflicted
+++ resolved
@@ -71,13 +71,8 @@
 
     public enum RendererType
     {
-<<<<<<< HEAD
-        ForwardRenderer,
-        Custom,
-=======
         Custom,
         ForwardRenderer,
->>>>>>> 5db85c6c
     }
 
     public class LightweightRenderPipelineAsset : RenderPipelineAsset, ISerializationCallbackReceiver
@@ -272,14 +267,11 @@
 
                 return m_RendererSetup;
             }
-<<<<<<< HEAD
         }
 
         public IRendererData rendererData
         {
             get => m_RendererData;
-=======
->>>>>>> 5db85c6c
         }
 
         public bool supportsCameraDepthTexture
@@ -481,8 +473,6 @@
         {
             get { return editorResources.autodeskInteractiveMaskedShader; }
         }
-<<<<<<< HEAD
-=======
 
         public override Shader terrainDetailLitShader
         {
@@ -498,7 +488,6 @@
         {
             get { return editorResources.terrainDetailGrassBillboardShader; }
         }
->>>>>>> 5db85c6c
 #endif
 
         public void OnBeforeSerialize()
