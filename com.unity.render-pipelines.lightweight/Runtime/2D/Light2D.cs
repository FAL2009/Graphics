--- conflicted
+++ resolved
@@ -1,408 +1,398 @@
-using System;
-using System.Collections.Generic;
-using System.Linq;
-using UnityEngine;
-
-namespace UnityEngine.Experimental.Rendering.LWRP
-{
-    // TODO: 
-    //     Fix parametric mesh code so that the vertices, triangle, and color arrays are only recreated when number of sides change
-    //     Change code to update mesh only when it is on screen. Maybe we can recreate a changed mesh if it was on screen last update (in the update), and if it wasn't set it dirty. If dirty, in the OnBecameVisible function create the mesh and clear the dirty flag.
-    [ExecuteAlways]
-    sealed public partial class Light2D : MonoBehaviour
-    {
-        public enum LightType
-        {
-            Parametric = 0,
-            Freeform = 1,
-            Sprite = 2,
-            Point = 3,
-            Global = 4
-        }
-
-        public enum LightOverlapMode
-        {
-            Additive,
-            AlphaBlend
-        }
-
-        //------------------------------------------------------------------------------------------
-        //                                      Static/Constants
-        //------------------------------------------------------------------------------------------
-
-        const int k_LightOperationCount = 4;    // This must match the array size of m_LightOperations in _2DRendererData.
-        static List<Light2D>[] s_Lights = SetupLightArray();
-        static CullingGroup s_CullingGroup;
-        static BoundingSphere[] s_BoundingSpheres;
-        static Dictionary<int, Color>[] s_GlobalClearColors = SetupGlobalClearColors();
-
-        internal static Dictionary<int, Color>[] globalClearColors { get { return s_GlobalClearColors; } }
-
-        //------------------------------------------------------------------------------------------
-        //                                Variables/Properties
-        //------------------------------------------------------------------------------------------
-
-        [SerializeField]
-        [Serialization.FormerlySerializedAs("m_LightProjectionType")]
-        LightType m_LightType = LightType.Parametric;
-        LightType m_PreviousLightType = (LightType)int.MaxValue;
-
-        [SerializeField]
-        [Serialization.FormerlySerializedAs("m_ShapeLightType")]
-        [Serialization.FormerlySerializedAs("m_LightOperation")]
-        int m_LightOperationIndex = 0;
-
-        [SerializeField]
-        float m_FalloffCurve = 0.5f;
-
-        [ColorUsage(false, true)]
-        [SerializeField]
-        [Serialization.FormerlySerializedAs("m_LightColor")]
-        Color m_Color = Color.white;
-
-        [SerializeField] float m_LightVolumeOpacity = 0.0f;
-        [SerializeField] int[] m_ApplyToSortingLayers = new int[1];     // These are sorting layer IDs. If we need to update this at runtime make sure we add code to update global lights
-        [SerializeField] Sprite m_LightCookieSprite = null;
-
-<<<<<<< HEAD
-        int         m_PreviousLightOperationIndex;
-        Color       m_PreviousColor                 = Color.white;
-        float       m_PreviousLightVolumeOpacity;
-        Sprite      m_PreviousLightCookieSprite     = null;
-        Mesh        m_Mesh;
-        int         m_LightCullingIndex             = -1;
-        Bounds      m_LocalBounds;
-=======
-        int m_PreviousLightOperationIndex;
-        Color m_PreviousColor = Color.white;
-        float m_PreviousLightVolumeOpacity;
-        Sprite m_PreviousLightCookieSprite;
-        Mesh m_Mesh;
-        int m_LightCullingIndex = -1;
-        Bounds m_LocalBounds;
->>>>>>> 03fe037d
-
-        public LightType lightType
-        {
-            get => m_LightType;
-            set => m_LightType = value;
-        }
-
-        public int lightOperationIndex => m_LightOperationIndex;
-        public Color color => m_Color;
-        public float volumeOpacity => m_LightVolumeOpacity;
-        public Sprite lightCookieSprite => m_LightCookieSprite;
-        public float falloffCurve => m_FalloffCurve;
-
-        public bool hasDirection { get { return m_LightType == LightType.Point; } }
-
-
-        //==========================================================================================
-        //                              Functions
-        //==========================================================================================
-
-        internal static Dictionary<int, Color>[] SetupGlobalClearColors()
-        {
-            Dictionary<int,Color>[] globalClearColors = new Dictionary<int, Color>[k_LightOperationCount];
-            for(int i=0;i<k_LightOperationCount;i++)
-            {
-                globalClearColors[i] = new Dictionary<int, Color>();
-            }
-            return globalClearColors;
-        }
-
-        internal static List<Light2D>[] SetupLightArray()
-        {
-            List<Light2D>[] retArray = new List<Light2D>[k_LightOperationCount];
-
-            for (int i = 0; i < retArray.Length; i++)
-                retArray[i] = new List<Light2D>();
-
-            return retArray;
-        }
-
-        internal static void SetupCulling(Camera camera)
-        {
-            if (s_CullingGroup == null)
-                return;
-
-            s_CullingGroup.targetCamera = camera;
-
-            int totalLights = 0;
-            for (int lightOpIndex = 0; lightOpIndex < s_Lights.Length; ++lightOpIndex)
-                totalLights += s_Lights[lightOpIndex].Count;
-
-            if (s_BoundingSpheres == null)
-                s_BoundingSpheres = new BoundingSphere[Mathf.Max(1024, 2 * totalLights)];
-            else if (totalLights > s_BoundingSpheres.Length)
-                s_BoundingSpheres = new BoundingSphere[2 * totalLights];
-
-            int currentLightCullingIndex = 0;
-            for (int lightOpIndex = 0; lightOpIndex < s_Lights.Length; ++lightOpIndex)
-            {
-                var lightsPerLightOp = s_Lights[lightOpIndex];
-
-                for (int lightIndex = 0; lightIndex < lightsPerLightOp.Count; ++lightIndex)
-                {
-                    Light2D light = lightsPerLightOp[lightIndex];
-                    if (light == null)
-                        continue;
-
-                    s_BoundingSpheres[currentLightCullingIndex] = light.GetBoundingSphere();
-                    light.m_LightCullingIndex = currentLightCullingIndex++;
-                }
-            }
-
-            s_CullingGroup.SetBoundingSpheres(s_BoundingSpheres);
-            s_CullingGroup.SetBoundingSphereCount(currentLightCullingIndex);
-        }
-
-        internal static List<Light2D> GetLightsByLightOperation(int lightOpIndex)
-        {
-            return s_Lights[lightOpIndex];
-        }
-
-        internal int GetTopMostLitLayer()
-        {
-            int largestIndex = -1;
-            int largestLayer = 0;
-
-            // TODO: SortingLayer.layers allocates the memory for the returned array.
-            // An alternative to this is to keep m_ApplyToSortingLayers sorted by using SortingLayer.GetLayerValueFromID in the comparer.
-            SortingLayer[] layers = SortingLayer.layers;    
-            for(int i = 0; i < m_ApplyToSortingLayers.Length; ++i)
-            {
-                for(int layer = layers.Length - 1; layer >= largestLayer; --layer)
-                {
-                    if (layers[layer].id == m_ApplyToSortingLayers[i])
-                    {
-                        largestIndex = i;
-                        largestLayer = layer;
-                    }
-                }
-            }
-
-            if (largestIndex >= 0)
-                return m_ApplyToSortingLayers[largestIndex];
-            else
-                return -1;
-        }
-
-        internal void UpdateMesh()
-        {
-            GetMesh(true);
-        }
-
-        internal bool IsLitLayer(int layer)
-        {
-            return m_ApplyToSortingLayers != null ? Array.IndexOf(m_ApplyToSortingLayers, layer) >= 0 : false;
-        }
-
-        void InsertLight()
-        {
-            var lightList = s_Lights[m_LightOperationIndex];
-            int index = 0;
-
-            while (index < lightList.Count && m_ShapeLightOrder > lightList[index].m_ShapeLightOrder)
-                index++;
-
-            lightList.Insert(index, this);
-        }
-
-        void UpdateLightOperation()
-        {
-            if (m_LightOperationIndex == m_PreviousLightOperationIndex)
-                return;
-
-            s_Lights[m_PreviousLightOperationIndex].Remove(this);
-            m_PreviousLightOperationIndex = m_LightOperationIndex;
-            InsertLight();
-        }
-
-        BoundingSphere GetBoundingSphere()
-        {
-            return IsShapeLight() ? GetShapeLightBoundingSphere() : GetPointLightBoundingSphere();
-        }
-
-        internal Mesh GetMesh(bool forceUpdate = false)
-        {
-            if (m_Mesh != null && !forceUpdate)
-                return m_Mesh;
-
-            if (m_Mesh == null)
-                m_Mesh = new Mesh();
-
-            switch (m_LightType)
-            {
-                case LightType.Freeform:
-                    m_LocalBounds = LightUtility.GenerateShapeMesh(ref m_Mesh, m_Color, m_ShapePath, m_ShapeLightFalloffOffset, m_LightVolumeOpacity, m_ShapeLightFalloffSize);
-                    break;
-                case LightType.Parametric:
-                    m_LocalBounds = LightUtility.GenerateParametricMesh(ref m_Mesh, m_ShapeLightRadius, m_ShapeLightFalloffOffset, m_ShapeLightParametricAngleOffset, m_ShapeLightParametricSides, m_ShapeLightFalloffSize, m_Color, m_LightVolumeOpacity);
-                    break;
-                case LightType.Sprite:
-                    m_LocalBounds = LightUtility.GenerateSpriteMesh(ref m_Mesh, m_LightCookieSprite, m_Color, m_LightVolumeOpacity, 1);
-                    break;
-                case LightType.Point:
-                    m_LocalBounds = LightUtility.GenerateParametricMesh(ref m_Mesh, 1.412135f, Vector2.zero, 0, 4, 0, m_Color, m_LightVolumeOpacity);
-                    break;
-            }
-
-            return m_Mesh;
-        }
-
-        internal bool IsLightVisible(Camera camera)
-        {
-            bool isVisible = (s_CullingGroup == null || s_CullingGroup.IsVisible(m_LightCullingIndex)) && isActiveAndEnabled;
-
-#if UNITY_EDITOR
-            isVisible &= UnityEditor.SceneManagement.StageUtility.IsGameObjectRenderedByCamera(gameObject, camera);
-#endif
-
-            return isVisible;
-        }
-
-        static internal void AddGlobalLight(Light2D light2D)
-        {
-            for (int i = 0; i < light2D.m_ApplyToSortingLayers.Length; i++)
-            {
-                int sortingLayer = light2D.m_ApplyToSortingLayers[i];
-                Dictionary<int, Color> globalColorOp = s_GlobalClearColors[light2D.m_LightOperationIndex];
-                if (!globalColorOp.ContainsKey(sortingLayer))
-                {
-                    globalColorOp.Add(sortingLayer, light2D.m_Color);
-                }
-                else
-                {
-                    globalColorOp[sortingLayer] = light2D.m_Color;
-                    Debug.LogError("More than one global light on layer " + SortingLayer.IDToName(sortingLayer) + " for light operation index " + light2D.m_LightOperationIndex);
-                }
-            }
-        }
-
-
-        static internal void RemoveGlobalLight(Light2D light2D)
-        {
-            for (int i = 0; i < light2D.m_ApplyToSortingLayers.Length; i++)
-            {
-                int sortingLayer = light2D.m_ApplyToSortingLayers[i];
-                Dictionary<int, Color> globalColorOp = s_GlobalClearColors[light2D.m_LightOperationIndex];
-                if (globalColorOp.ContainsKey(sortingLayer))
-                    globalColorOp.Remove(sortingLayer);
-            }
-        }
-
-
-        private void Awake()
-        {
-            if (m_ShapePath == null)
-                m_ShapePath = m_Spline.m_ControlPoints.Select(x => x.position).ToArray();
-
-            if (m_ShapePath.Length == 0)
-                m_ShapePath = new Vector3[] { new Vector3(-0.5f, -0.5f), new Vector3(0.5f, -0.5f), new Vector3(0.5f, 0.5f), new Vector3(-0.5f, 0.5f) };
-
-            GetMesh();
-        }
-
-        private void OnEnable()
-        {
-            // This has to stay in OnEnable() because we need to re-initialize the static variables after a domain reload.
-            if (s_CullingGroup == null)
-            {
-                s_CullingGroup = new CullingGroup();
-                RenderPipeline.beginCameraRendering += SetupCulling;
-            }
-
-            if (!s_Lights[m_LightOperationIndex].Contains(this))
-                InsertLight();
-
-            m_PreviousLightOperationIndex = m_LightOperationIndex;
-
-            if (m_LightType == LightType.Global)
-                AddGlobalLight(this);
-
-            m_PreviousLightType = m_LightType;
-        }
-
-        private void OnDisable()
-        {
-            bool anyLightLeft = false;
-
-            for (int i = 0; i < s_Lights.Length; ++i)
-            {
-                s_Lights[i].Remove(this);
-
-                if (s_Lights[i].Count > 0)
-                    anyLightLeft = true;
-            }
-
-            if (!anyLightLeft && s_CullingGroup != null)
-            {
-                s_CullingGroup.Dispose();
-                s_CullingGroup = null;
-                RenderPipeline.beginCameraRendering -= SetupCulling;
-            }
-
-            if (m_LightType == LightType.Global)
-                RemoveGlobalLight(this);
-        }
-
-
-        internal List<Vector2> GetFalloffShape()
-        {
-            List<Vector2> shape = LightUtility.GetFeatheredShape(m_ShapePath, m_ShapeLightFalloffSize);
-            return shape;
-        }
-
-
-        private void LateUpdate()
-        {
-            UpdateLightOperation();
-
-            bool rebuildMesh = false;
-            bool updateGlobalLight = false;
-
-            // Sorting. InsertLight() will make sure the lights are sorted.
-            if (LightUtility.CheckForChange(m_ShapeLightOrder, ref m_PreviousShapeLightOrder))
-            {
-                s_Lights[(int)m_LightOperationIndex].Remove(this);
-                InsertLight();
-            }
-
-            updateGlobalLight |= LightUtility.CheckForChange(m_LightType, ref m_PreviousLightType);
-            updateGlobalLight |= LightUtility.CheckForChange(m_Color, ref m_PreviousColor);
-
-            if (updateGlobalLight)
-            {
-                RemoveGlobalLight(this);
-                if (m_LightType == LightType.Global)
-                    AddGlobalLight(this);
-
-                if(m_LightType != LightType.Global)
-                    rebuildMesh = true;
-            }
-
-            // Mesh Rebuilding
-            rebuildMesh |= LightUtility.CheckForChange(m_ShapeLightFalloffSize, ref m_PreviousShapeLightFalloffSize);
-            rebuildMesh |= LightUtility.CheckForChange(m_ShapeLightRadius, ref m_PreviousShapeLightRadius);
-            rebuildMesh |= LightUtility.CheckForChange(m_ShapeLightParametricSides, ref m_PreviousShapeLightParametricSides);
-            rebuildMesh |= LightUtility.CheckForChange(m_LightVolumeOpacity, ref m_PreviousLightVolumeOpacity);
-            rebuildMesh |= LightUtility.CheckForChange(m_ShapeLightParametricAngleOffset, ref m_PreviousShapeLightParametricAngleOffset);
-            rebuildMesh |= LightUtility.CheckForChange(m_LightCookieSprite, ref m_PreviousLightCookieSprite);
-
-            
-
-#if UNITY_EDITOR
-            rebuildMesh |= LightUtility.CheckForChange(GetShapePathHash(), ref m_PreviousShapePathHash);
-#endif
-
-            if (rebuildMesh)
-                UpdateMesh();
-        }
-
-        private void OnDrawGizmos()
-        {
-            Gizmos.DrawIcon(transform.position, "PointLight Gizmo", true);
-        }
-    }
-}+using System;
+using System.Collections.Generic;
+using System.Linq;
+using UnityEngine;
+
+namespace UnityEngine.Experimental.Rendering.LWRP
+{
+    // TODO: 
+    //     Fix parametric mesh code so that the vertices, triangle, and color arrays are only recreated when number of sides change
+    //     Change code to update mesh only when it is on screen. Maybe we can recreate a changed mesh if it was on screen last update (in the update), and if it wasn't set it dirty. If dirty, in the OnBecameVisible function create the mesh and clear the dirty flag.
+    [ExecuteAlways]
+    sealed public partial class Light2D : MonoBehaviour
+    {
+        public enum LightType
+        {
+            Parametric = 0,
+            Freeform = 1,
+            Sprite = 2,
+            Point = 3,
+            Global = 4
+        }
+
+        public enum LightOverlapMode
+        {
+            Additive,
+            AlphaBlend
+        }
+
+        //------------------------------------------------------------------------------------------
+        //                                      Static/Constants
+        //------------------------------------------------------------------------------------------
+
+        const int k_LightOperationCount = 4;    // This must match the array size of m_LightOperations in _2DRendererData.
+        static List<Light2D>[] s_Lights = SetupLightArray();
+        static CullingGroup s_CullingGroup;
+        static BoundingSphere[] s_BoundingSpheres;
+        static Dictionary<int, Color>[] s_GlobalClearColors = SetupGlobalClearColors();
+
+        internal static Dictionary<int, Color>[] globalClearColors { get { return s_GlobalClearColors; } }
+
+        //------------------------------------------------------------------------------------------
+        //                                Variables/Properties
+        //------------------------------------------------------------------------------------------
+
+        [SerializeField]
+        [Serialization.FormerlySerializedAs("m_LightProjectionType")]
+        LightType m_LightType = LightType.Parametric;
+        LightType m_PreviousLightType = (LightType)int.MaxValue;
+
+        [SerializeField]
+        [Serialization.FormerlySerializedAs("m_ShapeLightType")]
+        [Serialization.FormerlySerializedAs("m_LightOperation")]
+        int m_LightOperationIndex = 0;
+
+        [SerializeField]
+        float m_FalloffCurve = 0.5f;
+
+        [ColorUsage(false, true)]
+        [SerializeField]
+        [Serialization.FormerlySerializedAs("m_LightColor")]
+        Color m_Color = Color.white;
+
+        [SerializeField] float m_LightVolumeOpacity = 0.0f;
+        [SerializeField] int[] m_ApplyToSortingLayers = new int[1];     // These are sorting layer IDs. If we need to update this at runtime make sure we add code to update global lights
+        [SerializeField] Sprite m_LightCookieSprite = null;
+
+        int         m_PreviousLightOperationIndex;
+        Color       m_PreviousColor                 = Color.white;
+        float       m_PreviousLightVolumeOpacity;
+        Sprite      m_PreviousLightCookieSprite     = null;
+        Mesh        m_Mesh;
+        int         m_LightCullingIndex             = -1;
+        Bounds      m_LocalBounds;
+
+        public LightType lightType
+        {
+            get => m_LightType;
+            set => m_LightType = value;
+        }
+
+        public int lightOperationIndex => m_LightOperationIndex;
+        public Color color => m_Color;
+        public float volumeOpacity => m_LightVolumeOpacity;
+        public Sprite lightCookieSprite => m_LightCookieSprite;
+        public float falloffCurve => m_FalloffCurve;
+
+        public bool hasDirection { get { return m_LightType == LightType.Point; } }
+
+
+        //==========================================================================================
+        //                              Functions
+        //==========================================================================================
+
+        internal static Dictionary<int, Color>[] SetupGlobalClearColors()
+        {
+            Dictionary<int,Color>[] globalClearColors = new Dictionary<int, Color>[k_LightOperationCount];
+            for(int i=0;i<k_LightOperationCount;i++)
+            {
+                globalClearColors[i] = new Dictionary<int, Color>();
+            }
+            return globalClearColors;
+        }
+
+        internal static List<Light2D>[] SetupLightArray()
+        {
+            List<Light2D>[] retArray = new List<Light2D>[k_LightOperationCount];
+
+            for (int i = 0; i < retArray.Length; i++)
+                retArray[i] = new List<Light2D>();
+
+            return retArray;
+        }
+
+        internal static void SetupCulling(Camera camera)
+        {
+            if (s_CullingGroup == null)
+                return;
+
+            s_CullingGroup.targetCamera = camera;
+
+            int totalLights = 0;
+            for (int lightOpIndex = 0; lightOpIndex < s_Lights.Length; ++lightOpIndex)
+                totalLights += s_Lights[lightOpIndex].Count;
+
+            if (s_BoundingSpheres == null)
+                s_BoundingSpheres = new BoundingSphere[Mathf.Max(1024, 2 * totalLights)];
+            else if (totalLights > s_BoundingSpheres.Length)
+                s_BoundingSpheres = new BoundingSphere[2 * totalLights];
+
+            int currentLightCullingIndex = 0;
+            for (int lightOpIndex = 0; lightOpIndex < s_Lights.Length; ++lightOpIndex)
+            {
+                var lightsPerLightOp = s_Lights[lightOpIndex];
+
+                for (int lightIndex = 0; lightIndex < lightsPerLightOp.Count; ++lightIndex)
+                {
+                    Light2D light = lightsPerLightOp[lightIndex];
+                    if (light == null)
+                        continue;
+
+                    s_BoundingSpheres[currentLightCullingIndex] = light.GetBoundingSphere();
+                    light.m_LightCullingIndex = currentLightCullingIndex++;
+                }
+            }
+
+            s_CullingGroup.SetBoundingSpheres(s_BoundingSpheres);
+            s_CullingGroup.SetBoundingSphereCount(currentLightCullingIndex);
+        }
+
+        internal static List<Light2D> GetLightsByLightOperation(int lightOpIndex)
+        {
+            return s_Lights[lightOpIndex];
+        }
+
+        internal int GetTopMostLitLayer()
+        {
+            int largestIndex = -1;
+            int largestLayer = 0;
+
+            // TODO: SortingLayer.layers allocates the memory for the returned array.
+            // An alternative to this is to keep m_ApplyToSortingLayers sorted by using SortingLayer.GetLayerValueFromID in the comparer.
+            SortingLayer[] layers = SortingLayer.layers;    
+            for(int i = 0; i < m_ApplyToSortingLayers.Length; ++i)
+            {
+                for(int layer = layers.Length - 1; layer >= largestLayer; --layer)
+                {
+                    if (layers[layer].id == m_ApplyToSortingLayers[i])
+                    {
+                        largestIndex = i;
+                        largestLayer = layer;
+                    }
+                }
+            }
+
+            if (largestIndex >= 0)
+                return m_ApplyToSortingLayers[largestIndex];
+            else
+                return -1;
+        }
+
+        internal void UpdateMesh()
+        {
+            GetMesh(true);
+        }
+
+        internal bool IsLitLayer(int layer)
+        {
+            return m_ApplyToSortingLayers != null ? Array.IndexOf(m_ApplyToSortingLayers, layer) >= 0 : false;
+        }
+
+        void InsertLight()
+        {
+            var lightList = s_Lights[m_LightOperationIndex];
+            int index = 0;
+
+            while (index < lightList.Count && m_ShapeLightOrder > lightList[index].m_ShapeLightOrder)
+                index++;
+
+            lightList.Insert(index, this);
+        }
+
+        void UpdateLightOperation()
+        {
+            if (m_LightOperationIndex == m_PreviousLightOperationIndex)
+                return;
+
+            s_Lights[m_PreviousLightOperationIndex].Remove(this);
+            m_PreviousLightOperationIndex = m_LightOperationIndex;
+            InsertLight();
+        }
+
+        BoundingSphere GetBoundingSphere()
+        {
+            return IsShapeLight() ? GetShapeLightBoundingSphere() : GetPointLightBoundingSphere();
+        }
+
+        internal Mesh GetMesh(bool forceUpdate = false)
+        {
+            if (m_Mesh != null && !forceUpdate)
+                return m_Mesh;
+
+            if (m_Mesh == null)
+                m_Mesh = new Mesh();
+
+            switch (m_LightType)
+            {
+                case LightType.Freeform:
+                    m_LocalBounds = LightUtility.GenerateShapeMesh(ref m_Mesh, m_Color, m_ShapePath, m_ShapeLightFalloffOffset, m_LightVolumeOpacity, m_ShapeLightFalloffSize);
+                    break;
+                case LightType.Parametric:
+                    m_LocalBounds = LightUtility.GenerateParametricMesh(ref m_Mesh, m_ShapeLightRadius, m_ShapeLightFalloffOffset, m_ShapeLightParametricAngleOffset, m_ShapeLightParametricSides, m_ShapeLightFalloffSize, m_Color, m_LightVolumeOpacity);
+                    break;
+                case LightType.Sprite:
+                    m_LocalBounds = LightUtility.GenerateSpriteMesh(ref m_Mesh, m_LightCookieSprite, m_Color, m_LightVolumeOpacity, 1);
+                    break;
+                case LightType.Point:
+                    m_LocalBounds = LightUtility.GenerateParametricMesh(ref m_Mesh, 1.412135f, Vector2.zero, 0, 4, 0, m_Color, m_LightVolumeOpacity);
+                    break;
+            }
+
+            return m_Mesh;
+        }
+
+        internal bool IsLightVisible(Camera camera)
+        {
+            bool isVisible = (s_CullingGroup == null || s_CullingGroup.IsVisible(m_LightCullingIndex)) && isActiveAndEnabled;
+
+#if UNITY_EDITOR
+            isVisible &= UnityEditor.SceneManagement.StageUtility.IsGameObjectRenderedByCamera(gameObject, camera);
+#endif
+
+            return isVisible;
+        }
+
+        static internal void AddGlobalLight(Light2D light2D)
+        {
+            for (int i = 0; i < light2D.m_ApplyToSortingLayers.Length; i++)
+            {
+                int sortingLayer = light2D.m_ApplyToSortingLayers[i];
+                Dictionary<int, Color> globalColorOp = s_GlobalClearColors[light2D.m_LightOperationIndex];
+                if (!globalColorOp.ContainsKey(sortingLayer))
+                {
+                    globalColorOp.Add(sortingLayer, light2D.m_Color);
+                }
+                else
+                {
+                    globalColorOp[sortingLayer] = light2D.m_Color;
+                    Debug.LogError("More than one global light on layer " + SortingLayer.IDToName(sortingLayer) + " for light operation index " + light2D.m_LightOperationIndex);
+                }
+            }
+        }
+
+
+        static internal void RemoveGlobalLight(Light2D light2D)
+        {
+            for (int i = 0; i < light2D.m_ApplyToSortingLayers.Length; i++)
+            {
+                int sortingLayer = light2D.m_ApplyToSortingLayers[i];
+                Dictionary<int, Color> globalColorOp = s_GlobalClearColors[light2D.m_LightOperationIndex];
+                if (globalColorOp.ContainsKey(sortingLayer))
+                    globalColorOp.Remove(sortingLayer);
+            }
+        }
+
+
+        private void Awake()
+        {
+            if (m_ShapePath == null)
+                m_ShapePath = m_Spline.m_ControlPoints.Select(x => x.position).ToArray();
+
+            if (m_ShapePath.Length == 0)
+                m_ShapePath = new Vector3[] { new Vector3(-0.5f, -0.5f), new Vector3(0.5f, -0.5f), new Vector3(0.5f, 0.5f), new Vector3(-0.5f, 0.5f) };
+
+            GetMesh();
+        }
+
+        private void OnEnable()
+        {
+            // This has to stay in OnEnable() because we need to re-initialize the static variables after a domain reload.
+            if (s_CullingGroup == null)
+            {
+                s_CullingGroup = new CullingGroup();
+                RenderPipeline.beginCameraRendering += SetupCulling;
+            }
+
+            if (!s_Lights[m_LightOperationIndex].Contains(this))
+                InsertLight();
+
+            m_PreviousLightOperationIndex = m_LightOperationIndex;
+
+            if (m_LightType == LightType.Global)
+                AddGlobalLight(this);
+
+            m_PreviousLightType = m_LightType;
+        }
+
+        private void OnDisable()
+        {
+            bool anyLightLeft = false;
+
+            for (int i = 0; i < s_Lights.Length; ++i)
+            {
+                s_Lights[i].Remove(this);
+
+                if (s_Lights[i].Count > 0)
+                    anyLightLeft = true;
+            }
+
+            if (!anyLightLeft && s_CullingGroup != null)
+            {
+                s_CullingGroup.Dispose();
+                s_CullingGroup = null;
+                RenderPipeline.beginCameraRendering -= SetupCulling;
+            }
+
+            if (m_LightType == LightType.Global)
+                RemoveGlobalLight(this);
+        }
+
+
+        internal List<Vector2> GetFalloffShape()
+        {
+            List<Vector2> shape = LightUtility.GetFeatheredShape(m_ShapePath, m_ShapeLightFalloffSize);
+            return shape;
+        }
+
+
+        private void LateUpdate()
+        {
+            UpdateLightOperation();
+
+            bool rebuildMesh = false;
+            bool updateGlobalLight = false;
+
+            // Sorting. InsertLight() will make sure the lights are sorted.
+            if (LightUtility.CheckForChange(m_ShapeLightOrder, ref m_PreviousShapeLightOrder))
+            {
+                s_Lights[(int)m_LightOperationIndex].Remove(this);
+                InsertLight();
+            }
+
+            updateGlobalLight |= LightUtility.CheckForChange(m_LightType, ref m_PreviousLightType);
+            updateGlobalLight |= LightUtility.CheckForChange(m_Color, ref m_PreviousColor);
+
+            if (updateGlobalLight)
+            {
+                RemoveGlobalLight(this);
+                if (m_LightType == LightType.Global)
+                    AddGlobalLight(this);
+
+                if(m_LightType != LightType.Global)
+                    rebuildMesh = true;
+            }
+
+            // Mesh Rebuilding
+            rebuildMesh |= LightUtility.CheckForChange(m_ShapeLightFalloffSize, ref m_PreviousShapeLightFalloffSize);
+            rebuildMesh |= LightUtility.CheckForChange(m_ShapeLightRadius, ref m_PreviousShapeLightRadius);
+            rebuildMesh |= LightUtility.CheckForChange(m_ShapeLightParametricSides, ref m_PreviousShapeLightParametricSides);
+            rebuildMesh |= LightUtility.CheckForChange(m_LightVolumeOpacity, ref m_PreviousLightVolumeOpacity);
+            rebuildMesh |= LightUtility.CheckForChange(m_ShapeLightParametricAngleOffset, ref m_PreviousShapeLightParametricAngleOffset);
+            rebuildMesh |= LightUtility.CheckForChange(m_LightCookieSprite, ref m_PreviousLightCookieSprite);
+
+            
+
+#if UNITY_EDITOR
+            rebuildMesh |= LightUtility.CheckForChange(GetShapePathHash(), ref m_PreviousShapePathHash);
+#endif
+
+            if (rebuildMesh)
+                UpdateMesh();
+        }
+
+        private void OnDrawGizmos()
+        {
+            Gizmos.DrawIcon(transform.position, "PointLight Gizmo", true);
+        }
+    }
+}