{
    "name": "com.unity.render-pipelines.lightweight",
    "description": "The Lightweight Render Pipeline (LWRP) is a prebuilt Scriptable Render Pipeline, made by Unity. The technology offers graphics that are scalable to mobile platforms, and you can also use it for higher-end consoles and PCs. You’re able to achieve quick rendering at a high quality without needing compute shader technology. LWRP uses simplified, physically based Lighting and Materials. The LWRP uses single-pass forward rendering. Use this pipeline to get optimized real-time performance on several platforms.",
<<<<<<< HEAD
    "version": "7.2.0",
    "unity": "2019.3",
    "unityRelease": "0b4",
=======
    "version": "8.0.0",
    "unity": "2020.1",
    "unityRelease": "0a3",
>>>>>>> eca116d0
    "displayName": "Lightweight RP",
    "dependencies": {
        "com.unity.render-pipelines.universal": "8.0.0",
        "com.unity.postprocessing": "2.1.7"
    },
    "keywords":[
        "graphics",
        "performance",
        "rendering",
        "mobile",
        "render",
        "pipeline"
    ]
}<|MERGE_RESOLUTION|>--- conflicted
+++ resolved
@@ -1,15 +1,9 @@
 {
     "name": "com.unity.render-pipelines.lightweight",
     "description": "The Lightweight Render Pipeline (LWRP) is a prebuilt Scriptable Render Pipeline, made by Unity. The technology offers graphics that are scalable to mobile platforms, and you can also use it for higher-end consoles and PCs. You’re able to achieve quick rendering at a high quality without needing compute shader technology. LWRP uses simplified, physically based Lighting and Materials. The LWRP uses single-pass forward rendering. Use this pipeline to get optimized real-time performance on several platforms.",
-<<<<<<< HEAD
-    "version": "7.2.0",
-    "unity": "2019.3",
-    "unityRelease": "0b4",
-=======
     "version": "8.0.0",
     "unity": "2020.1",
     "unityRelease": "0a3",
->>>>>>> eca116d0
     "displayName": "Lightweight RP",
     "dependencies": {
         "com.unity.render-pipelines.universal": "8.0.0",
